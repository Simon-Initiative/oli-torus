# Changelog

## Unreleased

### Enhancements
  - Add OpenAPI docs for user state service
  - Enable OpenAPI docs on all environments at /api/v1/docs
  - Add ability to change images in pages and activities
  - Add extrinsic user state at the resource attempt level
  - Add bulk fetch endpoint for retrieving collection of activity attempts

### Bug fixes
  - Support page-to-page links during course ingestion
  - Use section slugs instead of ids in storage service URLs for delivery endpoints
<<<<<<< HEAD
  - Fix a crash when an existing logged-in user accesses the Register Institution page
=======
  - Activity feedback fixes and unit tests
>>>>>>> 76921690
  - Remove support for image floating to fix display issues in text editors

## 0.8.0 (2021-4-12)

### Enhancements
  - Add multi-project support to Revision History tool
  - Add Open and Free section support
  - Feature flag support
  - Add research and cookie consent support
  - Extrinsic user state endpoints

### Bug fixes
  - Fix analytics / insights to not show parent course analytics after duplication
  - Remove help link in preview mode
  - Fix security vulnerability
  - Account for ingested pages that have missing objectives
  - Fix check all that apply + ordering activity submission in published projects
  - Fix issue where long lines in code blocks in activities overflow
  - Change how ids are determined in ingestion to avoid problems with unicode characters
  - Scope lock messages to a specific project
  - (Developer) Auto format Elixir code
  - Fix attempts sort order
  - Fix feedback in live preview and page preview
  - Remove unused "countries_json" configuration variable
  - Image coding activity: clarify author solution entry UI

## 0.7.2 (2021-3-30)

### Bug fixes
  - Fix an issue where administrators cannot configure a section without instructor role
  - Fix an issue where publishing or duplicating courses would cause save errors in page and activity editors
  - Fix keyboard deletion with media items
  - Add extra newline after an iframe/webpage is inserted into an editor

## 0.7.1 (2021-3-24)
### Bug fixes
  - Fix an issue where slug creation allowed some non-alphanumeric chars

## 0.7.0 (2021-3-23)

### Enhancements
  - Add the ability for an activity to submit client side evaluations
  - Change project slug determiniation during course ingestion to be server driven
  - Add the ability to limit what activities are available for use in particular course projects
  - Add the ability to duplicate a project on the course overview page

### Bug fixes
  - Fix an issue where cancelling a curriculum deletion operation still deleted the curriculum item
  - Fix an issue where the projects table did not sort by created date correctly
  - Fix an issue where activity text that contained HTML tags rendered actual HTML
  - Fix an issue where pasting text containing newlines from an external source crashes the editor
  - Fix an issue with null section slugs and deployment id in existing sections
  - Fix an issue where large images can obscure the Review mode UI
  - Fix an issue where accessibility warnings for pages with multiple images only show the first image

## 0.6.1 (2021-3-3)

### Bug fixes
  - Fix an issue where existing sections might not be found on LTI launch

## 0.6.0 (2021-3-3)
### Enhancements
  - Add LTI 1.3 platform launch support
  - Add support for project visibility control
  - Add storage, media, and objectives service API implementations
  - Move LTI 1.3 functionality to external Lti_1p3 library
  - Add support for preview mode in graded assessments

### Bug fixes
  - Replace use of context_id in favor of the unique course section slug
  - Allow Slack hook URL to be unspecified during LMS LTI registration
  - Prevent LTI launch to an iframe to avoid third-party cookie issues
  - Honor the current location when inserting block content (YouTube, images, etc)
  - Remove foreign key constraint that tied a user to an institution
  - Do not display stale locks in Curriculum view
  - Ensure error messages always visible in page and activity editors
  - Remove ability to cancel activity creation during objective selection

## 0.5.1 (2021-1-13)
### Bug fixes
  - Fix missing status 201 handling on Freshdesk API call
  - Fix an issue where creating an institution with the same url as multiple existing institutions creates another new institution

## 0.5.0 (2021-1-12)
### Enhancements
  - Improved LTI workflow for new institutions
  - Add support for embedding images in structured content editors by external URL and by pasting a copied image
  - Ordering activity
  - Add support for user help requests capture and forward to email or help desk

### Bug fixes
  - Fix a broken link to external learning objectives content

## 0.4.1 (2021-1-4)
### Bug fixes
  - Fix an issue where new local activities were not being registered on deployment

## 0.4.0 (2021-1-4)
### Enhancements
  - Add support for check all that apply activity

### Bug fixes
  - Fix an issue where special characters in a course slug broke breadcrumb navigation in editor
  - Fix some silently broken  unit tests

## 0.3.0 (2020-12-10)

### Enhancements
  - Improved objectives page with new "break down" feature
  - Add API documentation
### Bug fixes
  - Fix an LTI 1.3 issue where launch was using kid to lookup registration instead of issuer and client id

## 0.2.0 (2020-12-10)

### Enhancements
  - LTI v1.3 launch support
  - Grade passback via LTI AGS
  - "Check all that apply" activity
  - Improved editing UI
  - Course hierarchy support
  - New account email verification, password reset
  - Collaborator and user invitation
  - Course ingestion

### Bug fixes
  - Fix "best" scoring strategy to calculate max points correctly

## 0.1.0 (2020-7-24)

  - Initial release<|MERGE_RESOLUTION|>--- conflicted
+++ resolved
@@ -12,11 +12,8 @@
 ### Bug fixes
   - Support page-to-page links during course ingestion
   - Use section slugs instead of ids in storage service URLs for delivery endpoints
-<<<<<<< HEAD
   - Fix a crash when an existing logged-in user accesses the Register Institution page
-=======
   - Activity feedback fixes and unit tests
->>>>>>> 76921690
   - Remove support for image floating to fix display issues in text editors
 
 ## 0.8.0 (2021-4-12)
