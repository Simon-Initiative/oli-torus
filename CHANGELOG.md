--- conflicted
+++ resolved
@@ -13,11 +13,8 @@
 - Fix an issue where LTI 1.3 deployments should represent individual institutions
 - Move LTI 1.3 registrations listing to live view table with search, sorting and paging
 - Fix LMS course section creation to properly set the blueprint reference
-<<<<<<< HEAD
 - Fix a bug where immediately removing a new activity leaves it visible to the system
-=======
-- Fix a bug where null deployment id results in empty string in pending registration form
->>>>>>> cd848754
+- Fix a bug where null deployment id results in empty string in pending registration form 
 
 ### Enhancements
 
