--- conflicted
+++ resolved
@@ -5,19 +5,16 @@
 ### Bug Fixes
 
 ### Enhancements
-
-<<<<<<< HEAD
-## 0.13.3 (2021-09-30)
-### Bug Fixes
-- Fix an issue where generating resource links for tag types throws a server error
-=======
 - Add multi input activity
 - Add multi input model validation
 - Add advanced section creation remix
 - Allow for section creation from course products
 - Add analytics / insights data export button
 
->>>>>>> 4dfd68b5
+## 0.13.3 (2021-09-30)
+
+### Bug Fixes
+- Fix an issue where generating resource links for tag types throws a server error
 
 ## 0.13.2 (2021-09-17)
 
