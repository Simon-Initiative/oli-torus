--- conflicted
+++ resolved
@@ -26,11 +26,8 @@
 - Hide subsequent purpose types for activities when the same purpose type is
   used in a series
 - Allow students to pay and apply codes during a grace period
-<<<<<<< HEAD
 - Add editor settings for Image, Webpage (iframe), Youtube elements
-=======
 - Support rich text (formatting, etc.) in page content captions
->>>>>>> 5e5a32ed
 
 ## 0.18.4 (2022-02-24)
 
