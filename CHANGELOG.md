# Changelog

## Unreleased

### Bug Fixes

### Enhancements

<<<<<<< HEAD
- Add support for inline 'term' markup

## 0.21.3 (2022-08-05)

### Bug Fixes

- Fix an issue where scroll wheel changes the value of numeric input
- Fix an issue where underlined and strikethrough text were not being rendered
- Fix an issue where guest user_id is blank in datashop export
- Allow insertion of tables, iframes and all other elements in stem, choices and feedback
- Change 'Submit Assessment' button to 'Submit Answers'

### Enhancements

- Product ingestion support

## 0.21.2 (2022-07-20)

### Bug Fixes

- Fix a problem with handling groups and surveys
=======
- Added support for a new activity type - Vlab Activity
  - A modified version of MultiInput (assets/src/components/activities/vlab)
  - VlabDelivery includes iframe w/ CMU developed Virtual Chemistry Lab (from static/)
  - Question can be one of the exiting MultiInput types or new VlabInput type
  - If input type is VlabInput, Torus compares target parameter to VlabState for eval
  - Config of Vlab via author composed JSON on model, or pre-built configs from static
>>>>>>> c08cc9e5

## 0.21.1 (2022-07-19)

### Bug Fixes

- Fix a problem with activity bank selections

## 0.21.0 (2022-07-15)

### Bug Fixes

- Fix an issue where activity bank styles were not rendering properly
- Fix an issue where question STEM isn't displayed in ordering answer key
- Fix an issue with the insertion menu visibility in dark mode

### Enhancements

- Survey delivery support
- Legacy Custom Drag and Drag activity support
- Improve the way activity bank edit locks are presented to a user
- Add proper datashop session id tracking
- Add ability to set bullet-style on ordered and unordered lists

## 0.20.1 (2022-07-07)

### Bug Fixes

- Fix an issue related to session cookies

## 0.20.0 (2022-06-30)

### Bug Fixes

- Restore ability to edit title of basic pages
- Fix an issue where formatting toolbar covers content
- Prevent deletion of non-empty curriculum containers
- Fix an issue where analytics weren't properly including remixed sections

### Enhancements

- Provide more context in the browser tab
- Improve the learning objective selection dropdown
- Improve authoring improvement insights UI
- Improve content and activity insertion menu
- Dynamic question infrastructure

## 0.19.4 (2022-06-09)

### Bug Fixes

- Improve performance of DataShop export
- Fix an issue where multi-input activity inputs were being duplicated
- Fix an issue where table headers were misaligned in the insights view
- Fix an issue where table caption rendering throws an internal server error
- Allow deletion of objective to cascade through to banked activities

### Enhancements

- Allow for broader range of number of attempts, including unlimited, for scored pages
- Add survey authoring support (behind feature flag)
- Add File Upload activity
- Simplify objective creation, improve attachment UX

## 0.19.3 (2022-05-17)

### Bug Fixes

- Fix an issue where paging in Activity Bank did not preserve filtered logic
- Fix link editing
- Fix an issue where delivery styles were not being applied correctly
- Fix an issue where table editor options dropdown was hidden behind editor

### Enhancements

- Add content groups and paging support

## 0.19.2 (2022-05-13)

### Bug Fixes

- Fix an issue where get connected button on publish page doesn't work

## 0.19.1 (2022-05-03)

### Bug Fixes

- Fix an issue where multiple user accounts linked to a single author results in an internal server error

## 0.19.0 (2022-05-03)

### Bug Fixes

- Fix inability to search in projects and users view
- Properly handle the case that a section invite link leads to an unavailable
  section
- Fix empty hints showing up in delivery mode
- Fix table styling when words overflow bounds
- Fix popup content editing
- Fix image alt text rendering
- Add tooltips to insights table headers, add keyboard navigation
- Change ordering question interaction after activity is submitted
- Fix cross-project activity deletion bug

### Enhancements

- Allow for student-specific gating exceptions
- Display containers as pages with a table of contents
- Logic-based gating
- Allow learning objective attachment to pages
- Instructor review of completed graded attempts
- Allow gates to be defined in products
- Hide subsequent purpose types for activities when the same purpose type is
  used in a series
- Allow students to pay and apply codes during a grace period
- Activity SDK
- Add editor settings for Image, Webpage (iframe), Youtube elements
- Support rich text (formatting, etc.) in page content captions

## 0.18.4 (2022-02-24)

### Bug Fixes

- Improve performance of initial page visits by introducing bulk insertions of
  attempts
- Fix enrollments view rendering problem in sections that require payment
- Ensure score can never exceed out of for graded pages
- Ensure multiple payment attempts is handled correctly
- Handle cases where recaptcha payload is missing
- Ensure user_id is unique in DataShop export
- Only highlight failed grade sync cells when section is an LMS section
- Fix adding image/audio in page editor
- Fix add resource content positioning issues
- Only allow admins to edit paywall settings

### Enhancements

- Optimize rendering and storage by allowing attempts to only store transformed
  models when necessary
- Adds support for Legacy OLI custom activities

### Release Notes

- Set up support for Legacy OLI activities as follows:
  - Check out a copy of the repo
    https://github.com/Simon-Initiative/torus_superactivity to a local folder
  - Configure torus oli.env file to include a variable named
    SUPER_ACTIVITY_FOLDER and set the variable to point to the folder above,
    e.g. SUPER_ACTIVITY_FOLDER=torus/superactivity
  - Ensure the folder is readable to the running torus instance

**Environment Configs**

The following environment configs are now available:

```
SUPER_ACTIVITY_FOLDER    local folder location of static support files for Legacy activities
```

## 0.18.3 (2021-12-27)

### Bug Fixes

- Fix bug preventing rendering of student progress view

## 0.18.2 (2021-12-17)

### Bug Fixes

- Improved robustness of grade passback implementation
- Fix bug related to missing title assign in preview mode

### Enhancements

## 0.18.1 (2021-12-17)

### Bug Fixes

- Fix a bug where open and free sections could not be created from products
- Fix a bug where payment codes were not displayed

### Enhancements

## 0.18.0 (2021-12-16)

### Bug Fixes

- Fix a bug that prevented editing internal links when only one other page
  exists
- Fix a bug that prevented content from being added during remix
- Fix a bug that prevented payment processing for product-less paid sections
- Fix a bug that allowed paid status of a section to be toggled off
- Fix a bug that resulted in products being able to be created with invalid
  grace period days
- Fix Open and Free section creation when done through the admin panel
- Fix an issue where LTI 1.3 deployments should represent individual
  institutions
- Move LTI 1.3 registrations listing to live view table with search, sorting and
  paging
- Fix LMS course section creation to properly set the blueprint reference
- Fix a bug where null deployment id results in empty string in pending
  registration form
- Fix a bug where immediately removing a new activity leaves it visible to the
  system
- Fix an issue where selecting the actual checkbox in select source list doesn't
  work
- Updates the labelling of options in the project visibility view

### Enhancements

- Send total points available during LMS line item creation
- LMS Lite functionality. Admins can allow delivery users to create sections
  through OLI by toggling their ability to "create sections" and adding the
  "independent learner" role in the admin interface. These "independent
  instructors" can then create sections with a start/end date that are private
  and require an invitation to join. Instructors can invite students by creating
  an invite link from the section management portal -- any student with this
  link can enroll automatically.
- Add support for configurable vendor properties
- Allow default brand to be changed via release env var
- Display course section and course project slug identifiers
- Allow sections created from free products to have their payment settings
  edited

## 0.17.0 (2021-11-30)

### Bug Fixes

- Add student input parsing to show student responses in datashop export
- Change datashop session id to not reflect the user

### Enhancements

- Gating and Scheduling

## 0.16.0 (2021-11-19)

### Bug Fixes

- Fix issue with bulk line item grade sync

### Enhancements

- Allow instructors to manually send one student grade to LMS

## 0.15.0 (2021-11-18)

### Bug Fixes

- Fix bug that prevented deletion of authors that have locked resource revisions
- Fix an issue related to next previous page links that causes 500 internal
  server error on advanced authoring pages
- Fix a bug that prevented MultiInput activities with dropdowns from evaluating
  correctly
- Fix a bug that prevented SingleResponse activities from properly restoring
  student state
- Fix a bug that was preventing manual grade sync from executing

### Enhancements

- Instructor "Preview" mode

## 0.14.6 (2021-11-08)

### Bug Fixes

- Fix the rendering of HTML special characters within activities
- Fix an issue where email was always being required regardless of
  independent_learner and guest status

## 0.14.5 (2021-11-05)

### Bug Fixes

- Improve error logging
- Determine author's initials in a more robust manner

### Enhancements

- New Popup page element

## 0.14.4 (2021-11-04)

### Bug Fixes

- Fix an issue where simultaneous section creations can result in more than one
  active sections for a given context
- Fix an issue with sorting by title in open and free source selection table

### Enhancements

### Release Notes

**OpenSSL 1.1.1 Upgrade Required**

Releases are now built using openssl11-devel for erlang which means that OpenSSL
1.1.1 is required to be installed on the deployment target for all future
releases.

```
# centos
sudo yum install openssl11
```

**Environment Configs**

The following environment configs are now available for AppSignal integration.
All are required for AppSignal support. If none are specified, AppSignal
integration will be disabled.

```
APPSIGNAL_OTP_APP       (Optional) AppSignal integration OTP app. Should be set to "oli".
APPSIGNAL_PUSH_API_KEY  (Optional) AppSignal API Key
APPSIGNAL_APP_NAME      (Optional) AppSignal app name. e.g. "Torus"
APPSIGNAL_APP_ENV       (Optional) AppSignal environment. e.g. "prod"

```

## 0.14.3 (2021-11-01)

### Bug Fixes

- Fix problem with accessing course product remix

## 0.14.2 (2021-10-28)

### Bug Fixes

- Make score display in gradebook more robust
- Fix page editor text selection from resetting when a save triggers
- Fix formatting toolbar tooltips not showing
- Fix formatting toolbar format toggling
- Fix insertion toolbar positioning
- Fix insertion toolbar tooltips not disappearing after inserting content
- Fix insertion toolbar tooltips not showing
- Fix an issue where the button for inserting a table would move around unless
  the mouse was positioned in just the right way

## 0.14.1 (2021-10-28)

### Bug Fixes

- Fix an issue with Apply Update button and move content updates to async worker
- Fix text editor issue where image resizing didn't work from right drag handle
- Fix text editor issue where link editing tooltip could overlap with formatting
  toolbar
- Fix an issue where previewing a project with no pages crashes
- Fix some issues related to searching and viewing sortable tables
- Fix an issue where activity submissions would not display activity feedback

### Enhancements

- New Admin landing page
- New Instructor Course Section overview page
- Allow LMS and System admins to unlink LMS section
- Gradebook and graded page per student details with instructor centered grade
  override
- Student specific progress display

## 0.14.0 (2021-10-13)

### Bug Fixes

- Fix a style issue with the workspace footer
- Prevent objectives used in selections from being deleted
- Fix an issue where modals misbehaved sporadically
- Move "Many Students Wonder" from activity styling to content styling
- Fix an issue where nonstructural section resources were missing after update
- Add analytics download fields
- Add datashop timestamps for seconds
- Fix datashop bugs with missing <level> elements caused by deleted pages not
  showing in the container hierarchy
- Fix an issue where minor updates were not properly updating section resource
  records

### Enhancements

- Add multi input activity
- Add multi input model validation
- Add advanced section creation remix
- Allow for section creation from course products
- Add analytics / insights data export button
- Add ability for an admin to browse all course sections
- Add server driven paged, sortable table for project list
- Add ability to remix materials from multiple projects
- Fix insert content popup in page editor
- Add blackboard LTI 1.3 configuration instructions

### Release Notes

The following environment configs are now available:

```
PAYMENT_PROVIDER        (Optional) Sets the paywall payment provider. Current available options are 'stripe' or 'none'
STRIPE_PUBLIC_SECRET    (Required if PAYMENT_PROVIDER=stripe)
STRIPE_PRIVATE_SECRET   (Required if PAYMENT_PROVIDER=stripe)

BLACKBOARD_APPLICATION_CLIENT_ID  (Optional) Blackboard registered application Client ID. Enables LTI 1.3 integration
                                  with blackboard instances and allows torus to provide configuration instructions.
```

## 0.13.8 (2021-10-07)

### Bug Fixes

- Handle titles of activities correctly in analytics download

## 0.13.7 (2021-10-06)

### Bug Fixes

- Fix datashop export dataset name, missing skills

## 0.13.6 (2021-10-04)

### Bug Fixes

- Add ability to download raw analytic data

## 0.13.5 (2021-10-04)

### Bug Fixes

- Fix an issue where a selection fact change can break the page

## 0.13.4 (2021-10-03)

### Bug Fixes

- Fix an issue where a page can be duplicated within a container

## 0.13.3 (2021-09-30)

### Bug Fixes

- Fix an issue where generating resource links for tag types throws a server
  error

## 0.13.2 (2021-09-17)

### Bug Fixes

- Fix activity choice icon selection in authoring
- Fix targeted feedback not showing in delivery
- Fix delivered activity choice input size changing with content
- Fix an issue related to LTI roles and authorization

## 0.13.1 (2021-09-14)

### Bug Fixes

- Fix an issue where platform roles were failing to update on LTI launch
- Fix an issue that prevents projects page from loading when a project has no
  collaborators

## 0.13.0 (2021-09-07)

### Bug Fixes

- Fix an issue where changing the title of a page made the current slug invalid
- Properly handle ordering activity submission when no student interaction has
  taken place
- Fix various UI issues such as showing outline in LMS iframe, email templates
  and dark mode feedback
- Fix an issue where the manage grades page displayed an incorrect grade book
  link
- Removed unecessary and failing javascript from project listing view
- Restore ability to realize deeply nested activity references within adaptive
  page content
- Fix an issue in admin accounts interface where manage options sometimes appear
  twice
- Allow graded adaptive pages to render the prologue page
- Allow Image Coding activity to work properly within graded pages

### Enhancements

- Add infrastructure for advanced section creation, including the ability to
  view and apply publication updates
- Enable banked activity creation and editing
- Add user-defined tag infrastructure and incorporate in banked activity editing
- Allow filtering of deleted projects as an admin
- Add the ability for an admin to delete user and author accounts

## 0.12.9 (2021-08-20)

### Bug Fixes

- Fix an issue where unlimited collaborator emails could be sent at once

### Enhancements

- Allow for submission of graded pages without answering all questions
- Add API support for bulk activity updating

## 0.12.8 (2021-08-11)

### Bug Fixes

- Fix iframe rendering when elements contain captions (webpage, youtube)
- Fix iframe rendering in activities
- Fix an issue where mod key changes current selection
- Standardize padding and headers across all pages
- Fix an issue where users with social logins have null sub
- Fix an issue where Update Line Items was failing

### Enhancements

- Redesign overview page, change language
- Allow multiple comma-separated collaborators to be added at once

## 0.12.7 (2021-08-02)

### Bug Fixes

- Fix styling issues including darkmode

## 0.12.6 (2021-07-29)

### Bug Fixes

- Fix an issue with timestamps containing microseconds

## 0.12.5 (2021-07-29)

### Bug Fixes

- Fix an issue when creating snapshots for insights

## 0.12.4 (2021-07-27)

### Bug Fixes

- Updated research consent form

## 0.12.3 (2021-07-23)

### Bug Fixes

- Fix datashop export content model parsing
- Fix incorrect table column alignment on Insights page
- Truncate "relative difficulty" on Insights page
- Change wording on "Break down objective" modal
- Make "Break down objective" explanation image responsive
- Fix page editor content block rendering issue in Firefox - increase block
  contrast
- Fix problem in Firefox where changing question tabs scrolls to top of page

### Enhancements

## 0.12.2 (2021-07-21)

### Bug Fixes

- Fix an issue where deleting multiple choice answers could put the question in
  a state where no incorrect answer is found
- Fix an issue where activities do not correctly restore their "in-progress"
  state from student work
- Fix an issue where images and audio could not be added to activiites

## 0.12.1 (2021-07-12)

### Bug Fixes

- Fix an issue where activities do not render correctly in delivery mode

### Enhancements

## 0.12.0 (2021-07-12)

### Bug fixes

- Fix an issue with image coding activity in preview
- Persist student code in image coding activity

### Enhancements

- Add ability to generate and download a course digest from existing course
  projects
- Redesign check all that apply, multiple choice, short answer, and ordering
  activities
- Merge activity editing into the page editor
- Redesign the workspace header to include view title, help and user icons
- Clearly separate the hierarchy navigation and page editing links in curriculum
  editor
- Implement smaller sized left hand navigation pane

## 0.11.1 (2021-6-16)

### Bug fixes

- Fix an issue preventing deletion of projects whose names contain special
  characters
- Fix an issue related to persisting sessions across server restarts
- Fix an issue where modals and rearrange were broken in curriculum view
- Fix an issue where toggling multiple choice answer correctness could cause
  submission failures

## 0.11.0 (2021-6-15)

### Enhancements

- Image coding: disable submit button before code is run
- Allow setting of arbitrary content from upload JSON file in revision history
  tool
- Add ability for independent learners to create accounts, sign in and track
  progress

### Bug fixes

- Image coding: remove extra space at end of printed lines (problem for regexp
  grading)
- Fix issues related to exporting DataShop events for courses that contain
  hierarchies
- Fix an issue with the torus logo in dark mode
- Fix to support rich text content with empty models
- Fix to properly identify the correct choice in multiple choice activities
- Fix internal authoring links

## 0.10.0 (2021-6-2)

### Enhancements

- Add support for detecting problematic database queries
- Allow adaptive pages to render without application chrome
- Save cookie preferences in delivered courses
- Add support for page content grouping
- Add image resizing
- Introduce load testing support
- Expose telemetry metrics for Prometheus metrics scraping
- Add support for course package delete
- Add support for disabling answer choice shuffling in multiple choice, check
  all that apply, ordering questions
- Add support for moving curriculum items
- Allow analytic snapshot creation to run asynchronous to the rest of the
  attempt finalization code

### Bug fixes

- Fix help and logo links on register institution page, change help form to
  modal
- Add missing database indexes, rework resolver queries
- Fix ability to request hints
- Fix content editing after drag and drop in resource editors
- Fix internal links in page preview mode
- Fix projects view project card styling
- Fix problem with inputs causing clipping in Firefox
- Fix problem with difficulty selecting and focusing in Firefox
- Fix problem where containers with no children were rendered as pages in
  delivery
- Fix some style inconsistencies in delivery and dark mode
- Fix an issue where reordering a curriculum item could result in incorrect n-1
  position

## 0.9.0 (2021-4-22)

### Enhancements

- Add OpenAPI docs for user state service
- Enable OpenAPI docs on all environments at /api/v1/docs
- Add ability to change images in pages and activities
- Add extrinsic user state at the resource attempt level
- Add bulk fetch endpoint for retrieving collection of activity attempts
- Add sequential page navigation to editor and full course preview
- Enable ecto repository stats in live dashboard
- Add ability to unlink a course section from an LMS
- Image code activity: use syntax highlighting code editor

### Bug fixes

- Support page-to-page links during course ingestion
- Use section slugs instead of ids in storage service URLs for delivery
  endpoints
- Fix a crash when an existing logged-in user accesses the Register Institution
  page
- Activity feedback fixes and unit tests
- Remove support for image floating to fix display issues in text editors
- Change activity rule, outcome modeling for use in adaptive activities
- Fix an issue when creating section allows multiple sections to be created
- Improved rendering robustness when content elements are missing key attributes
- Disable access to OpenAPI docs in production

## 0.8.0 (2021-4-12)

### Enhancements

- Add multi-project support to Revision History tool
- Add Open and Free section support
- Feature flag support
- Add research and cookie consent support
- Extrinsic user state endpoints

### Bug fixes

- Fix analytics / insights to not show parent course analytics after duplication
- Remove help link in preview mode
- Fix security vulnerability
- Account for ingested pages that have missing objectives
- Fix check all that apply + ordering activity submission in published projects
- Fix issue where long lines in code blocks in activities overflow
- Change how ids are determined in ingestion to avoid problems with unicode
  characters
- Scope lock messages to a specific project
- (Developer) Auto format Elixir code
- Fix attempts sort order
- Fix feedback in live preview and page preview
- Remove unused "countries_json" configuration variable
- Image coding activity: clarify author solution entry UI

## 0.7.2 (2021-3-30)

### Bug fixes

- Fix an issue where administrators cannot configure a section without
  instructor role
- Fix an issue where publishing or duplicating courses would cause save errors
  in page and activity editors
- Fix keyboard deletion with media items
- Add extra newline after an iframe/webpage is inserted into an editor

## 0.7.1 (2021-3-24)

### Bug fixes

- Fix an issue where slug creation allowed some non-alphanumeric chars

## 0.7.0 (2021-3-23)

### Enhancements

- Add the ability for an activity to submit client side evaluations
- Change project slug determiniation during course ingestion to be server driven
- Add the ability to limit what activities are available for use in particular
  course projects
- Add the ability to duplicate a project on the course overview page

### Bug fixes

- Fix an issue where cancelling a curriculum deletion operation still deleted
  the curriculum item
- Fix an issue where the projects table did not sort by created date correctly
- Fix an issue where activity text that contained HTML tags rendered actual HTML
- Fix an issue where pasting text containing newlines from an external source
  crashes the editor
- Fix an issue with null section slugs and deployment id in existing sections
- Fix an issue where large images can obscure the Review mode UI
- Fix an issue where accessibility warnings for pages with multiple images only
  show the first image

## 0.6.1 (2021-3-3)

### Bug fixes

- Fix an issue where existing sections might not be found on LTI launch

## 0.6.0 (2021-3-3)

### Enhancements

- Add LTI 1.3 platform launch support
- Add support for project visibility control
- Add storage, media, and objectives service API implementations
- Move LTI 1.3 functionality to external Lti_1p3 library
- Add support for preview mode in graded assessments

### Bug fixes

- Replace use of context_id in favor of the unique course section slug
- Allow Slack hook URL to be unspecified during LMS LTI registration
- Prevent LTI launch to an iframe to avoid third-party cookie issues
- Honor the current location when inserting block content (YouTube, images, etc)
- Remove foreign key constraint that tied a user to an institution
- Do not display stale locks in Curriculum view
- Ensure error messages always visible in page and activity editors
- Remove ability to cancel activity creation during objective selection

## 0.5.1 (2021-1-13)

### Bug fixes

- Fix missing status 201 handling on Freshdesk API call
- Fix an issue where creating an institution with the same url as multiple
  existing institutions creates another new institution

## 0.5.0 (2021-1-12)

### Enhancements

- Improved LTI workflow for new institutions
- Add support for embedding images in structured content editors by external URL
  and by pasting a copied image
- Ordering activity
- Add support for user help requests capture and forward to email or help desk

### Bug fixes

- Fix a broken link to external learning objectives content

## 0.4.1 (2021-1-4)

### Bug fixes

- Fix an issue where new local activities were not being registered on
  deployment

## 0.4.0 (2021-1-4)

### Enhancements

- Add support for check all that apply activity

### Bug fixes

- Fix an issue where special characters in a course slug broke breadcrumb
  navigation in editor
- Fix some silently broken unit tests

## 0.3.0 (2020-12-10)

### Enhancements

- Improved objectives page with new "break down" feature
- Add API documentation

### Bug fixes

- Fix an LTI 1.3 issue where launch was using kid to lookup registration instead
  of issuer and client id

## 0.2.0 (2020-12-10)

### Enhancements

- LTI v1.3 launch support
- Grade passback via LTI AGS
- "Check all that apply" activity
- Improved editing UI
- Course hierarchy support
- New account email verification, password reset
- Collaborator and user invitation
- Course ingestion

### Bug fixes

- Fix "best" scoring strategy to calculate max points correctly

## 0.1.0 (2020-7-24)

- Initial release<|MERGE_RESOLUTION|>--- conflicted
+++ resolved
@@ -6,36 +6,33 @@
 
 ### Enhancements
 
-<<<<<<< HEAD
 - Add support for inline 'term' markup
-
-## 0.21.3 (2022-08-05)
-
-### Bug Fixes
-
-- Fix an issue where scroll wheel changes the value of numeric input
-- Fix an issue where underlined and strikethrough text were not being rendered
-- Fix an issue where guest user_id is blank in datashop export
-- Allow insertion of tables, iframes and all other elements in stem, choices and feedback
-- Change 'Submit Assessment' button to 'Submit Answers'
-
-### Enhancements
-
-- Product ingestion support
-
-## 0.21.2 (2022-07-20)
-
-### Bug Fixes
-
-- Fix a problem with handling groups and surveys
-=======
 - Added support for a new activity type - Vlab Activity
   - A modified version of MultiInput (assets/src/components/activities/vlab)
   - VlabDelivery includes iframe w/ CMU developed Virtual Chemistry Lab (from static/)
   - Question can be one of the exiting MultiInput types or new VlabInput type
   - If input type is VlabInput, Torus compares target parameter to VlabState for eval
   - Config of Vlab via author composed JSON on model, or pre-built configs from static
->>>>>>> c08cc9e5
+
+## 0.21.3 (2022-08-05)
+
+### Bug Fixes
+
+- Fix an issue where scroll wheel changes the value of numeric input
+- Fix an issue where underlined and strikethrough text were not being rendered
+- Fix an issue where guest user_id is blank in datashop export
+- Allow insertion of tables, iframes and all other elements in stem, choices and feedback
+- Change 'Submit Assessment' button to 'Submit Answers'
+
+### Enhancements
+
+- Product ingestion support
+
+## 0.21.2 (2022-07-20)
+
+### Bug Fixes
+
+- Fix a problem with handling groups and surveys
 
 ## 0.21.1 (2022-07-19)
 
