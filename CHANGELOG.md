--- conflicted
+++ resolved
@@ -2,8 +2,6 @@
 
 ## Unreleased
 
-<<<<<<< HEAD
-=======
 ## 0.11.1 (2021-6-16)
 
 ### Bug fixes
@@ -12,7 +10,6 @@
 - Fix an issue related to persisting sessions across server restarts
 - Fix an issue where modals and rearrange were broken in curriculum view
 
->>>>>>> 8b0568d0
 ## 0.11.0 (2021-6-15)
 
 ### Enhancements
