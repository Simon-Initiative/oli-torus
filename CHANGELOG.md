# Changelog

<<<<<<< HEAD

## 0.5.0 (2021-1-12)
### Enhancements
  - Improved LTI workflow for new institutions
  - Add support for embedding images in structured content editors by external URL and by pasting a copied image
  - Ordering activity
  - Add support for user help requests capture and forward to email or help desk

### Bug fixes
  - Fix a broken link to external learning objectives content

=======
>>>>>>> 102328d5
## 0.4.1 (2021-1-4)
### Bug fixes
  - Fix an issue where new local activities were not being registered on deployment

## 0.4.0 (2021-1-4)
### Enhancements
  - Add support for check all that apply activity

### Bug fixes
  - Fix an issue where special characters in a course slug broke breadcrumb navigation in editor
  - Fix some silently broken  unit tests

## 0.3.0 (2020-12-10)

### Enhancements
  - Improved objectives page with new "break down" feature
  - Add API documentation
### Bug fixes
  - Fix an LTI 1.3 issue where launch was using kid to lookup registration instead of issuer and client id

## 0.2.0 (2020-12-10)

### Enhancements
  - LTI v1.3 launch support
  - Grade passback via LTI AGS
  - "Check all that apply" activity
  - Improved editing UI
  - Course hierarchy support
  - New account email verification, password reset
  - Collaborator and user invitation
  - Course ingestion

### Bug fixes
  - Fix "best" scoring strategy to calculate max points correctly

## 0.1.0 (2020-7-24)

  - Initial release
<|MERGE_RESOLUTION|>--- conflicted
+++ resolved
@@ -1,6 +1,4 @@
 # Changelog
-
-<<<<<<< HEAD
 
 ## 0.5.0 (2021-1-12)
 ### Enhancements
@@ -12,8 +10,6 @@
 ### Bug fixes
   - Fix a broken link to external learning objectives content
 
-=======
->>>>>>> 102328d5
 ## 0.4.1 (2021-1-4)
 ### Bug fixes
   - Fix an issue where new local activities were not being registered on deployment
