--- conflicted
+++ resolved
@@ -5,6 +5,8 @@
 ### Bug Fixes
 
 ### Enhancements
+
+- Add tab for authoring 'explanation' feedback to all activities
 
 ## 0.21.5 (2022-09-01)
 
@@ -22,14 +24,10 @@
 ### Enhancements
 
 - Add support for inline 'term' markup
-<<<<<<< HEAD
-- Add tab for authoring 'explanation' feedback to all activities
-=======
 - Add support for branching activities and page automation
 - Improve toolbar styles and usability
 - Add ability to browse all pages in a course project
 - Add Math input question type
->>>>>>> 72c05978
 
 ## 0.21.3 (2022-08-05)
 
