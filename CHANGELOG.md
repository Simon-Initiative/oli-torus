# Changelog

## Unreleased

<<<<<<< HEAD
## 0.14.6 (2021-11-05)

### Bug Fixes
- Fix an issue where email was always being required regardless of independent_learner and guest status
=======
### Bug Fixes

- Fix the rendering of HTML special characters within activities

### Enhancements
>>>>>>> 0e70950f

## 0.14.5 (2021-11-05)

### Bug Fixes

- Improve error logging
- Determine author's initials in a more robust manner

### Enhancements

- New Popup page element

## 0.14.4 (2021-11-04)

### Bug Fixes

- Fix an issue where simultaneous section creations can result in more than one active sections for a given context
- Fix an issue with sorting by title in open and free source selection table

### Enhancements

### Release Notes

**OpenSSL 1.1.1 Upgrade Required**

Releases are now built using openssl11-devel for erlang which means that OpenSSL 1.1.1 is required to be installed on the deployment target for all future releases.

```
# centos
sudo yum install openssl11
```

**Environment Configs**

The following environment configs are now available for AppSignal integration. All are required for AppSignal support. If none are specified, AppSignal integration will be disabled.

```
APPSIGNAL_OTP_APP       (Optional) AppSignal integration OTP app. Should be set to "oli".
APPSIGNAL_PUSH_API_KEY  (Optional) AppSignal API Key
APPSIGNAL_APP_NAME      (Optional) AppSignal app name. e.g. "Torus"
APPSIGNAL_APP_ENV       (Optional) AppSignal environment. e.g. "prod"

```

## 0.14.3 (2021-11-01)

### Bug Fixes

- Fix problem with accessing course product remix

## 0.14.2 (2021-10-28)

### Bug Fixes

- Make score display in gradebook more robust
- Fix page editor text selection from resetting when a save triggers
- Fix formatting toolbar tooltips not showing
- Fix formatting toolbar format toggling
- Fix insertion toolbar positioning
- Fix insertion toolbar tooltips not disappearing after inserting content
- Fix insertion toolbar tooltips not showing
- Fix an issue where the button for inserting a table would move around unless the mouse was positioned in just the right way

## 0.14.1 (2021-10-28)

### Bug Fixes

- Fix an issue with Apply Update button and move content updates to async worker
- Fix text editor issue where image resizing didn't work from right drag handle
- Fix text editor issue where link editing tooltip could overlap with formatting toolbar
- Fix an issue where previewing a project with no pages crashes
- Fix some issues related to searching and viewing sortable tables
- Fix an issue where activity submissions would not display activity feedback

### Enhancements

- New Admin landing page
- New Instructor Course Section overview page
- Allow LMS and System admins to unlink LMS section
- Gradebook and graded page per student details with instructor centered grade override
- Student specific progress display

## 0.14.0 (2021-10-13)

### Bug Fixes

- Fix a style issue with the workspace footer
- Prevent objectives used in selections from being deleted
- Fix an issue where modals misbehaved sporadically
- Move "Many Students Wonder" from activity styling to content styling
- Fix an issue where nonstructural section resources were missing after update
- Add analytics download fields
- Add datashop timestamps for seconds
- Fix datashop bugs with missing <level> elements caused by deleted pages not showing in the container hierarchy
- Fix an issue where minor updates were not properly updating section resource records

### Enhancements

- Add multi input activity
- Add multi input model validation
- Add advanced section creation remix
- Allow for section creation from course products
- Add analytics / insights data export button
- Add ability for an admin to browse all course sections
- Add server driven paged, sortable table for project list
- Add ability to remix materials from multiple projects
- Fix insert content popup in page editor
- Add blackboard LTI 1.3 configuration instructions

### Release Notes

The following environment configs are now available:

```
PAYMENT_PROVIDER        (Optional) Sets the paywall payment provider. Current available options are 'stripe' or 'none'
STRIPE_PUBLIC_SECRET    (Required if PAYMENT_PROVIDER=stripe)
STRIPE_PRIVATE_SECRET   (Required if PAYMENT_PROVIDER=stripe)

BLACKBOARD_APPLICATION_CLIENT_ID  (Optional) Blackboard registered application Client ID. Enables LTI 1.3 integration
                                  with blackboard instances and allows torus to provide configuration instructions.
```

## 0.13.8 (2021-10-07)

### Bug Fixes

- Handle titles of activities correctly in analytics download

## 0.13.7 (2021-10-06)

### Bug Fixes

- Fix datashop export dataset name, missing skills

## 0.13.6 (2021-10-04)

### Bug Fixes

- Add ability to download raw analytic data

## 0.13.5 (2021-10-04)

### Bug Fixes

- Fix an issue where a selection fact change can break the page

## 0.13.4 (2021-10-03)

### Bug Fixes

- Fix an issue where a page can be duplicated within a container

## 0.13.3 (2021-09-30)

### Bug Fixes

- Fix an issue where generating resource links for tag types throws a server error

## 0.13.2 (2021-09-17)

### Bug Fixes

- Fix activity choice icon selection in authoring
- Fix targeted feedback not showing in delivery
- Fix delivered activity choice input size changing with content
- Fix an issue related to LTI roles and authorization

## 0.13.1 (2021-09-14)

### Bug Fixes

- Fix an issue where platform roles were failing to update on LTI launch
- Fix an issue that prevents projects page from loading when a project has no collaborators

## 0.13.0 (2021-09-07)

### Bug Fixes

- Fix an issue where changing the title of a page made the current slug invalid
- Properly handle ordering activity submission when no student interaction has taken place
- Fix various UI issues such as showing outline in LMS iframe, email templates and dark mode feedback
- Fix an issue where the manage grades page displayed an incorrect grade book link
- Removed unecessary and failing javascript from project listing view
- Restore ability to realize deeply nested activity references within adaptive page content
- Fix an issue in admin accounts interface where manage options sometimes appear twice
- Allow graded adaptive pages to render the prologue page
- Allow Image Coding activity to work properly within graded pages

### Enhancements

- Add infrastructure for advanced section creation, including the ability to view and apply publication updates
- Enable banked activity creation and editing
- Add user-defined tag infrastructure and incorporate in banked activity editing
- Allow filtering of deleted projects as an admin
- Add the ability for an admin to delete user and author accounts

## 0.12.9 (2021-08-20)

### Bug Fixes

- Fix an issue where unlimited collaborator emails could be sent at once

### Enhancements

- Allow for submission of graded pages without answering all questions
- Add API support for bulk activity updating

## 0.12.8 (2021-08-11)

### Bug Fixes

- Fix iframe rendering when elements contain captions (webpage, youtube)
- Fix iframe rendering in activities
- Fix an issue where mod key changes current selection
- Standardize padding and headers across all pages
- Fix an issue where users with social logins have null sub
- Fix an issue where Update Line Items was failing

### Enhancements

- Redesign overview page, change language
- Allow multiple comma-separated collaborators to be added at once

## 0.12.7 (2021-08-02)

### Bug Fixes

- Fix styling issues including darkmode

## 0.12.6 (2021-07-29)

### Bug Fixes

- Fix an issue with timestamps containing microseconds

## 0.12.5 (2021-07-29)

### Bug Fixes

- Fix an issue when creating snapshots for insights

## 0.12.4 (2021-07-27)

### Bug Fixes

- Updated research consent form

## 0.12.3 (2021-07-23)

### Bug Fixes

- Fix datashop export content model parsing
- Fix incorrect table column alignment on Insights page
- Truncate "relative difficulty" on Insights page
- Change wording on "Break down objective" modal
- Make "Break down objective" explanation image responsive
- Fix page editor content block rendering issue in Firefox - increase block contrast
- Fix problem in Firefox where changing question tabs scrolls to top of page

### Enhancements

## 0.12.2 (2021-07-21)

### Bug Fixes

- Fix an issue where deleting multiple choice answers could put the question in a state where no incorrect answer is found
- Fix an issue where activities do not correctly restore their "in-progress" state from student work
- Fix an issue where images and audio could not be added to activiites

## 0.12.1 (2021-07-12)

### Bug Fixes

- Fix an issue where activities do not render correctly in delivery mode

### Enhancements

## 0.12.0 (2021-07-12)

### Bug fixes

- Fix an issue with image coding activity in preview
- Persist student code in image coding activity

### Enhancements

- Add ability to generate and download a course digest from existing course projects
- Redesign check all that apply, multiple choice, short answer, and ordering activities
- Merge activity editing into the page editor
- Redesign the workspace header to include view title, help and user icons
- Clearly separate the hierarchy navigation and page editing links in curriculum editor
- Implement smaller sized left hand navigation pane

## 0.11.1 (2021-6-16)

### Bug fixes

- Fix an issue preventing deletion of projects whose names contain special characters
- Fix an issue related to persisting sessions across server restarts
- Fix an issue where modals and rearrange were broken in curriculum view
- Fix an issue where toggling multiple choice answer correctness could cause submission failures

## 0.11.0 (2021-6-15)

### Enhancements

- Image coding: disable submit button before code is run
- Allow setting of arbitrary content from upload JSON file in revision history tool
- Add ability for independent learners to create accounts, sign in and track progress

### Bug fixes

- Image coding: remove extra space at end of printed lines (problem for regexp grading)
- Fix issues related to exporting DataShop events for courses that contain hierarchies
- Fix an issue with the torus logo in dark mode
- Fix to support rich text content with empty models
- Fix to properly identify the correct choice in multiple choice activities
- Fix internal authoring links

## 0.10.0 (2021-6-2)

### Enhancements

- Add support for detecting problematic database queries
- Allow adaptive pages to render without application chrome
- Save cookie preferences in delivered courses
- Add support for page content grouping
- Add image resizing
- Introduce load testing support
- Expose telemetry metrics for Prometheus metrics scraping
- Add support for course package delete
- Add support for disabling answer choice shuffling in multiple choice, check all that apply, ordering questions
- Add support for moving curriculum items
- Allow analytic snapshot creation to run asynchronous to the rest of the attempt finalization code

### Bug fixes

- Fix help and logo links on register institution page, change help form to modal
- Add missing database indexes, rework resolver queries
- Fix ability to request hints
- Fix content editing after drag and drop in resource editors
- Fix internal links in page preview mode
- Fix projects view project card styling
- Fix problem with inputs causing clipping in Firefox
- Fix problem with difficulty selecting and focusing in Firefox
- Fix problem where containers with no children were rendered as pages in delivery
- Fix some style inconsistencies in delivery and dark mode
- Fix an issue where reordering a curriculum item could result in incorrect n-1 position

## 0.9.0 (2021-4-22)

### Enhancements

- Add OpenAPI docs for user state service
- Enable OpenAPI docs on all environments at /api/v1/docs
- Add ability to change images in pages and activities
- Add extrinsic user state at the resource attempt level
- Add bulk fetch endpoint for retrieving collection of activity attempts
- Add sequential page navigation to editor and full course preview
- Enable ecto repository stats in live dashboard
- Add ability to unlink a course section from an LMS
- Image code activity: use syntax highlighting code editor

### Bug fixes

- Support page-to-page links during course ingestion
- Use section slugs instead of ids in storage service URLs for delivery endpoints
- Fix a crash when an existing logged-in user accesses the Register Institution page
- Activity feedback fixes and unit tests
- Remove support for image floating to fix display issues in text editors
- Change activity rule, outcome modeling for use in adaptive activities
- Fix an issue when creating section allows multiple sections to be created
- Improved rendering robustness when content elements are missing key attributes
- Disable access to OpenAPI docs in production

## 0.8.0 (2021-4-12)

### Enhancements

- Add multi-project support to Revision History tool
- Add Open and Free section support
- Feature flag support
- Add research and cookie consent support
- Extrinsic user state endpoints

### Bug fixes

- Fix analytics / insights to not show parent course analytics after duplication
- Remove help link in preview mode
- Fix security vulnerability
- Account for ingested pages that have missing objectives
- Fix check all that apply + ordering activity submission in published projects
- Fix issue where long lines in code blocks in activities overflow
- Change how ids are determined in ingestion to avoid problems with unicode characters
- Scope lock messages to a specific project
- (Developer) Auto format Elixir code
- Fix attempts sort order
- Fix feedback in live preview and page preview
- Remove unused "countries_json" configuration variable
- Image coding activity: clarify author solution entry UI

## 0.7.2 (2021-3-30)

### Bug fixes

- Fix an issue where administrators cannot configure a section without instructor role
- Fix an issue where publishing or duplicating courses would cause save errors in page and activity editors
- Fix keyboard deletion with media items
- Add extra newline after an iframe/webpage is inserted into an editor

## 0.7.1 (2021-3-24)

### Bug fixes

- Fix an issue where slug creation allowed some non-alphanumeric chars

## 0.7.0 (2021-3-23)

### Enhancements

- Add the ability for an activity to submit client side evaluations
- Change project slug determiniation during course ingestion to be server driven
- Add the ability to limit what activities are available for use in particular course projects
- Add the ability to duplicate a project on the course overview page

### Bug fixes

- Fix an issue where cancelling a curriculum deletion operation still deleted the curriculum item
- Fix an issue where the projects table did not sort by created date correctly
- Fix an issue where activity text that contained HTML tags rendered actual HTML
- Fix an issue where pasting text containing newlines from an external source crashes the editor
- Fix an issue with null section slugs and deployment id in existing sections
- Fix an issue where large images can obscure the Review mode UI
- Fix an issue where accessibility warnings for pages with multiple images only show the first image

## 0.6.1 (2021-3-3)

### Bug fixes

- Fix an issue where existing sections might not be found on LTI launch

## 0.6.0 (2021-3-3)

### Enhancements

- Add LTI 1.3 platform launch support
- Add support for project visibility control
- Add storage, media, and objectives service API implementations
- Move LTI 1.3 functionality to external Lti_1p3 library
- Add support for preview mode in graded assessments

### Bug fixes

- Replace use of context_id in favor of the unique course section slug
- Allow Slack hook URL to be unspecified during LMS LTI registration
- Prevent LTI launch to an iframe to avoid third-party cookie issues
- Honor the current location when inserting block content (YouTube, images, etc)
- Remove foreign key constraint that tied a user to an institution
- Do not display stale locks in Curriculum view
- Ensure error messages always visible in page and activity editors
- Remove ability to cancel activity creation during objective selection

## 0.5.1 (2021-1-13)

### Bug fixes

- Fix missing status 201 handling on Freshdesk API call
- Fix an issue where creating an institution with the same url as multiple existing institutions creates another new institution

## 0.5.0 (2021-1-12)

### Enhancements

- Improved LTI workflow for new institutions
- Add support for embedding images in structured content editors by external URL and by pasting a copied image
- Ordering activity
- Add support for user help requests capture and forward to email or help desk

### Bug fixes

- Fix a broken link to external learning objectives content

## 0.4.1 (2021-1-4)

### Bug fixes

- Fix an issue where new local activities were not being registered on deployment

## 0.4.0 (2021-1-4)

### Enhancements

- Add support for check all that apply activity

### Bug fixes

- Fix an issue where special characters in a course slug broke breadcrumb navigation in editor
- Fix some silently broken unit tests

## 0.3.0 (2020-12-10)

### Enhancements

- Improved objectives page with new "break down" feature
- Add API documentation

### Bug fixes

- Fix an LTI 1.3 issue where launch was using kid to lookup registration instead of issuer and client id

## 0.2.0 (2020-12-10)

### Enhancements

- LTI v1.3 launch support
- Grade passback via LTI AGS
- "Check all that apply" activity
- Improved editing UI
- Course hierarchy support
- New account email verification, password reset
- Collaborator and user invitation
- Course ingestion

### Bug fixes

- Fix "best" scoring strategy to calculate max points correctly

## 0.1.0 (2020-7-24)

- Initial release<|MERGE_RESOLUTION|>--- conflicted
+++ resolved
@@ -2,18 +2,11 @@
 
 ## Unreleased
 
-<<<<<<< HEAD
 ## 0.14.6 (2021-11-05)
 
 ### Bug Fixes
+- Fix the rendering of HTML special characters within activities
 - Fix an issue where email was always being required regardless of independent_learner and guest status
-=======
-### Bug Fixes
-
-- Fix the rendering of HTML special characters within activities
-
-### Enhancements
->>>>>>> 0e70950f
 
 ## 0.14.5 (2021-11-05)
 
