# Changelog

## Unreleased

### Bug Fixes

- Fix inability to search in projects and users view
- Properly handle the case that a section invite link leads to an unavailable section
- Fix table styling when words overflow bounds

### Enhancements

- Allow for student-specific gating exceptions
- Display containers as pages with a table of contents
- Logic-based gating
- Allow learning objective attachment to pages
<<<<<<< HEAD
- Allow gates to be defined in products
=======
- Hide subsequent purpose types for activities when the same purpose type is used in a series
>>>>>>> bd49fa2f

## 0.18.4 (2022-02-24)

### Bug Fixes

- Improve performance of initial page visits by introducing bulk insertions of attempts
- Fix enrollments view rendering problem in sections that require payment
- Ensure score can never exceed out of for graded pages
- Ensure multiple payment attempts is handled correctly
- Handle cases where recaptcha payload is missing
- Ensure user_id is unique in DataShop export
- Only highlight failed grade sync cells when section is an LMS section
- Fix adding image/audio in page editor
- Fix add resource content positioning issues
- Only allow admins to edit paywall settings

### Enhancements

- Optimize rendering and storage by allowing attempts to only store transformed models when necessary
- Adds support for Legacy OLI custom activities

### Release Notes

- Set up support for Legacy OLI activities as follows:
  - Check out a copy of the repo https://github.com/Simon-Initiative/torus_superactivity to a local folder
  - Configure torus oli.env file to include a variable named SUPER_ACTIVITY_FOLDER and set the variable to point to the folder above, e.g. SUPER_ACTIVITY_FOLDER=torus/superactivity
  - Ensure the folder is readable to the running torus instance

**Environment Configs**

The following environment configs are now available:

```
SUPER_ACTIVITY_FOLDER    local folder location of static support files for Legacy activities
```

## 0.18.3 (2021-12-27)

### Bug Fixes

- Fix bug preventing rendering of student progress view

## 0.18.2 (2021-12-17)

### Bug Fixes

- Improved robustness of grade passback implementation
- Fix bug related to missing title assign in preview mode

### Enhancements

## 0.18.1 (2021-12-17)

### Bug Fixes

- Fix a bug where open and free sections could not be created from products
- Fix a bug where payment codes were not displayed

### Enhancements

## 0.18.0 (2021-12-16)

### Bug Fixes

- Fix a bug that prevented editing internal links when only one other page exists
- Fix a bug that prevented content from being added during remix
- Fix a bug that prevented payment processing for product-less paid sections
- Fix a bug that allowed paid status of a section to be toggled off
- Fix a bug that resulted in products being able to be created with invalid grace period days
- Fix Open and Free section creation when done through the admin panel
- Fix an issue where LTI 1.3 deployments should represent individual institutions
- Move LTI 1.3 registrations listing to live view table with search, sorting and paging
- Fix LMS course section creation to properly set the blueprint reference
- Fix a bug where null deployment id results in empty string in pending registration form
- Fix a bug where immediately removing a new activity leaves it visible to the system
- Fix an issue where selecting the actual checkbox in select source list doesn't work
- Updates the labelling of options in the project visibility view

### Enhancements

- Send total points available during LMS line item creation
- LMS Lite functionality. Admins can allow delivery users to create sections through OLI by toggling their ability to "create sections" and adding the "independent learner" role in the admin interface. These "independent instructors" can then create sections with a start/end date that are private and require an invitation to join. Instructors can invite students by creating an invite link from the section management portal -- any student with this link can enroll automatically.
- Add support for configurable vendor properties
- Allow default brand to be changed via release env var
- Display course section and course project slug identifiers
- Allow sections created from free products to have their payment settings edited

## 0.17.0 (2021-11-30)

### Bug Fixes

- Add student input parsing to show student responses in datashop export
- Change datashop session id to not reflect the user

### Enhancements

- Gating and Scheduling

## 0.16.0 (2021-11-19)

### Bug Fixes

- Fix issue with bulk line item grade sync

### Enhancements

- Allow instructors to manually send one student grade to LMS

## 0.15.0 (2021-11-18)

### Bug Fixes

- Fix bug that prevented deletion of authors that have locked resource revisions
- Fix an issue related to next previous page links that causes 500 internal server error on advanced authoring pages
- Fix a bug that prevented MultiInput activities with dropdowns from evaluating correctly
- Fix a bug that prevented SingleResponse activities from properly restoring student state
- Fix a bug that was preventing manual grade sync from executing

### Enhancements

- Instructor "Preview" mode

## 0.14.6 (2021-11-08)

### Bug Fixes

- Fix the rendering of HTML special characters within activities
- Fix an issue where email was always being required regardless of independent_learner and guest status

## 0.14.5 (2021-11-05)

### Bug Fixes

- Improve error logging
- Determine author's initials in a more robust manner

### Enhancements

- New Popup page element

## 0.14.4 (2021-11-04)

### Bug Fixes

- Fix an issue where simultaneous section creations can result in more than one active sections for a given context
- Fix an issue with sorting by title in open and free source selection table

### Enhancements

### Release Notes

**OpenSSL 1.1.1 Upgrade Required**

Releases are now built using openssl11-devel for erlang which means that OpenSSL 1.1.1 is required to be installed on the deployment target for all future releases.

```
# centos
sudo yum install openssl11
```

**Environment Configs**

The following environment configs are now available for AppSignal integration. All are required for AppSignal support. If none are specified, AppSignal integration will be disabled.

```
APPSIGNAL_OTP_APP       (Optional) AppSignal integration OTP app. Should be set to "oli".
APPSIGNAL_PUSH_API_KEY  (Optional) AppSignal API Key
APPSIGNAL_APP_NAME      (Optional) AppSignal app name. e.g. "Torus"
APPSIGNAL_APP_ENV       (Optional) AppSignal environment. e.g. "prod"

```

## 0.14.3 (2021-11-01)

### Bug Fixes

- Fix problem with accessing course product remix

## 0.14.2 (2021-10-28)

### Bug Fixes

- Make score display in gradebook more robust
- Fix page editor text selection from resetting when a save triggers
- Fix formatting toolbar tooltips not showing
- Fix formatting toolbar format toggling
- Fix insertion toolbar positioning
- Fix insertion toolbar tooltips not disappearing after inserting content
- Fix insertion toolbar tooltips not showing
- Fix an issue where the button for inserting a table would move around unless the mouse was positioned in just the right way

## 0.14.1 (2021-10-28)

### Bug Fixes

- Fix an issue with Apply Update button and move content updates to async worker
- Fix text editor issue where image resizing didn't work from right drag handle
- Fix text editor issue where link editing tooltip could overlap with formatting toolbar
- Fix an issue where previewing a project with no pages crashes
- Fix some issues related to searching and viewing sortable tables
- Fix an issue where activity submissions would not display activity feedback

### Enhancements

- New Admin landing page
- New Instructor Course Section overview page
- Allow LMS and System admins to unlink LMS section
- Gradebook and graded page per student details with instructor centered grade override
- Student specific progress display

## 0.14.0 (2021-10-13)

### Bug Fixes

- Fix a style issue with the workspace footer
- Prevent objectives used in selections from being deleted
- Fix an issue where modals misbehaved sporadically
- Move "Many Students Wonder" from activity styling to content styling
- Fix an issue where nonstructural section resources were missing after update
- Add analytics download fields
- Add datashop timestamps for seconds
- Fix datashop bugs with missing <level> elements caused by deleted pages not showing in the container hierarchy
- Fix an issue where minor updates were not properly updating section resource records

### Enhancements

- Add multi input activity
- Add multi input model validation
- Add advanced section creation remix
- Allow for section creation from course products
- Add analytics / insights data export button
- Add ability for an admin to browse all course sections
- Add server driven paged, sortable table for project list
- Add ability to remix materials from multiple projects
- Fix insert content popup in page editor
- Add blackboard LTI 1.3 configuration instructions

### Release Notes

The following environment configs are now available:

```
PAYMENT_PROVIDER        (Optional) Sets the paywall payment provider. Current available options are 'stripe' or 'none'
STRIPE_PUBLIC_SECRET    (Required if PAYMENT_PROVIDER=stripe)
STRIPE_PRIVATE_SECRET   (Required if PAYMENT_PROVIDER=stripe)

BLACKBOARD_APPLICATION_CLIENT_ID  (Optional) Blackboard registered application Client ID. Enables LTI 1.3 integration
                                  with blackboard instances and allows torus to provide configuration instructions.
```

## 0.13.8 (2021-10-07)

### Bug Fixes

- Handle titles of activities correctly in analytics download

## 0.13.7 (2021-10-06)

### Bug Fixes

- Fix datashop export dataset name, missing skills

## 0.13.6 (2021-10-04)

### Bug Fixes

- Add ability to download raw analytic data

## 0.13.5 (2021-10-04)

### Bug Fixes

- Fix an issue where a selection fact change can break the page

## 0.13.4 (2021-10-03)

### Bug Fixes

- Fix an issue where a page can be duplicated within a container

## 0.13.3 (2021-09-30)

### Bug Fixes

- Fix an issue where generating resource links for tag types throws a server error

## 0.13.2 (2021-09-17)

### Bug Fixes

- Fix activity choice icon selection in authoring
- Fix targeted feedback not showing in delivery
- Fix delivered activity choice input size changing with content
- Fix an issue related to LTI roles and authorization

## 0.13.1 (2021-09-14)

### Bug Fixes

- Fix an issue where platform roles were failing to update on LTI launch
- Fix an issue that prevents projects page from loading when a project has no collaborators

## 0.13.0 (2021-09-07)

### Bug Fixes

- Fix an issue where changing the title of a page made the current slug invalid
- Properly handle ordering activity submission when no student interaction has taken place
- Fix various UI issues such as showing outline in LMS iframe, email templates and dark mode feedback
- Fix an issue where the manage grades page displayed an incorrect grade book link
- Removed unecessary and failing javascript from project listing view
- Restore ability to realize deeply nested activity references within adaptive page content
- Fix an issue in admin accounts interface where manage options sometimes appear twice
- Allow graded adaptive pages to render the prologue page
- Allow Image Coding activity to work properly within graded pages

### Enhancements

- Add infrastructure for advanced section creation, including the ability to view and apply publication updates
- Enable banked activity creation and editing
- Add user-defined tag infrastructure and incorporate in banked activity editing
- Allow filtering of deleted projects as an admin
- Add the ability for an admin to delete user and author accounts

## 0.12.9 (2021-08-20)

### Bug Fixes

- Fix an issue where unlimited collaborator emails could be sent at once

### Enhancements

- Allow for submission of graded pages without answering all questions
- Add API support for bulk activity updating

## 0.12.8 (2021-08-11)

### Bug Fixes

- Fix iframe rendering when elements contain captions (webpage, youtube)
- Fix iframe rendering in activities
- Fix an issue where mod key changes current selection
- Standardize padding and headers across all pages
- Fix an issue where users with social logins have null sub
- Fix an issue where Update Line Items was failing

### Enhancements

- Redesign overview page, change language
- Allow multiple comma-separated collaborators to be added at once

## 0.12.7 (2021-08-02)

### Bug Fixes

- Fix styling issues including darkmode

## 0.12.6 (2021-07-29)

### Bug Fixes

- Fix an issue with timestamps containing microseconds

## 0.12.5 (2021-07-29)

### Bug Fixes

- Fix an issue when creating snapshots for insights

## 0.12.4 (2021-07-27)

### Bug Fixes

- Updated research consent form

## 0.12.3 (2021-07-23)

### Bug Fixes

- Fix datashop export content model parsing
- Fix incorrect table column alignment on Insights page
- Truncate "relative difficulty" on Insights page
- Change wording on "Break down objective" modal
- Make "Break down objective" explanation image responsive
- Fix page editor content block rendering issue in Firefox - increase block contrast
- Fix problem in Firefox where changing question tabs scrolls to top of page

### Enhancements

## 0.12.2 (2021-07-21)

### Bug Fixes

- Fix an issue where deleting multiple choice answers could put the question in a state where no incorrect answer is found
- Fix an issue where activities do not correctly restore their "in-progress" state from student work
- Fix an issue where images and audio could not be added to activiites

## 0.12.1 (2021-07-12)

### Bug Fixes

- Fix an issue where activities do not render correctly in delivery mode

### Enhancements

## 0.12.0 (2021-07-12)

### Bug fixes

- Fix an issue with image coding activity in preview
- Persist student code in image coding activity

### Enhancements

- Add ability to generate and download a course digest from existing course projects
- Redesign check all that apply, multiple choice, short answer, and ordering activities
- Merge activity editing into the page editor
- Redesign the workspace header to include view title, help and user icons
- Clearly separate the hierarchy navigation and page editing links in curriculum editor
- Implement smaller sized left hand navigation pane

## 0.11.1 (2021-6-16)

### Bug fixes

- Fix an issue preventing deletion of projects whose names contain special characters
- Fix an issue related to persisting sessions across server restarts
- Fix an issue where modals and rearrange were broken in curriculum view
- Fix an issue where toggling multiple choice answer correctness could cause submission failures

## 0.11.0 (2021-6-15)

### Enhancements

- Image coding: disable submit button before code is run
- Allow setting of arbitrary content from upload JSON file in revision history tool
- Add ability for independent learners to create accounts, sign in and track progress

### Bug fixes

- Image coding: remove extra space at end of printed lines (problem for regexp grading)
- Fix issues related to exporting DataShop events for courses that contain hierarchies
- Fix an issue with the torus logo in dark mode
- Fix to support rich text content with empty models
- Fix to properly identify the correct choice in multiple choice activities
- Fix internal authoring links

## 0.10.0 (2021-6-2)

### Enhancements

- Add support for detecting problematic database queries
- Allow adaptive pages to render without application chrome
- Save cookie preferences in delivered courses
- Add support for page content grouping
- Add image resizing
- Introduce load testing support
- Expose telemetry metrics for Prometheus metrics scraping
- Add support for course package delete
- Add support for disabling answer choice shuffling in multiple choice, check all that apply, ordering questions
- Add support for moving curriculum items
- Allow analytic snapshot creation to run asynchronous to the rest of the attempt finalization code

### Bug fixes

- Fix help and logo links on register institution page, change help form to modal
- Add missing database indexes, rework resolver queries
- Fix ability to request hints
- Fix content editing after drag and drop in resource editors
- Fix internal links in page preview mode
- Fix projects view project card styling
- Fix problem with inputs causing clipping in Firefox
- Fix problem with difficulty selecting and focusing in Firefox
- Fix problem where containers with no children were rendered as pages in delivery
- Fix some style inconsistencies in delivery and dark mode
- Fix an issue where reordering a curriculum item could result in incorrect n-1 position

## 0.9.0 (2021-4-22)

### Enhancements

- Add OpenAPI docs for user state service
- Enable OpenAPI docs on all environments at /api/v1/docs
- Add ability to change images in pages and activities
- Add extrinsic user state at the resource attempt level
- Add bulk fetch endpoint for retrieving collection of activity attempts
- Add sequential page navigation to editor and full course preview
- Enable ecto repository stats in live dashboard
- Add ability to unlink a course section from an LMS
- Image code activity: use syntax highlighting code editor

### Bug fixes

- Support page-to-page links during course ingestion
- Use section slugs instead of ids in storage service URLs for delivery endpoints
- Fix a crash when an existing logged-in user accesses the Register Institution page
- Activity feedback fixes and unit tests
- Remove support for image floating to fix display issues in text editors
- Change activity rule, outcome modeling for use in adaptive activities
- Fix an issue when creating section allows multiple sections to be created
- Improved rendering robustness when content elements are missing key attributes
- Disable access to OpenAPI docs in production

## 0.8.0 (2021-4-12)

### Enhancements

- Add multi-project support to Revision History tool
- Add Open and Free section support
- Feature flag support
- Add research and cookie consent support
- Extrinsic user state endpoints

### Bug fixes

- Fix analytics / insights to not show parent course analytics after duplication
- Remove help link in preview mode
- Fix security vulnerability
- Account for ingested pages that have missing objectives
- Fix check all that apply + ordering activity submission in published projects
- Fix issue where long lines in code blocks in activities overflow
- Change how ids are determined in ingestion to avoid problems with unicode characters
- Scope lock messages to a specific project
- (Developer) Auto format Elixir code
- Fix attempts sort order
- Fix feedback in live preview and page preview
- Remove unused "countries_json" configuration variable
- Image coding activity: clarify author solution entry UI

## 0.7.2 (2021-3-30)

### Bug fixes

- Fix an issue where administrators cannot configure a section without instructor role
- Fix an issue where publishing or duplicating courses would cause save errors in page and activity editors
- Fix keyboard deletion with media items
- Add extra newline after an iframe/webpage is inserted into an editor

## 0.7.1 (2021-3-24)

### Bug fixes

- Fix an issue where slug creation allowed some non-alphanumeric chars

## 0.7.0 (2021-3-23)

### Enhancements

- Add the ability for an activity to submit client side evaluations
- Change project slug determiniation during course ingestion to be server driven
- Add the ability to limit what activities are available for use in particular course projects
- Add the ability to duplicate a project on the course overview page

### Bug fixes

- Fix an issue where cancelling a curriculum deletion operation still deleted the curriculum item
- Fix an issue where the projects table did not sort by created date correctly
- Fix an issue where activity text that contained HTML tags rendered actual HTML
- Fix an issue where pasting text containing newlines from an external source crashes the editor
- Fix an issue with null section slugs and deployment id in existing sections
- Fix an issue where large images can obscure the Review mode UI
- Fix an issue where accessibility warnings for pages with multiple images only show the first image

## 0.6.1 (2021-3-3)

### Bug fixes

- Fix an issue where existing sections might not be found on LTI launch

## 0.6.0 (2021-3-3)

### Enhancements

- Add LTI 1.3 platform launch support
- Add support for project visibility control
- Add storage, media, and objectives service API implementations
- Move LTI 1.3 functionality to external Lti_1p3 library
- Add support for preview mode in graded assessments

### Bug fixes

- Replace use of context_id in favor of the unique course section slug
- Allow Slack hook URL to be unspecified during LMS LTI registration
- Prevent LTI launch to an iframe to avoid third-party cookie issues
- Honor the current location when inserting block content (YouTube, images, etc)
- Remove foreign key constraint that tied a user to an institution
- Do not display stale locks in Curriculum view
- Ensure error messages always visible in page and activity editors
- Remove ability to cancel activity creation during objective selection

## 0.5.1 (2021-1-13)

### Bug fixes

- Fix missing status 201 handling on Freshdesk API call
- Fix an issue where creating an institution with the same url as multiple existing institutions creates another new institution

## 0.5.0 (2021-1-12)

### Enhancements

- Improved LTI workflow for new institutions
- Add support for embedding images in structured content editors by external URL and by pasting a copied image
- Ordering activity
- Add support for user help requests capture and forward to email or help desk

### Bug fixes

- Fix a broken link to external learning objectives content

## 0.4.1 (2021-1-4)

### Bug fixes

- Fix an issue where new local activities were not being registered on deployment

## 0.4.0 (2021-1-4)

### Enhancements

- Add support for check all that apply activity

### Bug fixes

- Fix an issue where special characters in a course slug broke breadcrumb navigation in editor
- Fix some silently broken unit tests

## 0.3.0 (2020-12-10)

### Enhancements

- Improved objectives page with new "break down" feature
- Add API documentation

### Bug fixes

- Fix an LTI 1.3 issue where launch was using kid to lookup registration instead of issuer and client id

## 0.2.0 (2020-12-10)

### Enhancements

- LTI v1.3 launch support
- Grade passback via LTI AGS
- "Check all that apply" activity
- Improved editing UI
- Course hierarchy support
- New account email verification, password reset
- Collaborator and user invitation
- Course ingestion

### Bug fixes

- Fix "best" scoring strategy to calculate max points correctly

## 0.1.0 (2020-7-24)

- Initial release<|MERGE_RESOLUTION|>--- conflicted
+++ resolved
@@ -14,11 +14,8 @@
 - Display containers as pages with a table of contents
 - Logic-based gating
 - Allow learning objective attachment to pages
-<<<<<<< HEAD
 - Allow gates to be defined in products
-=======
 - Hide subsequent purpose types for activities when the same purpose type is used in a series
->>>>>>> bd49fa2f
 
 ## 0.18.4 (2022-02-24)
 
