# Changelog

## Unreleased

### Bug Fixes

<<<<<<< HEAD
- Fix an issue where activity bank styles were not rendering properly
=======
- Fix an issue where question STEM isn't displayed in ordering answer key
>>>>>>> 3c698682

### Enhancements

- Survey delivery support
- Improve the way activity bank edit locks are presented to a user

## 0.20.1 (2022-07-07)

### Bug Fixes

- Fix an issue related to session cookies

## 0.20.0 (2022-06-30)

### Bug Fixes

- Restore ability to edit title of basic pages
- Fix an issue where formatting toolbar covers content
- Prevent deletion of non-empty curriculum containers
- Fix an issue where analytics weren't properly including remixed sections

### Enhancements

- Provide more context in the browser tab
- Improve the learning objective selection dropdown
- Improve authoring improvement insights UI
- Improve content and activity insertion menu
- Dynamic question infrastructure

## 0.19.4 (2022-06-09)

### Bug Fixes

- Improve performance of DataShop export
- Fix an issue where multi-input activity inputs were being duplicated
- Fix an issue where table headers were misaligned in the insights view
- Fix an issue where table caption rendering throws an internal server error
- Allow deletion of objective to cascade through to banked activities

### Enhancements

- Allow for broader range of number of attempts, including unlimited, for scored pages
- Add survey authoring support (behind feature flag)
- Add File Upload activity
- Simplify objective creation, improve attachment UX

## 0.19.3 (2022-05-17)

### Bug Fixes

- Fix an issue where paging in Activity Bank did not preserve filtered logic
- Fix link editing
- Fix an issue where delivery styles were not being applied correctly
- Fix an issue where table editor options dropdown was hidden behind editor

### Enhancements

- Add content groups and paging support

## 0.19.2 (2022-05-13)

### Bug Fixes

- Fix an issue where get connected button on publish page doesn't work

## 0.19.1 (2022-05-03)

### Bug Fixes

- Fix an issue where multiple user accounts linked to a single author results in an internal server error

## 0.19.0 (2022-05-03)

### Bug Fixes

- Fix inability to search in projects and users view
- Properly handle the case that a section invite link leads to an unavailable
  section
- Fix empty hints showing up in delivery mode
- Fix table styling when words overflow bounds
- Fix popup content editing
- Fix image alt text rendering
- Add tooltips to insights table headers, add keyboard navigation
- Change ordering question interaction after activity is submitted
- Fix cross-project activity deletion bug

### Enhancements

- Allow for student-specific gating exceptions
- Display containers as pages with a table of contents
- Logic-based gating
- Allow learning objective attachment to pages
- Instructor review of completed graded attempts
- Allow gates to be defined in products
- Hide subsequent purpose types for activities when the same purpose type is
  used in a series
- Allow students to pay and apply codes during a grace period
- Activity SDK
- Add editor settings for Image, Webpage (iframe), Youtube elements
- Support rich text (formatting, etc.) in page content captions

## 0.18.4 (2022-02-24)

### Bug Fixes

- Improve performance of initial page visits by introducing bulk insertions of
  attempts
- Fix enrollments view rendering problem in sections that require payment
- Ensure score can never exceed out of for graded pages
- Ensure multiple payment attempts is handled correctly
- Handle cases where recaptcha payload is missing
- Ensure user_id is unique in DataShop export
- Only highlight failed grade sync cells when section is an LMS section
- Fix adding image/audio in page editor
- Fix add resource content positioning issues
- Only allow admins to edit paywall settings

### Enhancements

- Optimize rendering and storage by allowing attempts to only store transformed
  models when necessary
- Adds support for Legacy OLI custom activities

### Release Notes

- Set up support for Legacy OLI activities as follows:
  - Check out a copy of the repo
    https://github.com/Simon-Initiative/torus_superactivity to a local folder
  - Configure torus oli.env file to include a variable named
    SUPER_ACTIVITY_FOLDER and set the variable to point to the folder above,
    e.g. SUPER_ACTIVITY_FOLDER=torus/superactivity
  - Ensure the folder is readable to the running torus instance

**Environment Configs**

The following environment configs are now available:

```
SUPER_ACTIVITY_FOLDER    local folder location of static support files for Legacy activities
```

## 0.18.3 (2021-12-27)

### Bug Fixes

- Fix bug preventing rendering of student progress view

## 0.18.2 (2021-12-17)

### Bug Fixes

- Improved robustness of grade passback implementation
- Fix bug related to missing title assign in preview mode

### Enhancements

## 0.18.1 (2021-12-17)

### Bug Fixes

- Fix a bug where open and free sections could not be created from products
- Fix a bug where payment codes were not displayed

### Enhancements

## 0.18.0 (2021-12-16)

### Bug Fixes

- Fix a bug that prevented editing internal links when only one other page
  exists
- Fix a bug that prevented content from being added during remix
- Fix a bug that prevented payment processing for product-less paid sections
- Fix a bug that allowed paid status of a section to be toggled off
- Fix a bug that resulted in products being able to be created with invalid
  grace period days
- Fix Open and Free section creation when done through the admin panel
- Fix an issue where LTI 1.3 deployments should represent individual
  institutions
- Move LTI 1.3 registrations listing to live view table with search, sorting and
  paging
- Fix LMS course section creation to properly set the blueprint reference
- Fix a bug where null deployment id results in empty string in pending
  registration form
- Fix a bug where immediately removing a new activity leaves it visible to the
  system
- Fix an issue where selecting the actual checkbox in select source list doesn't
  work
- Updates the labelling of options in the project visibility view

### Enhancements

- Send total points available during LMS line item creation
- LMS Lite functionality. Admins can allow delivery users to create sections
  through OLI by toggling their ability to "create sections" and adding the
  "independent learner" role in the admin interface. These "independent
  instructors" can then create sections with a start/end date that are private
  and require an invitation to join. Instructors can invite students by creating
  an invite link from the section management portal -- any student with this
  link can enroll automatically.
- Add support for configurable vendor properties
- Allow default brand to be changed via release env var
- Display course section and course project slug identifiers
- Allow sections created from free products to have their payment settings
  edited

## 0.17.0 (2021-11-30)

### Bug Fixes

- Add student input parsing to show student responses in datashop export
- Change datashop session id to not reflect the user

### Enhancements

- Gating and Scheduling

## 0.16.0 (2021-11-19)

### Bug Fixes

- Fix issue with bulk line item grade sync

### Enhancements

- Allow instructors to manually send one student grade to LMS

## 0.15.0 (2021-11-18)

### Bug Fixes

- Fix bug that prevented deletion of authors that have locked resource revisions
- Fix an issue related to next previous page links that causes 500 internal
  server error on advanced authoring pages
- Fix a bug that prevented MultiInput activities with dropdowns from evaluating
  correctly
- Fix a bug that prevented SingleResponse activities from properly restoring
  student state
- Fix a bug that was preventing manual grade sync from executing

### Enhancements

- Instructor "Preview" mode

## 0.14.6 (2021-11-08)

### Bug Fixes

- Fix the rendering of HTML special characters within activities
- Fix an issue where email was always being required regardless of
  independent_learner and guest status

## 0.14.5 (2021-11-05)

### Bug Fixes

- Improve error logging
- Determine author's initials in a more robust manner

### Enhancements

- New Popup page element

## 0.14.4 (2021-11-04)

### Bug Fixes

- Fix an issue where simultaneous section creations can result in more than one
  active sections for a given context
- Fix an issue with sorting by title in open and free source selection table

### Enhancements

### Release Notes

**OpenSSL 1.1.1 Upgrade Required**

Releases are now built using openssl11-devel for erlang which means that OpenSSL
1.1.1 is required to be installed on the deployment target for all future
releases.

```
# centos
sudo yum install openssl11
```

**Environment Configs**

The following environment configs are now available for AppSignal integration.
All are required for AppSignal support. If none are specified, AppSignal
integration will be disabled.

```
APPSIGNAL_OTP_APP       (Optional) AppSignal integration OTP app. Should be set to "oli".
APPSIGNAL_PUSH_API_KEY  (Optional) AppSignal API Key
APPSIGNAL_APP_NAME      (Optional) AppSignal app name. e.g. "Torus"
APPSIGNAL_APP_ENV       (Optional) AppSignal environment. e.g. "prod"

```

## 0.14.3 (2021-11-01)

### Bug Fixes

- Fix problem with accessing course product remix

## 0.14.2 (2021-10-28)

### Bug Fixes

- Make score display in gradebook more robust
- Fix page editor text selection from resetting when a save triggers
- Fix formatting toolbar tooltips not showing
- Fix formatting toolbar format toggling
- Fix insertion toolbar positioning
- Fix insertion toolbar tooltips not disappearing after inserting content
- Fix insertion toolbar tooltips not showing
- Fix an issue where the button for inserting a table would move around unless
  the mouse was positioned in just the right way

## 0.14.1 (2021-10-28)

### Bug Fixes

- Fix an issue with Apply Update button and move content updates to async worker
- Fix text editor issue where image resizing didn't work from right drag handle
- Fix text editor issue where link editing tooltip could overlap with formatting
  toolbar
- Fix an issue where previewing a project with no pages crashes
- Fix some issues related to searching and viewing sortable tables
- Fix an issue where activity submissions would not display activity feedback

### Enhancements

- New Admin landing page
- New Instructor Course Section overview page
- Allow LMS and System admins to unlink LMS section
- Gradebook and graded page per student details with instructor centered grade
  override
- Student specific progress display

## 0.14.0 (2021-10-13)

### Bug Fixes

- Fix a style issue with the workspace footer
- Prevent objectives used in selections from being deleted
- Fix an issue where modals misbehaved sporadically
- Move "Many Students Wonder" from activity styling to content styling
- Fix an issue where nonstructural section resources were missing after update
- Add analytics download fields
- Add datashop timestamps for seconds
- Fix datashop bugs with missing <level> elements caused by deleted pages not
  showing in the container hierarchy
- Fix an issue where minor updates were not properly updating section resource
  records

### Enhancements

- Add multi input activity
- Add multi input model validation
- Add advanced section creation remix
- Allow for section creation from course products
- Add analytics / insights data export button
- Add ability for an admin to browse all course sections
- Add server driven paged, sortable table for project list
- Add ability to remix materials from multiple projects
- Fix insert content popup in page editor
- Add blackboard LTI 1.3 configuration instructions

### Release Notes

The following environment configs are now available:

```
PAYMENT_PROVIDER        (Optional) Sets the paywall payment provider. Current available options are 'stripe' or 'none'
STRIPE_PUBLIC_SECRET    (Required if PAYMENT_PROVIDER=stripe)
STRIPE_PRIVATE_SECRET   (Required if PAYMENT_PROVIDER=stripe)

BLACKBOARD_APPLICATION_CLIENT_ID  (Optional) Blackboard registered application Client ID. Enables LTI 1.3 integration
                                  with blackboard instances and allows torus to provide configuration instructions.
```

## 0.13.8 (2021-10-07)

### Bug Fixes

- Handle titles of activities correctly in analytics download

## 0.13.7 (2021-10-06)

### Bug Fixes

- Fix datashop export dataset name, missing skills

## 0.13.6 (2021-10-04)

### Bug Fixes

- Add ability to download raw analytic data

## 0.13.5 (2021-10-04)

### Bug Fixes

- Fix an issue where a selection fact change can break the page

## 0.13.4 (2021-10-03)

### Bug Fixes

- Fix an issue where a page can be duplicated within a container

## 0.13.3 (2021-09-30)

### Bug Fixes

- Fix an issue where generating resource links for tag types throws a server
  error

## 0.13.2 (2021-09-17)

### Bug Fixes

- Fix activity choice icon selection in authoring
- Fix targeted feedback not showing in delivery
- Fix delivered activity choice input size changing with content
- Fix an issue related to LTI roles and authorization

## 0.13.1 (2021-09-14)

### Bug Fixes

- Fix an issue where platform roles were failing to update on LTI launch
- Fix an issue that prevents projects page from loading when a project has no
  collaborators

## 0.13.0 (2021-09-07)

### Bug Fixes

- Fix an issue where changing the title of a page made the current slug invalid
- Properly handle ordering activity submission when no student interaction has
  taken place
- Fix various UI issues such as showing outline in LMS iframe, email templates
  and dark mode feedback
- Fix an issue where the manage grades page displayed an incorrect grade book
  link
- Removed unecessary and failing javascript from project listing view
- Restore ability to realize deeply nested activity references within adaptive
  page content
- Fix an issue in admin accounts interface where manage options sometimes appear
  twice
- Allow graded adaptive pages to render the prologue page
- Allow Image Coding activity to work properly within graded pages

### Enhancements

- Add infrastructure for advanced section creation, including the ability to
  view and apply publication updates
- Enable banked activity creation and editing
- Add user-defined tag infrastructure and incorporate in banked activity editing
- Allow filtering of deleted projects as an admin
- Add the ability for an admin to delete user and author accounts

## 0.12.9 (2021-08-20)

### Bug Fixes

- Fix an issue where unlimited collaborator emails could be sent at once

### Enhancements

- Allow for submission of graded pages without answering all questions
- Add API support for bulk activity updating

## 0.12.8 (2021-08-11)

### Bug Fixes

- Fix iframe rendering when elements contain captions (webpage, youtube)
- Fix iframe rendering in activities
- Fix an issue where mod key changes current selection
- Standardize padding and headers across all pages
- Fix an issue where users with social logins have null sub
- Fix an issue where Update Line Items was failing

### Enhancements

- Redesign overview page, change language
- Allow multiple comma-separated collaborators to be added at once

## 0.12.7 (2021-08-02)

### Bug Fixes

- Fix styling issues including darkmode

## 0.12.6 (2021-07-29)

### Bug Fixes

- Fix an issue with timestamps containing microseconds

## 0.12.5 (2021-07-29)

### Bug Fixes

- Fix an issue when creating snapshots for insights

## 0.12.4 (2021-07-27)

### Bug Fixes

- Updated research consent form

## 0.12.3 (2021-07-23)

### Bug Fixes

- Fix datashop export content model parsing
- Fix incorrect table column alignment on Insights page
- Truncate "relative difficulty" on Insights page
- Change wording on "Break down objective" modal
- Make "Break down objective" explanation image responsive
- Fix page editor content block rendering issue in Firefox - increase block
  contrast
- Fix problem in Firefox where changing question tabs scrolls to top of page

### Enhancements

## 0.12.2 (2021-07-21)

### Bug Fixes

- Fix an issue where deleting multiple choice answers could put the question in
  a state where no incorrect answer is found
- Fix an issue where activities do not correctly restore their "in-progress"
  state from student work
- Fix an issue where images and audio could not be added to activiites

## 0.12.1 (2021-07-12)

### Bug Fixes

- Fix an issue where activities do not render correctly in delivery mode

### Enhancements

## 0.12.0 (2021-07-12)

### Bug fixes

- Fix an issue with image coding activity in preview
- Persist student code in image coding activity

### Enhancements

- Add ability to generate and download a course digest from existing course
  projects
- Redesign check all that apply, multiple choice, short answer, and ordering
  activities
- Merge activity editing into the page editor
- Redesign the workspace header to include view title, help and user icons
- Clearly separate the hierarchy navigation and page editing links in curriculum
  editor
- Implement smaller sized left hand navigation pane

## 0.11.1 (2021-6-16)

### Bug fixes

- Fix an issue preventing deletion of projects whose names contain special
  characters
- Fix an issue related to persisting sessions across server restarts
- Fix an issue where modals and rearrange were broken in curriculum view
- Fix an issue where toggling multiple choice answer correctness could cause
  submission failures

## 0.11.0 (2021-6-15)

### Enhancements

- Image coding: disable submit button before code is run
- Allow setting of arbitrary content from upload JSON file in revision history
  tool
- Add ability for independent learners to create accounts, sign in and track
  progress

### Bug fixes

- Image coding: remove extra space at end of printed lines (problem for regexp
  grading)
- Fix issues related to exporting DataShop events for courses that contain
  hierarchies
- Fix an issue with the torus logo in dark mode
- Fix to support rich text content with empty models
- Fix to properly identify the correct choice in multiple choice activities
- Fix internal authoring links

## 0.10.0 (2021-6-2)

### Enhancements

- Add support for detecting problematic database queries
- Allow adaptive pages to render without application chrome
- Save cookie preferences in delivered courses
- Add support for page content grouping
- Add image resizing
- Introduce load testing support
- Expose telemetry metrics for Prometheus metrics scraping
- Add support for course package delete
- Add support for disabling answer choice shuffling in multiple choice, check
  all that apply, ordering questions
- Add support for moving curriculum items
- Allow analytic snapshot creation to run asynchronous to the rest of the
  attempt finalization code

### Bug fixes

- Fix help and logo links on register institution page, change help form to
  modal
- Add missing database indexes, rework resolver queries
- Fix ability to request hints
- Fix content editing after drag and drop in resource editors
- Fix internal links in page preview mode
- Fix projects view project card styling
- Fix problem with inputs causing clipping in Firefox
- Fix problem with difficulty selecting and focusing in Firefox
- Fix problem where containers with no children were rendered as pages in
  delivery
- Fix some style inconsistencies in delivery and dark mode
- Fix an issue where reordering a curriculum item could result in incorrect n-1
  position

## 0.9.0 (2021-4-22)

### Enhancements

- Add OpenAPI docs for user state service
- Enable OpenAPI docs on all environments at /api/v1/docs
- Add ability to change images in pages and activities
- Add extrinsic user state at the resource attempt level
- Add bulk fetch endpoint for retrieving collection of activity attempts
- Add sequential page navigation to editor and full course preview
- Enable ecto repository stats in live dashboard
- Add ability to unlink a course section from an LMS
- Image code activity: use syntax highlighting code editor

### Bug fixes

- Support page-to-page links during course ingestion
- Use section slugs instead of ids in storage service URLs for delivery
  endpoints
- Fix a crash when an existing logged-in user accesses the Register Institution
  page
- Activity feedback fixes and unit tests
- Remove support for image floating to fix display issues in text editors
- Change activity rule, outcome modeling for use in adaptive activities
- Fix an issue when creating section allows multiple sections to be created
- Improved rendering robustness when content elements are missing key attributes
- Disable access to OpenAPI docs in production

## 0.8.0 (2021-4-12)

### Enhancements

- Add multi-project support to Revision History tool
- Add Open and Free section support
- Feature flag support
- Add research and cookie consent support
- Extrinsic user state endpoints

### Bug fixes

- Fix analytics / insights to not show parent course analytics after duplication
- Remove help link in preview mode
- Fix security vulnerability
- Account for ingested pages that have missing objectives
- Fix check all that apply + ordering activity submission in published projects
- Fix issue where long lines in code blocks in activities overflow
- Change how ids are determined in ingestion to avoid problems with unicode
  characters
- Scope lock messages to a specific project
- (Developer) Auto format Elixir code
- Fix attempts sort order
- Fix feedback in live preview and page preview
- Remove unused "countries_json" configuration variable
- Image coding activity: clarify author solution entry UI

## 0.7.2 (2021-3-30)

### Bug fixes

- Fix an issue where administrators cannot configure a section without
  instructor role
- Fix an issue where publishing or duplicating courses would cause save errors
  in page and activity editors
- Fix keyboard deletion with media items
- Add extra newline after an iframe/webpage is inserted into an editor

## 0.7.1 (2021-3-24)

### Bug fixes

- Fix an issue where slug creation allowed some non-alphanumeric chars

## 0.7.0 (2021-3-23)

### Enhancements

- Add the ability for an activity to submit client side evaluations
- Change project slug determiniation during course ingestion to be server driven
- Add the ability to limit what activities are available for use in particular
  course projects
- Add the ability to duplicate a project on the course overview page

### Bug fixes

- Fix an issue where cancelling a curriculum deletion operation still deleted
  the curriculum item
- Fix an issue where the projects table did not sort by created date correctly
- Fix an issue where activity text that contained HTML tags rendered actual HTML
- Fix an issue where pasting text containing newlines from an external source
  crashes the editor
- Fix an issue with null section slugs and deployment id in existing sections
- Fix an issue where large images can obscure the Review mode UI
- Fix an issue where accessibility warnings for pages with multiple images only
  show the first image

## 0.6.1 (2021-3-3)

### Bug fixes

- Fix an issue where existing sections might not be found on LTI launch

## 0.6.0 (2021-3-3)

### Enhancements

- Add LTI 1.3 platform launch support
- Add support for project visibility control
- Add storage, media, and objectives service API implementations
- Move LTI 1.3 functionality to external Lti_1p3 library
- Add support for preview mode in graded assessments

### Bug fixes

- Replace use of context_id in favor of the unique course section slug
- Allow Slack hook URL to be unspecified during LMS LTI registration
- Prevent LTI launch to an iframe to avoid third-party cookie issues
- Honor the current location when inserting block content (YouTube, images, etc)
- Remove foreign key constraint that tied a user to an institution
- Do not display stale locks in Curriculum view
- Ensure error messages always visible in page and activity editors
- Remove ability to cancel activity creation during objective selection

## 0.5.1 (2021-1-13)

### Bug fixes

- Fix missing status 201 handling on Freshdesk API call
- Fix an issue where creating an institution with the same url as multiple
  existing institutions creates another new institution

## 0.5.0 (2021-1-12)

### Enhancements

- Improved LTI workflow for new institutions
- Add support for embedding images in structured content editors by external URL
  and by pasting a copied image
- Ordering activity
- Add support for user help requests capture and forward to email or help desk

### Bug fixes

- Fix a broken link to external learning objectives content

## 0.4.1 (2021-1-4)

### Bug fixes

- Fix an issue where new local activities were not being registered on
  deployment

## 0.4.0 (2021-1-4)

### Enhancements

- Add support for check all that apply activity

### Bug fixes

- Fix an issue where special characters in a course slug broke breadcrumb
  navigation in editor
- Fix some silently broken unit tests

## 0.3.0 (2020-12-10)

### Enhancements

- Improved objectives page with new "break down" feature
- Add API documentation

### Bug fixes

- Fix an LTI 1.3 issue where launch was using kid to lookup registration instead
  of issuer and client id

## 0.2.0 (2020-12-10)

### Enhancements

- LTI v1.3 launch support
- Grade passback via LTI AGS
- "Check all that apply" activity
- Improved editing UI
- Course hierarchy support
- New account email verification, password reset
- Collaborator and user invitation
- Course ingestion

### Bug fixes

- Fix "best" scoring strategy to calculate max points correctly

## 0.1.0 (2020-7-24)

- Initial release<|MERGE_RESOLUTION|>--- conflicted
+++ resolved
@@ -4,11 +4,8 @@
 
 ### Bug Fixes
 
-<<<<<<< HEAD
 - Fix an issue where activity bank styles were not rendering properly
-=======
 - Fix an issue where question STEM isn't displayed in ordering answer key
->>>>>>> 3c698682
 
 ### Enhancements
 
