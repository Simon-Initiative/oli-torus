# Changelog

## Unreleased

### Bug Fixes
- Fix an issue with Apply Update button and move content updates to async worker
<<<<<<< HEAD
- Fix text editor issue where image resizing didn't work from right drag handle
- Fix text editor issue where link editing tooltip could overlap with formatting toolbar
=======
- Fix an issue where previewing a project with no pages crashes
>>>>>>> af77aad7

### Enhancements

- New Admin landing page

## 0.14.0 (2021-10-13)

### Bug Fixes

- Fix a style issue with the workspace footer
- Prevent objectives used in selections from being deleted
- Fix an issue where modals misbehaved sporadically
- Move "Many Students Wonder" from activity styling to content styling
- Fix an issue where nonstructural section resources were missing after update
- Add analytics download fields
- Add datashop timestamps for seconds
- Fix datashop bugs with missing <level> elements caused by deleted pages not showing in the container hierarchy
- Fix an issue where minor updates were not properly updating section resource records

### Enhancements

- Add multi input activity
- Add multi input model validation
- Add advanced section creation remix
- Allow for section creation from course products
- Add analytics / insights data export button
- Add ability for an admin to browse all course sections
- Add server driven paged, sortable table for project list
- Add ability to remix materials from multiple projects
- Fix insert content popup in page editor
- Add blackboard LTI 1.3 configuration instructions

### Release Notes

The following environment configs are now available:

```
PAYMENT_PROVIDER        (Optional) Sets the paywall payment provider. Current available options are 'stripe' or 'none'
STRIPE_PUBLIC_SECRET    (Required if PAYMENT_PROVIDER=stripe)
STRIPE_PRIVATE_SECRET   (Required if PAYMENT_PROVIDER=stripe)

BLACKBOARD_APPLICATION_CLIENT_ID  (Optional) Blackboard registered application Client ID. Enables LTI 1.3 integration
                                  with blackboard instances and allows torus to provide configuration instructions.
```

## 0.13.8 (2021-10-07)

### Bug Fixes

- Handle titles of activities correctly in analytics download

## 0.13.7 (2021-10-06)

### Bug Fixes

- Fix datashop export dataset name, missing skills

## 0.13.6 (2021-10-04)

### Bug Fixes

- Add ability to download raw analytic data

## 0.13.5 (2021-10-04)

### Bug Fixes

- Fix an issue where a selection fact change can break the page

## 0.13.4 (2021-10-03)

### Bug Fixes

- Fix an issue where a page can be duplicated within a container

## 0.13.3 (2021-09-30)

### Bug Fixes

- Fix an issue where generating resource links for tag types throws a server error

## 0.13.2 (2021-09-17)

### Bug Fixes

- Fix activity choice icon selection in authoring
- Fix targeted feedback not showing in delivery
- Fix delivered activity choice input size changing with content
- Fix an issue related to LTI roles and authorization

## 0.13.1 (2021-09-14)

### Bug Fixes

- Fix an issue where platform roles were failing to update on LTI launch
- Fix an issue that prevents projects page from loading when a project has no collaborators

## 0.13.0 (2021-09-07)

### Bug Fixes

- Fix an issue where changing the title of a page made the current slug invalid
- Properly handle ordering activity submission when no student interaction has taken place
- Fix various UI issues such as showing outline in LMS iframe, email templates and dark mode feedback
- Fix an issue where the manage grades page displayed an incorrect grade book link
- Removed unecessary and failing javascript from project listing view
- Restore ability to realize deeply nested activity references within adaptive page content
- Fix an issue in admin accounts interface where manage options sometimes appear twice
- Allow graded adaptive pages to render the prologue page
- Allow Image Coding activity to work properly within graded pages

### Enhancements

- Add infrastructure for advanced section creation, including the ability to view and apply publication updates
- Enable banked activity creation and editing
- Add user-defined tag infrastructure and incorporate in banked activity editing
- Allow filtering of deleted projects as an admin
- Add the ability for an admin to delete user and author accounts

## 0.12.9 (2021-08-20)

### Bug Fixes

- Fix an issue where unlimited collaborator emails could be sent at once

### Enhancements

- Allow for submission of graded pages without answering all questions
- Add API support for bulk activity updating

## 0.12.8 (2021-08-11)

### Bug Fixes

- Fix iframe rendering when elements contain captions (webpage, youtube)
- Fix iframe rendering in activities
- Fix an issue where mod key changes current selection
- Standardize padding and headers across all pages
- Fix an issue where users with social logins have null sub
- Fix an issue where Update Line Items was failing

### Enhancements

- Redesign overview page, change language
- Allow multiple comma-separated collaborators to be added at once

## 0.12.7 (2021-08-02)

### Bug Fixes

- Fix styling issues including darkmode

## 0.12.6 (2021-07-29)

### Bug Fixes

- Fix an issue with timestamps containing microseconds

## 0.12.5 (2021-07-29)

### Bug Fixes

- Fix an issue when creating snapshots for insights

## 0.12.4 (2021-07-27)

### Bug Fixes

- Updated research consent form

## 0.12.3 (2021-07-23)

### Bug Fixes

- Fix datashop export content model parsing
- Fix incorrect table column alignment on Insights page
- Truncate "relative difficulty" on Insights page
- Change wording on "Break down objective" modal
- Make "Break down objective" explanation image responsive
- Fix page editor content block rendering issue in Firefox - increase block contrast
- Fix problem in Firefox where changing question tabs scrolls to top of page

### Enhancements

## 0.12.2 (2021-07-21)

### Bug Fixes

- Fix an issue where deleting multiple choice answers could put the question in a state where no incorrect answer is found
- Fix an issue where activities do not correctly restore their "in-progress" state from student work
- Fix an issue where images and audio could not be added to activiites

## 0.12.1 (2021-07-12)

### Bug Fixes

- Fix an issue where activities do not render correctly in delivery mode

### Enhancements

## 0.12.0 (2021-07-12)

### Bug fixes

- Fix an issue with image coding activity in preview
- Persist student code in image coding activity

### Enhancements

- Add ability to generate and download a course digest from existing course projects
- Redesign check all that apply, multiple choice, short answer, and ordering activities
- Merge activity editing into the page editor
- Redesign the workspace header to include view title, help and user icons
- Clearly separate the hierarchy navigation and page editing links in curriculum editor
- Implement smaller sized left hand navigation pane

## 0.11.1 (2021-6-16)

### Bug fixes

- Fix an issue preventing deletion of projects whose names contain special characters
- Fix an issue related to persisting sessions across server restarts
- Fix an issue where modals and rearrange were broken in curriculum view
- Fix an issue where toggling multiple choice answer correctness could cause submission failures

## 0.11.0 (2021-6-15)

### Enhancements

- Image coding: disable submit button before code is run
- Allow setting of arbitrary content from upload JSON file in revision history tool
- Add ability for independent learners to create accounts, sign in and track progress

### Bug fixes

- Image coding: remove extra space at end of printed lines (problem for regexp grading)
- Fix issues related to exporting DataShop events for courses that contain hierarchies
- Fix an issue with the torus logo in dark mode
- Fix to support rich text content with empty models
- Fix to properly identify the correct choice in multiple choice activities
- Fix internal authoring links

## 0.10.0 (2021-6-2)

### Enhancements

- Add support for detecting problematic database queries
- Allow adaptive pages to render without application chrome
- Save cookie preferences in delivered courses
- Add support for page content grouping
- Add image resizing
- Introduce load testing support
- Expose telemetry metrics for Prometheus metrics scraping
- Add support for course package delete
- Add support for disabling answer choice shuffling in multiple choice, check all that apply, ordering questions
- Add support for moving curriculum items
- Allow analytic snapshot creation to run asynchronous to the rest of the attempt finalization code

### Bug fixes

- Fix help and logo links on register institution page, change help form to modal
- Add missing database indexes, rework resolver queries
- Fix ability to request hints
- Fix content editing after drag and drop in resource editors
- Fix internal links in page preview mode
- Fix projects view project card styling
- Fix problem with inputs causing clipping in Firefox
- Fix problem with difficulty selecting and focusing in Firefox
- Fix problem where containers with no children were rendered as pages in delivery
- Fix some style inconsistencies in delivery and dark mode
- Fix an issue where reordering a curriculum item could result in incorrect n-1 position

## 0.9.0 (2021-4-22)

### Enhancements

- Add OpenAPI docs for user state service
- Enable OpenAPI docs on all environments at /api/v1/docs
- Add ability to change images in pages and activities
- Add extrinsic user state at the resource attempt level
- Add bulk fetch endpoint for retrieving collection of activity attempts
- Add sequential page navigation to editor and full course preview
- Enable ecto repository stats in live dashboard
- Add ability to unlink a course section from an LMS
- Image code activity: use syntax highlighting code editor

### Bug fixes

- Support page-to-page links during course ingestion
- Use section slugs instead of ids in storage service URLs for delivery endpoints
- Fix a crash when an existing logged-in user accesses the Register Institution page
- Activity feedback fixes and unit tests
- Remove support for image floating to fix display issues in text editors
- Change activity rule, outcome modeling for use in adaptive activities
- Fix an issue when creating section allows multiple sections to be created
- Improved rendering robustness when content elements are missing key attributes
- Disable access to OpenAPI docs in production

## 0.8.0 (2021-4-12)

### Enhancements

- Add multi-project support to Revision History tool
- Add Open and Free section support
- Feature flag support
- Add research and cookie consent support
- Extrinsic user state endpoints

### Bug fixes

- Fix analytics / insights to not show parent course analytics after duplication
- Remove help link in preview mode
- Fix security vulnerability
- Account for ingested pages that have missing objectives
- Fix check all that apply + ordering activity submission in published projects
- Fix issue where long lines in code blocks in activities overflow
- Change how ids are determined in ingestion to avoid problems with unicode characters
- Scope lock messages to a specific project
- (Developer) Auto format Elixir code
- Fix attempts sort order
- Fix feedback in live preview and page preview
- Remove unused "countries_json" configuration variable
- Image coding activity: clarify author solution entry UI

## 0.7.2 (2021-3-30)

### Bug fixes

- Fix an issue where administrators cannot configure a section without instructor role
- Fix an issue where publishing or duplicating courses would cause save errors in page and activity editors
- Fix keyboard deletion with media items
- Add extra newline after an iframe/webpage is inserted into an editor

## 0.7.1 (2021-3-24)

### Bug fixes

- Fix an issue where slug creation allowed some non-alphanumeric chars

## 0.7.0 (2021-3-23)

### Enhancements

- Add the ability for an activity to submit client side evaluations
- Change project slug determiniation during course ingestion to be server driven
- Add the ability to limit what activities are available for use in particular course projects
- Add the ability to duplicate a project on the course overview page

### Bug fixes

- Fix an issue where cancelling a curriculum deletion operation still deleted the curriculum item
- Fix an issue where the projects table did not sort by created date correctly
- Fix an issue where activity text that contained HTML tags rendered actual HTML
- Fix an issue where pasting text containing newlines from an external source crashes the editor
- Fix an issue with null section slugs and deployment id in existing sections
- Fix an issue where large images can obscure the Review mode UI
- Fix an issue where accessibility warnings for pages with multiple images only show the first image

## 0.6.1 (2021-3-3)

### Bug fixes

- Fix an issue where existing sections might not be found on LTI launch

## 0.6.0 (2021-3-3)

### Enhancements

- Add LTI 1.3 platform launch support
- Add support for project visibility control
- Add storage, media, and objectives service API implementations
- Move LTI 1.3 functionality to external Lti_1p3 library
- Add support for preview mode in graded assessments

### Bug fixes

- Replace use of context_id in favor of the unique course section slug
- Allow Slack hook URL to be unspecified during LMS LTI registration
- Prevent LTI launch to an iframe to avoid third-party cookie issues
- Honor the current location when inserting block content (YouTube, images, etc)
- Remove foreign key constraint that tied a user to an institution
- Do not display stale locks in Curriculum view
- Ensure error messages always visible in page and activity editors
- Remove ability to cancel activity creation during objective selection

## 0.5.1 (2021-1-13)

### Bug fixes

- Fix missing status 201 handling on Freshdesk API call
- Fix an issue where creating an institution with the same url as multiple existing institutions creates another new institution

## 0.5.0 (2021-1-12)

### Enhancements

- Improved LTI workflow for new institutions
- Add support for embedding images in structured content editors by external URL and by pasting a copied image
- Ordering activity
- Add support for user help requests capture and forward to email or help desk

### Bug fixes

- Fix a broken link to external learning objectives content

## 0.4.1 (2021-1-4)

### Bug fixes

- Fix an issue where new local activities were not being registered on deployment

## 0.4.0 (2021-1-4)

### Enhancements

- Add support for check all that apply activity

### Bug fixes

- Fix an issue where special characters in a course slug broke breadcrumb navigation in editor
- Fix some silently broken unit tests

## 0.3.0 (2020-12-10)

### Enhancements

- Improved objectives page with new "break down" feature
- Add API documentation

### Bug fixes

- Fix an LTI 1.3 issue where launch was using kid to lookup registration instead of issuer and client id

## 0.2.0 (2020-12-10)

### Enhancements

- LTI v1.3 launch support
- Grade passback via LTI AGS
- "Check all that apply" activity
- Improved editing UI
- Course hierarchy support
- New account email verification, password reset
- Collaborator and user invitation
- Course ingestion

### Bug fixes

- Fix "best" scoring strategy to calculate max points correctly

## 0.1.0 (2020-7-24)

- Initial release<|MERGE_RESOLUTION|>--- conflicted
+++ resolved
@@ -4,12 +4,9 @@
 
 ### Bug Fixes
 - Fix an issue with Apply Update button and move content updates to async worker
-<<<<<<< HEAD
 - Fix text editor issue where image resizing didn't work from right drag handle
 - Fix text editor issue where link editing tooltip could overlap with formatting toolbar
-=======
 - Fix an issue where previewing a project with no pages crashes
->>>>>>> af77aad7
 
 ### Enhancements
 
