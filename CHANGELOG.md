# Changelog

## Unreleased

### Bug Fixes

### Enhancements

## 0.14.2 (2021-10-28)

### Bug Fixes

- Make score display in gradebook more robust

## 0.14.1 (2021-10-28)

### Bug Fixes

- Fix an issue with Apply Update button and move content updates to async worker
- Fix text editor issue where image resizing didn't work from right drag handle
- Fix text editor issue where link editing tooltip could overlap with formatting toolbar
<<<<<<< HEAD
- Fix the "insert content" toolbar positioning
- Fix an issue where the button for inserting a table would move around unless the mouse was positioned in just the right way
=======
>>>>>>> 3f9d5e8d
- Fix an issue where previewing a project with no pages crashes
- Fix some issues related to searching and viewing sortable tables
- Fix an issue where activity submissions would not display activity feedback

### Enhancements

- New Admin landing page
- New Popup page element
- New Instructor Course Section overview page
- Allow LMS and System admins to unlink LMS section
- Gradebook and graded page per student details with instructor centered grade override
- Student specific progress display

## 0.14.0 (2021-10-13)

### Bug Fixes

- Fix a style issue with the workspace footer
- Prevent objectives used in selections from being deleted
- Fix an issue where modals misbehaved sporadically
- Move "Many Students Wonder" from activity styling to content styling
- Fix an issue where nonstructural section resources were missing after update
- Add analytics download fields
- Add datashop timestamps for seconds
- Fix datashop bugs with missing <level> elements caused by deleted pages not showing in the container hierarchy
- Fix an issue where minor updates were not properly updating section resource records

### Enhancements

- Add multi input activity
- Add multi input model validation
- Add advanced section creation remix
- Allow for section creation from course products
- Add analytics / insights data export button
- Add ability for an admin to browse all course sections
- Add server driven paged, sortable table for project list
- Add ability to remix materials from multiple projects
- Fix insert content popup in page editor
- Add blackboard LTI 1.3 configuration instructions

### Release Notes

The following environment configs are now available:

```
PAYMENT_PROVIDER        (Optional) Sets the paywall payment provider. Current available options are 'stripe' or 'none'
STRIPE_PUBLIC_SECRET    (Required if PAYMENT_PROVIDER=stripe)
STRIPE_PRIVATE_SECRET   (Required if PAYMENT_PROVIDER=stripe)

BLACKBOARD_APPLICATION_CLIENT_ID  (Optional) Blackboard registered application Client ID. Enables LTI 1.3 integration
                                  with blackboard instances and allows torus to provide configuration instructions.
```

## 0.13.8 (2021-10-07)

### Bug Fixes

- Handle titles of activities correctly in analytics download

## 0.13.7 (2021-10-06)

### Bug Fixes

- Fix datashop export dataset name, missing skills

## 0.13.6 (2021-10-04)

### Bug Fixes

- Add ability to download raw analytic data

## 0.13.5 (2021-10-04)

### Bug Fixes

- Fix an issue where a selection fact change can break the page

## 0.13.4 (2021-10-03)

### Bug Fixes

- Fix an issue where a page can be duplicated within a container

## 0.13.3 (2021-09-30)

### Bug Fixes

- Fix an issue where generating resource links for tag types throws a server error

## 0.13.2 (2021-09-17)

### Bug Fixes

- Fix activity choice icon selection in authoring
- Fix targeted feedback not showing in delivery
- Fix delivered activity choice input size changing with content
- Fix an issue related to LTI roles and authorization

## 0.13.1 (2021-09-14)

### Bug Fixes

- Fix an issue where platform roles were failing to update on LTI launch
- Fix an issue that prevents projects page from loading when a project has no collaborators

## 0.13.0 (2021-09-07)

### Bug Fixes

- Fix an issue where changing the title of a page made the current slug invalid
- Properly handle ordering activity submission when no student interaction has taken place
- Fix various UI issues such as showing outline in LMS iframe, email templates and dark mode feedback
- Fix an issue where the manage grades page displayed an incorrect grade book link
- Removed unecessary and failing javascript from project listing view
- Restore ability to realize deeply nested activity references within adaptive page content
- Fix an issue in admin accounts interface where manage options sometimes appear twice
- Allow graded adaptive pages to render the prologue page
- Allow Image Coding activity to work properly within graded pages

### Enhancements

- Add infrastructure for advanced section creation, including the ability to view and apply publication updates
- Enable banked activity creation and editing
- Add user-defined tag infrastructure and incorporate in banked activity editing
- Allow filtering of deleted projects as an admin
- Add the ability for an admin to delete user and author accounts

## 0.12.9 (2021-08-20)

### Bug Fixes

- Fix an issue where unlimited collaborator emails could be sent at once

### Enhancements

- Allow for submission of graded pages without answering all questions
- Add API support for bulk activity updating

## 0.12.8 (2021-08-11)

### Bug Fixes

- Fix iframe rendering when elements contain captions (webpage, youtube)
- Fix iframe rendering in activities
- Fix an issue where mod key changes current selection
- Standardize padding and headers across all pages
- Fix an issue where users with social logins have null sub
- Fix an issue where Update Line Items was failing

### Enhancements

- Redesign overview page, change language
- Allow multiple comma-separated collaborators to be added at once

## 0.12.7 (2021-08-02)

### Bug Fixes

- Fix styling issues including darkmode

## 0.12.6 (2021-07-29)

### Bug Fixes

- Fix an issue with timestamps containing microseconds

## 0.12.5 (2021-07-29)

### Bug Fixes

- Fix an issue when creating snapshots for insights

## 0.12.4 (2021-07-27)

### Bug Fixes

- Updated research consent form

## 0.12.3 (2021-07-23)

### Bug Fixes

- Fix datashop export content model parsing
- Fix incorrect table column alignment on Insights page
- Truncate "relative difficulty" on Insights page
- Change wording on "Break down objective" modal
- Make "Break down objective" explanation image responsive
- Fix page editor content block rendering issue in Firefox - increase block contrast
- Fix problem in Firefox where changing question tabs scrolls to top of page

### Enhancements

## 0.12.2 (2021-07-21)

### Bug Fixes

- Fix an issue where deleting multiple choice answers could put the question in a state where no incorrect answer is found
- Fix an issue where activities do not correctly restore their "in-progress" state from student work
- Fix an issue where images and audio could not be added to activiites

## 0.12.1 (2021-07-12)

### Bug Fixes

- Fix an issue where activities do not render correctly in delivery mode

### Enhancements

## 0.12.0 (2021-07-12)

### Bug fixes

- Fix an issue with image coding activity in preview
- Persist student code in image coding activity

### Enhancements

- Add ability to generate and download a course digest from existing course projects
- Redesign check all that apply, multiple choice, short answer, and ordering activities
- Merge activity editing into the page editor
- Redesign the workspace header to include view title, help and user icons
- Clearly separate the hierarchy navigation and page editing links in curriculum editor
- Implement smaller sized left hand navigation pane

## 0.11.1 (2021-6-16)

### Bug fixes

- Fix an issue preventing deletion of projects whose names contain special characters
- Fix an issue related to persisting sessions across server restarts
- Fix an issue where modals and rearrange were broken in curriculum view
- Fix an issue where toggling multiple choice answer correctness could cause submission failures

## 0.11.0 (2021-6-15)

### Enhancements

- Image coding: disable submit button before code is run
- Allow setting of arbitrary content from upload JSON file in revision history tool
- Add ability for independent learners to create accounts, sign in and track progress

### Bug fixes

- Image coding: remove extra space at end of printed lines (problem for regexp grading)
- Fix issues related to exporting DataShop events for courses that contain hierarchies
- Fix an issue with the torus logo in dark mode
- Fix to support rich text content with empty models
- Fix to properly identify the correct choice in multiple choice activities
- Fix internal authoring links

## 0.10.0 (2021-6-2)

### Enhancements

- Add support for detecting problematic database queries
- Allow adaptive pages to render without application chrome
- Save cookie preferences in delivered courses
- Add support for page content grouping
- Add image resizing
- Introduce load testing support
- Expose telemetry metrics for Prometheus metrics scraping
- Add support for course package delete
- Add support for disabling answer choice shuffling in multiple choice, check all that apply, ordering questions
- Add support for moving curriculum items
- Allow analytic snapshot creation to run asynchronous to the rest of the attempt finalization code

### Bug fixes

- Fix help and logo links on register institution page, change help form to modal
- Add missing database indexes, rework resolver queries
- Fix ability to request hints
- Fix content editing after drag and drop in resource editors
- Fix internal links in page preview mode
- Fix projects view project card styling
- Fix problem with inputs causing clipping in Firefox
- Fix problem with difficulty selecting and focusing in Firefox
- Fix problem where containers with no children were rendered as pages in delivery
- Fix some style inconsistencies in delivery and dark mode
- Fix an issue where reordering a curriculum item could result in incorrect n-1 position

## 0.9.0 (2021-4-22)

### Enhancements

- Add OpenAPI docs for user state service
- Enable OpenAPI docs on all environments at /api/v1/docs
- Add ability to change images in pages and activities
- Add extrinsic user state at the resource attempt level
- Add bulk fetch endpoint for retrieving collection of activity attempts
- Add sequential page navigation to editor and full course preview
- Enable ecto repository stats in live dashboard
- Add ability to unlink a course section from an LMS
- Image code activity: use syntax highlighting code editor

### Bug fixes

- Support page-to-page links during course ingestion
- Use section slugs instead of ids in storage service URLs for delivery endpoints
- Fix a crash when an existing logged-in user accesses the Register Institution page
- Activity feedback fixes and unit tests
- Remove support for image floating to fix display issues in text editors
- Change activity rule, outcome modeling for use in adaptive activities
- Fix an issue when creating section allows multiple sections to be created
- Improved rendering robustness when content elements are missing key attributes
- Disable access to OpenAPI docs in production

## 0.8.0 (2021-4-12)

### Enhancements

- Add multi-project support to Revision History tool
- Add Open and Free section support
- Feature flag support
- Add research and cookie consent support
- Extrinsic user state endpoints

### Bug fixes

- Fix analytics / insights to not show parent course analytics after duplication
- Remove help link in preview mode
- Fix security vulnerability
- Account for ingested pages that have missing objectives
- Fix check all that apply + ordering activity submission in published projects
- Fix issue where long lines in code blocks in activities overflow
- Change how ids are determined in ingestion to avoid problems with unicode characters
- Scope lock messages to a specific project
- (Developer) Auto format Elixir code
- Fix attempts sort order
- Fix feedback in live preview and page preview
- Remove unused "countries_json" configuration variable
- Image coding activity: clarify author solution entry UI

## 0.7.2 (2021-3-30)

### Bug fixes

- Fix an issue where administrators cannot configure a section without instructor role
- Fix an issue where publishing or duplicating courses would cause save errors in page and activity editors
- Fix keyboard deletion with media items
- Add extra newline after an iframe/webpage is inserted into an editor

## 0.7.1 (2021-3-24)

### Bug fixes

- Fix an issue where slug creation allowed some non-alphanumeric chars

## 0.7.0 (2021-3-23)

### Enhancements

- Add the ability for an activity to submit client side evaluations
- Change project slug determiniation during course ingestion to be server driven
- Add the ability to limit what activities are available for use in particular course projects
- Add the ability to duplicate a project on the course overview page

### Bug fixes

- Fix an issue where cancelling a curriculum deletion operation still deleted the curriculum item
- Fix an issue where the projects table did not sort by created date correctly
- Fix an issue where activity text that contained HTML tags rendered actual HTML
- Fix an issue where pasting text containing newlines from an external source crashes the editor
- Fix an issue with null section slugs and deployment id in existing sections
- Fix an issue where large images can obscure the Review mode UI
- Fix an issue where accessibility warnings for pages with multiple images only show the first image

## 0.6.1 (2021-3-3)

### Bug fixes

- Fix an issue where existing sections might not be found on LTI launch

## 0.6.0 (2021-3-3)

### Enhancements

- Add LTI 1.3 platform launch support
- Add support for project visibility control
- Add storage, media, and objectives service API implementations
- Move LTI 1.3 functionality to external Lti_1p3 library
- Add support for preview mode in graded assessments

### Bug fixes

- Replace use of context_id in favor of the unique course section slug
- Allow Slack hook URL to be unspecified during LMS LTI registration
- Prevent LTI launch to an iframe to avoid third-party cookie issues
- Honor the current location when inserting block content (YouTube, images, etc)
- Remove foreign key constraint that tied a user to an institution
- Do not display stale locks in Curriculum view
- Ensure error messages always visible in page and activity editors
- Remove ability to cancel activity creation during objective selection

## 0.5.1 (2021-1-13)

### Bug fixes

- Fix missing status 201 handling on Freshdesk API call
- Fix an issue where creating an institution with the same url as multiple existing institutions creates another new institution

## 0.5.0 (2021-1-12)

### Enhancements

- Improved LTI workflow for new institutions
- Add support for embedding images in structured content editors by external URL and by pasting a copied image
- Ordering activity
- Add support for user help requests capture and forward to email or help desk

### Bug fixes

- Fix a broken link to external learning objectives content

## 0.4.1 (2021-1-4)

### Bug fixes

- Fix an issue where new local activities were not being registered on deployment

## 0.4.0 (2021-1-4)

### Enhancements

- Add support for check all that apply activity

### Bug fixes

- Fix an issue where special characters in a course slug broke breadcrumb navigation in editor
- Fix some silently broken unit tests

## 0.3.0 (2020-12-10)

### Enhancements

- Improved objectives page with new "break down" feature
- Add API documentation

### Bug fixes

- Fix an LTI 1.3 issue where launch was using kid to lookup registration instead of issuer and client id

## 0.2.0 (2020-12-10)

### Enhancements

- LTI v1.3 launch support
- Grade passback via LTI AGS
- "Check all that apply" activity
- Improved editing UI
- Course hierarchy support
- New account email verification, password reset
- Collaborator and user invitation
- Course ingestion

### Bug fixes

- Fix "best" scoring strategy to calculate max points correctly

## 0.1.0 (2020-7-24)

- Initial release<|MERGE_RESOLUTION|>--- conflicted
+++ resolved
@@ -19,11 +19,8 @@
 - Fix an issue with Apply Update button and move content updates to async worker
 - Fix text editor issue where image resizing didn't work from right drag handle
 - Fix text editor issue where link editing tooltip could overlap with formatting toolbar
-<<<<<<< HEAD
 - Fix the "insert content" toolbar positioning
 - Fix an issue where the button for inserting a table would move around unless the mouse was positioned in just the right way
-=======
->>>>>>> 3f9d5e8d
 - Fix an issue where previewing a project with no pages crashes
 - Fix some issues related to searching and viewing sortable tables
 - Fix an issue where activity submissions would not display activity feedback
