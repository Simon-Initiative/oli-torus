--- conflicted
+++ resolved
@@ -1,18 +1,19 @@
 # Changelog
 
-## 0.7.2
+## Unreleased
+
+### Bug fixes
+ - Fix analytics / insights to not show parent course analytics after duplication
+ - Fix security vulnerability
+
+## 0.7.2 (2021-3-30)
 ### Bug fixes
   - Fix an issue where administrators cannot configure a section without instructor role
   - Fix an issue where publishing or duplicating courses would cause save errors in page and activity editors
   - Fix keyboard deletion with media items
   - Add extra newline after an iframe/webpage is inserted into an editor
-<<<<<<< HEAD
-  - Fix analytics / insights to not show parent course analytics after duplication
-=======
-  - Fix security vulnerability
->>>>>>> 3f5a1ca3
 
-## 0.7.1
+## 0.7.1 (2021-3-24)
 ### Bug fixes
   - Fix an issue where slug creation allowed some non-alphanumeric chars
 
