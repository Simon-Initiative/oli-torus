# Changelog

## Unreleased

## 0.14.5 (2021-11-05)

### Bug Fixes
<<<<<<< HEAD
- Improve error logging
=======

- Determine author's initials in a more robust manner
>>>>>>> ebed8f4e

### Enhancements

- New Popup page element
<<<<<<< HEAD

### Release Notes
=======
>>>>>>> ebed8f4e

## 0.14.4 (2021-11-04)

### Bug Fixes

- Fix an issue where simultaneous section creations can result in more than one active sections for a given context
- Fix an issue with sorting by title in open and free source selection table

### Enhancements

### Release Notes

**OpenSSL 1.1.1 Upgrade Required**

Releases are now built using openssl11-devel for erlang which means that OpenSSL 1.1.1 is required to be installed on the deployment target for all future releases.

```
# centos
sudo yum install openssl11
```

**Environment Configs**

The following environment configs are now available for AppSignal integration. All are required for AppSignal support. If none are specified, AppSignal integration will be disabled.

```
APPSIGNAL_OTP_APP       (Optional) AppSignal integration OTP app. Should be set to "oli".
APPSIGNAL_PUSH_API_KEY  (Optional) AppSignal API Key
APPSIGNAL_APP_NAME      (Optional) AppSignal app name. e.g. "Torus"
APPSIGNAL_APP_ENV       (Optional) AppSignal environment. e.g. "prod"

```

## 0.14.3 (2021-11-01)

### Bug Fixes

- Fix problem with accessing course product remix

## 0.14.2 (2021-10-28)

### Bug Fixes

- Make score display in gradebook more robust
- Fix page editor text selection from resetting when a save triggers
- Fix formatting toolbar tooltips not showing
- Fix formatting toolbar format toggling
- Fix insertion toolbar positioning
- Fix insertion toolbar tooltips not disappearing after inserting content
- Fix insertion toolbar tooltips not showing
- Fix an issue where the button for inserting a table would move around unless the mouse was positioned in just the right way

## 0.14.1 (2021-10-28)

### Bug Fixes

- Fix an issue with Apply Update button and move content updates to async worker
- Fix text editor issue where image resizing didn't work from right drag handle
- Fix text editor issue where link editing tooltip could overlap with formatting toolbar
- Fix an issue where previewing a project with no pages crashes
- Fix some issues related to searching and viewing sortable tables
- Fix an issue where activity submissions would not display activity feedback

### Enhancements

- New Admin landing page
- New Instructor Course Section overview page
- Allow LMS and System admins to unlink LMS section
- Gradebook and graded page per student details with instructor centered grade override
- Student specific progress display

## 0.14.0 (2021-10-13)

### Bug Fixes

- Fix a style issue with the workspace footer
- Prevent objectives used in selections from being deleted
- Fix an issue where modals misbehaved sporadically
- Move "Many Students Wonder" from activity styling to content styling
- Fix an issue where nonstructural section resources were missing after update
- Add analytics download fields
- Add datashop timestamps for seconds
- Fix datashop bugs with missing <level> elements caused by deleted pages not showing in the container hierarchy
- Fix an issue where minor updates were not properly updating section resource records

### Enhancements

- Add multi input activity
- Add multi input model validation
- Add advanced section creation remix
- Allow for section creation from course products
- Add analytics / insights data export button
- Add ability for an admin to browse all course sections
- Add server driven paged, sortable table for project list
- Add ability to remix materials from multiple projects
- Fix insert content popup in page editor
- Add blackboard LTI 1.3 configuration instructions

### Release Notes

The following environment configs are now available:

```
PAYMENT_PROVIDER        (Optional) Sets the paywall payment provider. Current available options are 'stripe' or 'none'
STRIPE_PUBLIC_SECRET    (Required if PAYMENT_PROVIDER=stripe)
STRIPE_PRIVATE_SECRET   (Required if PAYMENT_PROVIDER=stripe)

BLACKBOARD_APPLICATION_CLIENT_ID  (Optional) Blackboard registered application Client ID. Enables LTI 1.3 integration
                                  with blackboard instances and allows torus to provide configuration instructions.
```

## 0.13.8 (2021-10-07)

### Bug Fixes

- Handle titles of activities correctly in analytics download

## 0.13.7 (2021-10-06)

### Bug Fixes

- Fix datashop export dataset name, missing skills

## 0.13.6 (2021-10-04)

### Bug Fixes

- Add ability to download raw analytic data

## 0.13.5 (2021-10-04)

### Bug Fixes

- Fix an issue where a selection fact change can break the page

## 0.13.4 (2021-10-03)

### Bug Fixes

- Fix an issue where a page can be duplicated within a container

## 0.13.3 (2021-09-30)

### Bug Fixes

- Fix an issue where generating resource links for tag types throws a server error

## 0.13.2 (2021-09-17)

### Bug Fixes

- Fix activity choice icon selection in authoring
- Fix targeted feedback not showing in delivery
- Fix delivered activity choice input size changing with content
- Fix an issue related to LTI roles and authorization

## 0.13.1 (2021-09-14)

### Bug Fixes

- Fix an issue where platform roles were failing to update on LTI launch
- Fix an issue that prevents projects page from loading when a project has no collaborators

## 0.13.0 (2021-09-07)

### Bug Fixes

- Fix an issue where changing the title of a page made the current slug invalid
- Properly handle ordering activity submission when no student interaction has taken place
- Fix various UI issues such as showing outline in LMS iframe, email templates and dark mode feedback
- Fix an issue where the manage grades page displayed an incorrect grade book link
- Removed unecessary and failing javascript from project listing view
- Restore ability to realize deeply nested activity references within adaptive page content
- Fix an issue in admin accounts interface where manage options sometimes appear twice
- Allow graded adaptive pages to render the prologue page
- Allow Image Coding activity to work properly within graded pages

### Enhancements

- Add infrastructure for advanced section creation, including the ability to view and apply publication updates
- Enable banked activity creation and editing
- Add user-defined tag infrastructure and incorporate in banked activity editing
- Allow filtering of deleted projects as an admin
- Add the ability for an admin to delete user and author accounts

## 0.12.9 (2021-08-20)

### Bug Fixes

- Fix an issue where unlimited collaborator emails could be sent at once

### Enhancements

- Allow for submission of graded pages without answering all questions
- Add API support for bulk activity updating

## 0.12.8 (2021-08-11)

### Bug Fixes

- Fix iframe rendering when elements contain captions (webpage, youtube)
- Fix iframe rendering in activities
- Fix an issue where mod key changes current selection
- Standardize padding and headers across all pages
- Fix an issue where users with social logins have null sub
- Fix an issue where Update Line Items was failing

### Enhancements

- Redesign overview page, change language
- Allow multiple comma-separated collaborators to be added at once

## 0.12.7 (2021-08-02)

### Bug Fixes

- Fix styling issues including darkmode

## 0.12.6 (2021-07-29)

### Bug Fixes

- Fix an issue with timestamps containing microseconds

## 0.12.5 (2021-07-29)

### Bug Fixes

- Fix an issue when creating snapshots for insights

## 0.12.4 (2021-07-27)

### Bug Fixes

- Updated research consent form

## 0.12.3 (2021-07-23)

### Bug Fixes

- Fix datashop export content model parsing
- Fix incorrect table column alignment on Insights page
- Truncate "relative difficulty" on Insights page
- Change wording on "Break down objective" modal
- Make "Break down objective" explanation image responsive
- Fix page editor content block rendering issue in Firefox - increase block contrast
- Fix problem in Firefox where changing question tabs scrolls to top of page

### Enhancements

## 0.12.2 (2021-07-21)

### Bug Fixes

- Fix an issue where deleting multiple choice answers could put the question in a state where no incorrect answer is found
- Fix an issue where activities do not correctly restore their "in-progress" state from student work
- Fix an issue where images and audio could not be added to activiites

## 0.12.1 (2021-07-12)

### Bug Fixes

- Fix an issue where activities do not render correctly in delivery mode

### Enhancements

## 0.12.0 (2021-07-12)

### Bug fixes

- Fix an issue with image coding activity in preview
- Persist student code in image coding activity

### Enhancements

- Add ability to generate and download a course digest from existing course projects
- Redesign check all that apply, multiple choice, short answer, and ordering activities
- Merge activity editing into the page editor
- Redesign the workspace header to include view title, help and user icons
- Clearly separate the hierarchy navigation and page editing links in curriculum editor
- Implement smaller sized left hand navigation pane

## 0.11.1 (2021-6-16)

### Bug fixes

- Fix an issue preventing deletion of projects whose names contain special characters
- Fix an issue related to persisting sessions across server restarts
- Fix an issue where modals and rearrange were broken in curriculum view
- Fix an issue where toggling multiple choice answer correctness could cause submission failures

## 0.11.0 (2021-6-15)

### Enhancements

- Image coding: disable submit button before code is run
- Allow setting of arbitrary content from upload JSON file in revision history tool
- Add ability for independent learners to create accounts, sign in and track progress

### Bug fixes

- Image coding: remove extra space at end of printed lines (problem for regexp grading)
- Fix issues related to exporting DataShop events for courses that contain hierarchies
- Fix an issue with the torus logo in dark mode
- Fix to support rich text content with empty models
- Fix to properly identify the correct choice in multiple choice activities
- Fix internal authoring links

## 0.10.0 (2021-6-2)

### Enhancements

- Add support for detecting problematic database queries
- Allow adaptive pages to render without application chrome
- Save cookie preferences in delivered courses
- Add support for page content grouping
- Add image resizing
- Introduce load testing support
- Expose telemetry metrics for Prometheus metrics scraping
- Add support for course package delete
- Add support for disabling answer choice shuffling in multiple choice, check all that apply, ordering questions
- Add support for moving curriculum items
- Allow analytic snapshot creation to run asynchronous to the rest of the attempt finalization code

### Bug fixes

- Fix help and logo links on register institution page, change help form to modal
- Add missing database indexes, rework resolver queries
- Fix ability to request hints
- Fix content editing after drag and drop in resource editors
- Fix internal links in page preview mode
- Fix projects view project card styling
- Fix problem with inputs causing clipping in Firefox
- Fix problem with difficulty selecting and focusing in Firefox
- Fix problem where containers with no children were rendered as pages in delivery
- Fix some style inconsistencies in delivery and dark mode
- Fix an issue where reordering a curriculum item could result in incorrect n-1 position

## 0.9.0 (2021-4-22)

### Enhancements

- Add OpenAPI docs for user state service
- Enable OpenAPI docs on all environments at /api/v1/docs
- Add ability to change images in pages and activities
- Add extrinsic user state at the resource attempt level
- Add bulk fetch endpoint for retrieving collection of activity attempts
- Add sequential page navigation to editor and full course preview
- Enable ecto repository stats in live dashboard
- Add ability to unlink a course section from an LMS
- Image code activity: use syntax highlighting code editor

### Bug fixes

- Support page-to-page links during course ingestion
- Use section slugs instead of ids in storage service URLs for delivery endpoints
- Fix a crash when an existing logged-in user accesses the Register Institution page
- Activity feedback fixes and unit tests
- Remove support for image floating to fix display issues in text editors
- Change activity rule, outcome modeling for use in adaptive activities
- Fix an issue when creating section allows multiple sections to be created
- Improved rendering robustness when content elements are missing key attributes
- Disable access to OpenAPI docs in production

## 0.8.0 (2021-4-12)

### Enhancements

- Add multi-project support to Revision History tool
- Add Open and Free section support
- Feature flag support
- Add research and cookie consent support
- Extrinsic user state endpoints

### Bug fixes

- Fix analytics / insights to not show parent course analytics after duplication
- Remove help link in preview mode
- Fix security vulnerability
- Account for ingested pages that have missing objectives
- Fix check all that apply + ordering activity submission in published projects
- Fix issue where long lines in code blocks in activities overflow
- Change how ids are determined in ingestion to avoid problems with unicode characters
- Scope lock messages to a specific project
- (Developer) Auto format Elixir code
- Fix attempts sort order
- Fix feedback in live preview and page preview
- Remove unused "countries_json" configuration variable
- Image coding activity: clarify author solution entry UI

## 0.7.2 (2021-3-30)

### Bug fixes

- Fix an issue where administrators cannot configure a section without instructor role
- Fix an issue where publishing or duplicating courses would cause save errors in page and activity editors
- Fix keyboard deletion with media items
- Add extra newline after an iframe/webpage is inserted into an editor

## 0.7.1 (2021-3-24)

### Bug fixes

- Fix an issue where slug creation allowed some non-alphanumeric chars

## 0.7.0 (2021-3-23)

### Enhancements

- Add the ability for an activity to submit client side evaluations
- Change project slug determiniation during course ingestion to be server driven
- Add the ability to limit what activities are available for use in particular course projects
- Add the ability to duplicate a project on the course overview page

### Bug fixes

- Fix an issue where cancelling a curriculum deletion operation still deleted the curriculum item
- Fix an issue where the projects table did not sort by created date correctly
- Fix an issue where activity text that contained HTML tags rendered actual HTML
- Fix an issue where pasting text containing newlines from an external source crashes the editor
- Fix an issue with null section slugs and deployment id in existing sections
- Fix an issue where large images can obscure the Review mode UI
- Fix an issue where accessibility warnings for pages with multiple images only show the first image

## 0.6.1 (2021-3-3)

### Bug fixes

- Fix an issue where existing sections might not be found on LTI launch

## 0.6.0 (2021-3-3)

### Enhancements

- Add LTI 1.3 platform launch support
- Add support for project visibility control
- Add storage, media, and objectives service API implementations
- Move LTI 1.3 functionality to external Lti_1p3 library
- Add support for preview mode in graded assessments

### Bug fixes

- Replace use of context_id in favor of the unique course section slug
- Allow Slack hook URL to be unspecified during LMS LTI registration
- Prevent LTI launch to an iframe to avoid third-party cookie issues
- Honor the current location when inserting block content (YouTube, images, etc)
- Remove foreign key constraint that tied a user to an institution
- Do not display stale locks in Curriculum view
- Ensure error messages always visible in page and activity editors
- Remove ability to cancel activity creation during objective selection

## 0.5.1 (2021-1-13)

### Bug fixes

- Fix missing status 201 handling on Freshdesk API call
- Fix an issue where creating an institution with the same url as multiple existing institutions creates another new institution

## 0.5.0 (2021-1-12)

### Enhancements

- Improved LTI workflow for new institutions
- Add support for embedding images in structured content editors by external URL and by pasting a copied image
- Ordering activity
- Add support for user help requests capture and forward to email or help desk

### Bug fixes

- Fix a broken link to external learning objectives content

## 0.4.1 (2021-1-4)

### Bug fixes

- Fix an issue where new local activities were not being registered on deployment

## 0.4.0 (2021-1-4)

### Enhancements

- Add support for check all that apply activity

### Bug fixes

- Fix an issue where special characters in a course slug broke breadcrumb navigation in editor
- Fix some silently broken unit tests

## 0.3.0 (2020-12-10)

### Enhancements

- Improved objectives page with new "break down" feature
- Add API documentation

### Bug fixes

- Fix an LTI 1.3 issue where launch was using kid to lookup registration instead of issuer and client id

## 0.2.0 (2020-12-10)

### Enhancements

- LTI v1.3 launch support
- Grade passback via LTI AGS
- "Check all that apply" activity
- Improved editing UI
- Course hierarchy support
- New account email verification, password reset
- Collaborator and user invitation
- Course ingestion

### Bug fixes

- Fix "best" scoring strategy to calculate max points correctly

## 0.1.0 (2020-7-24)

- Initial release<|MERGE_RESOLUTION|>--- conflicted
+++ resolved
@@ -5,21 +5,13 @@
 ## 0.14.5 (2021-11-05)
 
 ### Bug Fixes
-<<<<<<< HEAD
+
 - Improve error logging
-=======
-
 - Determine author's initials in a more robust manner
->>>>>>> ebed8f4e
 
 ### Enhancements
 
 - New Popup page element
-<<<<<<< HEAD
-
-### Release Notes
-=======
->>>>>>> ebed8f4e
 
 ## 0.14.4 (2021-11-04)
 
