# Changelog

## Unreleased
### Bug Fixes
<<<<<<< HEAD
=======
- Fix a style issue with the workspace footer
>>>>>>> 8cd99afa

### Enhancements
- Add multi input activity
- Add multi input model validation
- Add advanced section creation remix
- Allow for section creation from course products
- Add analytics / insights data export button

### Release Notes
The following environment configs are now available:
```
PAYMENT_PROVIDER        (Optional) Sets the paywall payment provider
                        Current available options are 'stripe' or 'none'
STRIPE_PUBLIC_SECRET    (Required if PAYMENT_PROVIDER=stripe)
STRIPE_PRIVATE_SECRET   (Required if PAYMENT_PROVIDER=stripe)
```

## 0.13.5 (2021-10-04)
### Bug Fixes
- Fix an issue where generating resource links for tag types throws a server error

## 0.13.4 (2021-10-03)
### Bug Fixes

- Fix an issue where a page can be duplicated within a container

## 0.13.3 (2021-09-30)
### Bug Fixes

- Fix an issue where generating resource links for tag types throws a server error

## 0.13.6 (2021-10-04)

### Bug Fixes

- Add ability to download raw analytic data

## 0.13.5 (2021-10-04)

### Bug Fixes

- Fix an issue where a selection fact change can break the page

## 0.13.4 (2021-10-03)

### Bug Fixes

- Fix an issue where a page can be duplicated within a container

## 0.13.3 (2021-09-30)

### Bug Fixes

- Fix an issue where generating resource links for tag types throws a server error

## 0.13.7 (2021-10-05)

### Bug Fixes
- Fix an issue where modals misbehaved sporadically

## 0.13.6 (2021-10-04)

### Bug Fixes

- Add ability to download raw analytic data

## 0.13.5 (2021-10-04)

### Bug Fixes

- Fix an issue where a selection fact change can break the page

## 0.13.4 (2021-10-03)

### Bug Fixes

- Fix an issue where a page can be duplicated within a container

## 0.13.3 (2021-09-30)

### Bug Fixes

- Fix an issue where generating resource links for tag types throws a server error

## 0.13.2 (2021-09-17)

### Bug Fixes

- Fix activity choice icon selection in authoring
- Fix targeted feedback not showing in delivery
- Fix delivered activity choice input size changing with content
- Fix an issue related to LTI roles and authorization

## 0.13.1 (2021-09-14)

### Bug Fixes

- Fix an issue where platform roles were failing to update on LTI launch
- Fix an issue that prevents projects page from loading when a project has no collaborators

## 0.13.0 (2021-09-07)

### Bug Fixes

- Fix an issue where changing the title of a page made the current slug invalid
- Properly handle ordering activity submission when no student interaction has taken place
- Fix various UI issues such as showing outline in LMS iframe, email templates and dark mode feedback
- Fix an issue where the manage grades page displayed an incorrect grade book link
- Removed unecessary and failing javascript from project listing view
- Restore ability to realize deeply nested activity references within adaptive page content
- Fix an issue in admin accounts interface where manage options sometimes appear twice
- Allow graded adaptive pages to render the prologue page
- Allow Image Coding activity to work properly within graded pages

### Enhancements

- Add infrastructure for advanced section creation, including the ability to view and apply publication updates
- Enable banked activity creation and editing
- Add user-defined tag infrastructure and incorporate in banked activity editing
- Allow filtering of deleted projects as an admin
- Add the ability for an admin to delete user and author accounts

## 0.12.9 (2021-08-20)

### Bug Fixes

- Fix an issue where unlimited collaborator emails could be sent at once

### Enhancements

- Allow for submission of graded pages without answering all questions
- Add API support for bulk activity updating

## 0.12.8 (2021-08-11)

### Bug Fixes

- Fix iframe rendering when elements contain captions (webpage, youtube)
- Fix iframe rendering in activities
- Fix an issue where mod key changes current selection
- Standardize padding and headers across all pages
- Fix an issue where users with social logins have null sub
- Fix an issue where Update Line Items was failing

### Enhancements

- Redesign overview page, change language
- Allow multiple comma-separated collaborators to be added at once

## 0.12.7 (2021-08-02)

### Bug Fixes

- Fix styling issues including darkmode

## 0.12.6 (2021-07-29)

### Bug Fixes

- Fix an issue with timestamps containing microseconds

## 0.12.5 (2021-07-29)

### Bug Fixes

- Fix an issue when creating snapshots for insights

## 0.12.4 (2021-07-27)

### Bug Fixes

- Updated research consent form

## 0.12.3 (2021-07-23)

### Bug Fixes

- Fix datashop export content model parsing
- Fix incorrect table column alignment on Insights page
- Truncate "relative difficulty" on Insights page
- Change wording on "Break down objective" modal
- Make "Break down objective" explanation image responsive
- Fix page editor content block rendering issue in Firefox - increase block contrast
- Fix problem in Firefox where changing question tabs scrolls to top of page

### Enhancements

## 0.12.2 (2021-07-21)

### Bug Fixes

- Fix an issue where deleting multiple choice answers could put the question in a state where no incorrect answer is found
- Fix an issue where activities do not correctly restore their "in-progress" state from student work
- Fix an issue where images and audio could not be added to activiites

## 0.12.1 (2021-07-12)

### Bug Fixes

- Fix an issue where activities do not render correctly in delivery mode

### Enhancements

## 0.12.0 (2021-07-12)

### Bug fixes

- Fix an issue with image coding activity in preview
- Persist student code in image coding activity

### Enhancements

- Add ability to generate and download a course digest from existing course projects
- Redesign check all that apply, multiple choice, short answer, and ordering activities
- Merge activity editing into the page editor
- Redesign the workspace header to include view title, help and user icons
- Clearly separate the hierarchy navigation and page editing links in curriculum editor
- Implement smaller sized left hand navigation pane

## 0.11.1 (2021-6-16)

### Bug fixes

- Fix an issue preventing deletion of projects whose names contain special characters
- Fix an issue related to persisting sessions across server restarts
- Fix an issue where modals and rearrange were broken in curriculum view
- Fix an issue where toggling multiple choice answer correctness could cause submission failures

## 0.11.0 (2021-6-15)

### Enhancements

- Image coding: disable submit button before code is run
- Allow setting of arbitrary content from upload JSON file in revision history tool
- Add ability for independent learners to create accounts, sign in and track progress

### Bug fixes

- Image coding: remove extra space at end of printed lines (problem for regexp grading)
- Fix issues related to exporting DataShop events for courses that contain hierarchies
- Fix an issue with the torus logo in dark mode
- Fix to support rich text content with empty models
- Fix to properly identify the correct choice in multiple choice activities
- Fix internal authoring links

## 0.10.0 (2021-6-2)

### Enhancements

- Add support for detecting problematic database queries
- Allow adaptive pages to render without application chrome
- Save cookie preferences in delivered courses
- Add support for page content grouping
- Add image resizing
- Introduce load testing support
- Expose telemetry metrics for Prometheus metrics scraping
- Add support for course package delete
- Add support for disabling answer choice shuffling in multiple choice, check all that apply, ordering questions
- Add support for moving curriculum items
- Allow analytic snapshot creation to run asynchronous to the rest of the attempt finalization code

### Bug fixes

- Fix help and logo links on register institution page, change help form to modal
- Add missing database indexes, rework resolver queries
- Fix ability to request hints
- Fix content editing after drag and drop in resource editors
- Fix internal links in page preview mode
- Fix projects view project card styling
- Fix problem with inputs causing clipping in Firefox
- Fix problem with difficulty selecting and focusing in Firefox
- Fix problem where containers with no children were rendered as pages in delivery
- Fix some style inconsistencies in delivery and dark mode
- Fix an issue where reordering a curriculum item could result in incorrect n-1 position

## 0.9.0 (2021-4-22)

### Enhancements

- Add OpenAPI docs for user state service
- Enable OpenAPI docs on all environments at /api/v1/docs
- Add ability to change images in pages and activities
- Add extrinsic user state at the resource attempt level
- Add bulk fetch endpoint for retrieving collection of activity attempts
- Add sequential page navigation to editor and full course preview
- Enable ecto repository stats in live dashboard
- Add ability to unlink a course section from an LMS
- Image code activity: use syntax highlighting code editor

### Bug fixes

- Support page-to-page links during course ingestion
- Use section slugs instead of ids in storage service URLs for delivery endpoints
- Fix a crash when an existing logged-in user accesses the Register Institution page
- Activity feedback fixes and unit tests
- Remove support for image floating to fix display issues in text editors
- Change activity rule, outcome modeling for use in adaptive activities
- Fix an issue when creating section allows multiple sections to be created
- Improved rendering robustness when content elements are missing key attributes
- Disable access to OpenAPI docs in production

## 0.8.0 (2021-4-12)

### Enhancements

- Add multi-project support to Revision History tool
- Add Open and Free section support
- Feature flag support
- Add research and cookie consent support
- Extrinsic user state endpoints

### Bug fixes

- Fix analytics / insights to not show parent course analytics after duplication
- Remove help link in preview mode
- Fix security vulnerability
- Account for ingested pages that have missing objectives
- Fix check all that apply + ordering activity submission in published projects
- Fix issue where long lines in code blocks in activities overflow
- Change how ids are determined in ingestion to avoid problems with unicode characters
- Scope lock messages to a specific project
- (Developer) Auto format Elixir code
- Fix attempts sort order
- Fix feedback in live preview and page preview
- Remove unused "countries_json" configuration variable
- Image coding activity: clarify author solution entry UI

## 0.7.2 (2021-3-30)

### Bug fixes

- Fix an issue where administrators cannot configure a section without instructor role
- Fix an issue where publishing or duplicating courses would cause save errors in page and activity editors
- Fix keyboard deletion with media items
- Add extra newline after an iframe/webpage is inserted into an editor

## 0.7.1 (2021-3-24)

### Bug fixes

- Fix an issue where slug creation allowed some non-alphanumeric chars

## 0.7.0 (2021-3-23)

### Enhancements

- Add the ability for an activity to submit client side evaluations
- Change project slug determiniation during course ingestion to be server driven
- Add the ability to limit what activities are available for use in particular course projects
- Add the ability to duplicate a project on the course overview page

### Bug fixes

- Fix an issue where cancelling a curriculum deletion operation still deleted the curriculum item
- Fix an issue where the projects table did not sort by created date correctly
- Fix an issue where activity text that contained HTML tags rendered actual HTML
- Fix an issue where pasting text containing newlines from an external source crashes the editor
- Fix an issue with null section slugs and deployment id in existing sections
- Fix an issue where large images can obscure the Review mode UI
- Fix an issue where accessibility warnings for pages with multiple images only show the first image

## 0.6.1 (2021-3-3)

### Bug fixes

- Fix an issue where existing sections might not be found on LTI launch

## 0.6.0 (2021-3-3)

### Enhancements

- Add LTI 1.3 platform launch support
- Add support for project visibility control
- Add storage, media, and objectives service API implementations
- Move LTI 1.3 functionality to external Lti_1p3 library
- Add support for preview mode in graded assessments

### Bug fixes

- Replace use of context_id in favor of the unique course section slug
- Allow Slack hook URL to be unspecified during LMS LTI registration
- Prevent LTI launch to an iframe to avoid third-party cookie issues
- Honor the current location when inserting block content (YouTube, images, etc)
- Remove foreign key constraint that tied a user to an institution
- Do not display stale locks in Curriculum view
- Ensure error messages always visible in page and activity editors
- Remove ability to cancel activity creation during objective selection

## 0.5.1 (2021-1-13)

### Bug fixes

- Fix missing status 201 handling on Freshdesk API call
- Fix an issue where creating an institution with the same url as multiple existing institutions creates another new institution

## 0.5.0 (2021-1-12)

### Enhancements

- Improved LTI workflow for new institutions
- Add support for embedding images in structured content editors by external URL and by pasting a copied image
- Ordering activity
- Add support for user help requests capture and forward to email or help desk

### Bug fixes

- Fix a broken link to external learning objectives content

## 0.4.1 (2021-1-4)

### Bug fixes

- Fix an issue where new local activities were not being registered on deployment

## 0.4.0 (2021-1-4)

### Enhancements

- Add support for check all that apply activity

### Bug fixes

- Fix an issue where special characters in a course slug broke breadcrumb navigation in editor
- Fix some silently broken unit tests

## 0.3.0 (2020-12-10)

### Enhancements

- Improved objectives page with new "break down" feature
- Add API documentation

### Bug fixes

- Fix an LTI 1.3 issue where launch was using kid to lookup registration instead of issuer and client id

## 0.2.0 (2020-12-10)

### Enhancements

- LTI v1.3 launch support
- Grade passback via LTI AGS
- "Check all that apply" activity
- Improved editing UI
- Course hierarchy support
- New account email verification, password reset
- Collaborator and user invitation
- Course ingestion

### Bug fixes

- Fix "best" scoring strategy to calculate max points correctly

## 0.1.0 (2020-7-24)

- Initial release<|MERGE_RESOLUTION|>--- conflicted
+++ resolved
@@ -2,10 +2,7 @@
 
 ## Unreleased
 ### Bug Fixes
-<<<<<<< HEAD
-=======
 - Fix a style issue with the workspace footer
->>>>>>> 8cd99afa
 
 ### Enhancements
 - Add multi input activity
