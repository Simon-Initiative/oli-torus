--- conflicted
+++ resolved
@@ -7,11 +7,8 @@
 - Fix a style issue with the workspace footer
 - Prevent objectives used in selections from being deleted
 - Fix an issue where modals misbehaved sporadically
-<<<<<<< HEAD
+- Move "Many Students Wonder" from activity styling to content styling
 - Fix an issue where nonstructural section resources were missing after update
-=======
-- Move "Many Students Wonder" from activity styling to content styling
->>>>>>> 45a4910c
 
 ### Enhancements
 
