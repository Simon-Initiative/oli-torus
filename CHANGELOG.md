# Changelog

## Unreleased

### Enhancements
  - Add multi-project support to Revision History tool
  - Add Open and Free section support

### Bug fixes
 - Fix analytics / insights to not show parent course analytics after duplication
 - Remove help link in preview mode
 - Fix security vulnerability
 - Account for ingested pages that have missing objectives
 - Fix issue where long lines in code blocks in activities overflow

## 0.7.2 (2021-3-30)

### Bug fixes
  - Fix an issue where administrators cannot configure a section without instructor role
  - Fix an issue where publishing or duplicating courses would cause save errors in page and activity editors
  - Fix keyboard deletion with media items
  - Add extra newline after an iframe/webpage is inserted into an editor

## 0.7.1 (2021-3-24)
### Bug fixes
  - Fix an issue where slug creation allowed some non-alphanumeric chars

## 0.7.0 (2021-3-23)

### Enhancements
  - Add the ability for an activity to submit client side evaluations
  - Change project slug determiniation during course ingestion to be server driven
  - Add the ability to limit what activities are available for use in particular course projects
  - Add the ability to duplicate a project on the course overview page

### Bug fixes
<<<<<<< HEAD
  - Fix an issue where grading status transitions across publications were not handled properly
=======
  - Fix an issue where cancelling a curriculum deletion operation still deleted the curriculum item
  - Fix an issue where the projects table did not sort by created date correctly
>>>>>>> 309af920
  - Fix an issue where activity text that contained HTML tags rendered actual HTML
  - Fix an issue where pasting text containing newlines from an external source crashes the editor
  - Fix an issue with null section slugs and deployment id in existing sections
  - Fix an issue where large images can obscure the Review mode UI
  - Fix an issue where accessibility warnings for pages with multiple images only show the first image

## 0.6.1 (2021-3-3)

### Bug fixes
  - Fix an issue where existing sections might not be found on LTI launch

## 0.6.0 (2021-3-3)
### Enhancements
  - Add LTI 1.3 platform launch support
  - Add support for project visibility control
  - Add storage, media, and objectives service API implementations
  - Move LTI 1.3 functionality to external Lti_1p3 library
  - Add support for preview mode in graded assessments

### Bug fixes
  - Replace use of context_id in favor of the unique course section slug
  - Allow Slack hook URL to be unspecified during LMS LTI registration
  - Prevent LTI launch to an iframe to avoid third-party cookie issues
  - Honor the current location when inserting block content (YouTube, images, etc)
  - Remove foreign key constraint that tied a user to an institution
  - Do not display stale locks in Curriculum view
  - Ensure error messages always visible in page and activity editors
  - Remove ability to cancel activity creation during objective selection

## 0.5.1 (2021-1-13)
### Bug fixes
  - Fix missing status 201 handling on Freshdesk API call
  - Fix an issue where creating an institution with the same url as multiple existing institutions creates another new institution

## 0.5.0 (2021-1-12)
### Enhancements
  - Improved LTI workflow for new institutions
  - Add support for embedding images in structured content editors by external URL and by pasting a copied image
  - Ordering activity
  - Add support for user help requests capture and forward to email or help desk

### Bug fixes
  - Fix a broken link to external learning objectives content

## 0.4.1 (2021-1-4)
### Bug fixes
  - Fix an issue where new local activities were not being registered on deployment

## 0.4.0 (2021-1-4)
### Enhancements
  - Add support for check all that apply activity

### Bug fixes
  - Fix an issue where special characters in a course slug broke breadcrumb navigation in editor
  - Fix some silently broken  unit tests

## 0.3.0 (2020-12-10)

### Enhancements
  - Improved objectives page with new "break down" feature
  - Add API documentation
### Bug fixes
  - Fix an LTI 1.3 issue where launch was using kid to lookup registration instead of issuer and client id

## 0.2.0 (2020-12-10)

### Enhancements
  - LTI v1.3 launch support
  - Grade passback via LTI AGS
  - "Check all that apply" activity
  - Improved editing UI
  - Course hierarchy support
  - New account email verification, password reset
  - Collaborator and user invitation
  - Course ingestion

### Bug fixes
  - Fix "best" scoring strategy to calculate max points correctly

## 0.1.0 (2020-7-24)

  - Initial release<|MERGE_RESOLUTION|>--- conflicted
+++ resolved
@@ -12,6 +12,7 @@
  - Fix security vulnerability
  - Account for ingested pages that have missing objectives
  - Fix issue where long lines in code blocks in activities overflow
+ - Fix an issue where grading status transitions across publications were not handled properly
 
 ## 0.7.2 (2021-3-30)
 
@@ -34,12 +35,8 @@
   - Add the ability to duplicate a project on the course overview page
 
 ### Bug fixes
-<<<<<<< HEAD
-  - Fix an issue where grading status transitions across publications were not handled properly
-=======
   - Fix an issue where cancelling a curriculum deletion operation still deleted the curriculum item
   - Fix an issue where the projects table did not sort by created date correctly
->>>>>>> 309af920
   - Fix an issue where activity text that contained HTML tags rendered actual HTML
   - Fix an issue where pasting text containing newlines from an external source crashes the editor
   - Fix an issue with null section slugs and deployment id in existing sections
