--- conflicted
+++ resolved
@@ -1,14 +1,10 @@
 # Changelog
 
-<<<<<<< HEAD
 ## Unreleased
 ### Enhancements
   - Improved LTI workflow for new institutions
-=======
-## Dev
-### Enhancements
   - Add support for embedding images in structured content editors by external URL and by pasting a copied image
->>>>>>> 96da891e
+  - Ordering activity
 
 ### Bug fixes
   - Fix a broken link to external learning objectives content
