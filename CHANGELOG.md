# Changelog

## Unreleased

### Enhancements
  - Add OpenAPI docs for user state service
  - Enable OpenAPI docs on all environments at /api/v1/docs
  - Add ability to change images in pages and activities

### Bug fixes
  - Support page-to-page links during course ingestion
  - Use section slugs instead of ids in storage service URLs for delivery endpoints
<<<<<<< HEAD
  - Fix a crash when an existing logged-in user accesses the Register Institution page

=======
  - Remove support for image floating to fix display issues in text editors
>>>>>>> 4df5d0ae
## 0.8.0 (2021-4-12)

### Enhancements
  - Add multi-project support to Revision History tool
  - Add Open and Free section support
  - Feature flag support
  - Add research and cookie consent support
  - Extrinsic user state endpoints

### Bug fixes
  - Fix analytics / insights to not show parent course analytics after duplication
  - Remove help link in preview mode
  - Fix security vulnerability
  - Account for ingested pages that have missing objectives
  - Fix check all that apply + ordering activity submission in published projects
  - Fix issue where long lines in code blocks in activities overflow
  - Change how ids are determined in ingestion to avoid problems with unicode characters
  - Scope lock messages to a specific project
  - (Developer) Auto format Elixir code
  - Fix attempts sort order
  - Fix feedback in live preview and page preview
  - Remove unused "countries_json" configuration variable
  - Image coding activity: clarify author solution entry UI

## 0.7.2 (2021-3-30)

### Bug fixes
  - Fix an issue where administrators cannot configure a section without instructor role
  - Fix an issue where publishing or duplicating courses would cause save errors in page and activity editors
  - Fix keyboard deletion with media items
  - Add extra newline after an iframe/webpage is inserted into an editor

## 0.7.1 (2021-3-24)
### Bug fixes
  - Fix an issue where slug creation allowed some non-alphanumeric chars

## 0.7.0 (2021-3-23)

### Enhancements
  - Add the ability for an activity to submit client side evaluations
  - Change project slug determiniation during course ingestion to be server driven
  - Add the ability to limit what activities are available for use in particular course projects
  - Add the ability to duplicate a project on the course overview page

### Bug fixes
  - Fix an issue where cancelling a curriculum deletion operation still deleted the curriculum item
  - Fix an issue where the projects table did not sort by created date correctly
  - Fix an issue where activity text that contained HTML tags rendered actual HTML
  - Fix an issue where pasting text containing newlines from an external source crashes the editor
  - Fix an issue with null section slugs and deployment id in existing sections
  - Fix an issue where large images can obscure the Review mode UI
  - Fix an issue where accessibility warnings for pages with multiple images only show the first image

## 0.6.1 (2021-3-3)

### Bug fixes
  - Fix an issue where existing sections might not be found on LTI launch

## 0.6.0 (2021-3-3)
### Enhancements
  - Add LTI 1.3 platform launch support
  - Add support for project visibility control
  - Add storage, media, and objectives service API implementations
  - Move LTI 1.3 functionality to external Lti_1p3 library
  - Add support for preview mode in graded assessments

### Bug fixes
  - Replace use of context_id in favor of the unique course section slug
  - Allow Slack hook URL to be unspecified during LMS LTI registration
  - Prevent LTI launch to an iframe to avoid third-party cookie issues
  - Honor the current location when inserting block content (YouTube, images, etc)
  - Remove foreign key constraint that tied a user to an institution
  - Do not display stale locks in Curriculum view
  - Ensure error messages always visible in page and activity editors
  - Remove ability to cancel activity creation during objective selection

## 0.5.1 (2021-1-13)
### Bug fixes
  - Fix missing status 201 handling on Freshdesk API call
  - Fix an issue where creating an institution with the same url as multiple existing institutions creates another new institution

## 0.5.0 (2021-1-12)
### Enhancements
  - Improved LTI workflow for new institutions
  - Add support for embedding images in structured content editors by external URL and by pasting a copied image
  - Ordering activity
  - Add support for user help requests capture and forward to email or help desk

### Bug fixes
  - Fix a broken link to external learning objectives content

## 0.4.1 (2021-1-4)
### Bug fixes
  - Fix an issue where new local activities were not being registered on deployment

## 0.4.0 (2021-1-4)
### Enhancements
  - Add support for check all that apply activity

### Bug fixes
  - Fix an issue where special characters in a course slug broke breadcrumb navigation in editor
  - Fix some silently broken  unit tests

## 0.3.0 (2020-12-10)

### Enhancements
  - Improved objectives page with new "break down" feature
  - Add API documentation
### Bug fixes
  - Fix an LTI 1.3 issue where launch was using kid to lookup registration instead of issuer and client id

## 0.2.0 (2020-12-10)

### Enhancements
  - LTI v1.3 launch support
  - Grade passback via LTI AGS
  - "Check all that apply" activity
  - Improved editing UI
  - Course hierarchy support
  - New account email verification, password reset
  - Collaborator and user invitation
  - Course ingestion

### Bug fixes
  - Fix "best" scoring strategy to calculate max points correctly

## 0.1.0 (2020-7-24)

  - Initial release<|MERGE_RESOLUTION|>--- conflicted
+++ resolved
@@ -10,12 +10,9 @@
 ### Bug fixes
   - Support page-to-page links during course ingestion
   - Use section slugs instead of ids in storage service URLs for delivery endpoints
-<<<<<<< HEAD
   - Fix a crash when an existing logged-in user accesses the Register Institution page
+  - Remove support for image floating to fix display issues in text editors
 
-=======
-  - Remove support for image floating to fix display issues in text editors
->>>>>>> 4df5d0ae
 ## 0.8.0 (2021-4-12)
 
 ### Enhancements
