--- conflicted
+++ resolved
@@ -10,11 +10,8 @@
 - Add support for page content grouping
 - Add image resizing
 - Introduce load testing support
-<<<<<<< HEAD
 - Expose telemetry metrics for Prometheus metrics scraping
-=======
 - Add support for course package delete
->>>>>>> 8bda13da
 
 ### Bug fixes
 
