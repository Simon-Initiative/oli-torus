--- conflicted
+++ resolved
@@ -17,13 +17,11 @@
 - Add advanced section creation remix
 - Allow for section creation from course products
 - Add analytics / insights data export button
-<<<<<<< HEAD
 - Add ability for an admin to browse all course sections
 - Add server driven paged, sortable table for project list
-=======
 - Add ability to remix materials from multiple projects
 - Fix insert content popup in page editor
->>>>>>> 776e6d47
+
 
 ### Release Notes
 
