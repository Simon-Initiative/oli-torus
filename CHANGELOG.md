--- conflicted
+++ resolved
@@ -4,11 +4,8 @@
 ### Enhancements
   - Add LTI 1.3 platform launch support
   - Add support for project visibility control
-<<<<<<< HEAD
   - Add storage, media, and objectives service API implementations
-=======
   - Move LTI 1.3 functionality to external Lti_1p3 library
->>>>>>> 4e1e83c9
 
 ### Bug fixes
   - Allow Slack hook URL to be unspecified during LMS LTI registration
