--- conflicted
+++ resolved
@@ -4,11 +4,8 @@
 
 ### Enhancements
   - Add the ability for an activity to submit client side evaluations
-<<<<<<< HEAD
   - Change project slug determiniation during course ingestion to be server driven
-=======
   - Add the ability to limit what activities are available for use in particular course projects
->>>>>>> 3e1733fb
 
 ### Bug fixes
   - Fix an issue where activity text that contained HTML tags rendered actual HTML
