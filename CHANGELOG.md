# Changelog

<<<<<<< HEAD
## 0.25.1 (Unreleased)

### Enhancements

### Bug Fixes

- Fix an issue where admin attempting to create a new institution when an existing registration with the same issuer and client_id fails

## 0.25.0 (2023-10-5)

### Enhancements

- Ability to Archive Products and toggle display of "show archived" products
- "Available Date" setting for assessments added
- Extended the Revision History tool to allow access to hierarchy, objectives and editing of children attributes
- Markdown editing support in Basic Pages
- Project export now includes required survey and all products
- Assessments with zero activities can now be submitted
- Added search capability and role type indication in My Courses view
- Added tooltips that explain progress and proficiency calculations
- Expose student email address in Manage Enrollments
- Transfer student data, progress from one enrollment to another enrollment (in different section)
- Add better support for copy and paste of rich content (html, word, docs) into editor
- Add "enroll by email and role" feature
- Improved product and section creation performance
- New analytics infrastructure for tracking aggregate student performance
- Optimized raw data download feature

### Bug Fixes

- Fixed handling of super activity iframe size
- Fixed typo in enrollment modal window
- Removed creation of unnecessary grade update worker jobs
- Fixed scheduling bug related to times being reset
- Updated "customize curriculum" link text to be consistent
- Fixed drag and drop hints from obscuring feedback
- Fixed numeric list creation issue
- Prevent users from enrolling as guests when enrollment is required
- Fixed quiz scores tab horizontal scrolling from obscuring student name
- Fixed progress calculations in archived sections
- Fixed quiz score calculations for suspended students
- Fixed rendering of discussion posts in archived discussions
- Fixed dark mode issues in advanced author
- Fixed saving multiple new container additions during remix
- Fixed cash net in LTI iframe operation
- Fixed problem with repeated learning objectives in scored activities view
- Fixes table rendering when missing a caption inside of paged group
- Fixes drag and drop bugs related to attempt reset
- Fixes problem with deleting hints on multi-part activities
- Restores ctrl-z undo support
- Fixes several issues with MediaManager UI

## 0.24.5 (2023-9-12)

### Bug Fixes

- Scientific notation in single response range question handling

### Enhancements

- Allow configuration of HTTP/HTTPS cowboy protocol options

### Environment Configs

```
HTTP_MAX_HEADER_NAME_LENGTH       (Optional) HTTP/HTTPS Maximum length of header names for Cowboy (Default 64)
HTTP_MAX_HEADER_VALUE_LENGTH      (Optional) HTTP/HTTPS Maximum length of header values for Cowboy (Default 4096)
HTTP_MAX_HEADERS                  (Optional) HTTP/HTTPS Maximum number of headers allowed per request for Cowboy (Default 100)

LOG_INCOMPLETE_HTTP_REQUESTS      (Optional) Log incomplete HTTP requests (Default true)
```
=======
## 0.26.0 (Unreleased)

### Enhancements

### Bug Fixes

### Environment

#### Infrastructure Changes

- [ ] Update deployment migration scripts to use `Oli.Release.migrate_and_seed` instead of `Oli.ReleaseTasks.migrate_and_seed`

## 0.25.0 (2023-10-5)

### Enhancements

- Ability to Archive Products and toggle display of "show archived" products
- "Available Date" setting for assessments added
- Extended the Revision History tool to allow access to hierarchy, objectives and editing of children attributes
- Markdown editing support in Basic Pages
- Project export now includes required survey and all products
- Assessments with zero activities can now be submitted
- Added search capability and role type indication in My Courses view
- Added tooltips that explain progress and proficiency calculations
- Expose student email address in Manage Enrollments
- Transfer student data, progress from one enrollment to another enrollment (in different section)
- Add better support for copy and paste of rich content (html, word, docs) into editor
- Add "enroll by email and role" feature
- Improved product and section creation performance
- New analytics infrastructure for tracking aggregate student performance
- Optimized raw data download feature

### Bug Fixes

- Fixed handling of super activity iframe size
- Fixed typo in enrollment modal window
- Removed creation of unnecessary grade update worker jobs
- Fixed scheduling bug related to times being reset
- Updated "customize curriculum" link text to be consistent
- Fixed drag and drop hints from obscuring feedback
- Fixed numeric list creation issue
- Prevent users from enrolling as guests when enrollment is required
- Fixed quiz scores tab horizontal scrolling from obscuring student name
- Fixed progress calculations in archived sections
- Fixed quiz score calculations for suspended students
- Fixed rendering of discussion posts in archived discussions
- Fixed dark mode issues in advanced author
- Fixed saving multiple new container additions during remix
- Fixed cash net in LTI iframe operation
- Fixed problem with repeated learning objectives in scored activities view
- Fixes table rendering when missing a caption inside of paged group
- Fixes drag and drop bugs related to attempt reset
- Fixes problem with deleting hints on multi-part activities
- Restores ctrl-z undo support
- Fixes several issues with MediaManager UI

## 0.24.5 (2023-9-19)

### Enhancements

- Expose settings related to configuring at runtime sizes and constraints on HTTP server header contents

### Bug Fixes

- Corrects evaluation of student input with scientific notation that does not include a decimal point (e.g. 1e-9)
- Fixes a bug where customized assessment settings can revert when new publications apply an update to that graded page
>>>>>>> e08773f2

## 0.24.4 (2023-8-11)

### Bug Fixes

- Query performance for proficiency calculations
- Fix performance issue for learning proficiency calculation

### Configs

## 0.24.3 (2023-8-04)

### Bug Fixes

- Fix an issue in assessment review of multi inputs where text was being truncated
- Fix a couple issues related to custom drag and drop activities
- Fix an issue where explorations are not carried over during section creation from a product
- Prevent data loss from normalization of certain list items
- Fix deletion of hints on multi input activities
- Fix due date on assessment settings
- Fix activities due soon in recommended actions tab

### Enhancements

- Add the authoring capability to mark multiple targeted feedbacks as correct

## 0.24.2 (2023-7-27)

### Bug Fixes

- Improved handling of adaptive pages that have hard deadlines
- Added explanatory tooltips to the Assessment Settings UX
- Fixed a bug where Scheduler date/time labels disappeared
- Fixed a bug with handling gates without end dates
- Removed the background colors of the Dialog content element rendering
- Handle scientific notation with an explicit "+" sign in response evaluation
- Fix styling inconsistencies in Example content groups
- Ensure that course section creation inherits the cover image from a product
- Fix styling issues for dark mode rendering of the Likert activity
- Correct the link to the top-level discussion forum

## 0.24.1 (2023-7-21)

### Bug Fixes

- Fix an issue where scheduler can "drift" one day due to incorrect timezone handling
- Fix an issue where page to page links cannot be created
- Fix an issue with dark mode rendering of Discussion activity
- Fix an issue where deleting Learning Objectives can generate an error and reload the LO view in certain circumstances
- Fix an issue related to dark mode rendering of the block insert menu

## 0.24.0 (2023-7-20)

### Bug Fixes

- Fix a bug in displaying the All Products view
- Tech support modal initialization issues
- Legacy migration fixes
- Normalize whitespace upon rule evaluation of activities
- Multi input dropdown now allows shuffling of individual parts
- Allow previewing of gated resources
- Fix an issue with page links and course flow related to pages outside hierarchy
- Always show hints in unscored pages even after attempt evaluations

### Enhancements

- Various authoring bug fixes and enhancements
- Instructor dashboard top level navigation, reports and content views
- Student dashboard views
- Adaptive flowchart authoring
- Add edit page links to product view
- Soft scheduling controls for suggested by, in class activity on, and due by
- Add support for scored pages time limit, grace period, late start, late submit and auto submit
- Require start and end datetimes for sections
- Password protected attempt starts
- Instructor and student onboarding wizards
- Student progress CSV downloads
- Allow payment bypass for a particular student
- Enable selection of all pages including ones outside the hierarchy in remix
- Add ability to jump to a specific page in delivery
- Add system configurable persistent login sessions

### Environment Configs

```
VENDOR_PROPERTY_SUPPORT_EMAIL         (optional) specify an email address where users can contact the support team
ALWAYS_USE_PERSISTENT_LOGIN_SESSIONS  (optional) when set to 'true', the system will always login authors and users as
                                                 a persistent session i.e. "Remember me" (expires after 30 days inactivity)
```

## 0.23.0 (2023-3-30)

### Enhancements

- Add ability to author polygonal image hotspots with mouse
- Soft scheduling
- New UX
- Improved collaborative space management capabilities
- Exploration pages

## 0.22.1 (2023-1-5)

### Bug Fixes

- Fix an issue with dynamic questions and variables that contain " or \
- Removes global state caching to fix problems with a class of adaptive pages

## 0.22.0 (2022-12-20)

### Bug Fixes

- Fix an issue with duplicate part ids on ingest
- Fix some performance issues related to published resources trigger
- Allow admin users to review adaptive page attempts
- Fix an issue with table layouts
- Fix an issue where ordering choices were not ordered correctly in review
- Fix an issue with popup audio element
- Fix an issue where command button submitted multiple choice
- Fix an issue where legacy block LaTeX were not rendered correctly
- Fix an issue where mixed-case collaborator emails would fail
- Fix an issue where multiple active publications can occur

### Enhancements

- Add tab for authoring 'explanation' feedback to all activities
- Add support for definition element
- Add support for dialog element
- Add support for vlab activity type
- Add support for explanation feedback (legacy multiple feedbacks)
- Add all activities view
- Add support for conjugation element
- Add support for activity page links
- Remove submit button and automatically submit multiple choice questions in formative
- Add playback speed control to video elements
- Add support for alternatives/alternative
- Add activity/question numbering in graded pages
- Upload media as content-addressable in S3 storage
- Allow components in adaptive editor to be resized
- Add support for collaboration spaces
- Upgrade to Phoenix LiveView 0.18
- Optimize webpack to improve development compile times
- Add client side reporting to appsignal for core and adaptive authoring.
- Updated hint logic to be consistent across core-lesson question types and allow requesting hints for auto-submit questions.

## 0.21.5 (2022-09-01)

### Bug Fixes

- Fix an issue where activity content containing backslashes prior to parser escaping breaks evaluation
- Fix an issue where survey reset wasn't working properly

## 0.21.4 (2022-08-23)

### Bug Fixes

- Fix an issue where content cant be removed if there is only one top-level element

### Enhancements

- Add support for inline 'term' markup
- Add support for branching activities and page automation
- Improve toolbar styles and usability
- Add ability to browse all pages in a course project
- Add Math input question type

## 0.21.3 (2022-08-05)

### Bug Fixes

- Fix an issue where scroll wheel changes the value of numeric input
- Fix an issue where underlined and strikethrough text were not being rendered
- Fix an issue where guest user_id is blank in datashop export
- Allow insertion of tables, iframes and all other elements in stem, choices and feedback
- Change 'Submit Assessment' button to 'Submit Answers'

### Enhancements

- Product ingestion support

## 0.21.2 (2022-07-20)

### Bug Fixes

- Fix a problem with handling groups and surveys

## 0.21.1 (2022-07-19)

### Bug Fixes

- Fix a problem with activity bank selections

## 0.21.0 (2022-07-15)

### Bug Fixes

- Fix an issue where activity bank styles were not rendering properly
- Fix an issue where question STEM isn't displayed in ordering answer key
- Fix an issue with the insertion menu visibility in dark mode

### Enhancements

- Survey delivery support
- Legacy Custom Drag and Drag activity support
- Improve the way activity bank edit locks are presented to a user
- Add proper datashop session id tracking
- Add ability to set bullet-style on ordered and unordered lists

## 0.20.1 (2022-07-07)

### Bug Fixes

- Fix an issue related to session cookies

## 0.20.0 (2022-06-30)

### Bug Fixes

- Restore ability to edit title of basic pages
- Fix an issue where formatting toolbar covers content
- Prevent deletion of non-empty curriculum containers
- Fix an issue where analytics weren't properly including remixed sections

### Enhancements

- Provide more context in the browser tab
- Improve the learning objective selection dropdown
- Improve authoring improvement insights UI
- Improve content and activity insertion menu
- Dynamic question infrastructure

## 0.19.4 (2022-06-09)

### Bug Fixes

- Improve performance of DataShop export
- Fix an issue where multi-input activity inputs were being duplicated
- Fix an issue where table headers were misaligned in the insights view
- Fix an issue where table caption rendering throws an internal server error
- Allow deletion of objective to cascade through to banked activities

### Enhancements

- Allow for broader range of number of attempts, including unlimited, for scored pages
- Add survey authoring support (behind feature flag)
- Add File Upload activity
- Simplify objective creation, improve attachment UX

## 0.19.3 (2022-05-17)

### Bug Fixes

- Fix an issue where paging in Activity Bank did not preserve filtered logic
- Fix link editing
- Fix an issue where delivery styles were not being applied correctly
- Fix an issue where table editor options dropdown was hidden behind editor

### Enhancements

- Add content groups and paging support

## 0.19.2 (2022-05-13)

### Bug Fixes

- Fix an issue where get connected button on publish page doesn't work

## 0.19.1 (2022-05-03)

### Bug Fixes

- Fix an issue where multiple user accounts linked to a single author results in an internal server error

## 0.19.0 (2022-05-03)

### Bug Fixes

- Fix inability to search in projects and users view
- Properly handle the case that a section invite link leads to an unavailable
  section
- Fix empty hints showing up in delivery mode
- Fix table styling when words overflow bounds
- Fix popup content editing
- Fix image alt text rendering
- Add tooltips to insights table headers, add keyboard navigation
- Change ordering question interaction after activity is submitted
- Fix cross-project activity deletion bug

### Enhancements

- Allow for student-specific gating exceptions
- Display containers as pages with a table of contents
- Logic-based gating
- Allow learning objective attachment to pages
- Instructor review of completed graded attempts
- Allow gates to be defined in products
- Hide subsequent purpose types for activities when the same purpose type is
  used in a series
- Allow students to pay and apply codes during a grace period
- Activity SDK
- Add editor settings for Image, Webpage (iframe), Youtube elements
- Support rich text (formatting, etc.) in page content captions

## 0.18.4 (2022-02-24)

### Bug Fixes

- Improve performance of initial page visits by introducing bulk insertions of
  attempts
- Fix enrollments view rendering problem in sections that require payment
- Ensure score can never exceed out of for graded pages
- Ensure multiple payment attempts is handled correctly
- Handle cases where recaptcha payload is missing
- Ensure user_id is unique in DataShop export
- Only highlight failed grade sync cells when section is an LMS section
- Fix adding image/audio in page editor
- Fix add resource content positioning issues
- Only allow admins to edit paywall settings

### Enhancements

- Optimize rendering and storage by allowing attempts to only store transformed
  models when necessary
- Adds support for Legacy OLI custom activities

### Release Notes

- Set up support for Legacy OLI activities as follows:
  - Check out a copy of the repo
    https://github.com/Simon-Initiative/torus_superactivity to a local folder
  - Configure torus oli.env file to include a variable named
    SUPER_ACTIVITY_FOLDER and set the variable to point to the folder above,
    e.g. SUPER_ACTIVITY_FOLDER=torus/superactivity
  - Ensure the folder is readable to the running torus instance

### Environment Configs

```
SUPER_ACTIVITY_FOLDER    local folder location of static support files for Legacy activities
```

## 0.18.3 (2021-12-27)

### Bug Fixes

- Fix bug preventing rendering of student progress view

## 0.18.2 (2021-12-17)

### Bug Fixes

- Improved robustness of grade passback implementation
- Fix bug related to missing title assign in preview mode

### Enhancements

## 0.18.1 (2021-12-17)

### Bug Fixes

- Fix a bug where open and free sections could not be created from products
- Fix a bug where payment codes were not displayed

### Enhancements

## 0.18.0 (2021-12-16)

### Bug Fixes

- Fix a bug that prevented editing internal links when only one other page
  exists
- Fix a bug that prevented content from being added during remix
- Fix a bug that prevented payment processing for product-less paid sections
- Fix a bug that allowed paid status of a section to be toggled off
- Fix a bug that resulted in products being able to be created with invalid
  grace period days
- Fix Open and Free section creation when done through the admin panel
- Fix an issue where LTI 1.3 deployments should represent individual
  institutions
- Move LTI 1.3 registrations listing to live view table with search, sorting and
  paging
- Fix LMS course section creation to properly set the blueprint reference
- Fix a bug where null deployment id results in empty string in pending
  registration form
- Fix a bug where immediately removing a new activity leaves it visible to the
  system
- Fix an issue where selecting the actual checkbox in select source list doesn't
  work
- Updates the labelling of options in the project visibility view

### Enhancements

- Send total points available during LMS line item creation
- LMS Lite functionality. Admins can allow delivery users to create sections
  through OLI by toggling their ability to "create sections" and adding the
  "independent learner" role in the admin interface. These "independent
  instructors" can then create sections with a start/end date that are private
  and require an invitation to join. Instructors can invite students by creating
  an invite link from the section management portal -- any student with this
  link can enroll automatically.
- Add support for configurable vendor properties
- Allow default brand to be changed via release env var
- Display course section and course project slug identifiers
- Allow sections created from free products to have their payment settings
  edited

## 0.17.0 (2021-11-30)

### Bug Fixes

- Add student input parsing to show student responses in datashop export
- Change datashop session id to not reflect the user

### Enhancements

- Gating and Scheduling

## 0.16.0 (2021-11-19)

### Bug Fixes

- Fix issue with bulk line item grade sync

### Enhancements

- Allow instructors to manually send one student grade to LMS

## 0.15.0 (2021-11-18)

### Bug Fixes

- Fix bug that prevented deletion of authors that have locked resource revisions
- Fix an issue related to next previous page links that causes 500 internal
  server error on advanced authoring pages
- Fix a bug that prevented MultiInput activities with dropdowns from evaluating
  correctly
- Fix a bug that prevented SingleResponse activities from properly restoring
  student state
- Fix a bug that was preventing manual grade sync from executing

### Enhancements

- Instructor "Preview" mode

## 0.14.6 (2021-11-08)

### Bug Fixes

- Fix the rendering of HTML special characters within activities
- Fix an issue where email was always being required regardless of
  independent_learner and guest status

## 0.14.5 (2021-11-05)

### Bug Fixes

- Improve error logging
- Determine author's initials in a more robust manner

### Enhancements

- New Popup page element

## 0.14.4 (2021-11-04)

### Bug Fixes

- Fix an issue where simultaneous section creations can result in more than one
  active sections for a given context
- Fix an issue with sorting by title in open and free source selection table

### Enhancements

### Release Notes

**OpenSSL 1.1.1 Upgrade Required**

Releases are now built using openssl11-devel for erlang which means that OpenSSL
1.1.1 is required to be installed on the deployment target for all future
releases.

```
# centos
sudo yum install openssl11
```

### Environment Configs

The following environment configs are now available for AppSignal integration.
All are required for AppSignal support. If none are specified, AppSignal
integration will be disabled.

```
APPSIGNAL_OTP_APP       (Optional) AppSignal integration OTP app. Should be set to "oli".
APPSIGNAL_PUSH_API_KEY  (Optional) AppSignal API Key
APPSIGNAL_APP_NAME      (Optional) AppSignal app name. e.g. "Torus"
APPSIGNAL_APP_ENV       (Optional) AppSignal environment. e.g. "prod"

```

## 0.14.3 (2021-11-01)

### Bug Fixes

- Fix problem with accessing course product remix

## 0.14.2 (2021-10-28)

### Bug Fixes

- Make score display in gradebook more robust
- Fix page editor text selection from resetting when a save triggers
- Fix formatting toolbar tooltips not showing
- Fix formatting toolbar format toggling
- Fix insertion toolbar positioning
- Fix insertion toolbar tooltips not disappearing after inserting content
- Fix insertion toolbar tooltips not showing
- Fix an issue where the button for inserting a table would move around unless
  the mouse was positioned in just the right way

## 0.14.1 (2021-10-28)

### Bug Fixes

- Fix an issue with Apply Update button and move content updates to async worker
- Fix text editor issue where image resizing didn't work from right drag handle
- Fix text editor issue where link editing tooltip could overlap with formatting
  toolbar
- Fix an issue where previewing a project with no pages crashes
- Fix some issues related to searching and viewing sortable tables
- Fix an issue where activity submissions would not display activity feedback

### Enhancements

- New Admin landing page
- New Instructor Course Section overview page
- Allow LMS and System admins to unlink LMS section
- Gradebook and graded page per student details with instructor centered grade
  override
- Student specific progress display

## 0.14.0 (2021-10-13)

### Bug Fixes

- Fix a style issue with the workspace footer
- Prevent objectives used in selections from being deleted
- Fix an issue where modals misbehaved sporadically
- Move "Many Students Wonder" from activity styling to content styling
- Fix an issue where nonstructural section resources were missing after update
- Add analytics download fields
- Add datashop timestamps for seconds
- Fix datashop bugs with missing <level> elements caused by deleted pages not
  showing in the container hierarchy
- Fix an issue where minor updates were not properly updating section resource
  records

### Enhancements

- Add multi input activity
- Add multi input model validation
- Add advanced section creation remix
- Allow for section creation from course products
- Add analytics / insights data export button
- Add ability for an admin to browse all course sections
- Add server driven paged, sortable table for project list
- Add ability to remix materials from multiple projects
- Fix insert content popup in page editor
- Add blackboard LTI 1.3 configuration instructions

### Release Notes

The following environment configs are now available:

```
PAYMENT_PROVIDER        (Optional) Sets the paywall payment provider. Current available options are 'stripe' or 'none'
STRIPE_PUBLIC_SECRET    (Required if PAYMENT_PROVIDER=stripe)
STRIPE_PRIVATE_SECRET   (Required if PAYMENT_PROVIDER=stripe)

BLACKBOARD_APPLICATION_CLIENT_ID  (Optional) Blackboard registered application Client ID. Enables LTI 1.3 integration
                                  with blackboard instances and allows torus to provide configuration instructions.
```

## 0.13.8 (2021-10-07)

### Bug Fixes

- Handle titles of activities correctly in analytics download

## 0.13.7 (2021-10-06)

### Bug Fixes

- Fix datashop export dataset name, missing skills

## 0.13.6 (2021-10-04)

### Bug Fixes

- Add ability to download raw analytic data

## 0.13.5 (2021-10-04)

### Bug Fixes

- Fix an issue where a selection fact change can break the page

## 0.13.4 (2021-10-03)

### Bug Fixes

- Fix an issue where a page can be duplicated within a container

## 0.13.3 (2021-09-30)

### Bug Fixes

- Fix an issue where generating resource links for tag types throws a server
  error

## 0.13.2 (2021-09-17)

### Bug Fixes

- Fix activity choice icon selection in authoring
- Fix targeted feedback not showing in delivery
- Fix delivered activity choice input size changing with content
- Fix an issue related to LTI roles and authorization

## 0.13.1 (2021-09-14)

### Bug Fixes

- Fix an issue where platform roles were failing to update on LTI launch
- Fix an issue that prevents projects page from loading when a project has no
  collaborators

## 0.13.0 (2021-09-07)

### Bug Fixes

- Fix an issue where changing the title of a page made the current slug invalid
- Properly handle ordering activity submission when no student interaction has
  taken place
- Fix various UI issues such as showing outline in LMS iframe, email templates
  and dark mode feedback
- Fix an issue where the manage grades page displayed an incorrect grade book
  link
- Removed unecessary and failing javascript from project listing view
- Restore ability to realize deeply nested activity references within adaptive
  page content
- Fix an issue in admin accounts interface where manage options sometimes appear
  twice
- Allow graded adaptive pages to render the prologue page
- Allow Image Coding activity to work properly within graded pages

### Enhancements

- Add infrastructure for advanced section creation, including the ability to
  view and apply publication updates
- Enable banked activity creation and editing
- Add user-defined tag infrastructure and incorporate in banked activity editing
- Allow filtering of deleted projects as an admin
- Add the ability for an admin to delete user and author accounts

## 0.12.9 (2021-08-20)

### Bug Fixes

- Fix an issue where unlimited collaborator emails could be sent at once

### Enhancements

- Allow for submission of graded pages without answering all questions
- Add API support for bulk activity updating

## 0.12.8 (2021-08-11)

### Bug Fixes

- Fix iframe rendering when elements contain captions (webpage, youtube)
- Fix iframe rendering in activities
- Fix an issue where mod key changes current selection
- Standardize padding and headers across all pages
- Fix an issue where users with social logins have null sub
- Fix an issue where Update Line Items was failing

### Enhancements

- Redesign overview page, change language
- Allow multiple comma-separated collaborators to be added at once

## 0.12.7 (2021-08-02)

### Bug Fixes

- Fix styling issues including darkmode

## 0.12.6 (2021-07-29)

### Bug Fixes

- Fix an issue with timestamps containing microseconds

## 0.12.5 (2021-07-29)

### Bug Fixes

- Fix an issue when creating snapshots for insights

## 0.12.4 (2021-07-27)

### Bug Fixes

- Updated research consent form

## 0.12.3 (2021-07-23)

### Bug Fixes

- Fix datashop export content model parsing
- Fix incorrect table column alignment on Insights page
- Truncate "relative difficulty" on Insights page
- Change wording on "Break down objective" modal
- Make "Break down objective" explanation image responsive
- Fix page editor content block rendering issue in Firefox - increase block
  contrast
- Fix problem in Firefox where changing question tabs scrolls to top of page

### Enhancements

## 0.12.2 (2021-07-21)

### Bug Fixes

- Fix an issue where deleting multiple choice answers could put the question in
  a state where no incorrect answer is found
- Fix an issue where activities do not correctly restore their "in-progress"
  state from student work
- Fix an issue where images and audio could not be added to activiites

## 0.12.1 (2021-07-12)

### Bug Fixes

- Fix an issue where activities do not render correctly in delivery mode

### Enhancements

## 0.12.0 (2021-07-12)

### Bug fixes

- Fix an issue with image coding activity in preview
- Persist student code in image coding activity

### Enhancements

- Add ability to generate and download a course digest from existing course
  projects
- Redesign check all that apply, multiple choice, short answer, and ordering
  activities
- Merge activity editing into the page editor
- Redesign the workspace header to include view title, help and user icons
- Clearly separate the hierarchy navigation and page editing links in curriculum
  editor
- Implement smaller sized left hand navigation pane

## 0.11.1 (2021-6-16)

### Bug fixes

- Fix an issue preventing deletion of projects whose names contain special
  characters
- Fix an issue related to persisting sessions across server restarts
- Fix an issue where modals and rearrange were broken in curriculum view
- Fix an issue where toggling multiple choice answer correctness could cause
  submission failures

## 0.11.0 (2021-6-15)

### Enhancements

- Image coding: disable submit button before code is run
- Allow setting of arbitrary content from upload JSON file in revision history
  tool
- Add ability for independent learners to create accounts, sign in and track
  progress

### Bug fixes

- Image coding: remove extra space at end of printed lines (problem for regexp
  grading)
- Fix issues related to exporting DataShop events for courses that contain
  hierarchies
- Fix an issue with the torus logo in dark mode
- Fix to support rich text content with empty models
- Fix to properly identify the correct choice in multiple choice activities
- Fix internal authoring links

## 0.10.0 (2021-6-2)

### Enhancements

- Add support for detecting problematic database queries
- Allow adaptive pages to render without application chrome
- Save cookie preferences in delivered courses
- Add support for page content grouping
- Add image resizing
- Introduce load testing support
- Expose telemetry metrics for Prometheus metrics scraping
- Add support for course package delete
- Add support for disabling answer choice shuffling in multiple choice, check
  all that apply, ordering questions
- Add support for moving curriculum items
- Allow analytic snapshot creation to run asynchronous to the rest of the
  attempt finalization code

### Bug fixes

- Fix help and logo links on register institution page, change help form to
  modal
- Add missing database indexes, rework resolver queries
- Fix ability to request hints
- Fix content editing after drag and drop in resource editors
- Fix internal links in page preview mode
- Fix projects view project card styling
- Fix problem with inputs causing clipping in Firefox
- Fix problem with difficulty selecting and focusing in Firefox
- Fix problem where containers with no children were rendered as pages in
  delivery
- Fix some style inconsistencies in delivery and dark mode
- Fix an issue where reordering a curriculum item could result in incorrect n-1
  position

## 0.9.0 (2021-4-22)

### Enhancements

- Add OpenAPI docs for user state service
- Enable OpenAPI docs on all environments at /api/v1/docs
- Add ability to change images in pages and activities
- Add extrinsic user state at the resource attempt level
- Add bulk fetch endpoint for retrieving collection of activity attempts
- Add sequential page navigation to editor and full course preview
- Enable ecto repository stats in live dashboard
- Add ability to unlink a course section from an LMS
- Image code activity: use syntax highlighting code editor

### Bug fixes

- Support page-to-page links during course ingestion
- Use section slugs instead of ids in storage service URLs for delivery
  endpoints
- Fix a crash when an existing logged-in user accesses the Register Institution
  page
- Activity feedback fixes and unit tests
- Remove support for image floating to fix display issues in text editors
- Change activity rule, outcome modeling for use in adaptive activities
- Fix an issue when creating section allows multiple sections to be created
- Improved rendering robustness when content elements are missing key attributes
- Disable access to OpenAPI docs in production

## 0.8.0 (2021-4-12)

### Enhancements

- Add multi-project support to Revision History tool
- Add Open and Free section support
- Feature flag support
- Add research and cookie consent support
- Extrinsic user state endpoints

### Bug fixes

- Fix analytics / insights to not show parent course analytics after duplication
- Remove help link in preview mode
- Fix security vulnerability
- Account for ingested pages that have missing objectives
- Fix check all that apply + ordering activity submission in published projects
- Fix issue where long lines in code blocks in activities overflow
- Change how ids are determined in ingestion to avoid problems with unicode
  characters
- Scope lock messages to a specific project
- (Developer) Auto format Elixir code
- Fix attempts sort order
- Fix feedback in live preview and page preview
- Remove unused "countries_json" configuration variable
- Image coding activity: clarify author solution entry UI

## 0.7.2 (2021-3-30)

### Bug fixes

- Fix an issue where administrators cannot configure a section without
  instructor role
- Fix an issue where publishing or duplicating courses would cause save errors
  in page and activity editors
- Fix keyboard deletion with media items
- Add extra newline after an iframe/webpage is inserted into an editor

## 0.7.1 (2021-3-24)

### Bug fixes

- Fix an issue where slug creation allowed some non-alphanumeric chars

## 0.7.0 (2021-3-23)

### Enhancements

- Add the ability for an activity to submit client side evaluations
- Change project slug determiniation during course ingestion to be server driven
- Add the ability to limit what activities are available for use in particular
  course projects
- Add the ability to duplicate a project on the course overview page

### Bug fixes

- Fix an issue where cancelling a curriculum deletion operation still deleted
  the curriculum item
- Fix an issue where the projects table did not sort by created date correctly
- Fix an issue where activity text that contained HTML tags rendered actual HTML
- Fix an issue where pasting text containing newlines from an external source
  crashes the editor
- Fix an issue with null section slugs and deployment id in existing sections
- Fix an issue where large images can obscure the Review mode UI
- Fix an issue where accessibility warnings for pages with multiple images only
  show the first image

## 0.6.1 (2021-3-3)

### Bug fixes

- Fix an issue where existing sections might not be found on LTI launch

## 0.6.0 (2021-3-3)

### Enhancements

- Add LTI 1.3 platform launch support
- Add support for project visibility control
- Add storage, media, and objectives service API implementations
- Move LTI 1.3 functionality to external Lti_1p3 library
- Add support for preview mode in graded assessments

### Bug fixes

- Replace use of context_id in favor of the unique course section slug
- Allow Slack hook URL to be unspecified during LMS LTI registration
- Prevent LTI launch to an iframe to avoid third-party cookie issues
- Honor the current location when inserting block content (YouTube, images, etc)
- Remove foreign key constraint that tied a user to an institution
- Do not display stale locks in Curriculum view
- Ensure error messages always visible in page and activity editors
- Remove ability to cancel activity creation during objective selection

## 0.5.1 (2021-1-13)

### Bug fixes

- Fix missing status 201 handling on Freshdesk API call
- Fix an issue where creating an institution with the same url as multiple
  existing institutions creates another new institution

## 0.5.0 (2021-1-12)

### Enhancements

- Improved LTI workflow for new institutions
- Add support for embedding images in structured content editors by external URL
  and by pasting a copied image
- Ordering activity
- Add support for user help requests capture and forward to email or help desk

### Bug fixes

- Fix a broken link to external learning objectives content

## 0.4.1 (2021-1-4)

### Bug fixes

- Fix an issue where new local activities were not being registered on
  deployment

## 0.4.0 (2021-1-4)

### Enhancements

- Add support for check all that apply activity

### Bug fixes

- Fix an issue where special characters in a course slug broke breadcrumb
  navigation in editor
- Fix some silently broken unit tests

## 0.3.0 (2020-12-10)

### Enhancements

- Improved objectives page with new "break down" feature
- Add API documentation

### Bug fixes

- Fix an LTI 1.3 issue where launch was using kid to lookup registration instead
  of issuer and client id

## 0.2.0 (2020-12-10)

### Enhancements

- LTI v1.3 launch support
- Grade passback via LTI AGS
- "Check all that apply" activity
- Improved editing UI
- Course hierarchy support
- New account email verification, password reset
- Collaborator and user invitation
- Course ingestion

### Bug fixes

- Fix "best" scoring strategy to calculate max points correctly

## 0.1.0 (2020-7-24)

- Initial release<|MERGE_RESOLUTION|>--- conflicted
+++ resolved
@@ -1,13 +1,22 @@
 # Changelog
 
-<<<<<<< HEAD
-## 0.25.1 (Unreleased)
-
-### Enhancements
+## 0.26.0 (Unreleased)
+
+### Enhancements
+
+### Bug Fixes
+
+## 0.25.1 (2023-10-13)
 
 ### Bug Fixes
 
 - Fix an issue where admin attempting to create a new institution when an existing registration with the same issuer and client_id fails
+
+### Environment
+
+#### Infrastructure Changes
+
+- [ ] Update deployment migration scripts to use `Oli.Release.migrate_and_seed` instead of `Oli.ReleaseTasks.migrate_and_seed`
 
 ## 0.25.0 (2023-10-5)
 
@@ -57,11 +66,13 @@
 
 ### Bug Fixes
 
-- Scientific notation in single response range question handling
+- Corrects evaluation of student input with scientific notation that does not include a decimal point (e.g. 1e-9)
+- Fixes a bug where customized assessment settings can revert when new publications apply an update to that graded page
 
 ### Enhancements
 
 - Allow configuration of HTTP/HTTPS cowboy protocol options
+- Expose settings related to configuring at runtime sizes and constraints on HTTP server header contents
 
 ### Environment Configs
 
@@ -72,74 +83,6 @@
 
 LOG_INCOMPLETE_HTTP_REQUESTS      (Optional) Log incomplete HTTP requests (Default true)
 ```
-=======
-## 0.26.0 (Unreleased)
-
-### Enhancements
-
-### Bug Fixes
-
-### Environment
-
-#### Infrastructure Changes
-
-- [ ] Update deployment migration scripts to use `Oli.Release.migrate_and_seed` instead of `Oli.ReleaseTasks.migrate_and_seed`
-
-## 0.25.0 (2023-10-5)
-
-### Enhancements
-
-- Ability to Archive Products and toggle display of "show archived" products
-- "Available Date" setting for assessments added
-- Extended the Revision History tool to allow access to hierarchy, objectives and editing of children attributes
-- Markdown editing support in Basic Pages
-- Project export now includes required survey and all products
-- Assessments with zero activities can now be submitted
-- Added search capability and role type indication in My Courses view
-- Added tooltips that explain progress and proficiency calculations
-- Expose student email address in Manage Enrollments
-- Transfer student data, progress from one enrollment to another enrollment (in different section)
-- Add better support for copy and paste of rich content (html, word, docs) into editor
-- Add "enroll by email and role" feature
-- Improved product and section creation performance
-- New analytics infrastructure for tracking aggregate student performance
-- Optimized raw data download feature
-
-### Bug Fixes
-
-- Fixed handling of super activity iframe size
-- Fixed typo in enrollment modal window
-- Removed creation of unnecessary grade update worker jobs
-- Fixed scheduling bug related to times being reset
-- Updated "customize curriculum" link text to be consistent
-- Fixed drag and drop hints from obscuring feedback
-- Fixed numeric list creation issue
-- Prevent users from enrolling as guests when enrollment is required
-- Fixed quiz scores tab horizontal scrolling from obscuring student name
-- Fixed progress calculations in archived sections
-- Fixed quiz score calculations for suspended students
-- Fixed rendering of discussion posts in archived discussions
-- Fixed dark mode issues in advanced author
-- Fixed saving multiple new container additions during remix
-- Fixed cash net in LTI iframe operation
-- Fixed problem with repeated learning objectives in scored activities view
-- Fixes table rendering when missing a caption inside of paged group
-- Fixes drag and drop bugs related to attempt reset
-- Fixes problem with deleting hints on multi-part activities
-- Restores ctrl-z undo support
-- Fixes several issues with MediaManager UI
-
-## 0.24.5 (2023-9-19)
-
-### Enhancements
-
-- Expose settings related to configuring at runtime sizes and constraints on HTTP server header contents
-
-### Bug Fixes
-
-- Corrects evaluation of student input with scientific notation that does not include a decimal point (e.g. 1e-9)
-- Fixes a bug where customized assessment settings can revert when new publications apply an update to that graded page
->>>>>>> e08773f2
 
 ## 0.24.4 (2023-8-11)
 
