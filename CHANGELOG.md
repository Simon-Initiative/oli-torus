# Changelog

## Unreleased

### Enhancements

<<<<<<< HEAD
- Add support for detecting problematic database queries
=======
- Allow adaptive pages to render without application chrome
>>>>>>> 40ce57e6

### Bug fixes

- Add missing database indexes, rework resolver queries

## 0.9.0 (2021-4-22)

### Enhancements

- Add OpenAPI docs for user state service
- Enable OpenAPI docs on all environments at /api/v1/docs
- Add ability to change images in pages and activities
- Add extrinsic user state at the resource attempt level
- Add bulk fetch endpoint for retrieving collection of activity attempts
- Add sequential page navigation to editor and full course preview
- Enable ecto repository stats in live dashboard
- Add ability to unlink a course section from an LMS
- Image code activity: use syntax highlighting code editor

### Bug fixes

- Support page-to-page links during course ingestion
- Use section slugs instead of ids in storage service URLs for delivery endpoints
- Fix a crash when an existing logged-in user accesses the Register Institution page
- Activity feedback fixes and unit tests
- Remove support for image floating to fix display issues in text editors
- Change activity rule, outcome modeling for use in adaptive activities
- Fix an issue when creating section allows multiple sections to be created
- Improved rendering robustness when content elements are missing key attributes
- Disable access to OpenAPI docs in production

## 0.8.0 (2021-4-12)

### Enhancements

- Add multi-project support to Revision History tool
- Add Open and Free section support
- Feature flag support
- Add research and cookie consent support
- Extrinsic user state endpoints

### Bug fixes

- Fix analytics / insights to not show parent course analytics after duplication
- Remove help link in preview mode
- Fix security vulnerability
- Account for ingested pages that have missing objectives
- Fix check all that apply + ordering activity submission in published projects
- Fix issue where long lines in code blocks in activities overflow
- Change how ids are determined in ingestion to avoid problems with unicode characters
- Scope lock messages to a specific project
- (Developer) Auto format Elixir code
- Fix attempts sort order
- Fix feedback in live preview and page preview
- Remove unused "countries_json" configuration variable
- Image coding activity: clarify author solution entry UI

## 0.7.2 (2021-3-30)

### Bug fixes

- Fix an issue where administrators cannot configure a section without instructor role
- Fix an issue where publishing or duplicating courses would cause save errors in page and activity editors
- Fix keyboard deletion with media items
- Add extra newline after an iframe/webpage is inserted into an editor

## 0.7.1 (2021-3-24)

### Bug fixes

- Fix an issue where slug creation allowed some non-alphanumeric chars

## 0.7.0 (2021-3-23)

### Enhancements

- Add the ability for an activity to submit client side evaluations
- Change project slug determiniation during course ingestion to be server driven
- Add the ability to limit what activities are available for use in particular course projects
- Add the ability to duplicate a project on the course overview page

### Bug fixes

- Fix an issue where cancelling a curriculum deletion operation still deleted the curriculum item
- Fix an issue where the projects table did not sort by created date correctly
- Fix an issue where activity text that contained HTML tags rendered actual HTML
- Fix an issue where pasting text containing newlines from an external source crashes the editor
- Fix an issue with null section slugs and deployment id in existing sections
- Fix an issue where large images can obscure the Review mode UI
- Fix an issue where accessibility warnings for pages with multiple images only show the first image

## 0.6.1 (2021-3-3)

### Bug fixes

- Fix an issue where existing sections might not be found on LTI launch

## 0.6.0 (2021-3-3)

### Enhancements

- Add LTI 1.3 platform launch support
- Add support for project visibility control
- Add storage, media, and objectives service API implementations
- Move LTI 1.3 functionality to external Lti_1p3 library
- Add support for preview mode in graded assessments

### Bug fixes

- Replace use of context_id in favor of the unique course section slug
- Allow Slack hook URL to be unspecified during LMS LTI registration
- Prevent LTI launch to an iframe to avoid third-party cookie issues
- Honor the current location when inserting block content (YouTube, images, etc)
- Remove foreign key constraint that tied a user to an institution
- Do not display stale locks in Curriculum view
- Ensure error messages always visible in page and activity editors
- Remove ability to cancel activity creation during objective selection

## 0.5.1 (2021-1-13)

### Bug fixes

- Fix missing status 201 handling on Freshdesk API call
- Fix an issue where creating an institution with the same url as multiple existing institutions creates another new institution

## 0.5.0 (2021-1-12)

### Enhancements

- Improved LTI workflow for new institutions
- Add support for embedding images in structured content editors by external URL and by pasting a copied image
- Ordering activity
- Add support for user help requests capture and forward to email or help desk

### Bug fixes

- Fix a broken link to external learning objectives content

## 0.4.1 (2021-1-4)

### Bug fixes

- Fix an issue where new local activities were not being registered on deployment

## 0.4.0 (2021-1-4)

### Enhancements

- Add support for check all that apply activity

### Bug fixes

- Fix an issue where special characters in a course slug broke breadcrumb navigation in editor
- Fix some silently broken unit tests

## 0.3.0 (2020-12-10)

### Enhancements

- Improved objectives page with new "break down" feature
- Add API documentation

### Bug fixes

- Fix an LTI 1.3 issue where launch was using kid to lookup registration instead of issuer and client id

## 0.2.0 (2020-12-10)

### Enhancements

- LTI v1.3 launch support
- Grade passback via LTI AGS
- "Check all that apply" activity
- Improved editing UI
- Course hierarchy support
- New account email verification, password reset
- Collaborator and user invitation
- Course ingestion

### Bug fixes

- Fix "best" scoring strategy to calculate max points correctly

## 0.1.0 (2020-7-24)

- Initial release<|MERGE_RESOLUTION|>--- conflicted
+++ resolved
@@ -4,11 +4,8 @@
 
 ### Enhancements
 
-<<<<<<< HEAD
 - Add support for detecting problematic database queries
-=======
 - Allow adaptive pages to render without application chrome
->>>>>>> 40ce57e6
 
 ### Bug fixes
 
