# Changelog

## Unreleased

### Enhancements
  - Add multi-project support to Revision History tool
  - Add Open and Free section support
  - Feature flag support

### Bug fixes
<<<<<<< HEAD
  - Fix analytics / insights to not show parent course analytics after duplication
  - Remove help link in preview mode
  - Fix security vulnerability
  - Account for ingested pages that have missing objectives
  - Fix check all that apply + ordering activity submission in published projects
  - Fix issue where long lines in code blocks in activities overflow
  - Change how ids are determined in ingestion to avoid problems with unicode characters
  - Scope lock messages to a specific project
=======
 - Fix analytics / insights to not show parent course analytics after duplication
 - Remove help link in preview mode
 - Fix security vulnerability
 - Account for ingested pages that have missing objectives
 - Fix check all that apply + ordering activity submission in published projects
 - Fix issue where long lines in code blocks in activities overflow
 - Fix an issue where grading status transitions across publications were not handled properly
 - Change how ids are determined in ingestion to avoid problems with unicode characters
 - Scope lock messages to a specific project
 - (Developer) Auto format Elixir code
>>>>>>> 020562d8

## 0.7.2 (2021-3-30)

### Bug fixes
  - Fix an issue where administrators cannot configure a section without instructor role
  - Fix an issue where publishing or duplicating courses would cause save errors in page and activity editors
  - Fix keyboard deletion with media items
  - Add extra newline after an iframe/webpage is inserted into an editor

## 0.7.1 (2021-3-24)
### Bug fixes
  - Fix an issue where slug creation allowed some non-alphanumeric chars

## 0.7.0 (2021-3-23)

### Enhancements
  - Add the ability for an activity to submit client side evaluations
  - Change project slug determiniation during course ingestion to be server driven
  - Add the ability to limit what activities are available for use in particular course projects
  - Add the ability to duplicate a project on the course overview page

### Bug fixes
  - Fix an issue where cancelling a curriculum deletion operation still deleted the curriculum item
  - Fix an issue where the projects table did not sort by created date correctly
  - Fix an issue where activity text that contained HTML tags rendered actual HTML
  - Fix an issue where pasting text containing newlines from an external source crashes the editor
  - Fix an issue with null section slugs and deployment id in existing sections
  - Fix an issue where large images can obscure the Review mode UI
  - Fix an issue where accessibility warnings for pages with multiple images only show the first image

## 0.6.1 (2021-3-3)

### Bug fixes
  - Fix an issue where existing sections might not be found on LTI launch

## 0.6.0 (2021-3-3)
### Enhancements
  - Add LTI 1.3 platform launch support
  - Add support for project visibility control
  - Add storage, media, and objectives service API implementations
  - Move LTI 1.3 functionality to external Lti_1p3 library
  - Add support for preview mode in graded assessments

### Bug fixes
  - Replace use of context_id in favor of the unique course section slug
  - Allow Slack hook URL to be unspecified during LMS LTI registration
  - Prevent LTI launch to an iframe to avoid third-party cookie issues
  - Honor the current location when inserting block content (YouTube, images, etc)
  - Remove foreign key constraint that tied a user to an institution
  - Do not display stale locks in Curriculum view
  - Ensure error messages always visible in page and activity editors
  - Remove ability to cancel activity creation during objective selection

## 0.5.1 (2021-1-13)
### Bug fixes
  - Fix missing status 201 handling on Freshdesk API call
  - Fix an issue where creating an institution with the same url as multiple existing institutions creates another new institution

## 0.5.0 (2021-1-12)
### Enhancements
  - Improved LTI workflow for new institutions
  - Add support for embedding images in structured content editors by external URL and by pasting a copied image
  - Ordering activity
  - Add support for user help requests capture and forward to email or help desk

### Bug fixes
  - Fix a broken link to external learning objectives content

## 0.4.1 (2021-1-4)
### Bug fixes
  - Fix an issue where new local activities were not being registered on deployment

## 0.4.0 (2021-1-4)
### Enhancements
  - Add support for check all that apply activity

### Bug fixes
  - Fix an issue where special characters in a course slug broke breadcrumb navigation in editor
  - Fix some silently broken  unit tests

## 0.3.0 (2020-12-10)

### Enhancements
  - Improved objectives page with new "break down" feature
  - Add API documentation
### Bug fixes
  - Fix an LTI 1.3 issue where launch was using kid to lookup registration instead of issuer and client id

## 0.2.0 (2020-12-10)

### Enhancements
  - LTI v1.3 launch support
  - Grade passback via LTI AGS
  - "Check all that apply" activity
  - Improved editing UI
  - Course hierarchy support
  - New account email verification, password reset
  - Collaborator and user invitation
  - Course ingestion

### Bug fixes
  - Fix "best" scoring strategy to calculate max points correctly

## 0.1.0 (2020-7-24)

  - Initial release<|MERGE_RESOLUTION|>--- conflicted
+++ resolved
@@ -8,7 +8,6 @@
   - Feature flag support
 
 ### Bug fixes
-<<<<<<< HEAD
   - Fix analytics / insights to not show parent course analytics after duplication
   - Remove help link in preview mode
   - Fix security vulnerability
@@ -17,18 +16,7 @@
   - Fix issue where long lines in code blocks in activities overflow
   - Change how ids are determined in ingestion to avoid problems with unicode characters
   - Scope lock messages to a specific project
-=======
- - Fix analytics / insights to not show parent course analytics after duplication
- - Remove help link in preview mode
- - Fix security vulnerability
- - Account for ingested pages that have missing objectives
- - Fix check all that apply + ordering activity submission in published projects
- - Fix issue where long lines in code blocks in activities overflow
- - Fix an issue where grading status transitions across publications were not handled properly
- - Change how ids are determined in ingestion to avoid problems with unicode characters
- - Scope lock messages to a specific project
- - (Developer) Auto format Elixir code
->>>>>>> 020562d8
+  - (Developer) Auto format Elixir code
 
 ## 0.7.2 (2021-3-30)
 
