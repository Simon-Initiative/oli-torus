--- conflicted
+++ resolved
@@ -16,10 +16,9 @@
 - New Instructor Course Section overview page
 - Allow LMS and System admins to unlink LMS section
 - Gradebook and graded page per student details with instructor centered grade override
-<<<<<<< HEAD
 - Student specific progress display
-=======
->>>>>>> 64610063
+
+> > > > > > > master
 
 ## 0.14.0 (2021-10-13)
 
