# Changelog

## Unreleased

### Bug Fixes

- Fix inability to search in projects and users view

### Enhancements

- Allow for student-specific gating exceptions
<<<<<<< HEAD
- Logic-based gating
=======
- Allow learning objective attachment to pages
>>>>>>> 583dd01b

## 0.18.4 (2022-02-24)

### Bug Fixes

- Improve performance of initial page visits by introducing bulk insertions of attempts
- Fix enrollments view rendering problem in sections that require payment
- Ensure score can never exceed out of for graded pages
- Ensure multiple payment attempts is handled correctly
- Handle cases where recaptcha payload is missing
- Ensure user_id is unique in DataShop export
- Only highlight failed grade sync cells when section is an LMS section
- Fix adding image/audio in page editor
- Fix add resource content positioning issues
- Only allow admins to edit paywall settings

### Enhancements

- Optimize rendering and storage by allowing attempts to only store transformed models when necessary
- Adds support for Legacy OLI custom activities

### Release Notes

- Set up support for Legacy OLI activities as follows:
  - Check out a copy of the repo https://github.com/Simon-Initiative/torus_superactivity to a local folder
  - Configure torus oli.env file to include a variable named SUPER_ACTIVITY_FOLDER and set the variable to point to the folder above, e.g. SUPER_ACTIVITY_FOLDER=torus/superactivity
  - Ensure the folder is readable to the running torus instance

**Environment Configs**

The following environment configs are now available:

```
SUPER_ACTIVITY_FOLDER    local folder location of static support files for Legacy activities
```

## 0.18.3 (2021-12-27)

### Bug Fixes

- Fix bug preventing rendering of student progress view

## 0.18.2 (2021-12-17)

### Bug Fixes

- Improved robustness of grade passback implementation
- Fix bug related to missing title assign in preview mode

### Enhancements

## 0.18.1 (2021-12-17)

### Bug Fixes

- Fix a bug where open and free sections could not be created from products
- Fix a bug where payment codes were not displayed

### Enhancements

## 0.18.0 (2021-12-16)

### Bug Fixes

- Fix a bug that prevented editing internal links when only one other page exists
- Fix a bug that prevented content from being added during remix
- Fix a bug that prevented payment processing for product-less paid sections
- Fix a bug that allowed paid status of a section to be toggled off
- Fix a bug that resulted in products being able to be created with invalid grace period days
- Fix Open and Free section creation when done through the admin panel
- Fix an issue where LTI 1.3 deployments should represent individual institutions
- Move LTI 1.3 registrations listing to live view table with search, sorting and paging
- Fix LMS course section creation to properly set the blueprint reference
- Fix a bug where null deployment id results in empty string in pending registration form
- Fix a bug where immediately removing a new activity leaves it visible to the system
- Fix an issue where selecting the actual checkbox in select source list doesn't work
- Updates the labelling of options in the project visibility view

### Enhancements

- Send total points available during LMS line item creation
- LMS Lite functionality. Admins can allow delivery users to create sections through OLI by toggling their ability to "create sections" and adding the "independent learner" role in the admin interface. These "independent instructors" can then create sections with a start/end date that are private and require an invitation to join. Instructors can invite students by creating an invite link from the section management portal -- any student with this link can enroll automatically.
- Add support for configurable vendor properties
- Allow default brand to be changed via release env var
- Display course section and course project slug identifiers
- Allow sections created from free products to have their payment settings edited

## 0.17.0 (2021-11-30)

### Bug Fixes

- Add student input parsing to show student responses in datashop export
- Change datashop session id to not reflect the user

### Enhancements

- Gating and Scheduling

## 0.16.0 (2021-11-19)

### Bug Fixes

- Fix issue with bulk line item grade sync

### Enhancements

- Allow instructors to manually send one student grade to LMS

## 0.15.0 (2021-11-18)

### Bug Fixes

- Fix bug that prevented deletion of authors that have locked resource revisions
- Fix an issue related to next previous page links that causes 500 internal server error on advanced authoring pages
- Fix a bug that prevented MultiInput activities with dropdowns from evaluating correctly
- Fix a bug that prevented SingleResponse activities from properly restoring student state
- Fix a bug that was preventing manual grade sync from executing

### Enhancements

- Instructor "Preview" mode

## 0.14.6 (2021-11-08)

### Bug Fixes

- Fix the rendering of HTML special characters within activities
- Fix an issue where email was always being required regardless of independent_learner and guest status

## 0.14.5 (2021-11-05)

### Bug Fixes

- Improve error logging
- Determine author's initials in a more robust manner

### Enhancements

- New Popup page element

## 0.14.4 (2021-11-04)

### Bug Fixes

- Fix an issue where simultaneous section creations can result in more than one active sections for a given context
- Fix an issue with sorting by title in open and free source selection table

### Enhancements

### Release Notes

**OpenSSL 1.1.1 Upgrade Required**

Releases are now built using openssl11-devel for erlang which means that OpenSSL 1.1.1 is required to be installed on the deployment target for all future releases.

```
# centos
sudo yum install openssl11
```

**Environment Configs**

The following environment configs are now available for AppSignal integration. All are required for AppSignal support. If none are specified, AppSignal integration will be disabled.

```
APPSIGNAL_OTP_APP       (Optional) AppSignal integration OTP app. Should be set to "oli".
APPSIGNAL_PUSH_API_KEY  (Optional) AppSignal API Key
APPSIGNAL_APP_NAME      (Optional) AppSignal app name. e.g. "Torus"
APPSIGNAL_APP_ENV       (Optional) AppSignal environment. e.g. "prod"

```

## 0.14.3 (2021-11-01)

### Bug Fixes

- Fix problem with accessing course product remix

## 0.14.2 (2021-10-28)

### Bug Fixes

- Make score display in gradebook more robust
- Fix page editor text selection from resetting when a save triggers
- Fix formatting toolbar tooltips not showing
- Fix formatting toolbar format toggling
- Fix insertion toolbar positioning
- Fix insertion toolbar tooltips not disappearing after inserting content
- Fix insertion toolbar tooltips not showing
- Fix an issue where the button for inserting a table would move around unless the mouse was positioned in just the right way

## 0.14.1 (2021-10-28)

### Bug Fixes

- Fix an issue with Apply Update button and move content updates to async worker
- Fix text editor issue where image resizing didn't work from right drag handle
- Fix text editor issue where link editing tooltip could overlap with formatting toolbar
- Fix an issue where previewing a project with no pages crashes
- Fix some issues related to searching and viewing sortable tables
- Fix an issue where activity submissions would not display activity feedback

### Enhancements

- New Admin landing page
- New Instructor Course Section overview page
- Allow LMS and System admins to unlink LMS section
- Gradebook and graded page per student details with instructor centered grade override
- Student specific progress display

## 0.14.0 (2021-10-13)

### Bug Fixes

- Fix a style issue with the workspace footer
- Prevent objectives used in selections from being deleted
- Fix an issue where modals misbehaved sporadically
- Move "Many Students Wonder" from activity styling to content styling
- Fix an issue where nonstructural section resources were missing after update
- Add analytics download fields
- Add datashop timestamps for seconds
- Fix datashop bugs with missing <level> elements caused by deleted pages not showing in the container hierarchy
- Fix an issue where minor updates were not properly updating section resource records

### Enhancements

- Add multi input activity
- Add multi input model validation
- Add advanced section creation remix
- Allow for section creation from course products
- Add analytics / insights data export button
- Add ability for an admin to browse all course sections
- Add server driven paged, sortable table for project list
- Add ability to remix materials from multiple projects
- Fix insert content popup in page editor
- Add blackboard LTI 1.3 configuration instructions

### Release Notes

The following environment configs are now available:

```
PAYMENT_PROVIDER        (Optional) Sets the paywall payment provider. Current available options are 'stripe' or 'none'
STRIPE_PUBLIC_SECRET    (Required if PAYMENT_PROVIDER=stripe)
STRIPE_PRIVATE_SECRET   (Required if PAYMENT_PROVIDER=stripe)

BLACKBOARD_APPLICATION_CLIENT_ID  (Optional) Blackboard registered application Client ID. Enables LTI 1.3 integration
                                  with blackboard instances and allows torus to provide configuration instructions.
```

## 0.13.8 (2021-10-07)

### Bug Fixes

- Handle titles of activities correctly in analytics download

## 0.13.7 (2021-10-06)

### Bug Fixes

- Fix datashop export dataset name, missing skills

## 0.13.6 (2021-10-04)

### Bug Fixes

- Add ability to download raw analytic data

## 0.13.5 (2021-10-04)

### Bug Fixes

- Fix an issue where a selection fact change can break the page

## 0.13.4 (2021-10-03)

### Bug Fixes

- Fix an issue where a page can be duplicated within a container

## 0.13.3 (2021-09-30)

### Bug Fixes

- Fix an issue where generating resource links for tag types throws a server error

## 0.13.2 (2021-09-17)

### Bug Fixes

- Fix activity choice icon selection in authoring
- Fix targeted feedback not showing in delivery
- Fix delivered activity choice input size changing with content
- Fix an issue related to LTI roles and authorization

## 0.13.1 (2021-09-14)

### Bug Fixes

- Fix an issue where platform roles were failing to update on LTI launch
- Fix an issue that prevents projects page from loading when a project has no collaborators

## 0.13.0 (2021-09-07)

### Bug Fixes

- Fix an issue where changing the title of a page made the current slug invalid
- Properly handle ordering activity submission when no student interaction has taken place
- Fix various UI issues such as showing outline in LMS iframe, email templates and dark mode feedback
- Fix an issue where the manage grades page displayed an incorrect grade book link
- Removed unecessary and failing javascript from project listing view
- Restore ability to realize deeply nested activity references within adaptive page content
- Fix an issue in admin accounts interface where manage options sometimes appear twice
- Allow graded adaptive pages to render the prologue page
- Allow Image Coding activity to work properly within graded pages

### Enhancements

- Add infrastructure for advanced section creation, including the ability to view and apply publication updates
- Enable banked activity creation and editing
- Add user-defined tag infrastructure and incorporate in banked activity editing
- Allow filtering of deleted projects as an admin
- Add the ability for an admin to delete user and author accounts

## 0.12.9 (2021-08-20)

### Bug Fixes

- Fix an issue where unlimited collaborator emails could be sent at once

### Enhancements

- Allow for submission of graded pages without answering all questions
- Add API support for bulk activity updating

## 0.12.8 (2021-08-11)

### Bug Fixes

- Fix iframe rendering when elements contain captions (webpage, youtube)
- Fix iframe rendering in activities
- Fix an issue where mod key changes current selection
- Standardize padding and headers across all pages
- Fix an issue where users with social logins have null sub
- Fix an issue where Update Line Items was failing

### Enhancements

- Redesign overview page, change language
- Allow multiple comma-separated collaborators to be added at once

## 0.12.7 (2021-08-02)

### Bug Fixes

- Fix styling issues including darkmode

## 0.12.6 (2021-07-29)

### Bug Fixes

- Fix an issue with timestamps containing microseconds

## 0.12.5 (2021-07-29)

### Bug Fixes

- Fix an issue when creating snapshots for insights

## 0.12.4 (2021-07-27)

### Bug Fixes

- Updated research consent form

## 0.12.3 (2021-07-23)

### Bug Fixes

- Fix datashop export content model parsing
- Fix incorrect table column alignment on Insights page
- Truncate "relative difficulty" on Insights page
- Change wording on "Break down objective" modal
- Make "Break down objective" explanation image responsive
- Fix page editor content block rendering issue in Firefox - increase block contrast
- Fix problem in Firefox where changing question tabs scrolls to top of page

### Enhancements

## 0.12.2 (2021-07-21)

### Bug Fixes

- Fix an issue where deleting multiple choice answers could put the question in a state where no incorrect answer is found
- Fix an issue where activities do not correctly restore their "in-progress" state from student work
- Fix an issue where images and audio could not be added to activiites

## 0.12.1 (2021-07-12)

### Bug Fixes

- Fix an issue where activities do not render correctly in delivery mode

### Enhancements

## 0.12.0 (2021-07-12)

### Bug fixes

- Fix an issue with image coding activity in preview
- Persist student code in image coding activity

### Enhancements

- Add ability to generate and download a course digest from existing course projects
- Redesign check all that apply, multiple choice, short answer, and ordering activities
- Merge activity editing into the page editor
- Redesign the workspace header to include view title, help and user icons
- Clearly separate the hierarchy navigation and page editing links in curriculum editor
- Implement smaller sized left hand navigation pane

## 0.11.1 (2021-6-16)

### Bug fixes

- Fix an issue preventing deletion of projects whose names contain special characters
- Fix an issue related to persisting sessions across server restarts
- Fix an issue where modals and rearrange were broken in curriculum view
- Fix an issue where toggling multiple choice answer correctness could cause submission failures

## 0.11.0 (2021-6-15)

### Enhancements

- Image coding: disable submit button before code is run
- Allow setting of arbitrary content from upload JSON file in revision history tool
- Add ability for independent learners to create accounts, sign in and track progress

### Bug fixes

- Image coding: remove extra space at end of printed lines (problem for regexp grading)
- Fix issues related to exporting DataShop events for courses that contain hierarchies
- Fix an issue with the torus logo in dark mode
- Fix to support rich text content with empty models
- Fix to properly identify the correct choice in multiple choice activities
- Fix internal authoring links

## 0.10.0 (2021-6-2)

### Enhancements

- Add support for detecting problematic database queries
- Allow adaptive pages to render without application chrome
- Save cookie preferences in delivered courses
- Add support for page content grouping
- Add image resizing
- Introduce load testing support
- Expose telemetry metrics for Prometheus metrics scraping
- Add support for course package delete
- Add support for disabling answer choice shuffling in multiple choice, check all that apply, ordering questions
- Add support for moving curriculum items
- Allow analytic snapshot creation to run asynchronous to the rest of the attempt finalization code

### Bug fixes

- Fix help and logo links on register institution page, change help form to modal
- Add missing database indexes, rework resolver queries
- Fix ability to request hints
- Fix content editing after drag and drop in resource editors
- Fix internal links in page preview mode
- Fix projects view project card styling
- Fix problem with inputs causing clipping in Firefox
- Fix problem with difficulty selecting and focusing in Firefox
- Fix problem where containers with no children were rendered as pages in delivery
- Fix some style inconsistencies in delivery and dark mode
- Fix an issue where reordering a curriculum item could result in incorrect n-1 position

## 0.9.0 (2021-4-22)

### Enhancements

- Add OpenAPI docs for user state service
- Enable OpenAPI docs on all environments at /api/v1/docs
- Add ability to change images in pages and activities
- Add extrinsic user state at the resource attempt level
- Add bulk fetch endpoint for retrieving collection of activity attempts
- Add sequential page navigation to editor and full course preview
- Enable ecto repository stats in live dashboard
- Add ability to unlink a course section from an LMS
- Image code activity: use syntax highlighting code editor

### Bug fixes

- Support page-to-page links during course ingestion
- Use section slugs instead of ids in storage service URLs for delivery endpoints
- Fix a crash when an existing logged-in user accesses the Register Institution page
- Activity feedback fixes and unit tests
- Remove support for image floating to fix display issues in text editors
- Change activity rule, outcome modeling for use in adaptive activities
- Fix an issue when creating section allows multiple sections to be created
- Improved rendering robustness when content elements are missing key attributes
- Disable access to OpenAPI docs in production

## 0.8.0 (2021-4-12)

### Enhancements

- Add multi-project support to Revision History tool
- Add Open and Free section support
- Feature flag support
- Add research and cookie consent support
- Extrinsic user state endpoints

### Bug fixes

- Fix analytics / insights to not show parent course analytics after duplication
- Remove help link in preview mode
- Fix security vulnerability
- Account for ingested pages that have missing objectives
- Fix check all that apply + ordering activity submission in published projects
- Fix issue where long lines in code blocks in activities overflow
- Change how ids are determined in ingestion to avoid problems with unicode characters
- Scope lock messages to a specific project
- (Developer) Auto format Elixir code
- Fix attempts sort order
- Fix feedback in live preview and page preview
- Remove unused "countries_json" configuration variable
- Image coding activity: clarify author solution entry UI

## 0.7.2 (2021-3-30)

### Bug fixes

- Fix an issue where administrators cannot configure a section without instructor role
- Fix an issue where publishing or duplicating courses would cause save errors in page and activity editors
- Fix keyboard deletion with media items
- Add extra newline after an iframe/webpage is inserted into an editor

## 0.7.1 (2021-3-24)

### Bug fixes

- Fix an issue where slug creation allowed some non-alphanumeric chars

## 0.7.0 (2021-3-23)

### Enhancements

- Add the ability for an activity to submit client side evaluations
- Change project slug determiniation during course ingestion to be server driven
- Add the ability to limit what activities are available for use in particular course projects
- Add the ability to duplicate a project on the course overview page

### Bug fixes

- Fix an issue where cancelling a curriculum deletion operation still deleted the curriculum item
- Fix an issue where the projects table did not sort by created date correctly
- Fix an issue where activity text that contained HTML tags rendered actual HTML
- Fix an issue where pasting text containing newlines from an external source crashes the editor
- Fix an issue with null section slugs and deployment id in existing sections
- Fix an issue where large images can obscure the Review mode UI
- Fix an issue where accessibility warnings for pages with multiple images only show the first image

## 0.6.1 (2021-3-3)

### Bug fixes

- Fix an issue where existing sections might not be found on LTI launch

## 0.6.0 (2021-3-3)

### Enhancements

- Add LTI 1.3 platform launch support
- Add support for project visibility control
- Add storage, media, and objectives service API implementations
- Move LTI 1.3 functionality to external Lti_1p3 library
- Add support for preview mode in graded assessments

### Bug fixes

- Replace use of context_id in favor of the unique course section slug
- Allow Slack hook URL to be unspecified during LMS LTI registration
- Prevent LTI launch to an iframe to avoid third-party cookie issues
- Honor the current location when inserting block content (YouTube, images, etc)
- Remove foreign key constraint that tied a user to an institution
- Do not display stale locks in Curriculum view
- Ensure error messages always visible in page and activity editors
- Remove ability to cancel activity creation during objective selection

## 0.5.1 (2021-1-13)

### Bug fixes

- Fix missing status 201 handling on Freshdesk API call
- Fix an issue where creating an institution with the same url as multiple existing institutions creates another new institution

## 0.5.0 (2021-1-12)

### Enhancements

- Improved LTI workflow for new institutions
- Add support for embedding images in structured content editors by external URL and by pasting a copied image
- Ordering activity
- Add support for user help requests capture and forward to email or help desk

### Bug fixes

- Fix a broken link to external learning objectives content

## 0.4.1 (2021-1-4)

### Bug fixes

- Fix an issue where new local activities were not being registered on deployment

## 0.4.0 (2021-1-4)

### Enhancements

- Add support for check all that apply activity

### Bug fixes

- Fix an issue where special characters in a course slug broke breadcrumb navigation in editor
- Fix some silently broken unit tests

## 0.3.0 (2020-12-10)

### Enhancements

- Improved objectives page with new "break down" feature
- Add API documentation

### Bug fixes

- Fix an LTI 1.3 issue where launch was using kid to lookup registration instead of issuer and client id

## 0.2.0 (2020-12-10)

### Enhancements

- LTI v1.3 launch support
- Grade passback via LTI AGS
- "Check all that apply" activity
- Improved editing UI
- Course hierarchy support
- New account email verification, password reset
- Collaborator and user invitation
- Course ingestion

### Bug fixes

- Fix "best" scoring strategy to calculate max points correctly

## 0.1.0 (2020-7-24)

- Initial release<|MERGE_RESOLUTION|>--- conflicted
+++ resolved
@@ -9,11 +9,8 @@
 ### Enhancements
 
 - Allow for student-specific gating exceptions
-<<<<<<< HEAD
 - Logic-based gating
-=======
 - Allow learning objective attachment to pages
->>>>>>> 583dd01b
 
 ## 0.18.4 (2022-02-24)
 
