# Changelog

## Unreleased

### Bug Fixes

- Fix inability to search in projects and users view
- Properly handle the case that a section invite link leads to an unavailable section

### Enhancements

- Allow for student-specific gating exceptions
<<<<<<< HEAD
- Display containers as pages with a table of contents
=======
- Logic-based gating
- Allow learning objective attachment to pages
>>>>>>> 654ff0ce

## 0.18.4 (2022-02-24)

### Bug Fixes

- Improve performance of initial page visits by introducing bulk insertions of attempts
- Fix enrollments view rendering problem in sections that require payment
- Ensure score can never exceed out of for graded pages
- Ensure multiple payment attempts is handled correctly
- Handle cases where recaptcha payload is missing
- Ensure user_id is unique in DataShop export
- Only highlight failed grade sync cells when section is an LMS section
- Fix adding image/audio in page editor
- Fix add resource content positioning issues
- Only allow admins to edit paywall settings

### Enhancements

- Optimize rendering and storage by allowing attempts to only store transformed models when necessary
- Adds support for Legacy OLI custom activities

### Release Notes

- Set up support for Legacy OLI activities as follows:
  - Check out a copy of the repo https://github.com/Simon-Initiative/torus_superactivity to a local folder
  - Configure torus oli.env file to include a variable named SUPER_ACTIVITY_FOLDER and set the variable to point to the folder above, e.g. SUPER_ACTIVITY_FOLDER=torus/superactivity
  - Ensure the folder is readable to the running torus instance

**Environment Configs**

The following environment configs are now available:

```
SUPER_ACTIVITY_FOLDER    local folder location of static support files for Legacy activities
```

## 0.18.3 (2021-12-27)

### Bug Fixes

- Fix bug preventing rendering of student progress view

## 0.18.2 (2021-12-17)

### Bug Fixes

- Improved robustness of grade passback implementation
- Fix bug related to missing title assign in preview mode

### Enhancements

## 0.18.1 (2021-12-17)

### Bug Fixes

- Fix a bug where open and free sections could not be created from products
- Fix a bug where payment codes were not displayed

### Enhancements

## 0.18.0 (2021-12-16)

### Bug Fixes

- Fix a bug that prevented editing internal links when only one other page exists
- Fix a bug that prevented content from being added during remix
- Fix a bug that prevented payment processing for product-less paid sections
- Fix a bug that allowed paid status of a section to be toggled off
- Fix a bug that resulted in products being able to be created with invalid grace period days
- Fix Open and Free section creation when done through the admin panel
- Fix an issue where LTI 1.3 deployments should represent individual institutions
- Move LTI 1.3 registrations listing to live view table with search, sorting and paging
- Fix LMS course section creation to properly set the blueprint reference
- Fix a bug where null deployment id results in empty string in pending registration form
- Fix a bug where immediately removing a new activity leaves it visible to the system
- Fix an issue where selecting the actual checkbox in select source list doesn't work
- Updates the labelling of options in the project visibility view

### Enhancements

- Send total points available during LMS line item creation
- LMS Lite functionality. Admins can allow delivery users to create sections through OLI by toggling their ability to "create sections" and adding the "independent learner" role in the admin interface. These "independent instructors" can then create sections with a start/end date that are private and require an invitation to join. Instructors can invite students by creating an invite link from the section management portal -- any student with this link can enroll automatically.
- Add support for configurable vendor properties
- Allow default brand to be changed via release env var
- Display course section and course project slug identifiers
- Allow sections created from free products to have their payment settings edited

## 0.17.0 (2021-11-30)

### Bug Fixes

- Add student input parsing to show student responses in datashop export
- Change datashop session id to not reflect the user

### Enhancements

- Gating and Scheduling

## 0.16.0 (2021-11-19)

### Bug Fixes

- Fix issue with bulk line item grade sync

### Enhancements

- Allow instructors to manually send one student grade to LMS

## 0.15.0 (2021-11-18)

### Bug Fixes

- Fix bug that prevented deletion of authors that have locked resource revisions
- Fix an issue related to next previous page links that causes 500 internal server error on advanced authoring pages
- Fix a bug that prevented MultiInput activities with dropdowns from evaluating correctly
- Fix a bug that prevented SingleResponse activities from properly restoring student state
- Fix a bug that was preventing manual grade sync from executing

### Enhancements

- Instructor "Preview" mode

## 0.14.6 (2021-11-08)

### Bug Fixes

- Fix the rendering of HTML special characters within activities
- Fix an issue where email was always being required regardless of independent_learner and guest status

## 0.14.5 (2021-11-05)

### Bug Fixes

- Improve error logging
- Determine author's initials in a more robust manner

### Enhancements

- New Popup page element

## 0.14.4 (2021-11-04)

### Bug Fixes

- Fix an issue where simultaneous section creations can result in more than one active sections for a given context
- Fix an issue with sorting by title in open and free source selection table

### Enhancements

### Release Notes

**OpenSSL 1.1.1 Upgrade Required**

Releases are now built using openssl11-devel for erlang which means that OpenSSL 1.1.1 is required to be installed on the deployment target for all future releases.

```
# centos
sudo yum install openssl11
```

**Environment Configs**

The following environment configs are now available for AppSignal integration. All are required for AppSignal support. If none are specified, AppSignal integration will be disabled.

```
APPSIGNAL_OTP_APP       (Optional) AppSignal integration OTP app. Should be set to "oli".
APPSIGNAL_PUSH_API_KEY  (Optional) AppSignal API Key
APPSIGNAL_APP_NAME      (Optional) AppSignal app name. e.g. "Torus"
APPSIGNAL_APP_ENV       (Optional) AppSignal environment. e.g. "prod"

```

## 0.14.3 (2021-11-01)

### Bug Fixes

- Fix problem with accessing course product remix

## 0.14.2 (2021-10-28)

### Bug Fixes

- Make score display in gradebook more robust
- Fix page editor text selection from resetting when a save triggers
- Fix formatting toolbar tooltips not showing
- Fix formatting toolbar format toggling
- Fix insertion toolbar positioning
- Fix insertion toolbar tooltips not disappearing after inserting content
- Fix insertion toolbar tooltips not showing
- Fix an issue where the button for inserting a table would move around unless the mouse was positioned in just the right way

## 0.14.1 (2021-10-28)

### Bug Fixes

- Fix an issue with Apply Update button and move content updates to async worker
- Fix text editor issue where image resizing didn't work from right drag handle
- Fix text editor issue where link editing tooltip could overlap with formatting toolbar
- Fix an issue where previewing a project with no pages crashes
- Fix some issues related to searching and viewing sortable tables
- Fix an issue where activity submissions would not display activity feedback

### Enhancements

- New Admin landing page
- New Instructor Course Section overview page
- Allow LMS and System admins to unlink LMS section
- Gradebook and graded page per student details with instructor centered grade override
- Student specific progress display

## 0.14.0 (2021-10-13)

### Bug Fixes

- Fix a style issue with the workspace footer
- Prevent objectives used in selections from being deleted
- Fix an issue where modals misbehaved sporadically
- Move "Many Students Wonder" from activity styling to content styling
- Fix an issue where nonstructural section resources were missing after update
- Add analytics download fields
- Add datashop timestamps for seconds
- Fix datashop bugs with missing <level> elements caused by deleted pages not showing in the container hierarchy
- Fix an issue where minor updates were not properly updating section resource records

### Enhancements

- Add multi input activity
- Add multi input model validation
- Add advanced section creation remix
- Allow for section creation from course products
- Add analytics / insights data export button
- Add ability for an admin to browse all course sections
- Add server driven paged, sortable table for project list
- Add ability to remix materials from multiple projects
- Fix insert content popup in page editor
- Add blackboard LTI 1.3 configuration instructions

### Release Notes

The following environment configs are now available:

```
PAYMENT_PROVIDER        (Optional) Sets the paywall payment provider. Current available options are 'stripe' or 'none'
STRIPE_PUBLIC_SECRET    (Required if PAYMENT_PROVIDER=stripe)
STRIPE_PRIVATE_SECRET   (Required if PAYMENT_PROVIDER=stripe)

BLACKBOARD_APPLICATION_CLIENT_ID  (Optional) Blackboard registered application Client ID. Enables LTI 1.3 integration
                                  with blackboard instances and allows torus to provide configuration instructions.
```

## 0.13.8 (2021-10-07)

### Bug Fixes

- Handle titles of activities correctly in analytics download

## 0.13.7 (2021-10-06)

### Bug Fixes

- Fix datashop export dataset name, missing skills

## 0.13.6 (2021-10-04)

### Bug Fixes

- Add ability to download raw analytic data

## 0.13.5 (2021-10-04)

### Bug Fixes

- Fix an issue where a selection fact change can break the page

## 0.13.4 (2021-10-03)

### Bug Fixes

- Fix an issue where a page can be duplicated within a container

## 0.13.3 (2021-09-30)

### Bug Fixes

- Fix an issue where generating resource links for tag types throws a server error

## 0.13.2 (2021-09-17)

### Bug Fixes

- Fix activity choice icon selection in authoring
- Fix targeted feedback not showing in delivery
- Fix delivered activity choice input size changing with content
- Fix an issue related to LTI roles and authorization

## 0.13.1 (2021-09-14)

### Bug Fixes

- Fix an issue where platform roles were failing to update on LTI launch
- Fix an issue that prevents projects page from loading when a project has no collaborators

## 0.13.0 (2021-09-07)

### Bug Fixes

- Fix an issue where changing the title of a page made the current slug invalid
- Properly handle ordering activity submission when no student interaction has taken place
- Fix various UI issues such as showing outline in LMS iframe, email templates and dark mode feedback
- Fix an issue where the manage grades page displayed an incorrect grade book link
- Removed unecessary and failing javascript from project listing view
- Restore ability to realize deeply nested activity references within adaptive page content
- Fix an issue in admin accounts interface where manage options sometimes appear twice
- Allow graded adaptive pages to render the prologue page
- Allow Image Coding activity to work properly within graded pages

### Enhancements

- Add infrastructure for advanced section creation, including the ability to view and apply publication updates
- Enable banked activity creation and editing
- Add user-defined tag infrastructure and incorporate in banked activity editing
- Allow filtering of deleted projects as an admin
- Add the ability for an admin to delete user and author accounts

## 0.12.9 (2021-08-20)

### Bug Fixes

- Fix an issue where unlimited collaborator emails could be sent at once

### Enhancements

- Allow for submission of graded pages without answering all questions
- Add API support for bulk activity updating

## 0.12.8 (2021-08-11)

### Bug Fixes

- Fix iframe rendering when elements contain captions (webpage, youtube)
- Fix iframe rendering in activities
- Fix an issue where mod key changes current selection
- Standardize padding and headers across all pages
- Fix an issue where users with social logins have null sub
- Fix an issue where Update Line Items was failing

### Enhancements

- Redesign overview page, change language
- Allow multiple comma-separated collaborators to be added at once

## 0.12.7 (2021-08-02)

### Bug Fixes

- Fix styling issues including darkmode

## 0.12.6 (2021-07-29)

### Bug Fixes

- Fix an issue with timestamps containing microseconds

## 0.12.5 (2021-07-29)

### Bug Fixes

- Fix an issue when creating snapshots for insights

## 0.12.4 (2021-07-27)

### Bug Fixes

- Updated research consent form

## 0.12.3 (2021-07-23)

### Bug Fixes

- Fix datashop export content model parsing
- Fix incorrect table column alignment on Insights page
- Truncate "relative difficulty" on Insights page
- Change wording on "Break down objective" modal
- Make "Break down objective" explanation image responsive
- Fix page editor content block rendering issue in Firefox - increase block contrast
- Fix problem in Firefox where changing question tabs scrolls to top of page

### Enhancements

## 0.12.2 (2021-07-21)

### Bug Fixes

- Fix an issue where deleting multiple choice answers could put the question in a state where no incorrect answer is found
- Fix an issue where activities do not correctly restore their "in-progress" state from student work
- Fix an issue where images and audio could not be added to activiites

## 0.12.1 (2021-07-12)

### Bug Fixes

- Fix an issue where activities do not render correctly in delivery mode

### Enhancements

## 0.12.0 (2021-07-12)

### Bug fixes

- Fix an issue with image coding activity in preview
- Persist student code in image coding activity

### Enhancements

- Add ability to generate and download a course digest from existing course projects
- Redesign check all that apply, multiple choice, short answer, and ordering activities
- Merge activity editing into the page editor
- Redesign the workspace header to include view title, help and user icons
- Clearly separate the hierarchy navigation and page editing links in curriculum editor
- Implement smaller sized left hand navigation pane

## 0.11.1 (2021-6-16)

### Bug fixes

- Fix an issue preventing deletion of projects whose names contain special characters
- Fix an issue related to persisting sessions across server restarts
- Fix an issue where modals and rearrange were broken in curriculum view
- Fix an issue where toggling multiple choice answer correctness could cause submission failures

## 0.11.0 (2021-6-15)

### Enhancements

- Image coding: disable submit button before code is run
- Allow setting of arbitrary content from upload JSON file in revision history tool
- Add ability for independent learners to create accounts, sign in and track progress

### Bug fixes

- Image coding: remove extra space at end of printed lines (problem for regexp grading)
- Fix issues related to exporting DataShop events for courses that contain hierarchies
- Fix an issue with the torus logo in dark mode
- Fix to support rich text content with empty models
- Fix to properly identify the correct choice in multiple choice activities
- Fix internal authoring links

## 0.10.0 (2021-6-2)

### Enhancements

- Add support for detecting problematic database queries
- Allow adaptive pages to render without application chrome
- Save cookie preferences in delivered courses
- Add support for page content grouping
- Add image resizing
- Introduce load testing support
- Expose telemetry metrics for Prometheus metrics scraping
- Add support for course package delete
- Add support for disabling answer choice shuffling in multiple choice, check all that apply, ordering questions
- Add support for moving curriculum items
- Allow analytic snapshot creation to run asynchronous to the rest of the attempt finalization code

### Bug fixes

- Fix help and logo links on register institution page, change help form to modal
- Add missing database indexes, rework resolver queries
- Fix ability to request hints
- Fix content editing after drag and drop in resource editors
- Fix internal links in page preview mode
- Fix projects view project card styling
- Fix problem with inputs causing clipping in Firefox
- Fix problem with difficulty selecting and focusing in Firefox
- Fix problem where containers with no children were rendered as pages in delivery
- Fix some style inconsistencies in delivery and dark mode
- Fix an issue where reordering a curriculum item could result in incorrect n-1 position

## 0.9.0 (2021-4-22)

### Enhancements

- Add OpenAPI docs for user state service
- Enable OpenAPI docs on all environments at /api/v1/docs
- Add ability to change images in pages and activities
- Add extrinsic user state at the resource attempt level
- Add bulk fetch endpoint for retrieving collection of activity attempts
- Add sequential page navigation to editor and full course preview
- Enable ecto repository stats in live dashboard
- Add ability to unlink a course section from an LMS
- Image code activity: use syntax highlighting code editor

### Bug fixes

- Support page-to-page links during course ingestion
- Use section slugs instead of ids in storage service URLs for delivery endpoints
- Fix a crash when an existing logged-in user accesses the Register Institution page
- Activity feedback fixes and unit tests
- Remove support for image floating to fix display issues in text editors
- Change activity rule, outcome modeling for use in adaptive activities
- Fix an issue when creating section allows multiple sections to be created
- Improved rendering robustness when content elements are missing key attributes
- Disable access to OpenAPI docs in production

## 0.8.0 (2021-4-12)

### Enhancements

- Add multi-project support to Revision History tool
- Add Open and Free section support
- Feature flag support
- Add research and cookie consent support
- Extrinsic user state endpoints

### Bug fixes

- Fix analytics / insights to not show parent course analytics after duplication
- Remove help link in preview mode
- Fix security vulnerability
- Account for ingested pages that have missing objectives
- Fix check all that apply + ordering activity submission in published projects
- Fix issue where long lines in code blocks in activities overflow
- Change how ids are determined in ingestion to avoid problems with unicode characters
- Scope lock messages to a specific project
- (Developer) Auto format Elixir code
- Fix attempts sort order
- Fix feedback in live preview and page preview
- Remove unused "countries_json" configuration variable
- Image coding activity: clarify author solution entry UI

## 0.7.2 (2021-3-30)

### Bug fixes

- Fix an issue where administrators cannot configure a section without instructor role
- Fix an issue where publishing or duplicating courses would cause save errors in page and activity editors
- Fix keyboard deletion with media items
- Add extra newline after an iframe/webpage is inserted into an editor

## 0.7.1 (2021-3-24)

### Bug fixes

- Fix an issue where slug creation allowed some non-alphanumeric chars

## 0.7.0 (2021-3-23)

### Enhancements

- Add the ability for an activity to submit client side evaluations
- Change project slug determiniation during course ingestion to be server driven
- Add the ability to limit what activities are available for use in particular course projects
- Add the ability to duplicate a project on the course overview page

### Bug fixes

- Fix an issue where cancelling a curriculum deletion operation still deleted the curriculum item
- Fix an issue where the projects table did not sort by created date correctly
- Fix an issue where activity text that contained HTML tags rendered actual HTML
- Fix an issue where pasting text containing newlines from an external source crashes the editor
- Fix an issue with null section slugs and deployment id in existing sections
- Fix an issue where large images can obscure the Review mode UI
- Fix an issue where accessibility warnings for pages with multiple images only show the first image

## 0.6.1 (2021-3-3)

### Bug fixes

- Fix an issue where existing sections might not be found on LTI launch

## 0.6.0 (2021-3-3)

### Enhancements

- Add LTI 1.3 platform launch support
- Add support for project visibility control
- Add storage, media, and objectives service API implementations
- Move LTI 1.3 functionality to external Lti_1p3 library
- Add support for preview mode in graded assessments

### Bug fixes

- Replace use of context_id in favor of the unique course section slug
- Allow Slack hook URL to be unspecified during LMS LTI registration
- Prevent LTI launch to an iframe to avoid third-party cookie issues
- Honor the current location when inserting block content (YouTube, images, etc)
- Remove foreign key constraint that tied a user to an institution
- Do not display stale locks in Curriculum view
- Ensure error messages always visible in page and activity editors
- Remove ability to cancel activity creation during objective selection

## 0.5.1 (2021-1-13)

### Bug fixes

- Fix missing status 201 handling on Freshdesk API call
- Fix an issue where creating an institution with the same url as multiple existing institutions creates another new institution

## 0.5.0 (2021-1-12)

### Enhancements

- Improved LTI workflow for new institutions
- Add support for embedding images in structured content editors by external URL and by pasting a copied image
- Ordering activity
- Add support for user help requests capture and forward to email or help desk

### Bug fixes

- Fix a broken link to external learning objectives content

## 0.4.1 (2021-1-4)

### Bug fixes

- Fix an issue where new local activities were not being registered on deployment

## 0.4.0 (2021-1-4)

### Enhancements

- Add support for check all that apply activity

### Bug fixes

- Fix an issue where special characters in a course slug broke breadcrumb navigation in editor
- Fix some silently broken unit tests

## 0.3.0 (2020-12-10)

### Enhancements

- Improved objectives page with new "break down" feature
- Add API documentation

### Bug fixes

- Fix an LTI 1.3 issue where launch was using kid to lookup registration instead of issuer and client id

## 0.2.0 (2020-12-10)

### Enhancements

- LTI v1.3 launch support
- Grade passback via LTI AGS
- "Check all that apply" activity
- Improved editing UI
- Course hierarchy support
- New account email verification, password reset
- Collaborator and user invitation
- Course ingestion

### Bug fixes

- Fix "best" scoring strategy to calculate max points correctly

## 0.1.0 (2020-7-24)

- Initial release<|MERGE_RESOLUTION|>--- conflicted
+++ resolved
@@ -10,12 +10,9 @@
 ### Enhancements
 
 - Allow for student-specific gating exceptions
-<<<<<<< HEAD
 - Display containers as pages with a table of contents
-=======
 - Logic-based gating
 - Allow learning objective attachment to pages
->>>>>>> 654ff0ce
 
 ## 0.18.4 (2022-02-24)
 
