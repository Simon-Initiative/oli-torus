# Changelog

## Unreleased

### Bug Fixes

### Enhancements

<<<<<<< HEAD
- Survey delivery support
=======
## 0.20.1 (2022-07-07)

### Bug Fixes

- Fix an issue related to session cookies
>>>>>>> 4efd3238

## 0.20.0 (2022-06-30)

### Bug Fixes

- Restore ability to edit title of basic pages
- Fix an issue where formatting toolbar covers content
- Prevent deletion of non-empty curriculum containers
- Fix an issue where analytics weren't properly including remixed sections

### Enhancements

- Provide more context in the browser tab
- Improve the learning objective selection dropdown
- Improve authoring improvement insights UI
- Improve content and activity insertion menu
- Dynamic question infrastructure

## 0.19.4 (2022-06-09)

### Bug Fixes

- Improve performance of DataShop export
- Fix an issue where multi-input activity inputs were being duplicated
- Fix an issue where table headers were misaligned in the insights view
- Fix an issue where table caption rendering throws an internal server error
- Allow deletion of objective to cascade through to banked activities

### Enhancements

- Allow for broader range of number of attempts, including unlimited, for scored pages
- Add survey authoring support (behind feature flag)
- Add File Upload activity
- Simplify objective creation, improve attachment UX

## 0.19.3 (2022-05-17)

### Bug Fixes

- Fix an issue where paging in Activity Bank did not preserve filtered logic
- Fix link editing
- Fix an issue where delivery styles were not being applied correctly
- Fix an issue where table editor options dropdown was hidden behind editor

### Enhancements

- Add content groups and paging support

## 0.19.2 (2022-05-13)

### Bug Fixes

- Fix an issue where get connected button on publish page doesn't work

## 0.19.1 (2022-05-03)

### Bug Fixes

- Fix an issue where multiple user accounts linked to a single author results in an internal server error

## 0.19.0 (2022-05-03)

### Bug Fixes

- Fix inability to search in projects and users view
- Properly handle the case that a section invite link leads to an unavailable
  section
- Fix empty hints showing up in delivery mode
- Fix table styling when words overflow bounds
- Fix popup content editing
- Fix image alt text rendering
- Add tooltips to insights table headers, add keyboard navigation
- Change ordering question interaction after activity is submitted
- Fix cross-project activity deletion bug

### Enhancements

- Allow for student-specific gating exceptions
- Display containers as pages with a table of contents
- Logic-based gating
- Allow learning objective attachment to pages
- Instructor review of completed graded attempts
- Allow gates to be defined in products
- Hide subsequent purpose types for activities when the same purpose type is
  used in a series
- Allow students to pay and apply codes during a grace period
- Activity SDK
- Add editor settings for Image, Webpage (iframe), Youtube elements
- Support rich text (formatting, etc.) in page content captions

## 0.18.4 (2022-02-24)

### Bug Fixes

- Improve performance of initial page visits by introducing bulk insertions of
  attempts
- Fix enrollments view rendering problem in sections that require payment
- Ensure score can never exceed out of for graded pages
- Ensure multiple payment attempts is handled correctly
- Handle cases where recaptcha payload is missing
- Ensure user_id is unique in DataShop export
- Only highlight failed grade sync cells when section is an LMS section
- Fix adding image/audio in page editor
- Fix add resource content positioning issues
- Only allow admins to edit paywall settings

### Enhancements

- Optimize rendering and storage by allowing attempts to only store transformed
  models when necessary
- Adds support for Legacy OLI custom activities

### Release Notes

- Set up support for Legacy OLI activities as follows:
  - Check out a copy of the repo
    https://github.com/Simon-Initiative/torus_superactivity to a local folder
  - Configure torus oli.env file to include a variable named
    SUPER_ACTIVITY_FOLDER and set the variable to point to the folder above,
    e.g. SUPER_ACTIVITY_FOLDER=torus/superactivity
  - Ensure the folder is readable to the running torus instance

**Environment Configs**

The following environment configs are now available:

```
SUPER_ACTIVITY_FOLDER    local folder location of static support files for Legacy activities
```

## 0.18.3 (2021-12-27)

### Bug Fixes

- Fix bug preventing rendering of student progress view

## 0.18.2 (2021-12-17)

### Bug Fixes

- Improved robustness of grade passback implementation
- Fix bug related to missing title assign in preview mode

### Enhancements

## 0.18.1 (2021-12-17)

### Bug Fixes

- Fix a bug where open and free sections could not be created from products
- Fix a bug where payment codes were not displayed

### Enhancements

## 0.18.0 (2021-12-16)

### Bug Fixes

- Fix a bug that prevented editing internal links when only one other page
  exists
- Fix a bug that prevented content from being added during remix
- Fix a bug that prevented payment processing for product-less paid sections
- Fix a bug that allowed paid status of a section to be toggled off
- Fix a bug that resulted in products being able to be created with invalid
  grace period days
- Fix Open and Free section creation when done through the admin panel
- Fix an issue where LTI 1.3 deployments should represent individual
  institutions
- Move LTI 1.3 registrations listing to live view table with search, sorting and
  paging
- Fix LMS course section creation to properly set the blueprint reference
- Fix a bug where null deployment id results in empty string in pending
  registration form
- Fix a bug where immediately removing a new activity leaves it visible to the
  system
- Fix an issue where selecting the actual checkbox in select source list doesn't
  work
- Updates the labelling of options in the project visibility view

### Enhancements

- Send total points available during LMS line item creation
- LMS Lite functionality. Admins can allow delivery users to create sections
  through OLI by toggling their ability to "create sections" and adding the
  "independent learner" role in the admin interface. These "independent
  instructors" can then create sections with a start/end date that are private
  and require an invitation to join. Instructors can invite students by creating
  an invite link from the section management portal -- any student with this
  link can enroll automatically.
- Add support for configurable vendor properties
- Allow default brand to be changed via release env var
- Display course section and course project slug identifiers
- Allow sections created from free products to have their payment settings
  edited

## 0.17.0 (2021-11-30)

### Bug Fixes

- Add student input parsing to show student responses in datashop export
- Change datashop session id to not reflect the user

### Enhancements

- Gating and Scheduling

## 0.16.0 (2021-11-19)

### Bug Fixes

- Fix issue with bulk line item grade sync

### Enhancements

- Allow instructors to manually send one student grade to LMS

## 0.15.0 (2021-11-18)

### Bug Fixes

- Fix bug that prevented deletion of authors that have locked resource revisions
- Fix an issue related to next previous page links that causes 500 internal
  server error on advanced authoring pages
- Fix a bug that prevented MultiInput activities with dropdowns from evaluating
  correctly
- Fix a bug that prevented SingleResponse activities from properly restoring
  student state
- Fix a bug that was preventing manual grade sync from executing

### Enhancements

- Instructor "Preview" mode

## 0.14.6 (2021-11-08)

### Bug Fixes

- Fix the rendering of HTML special characters within activities
- Fix an issue where email was always being required regardless of
  independent_learner and guest status

## 0.14.5 (2021-11-05)

### Bug Fixes

- Improve error logging
- Determine author's initials in a more robust manner

### Enhancements

- New Popup page element

## 0.14.4 (2021-11-04)

### Bug Fixes

- Fix an issue where simultaneous section creations can result in more than one
  active sections for a given context
- Fix an issue with sorting by title in open and free source selection table

### Enhancements

### Release Notes

**OpenSSL 1.1.1 Upgrade Required**

Releases are now built using openssl11-devel for erlang which means that OpenSSL
1.1.1 is required to be installed on the deployment target for all future
releases.

```
# centos
sudo yum install openssl11
```

**Environment Configs**

The following environment configs are now available for AppSignal integration.
All are required for AppSignal support. If none are specified, AppSignal
integration will be disabled.

```
APPSIGNAL_OTP_APP       (Optional) AppSignal integration OTP app. Should be set to "oli".
APPSIGNAL_PUSH_API_KEY  (Optional) AppSignal API Key
APPSIGNAL_APP_NAME      (Optional) AppSignal app name. e.g. "Torus"
APPSIGNAL_APP_ENV       (Optional) AppSignal environment. e.g. "prod"

```

## 0.14.3 (2021-11-01)

### Bug Fixes

- Fix problem with accessing course product remix

## 0.14.2 (2021-10-28)

### Bug Fixes

- Make score display in gradebook more robust
- Fix page editor text selection from resetting when a save triggers
- Fix formatting toolbar tooltips not showing
- Fix formatting toolbar format toggling
- Fix insertion toolbar positioning
- Fix insertion toolbar tooltips not disappearing after inserting content
- Fix insertion toolbar tooltips not showing
- Fix an issue where the button for inserting a table would move around unless
  the mouse was positioned in just the right way

## 0.14.1 (2021-10-28)

### Bug Fixes

- Fix an issue with Apply Update button and move content updates to async worker
- Fix text editor issue where image resizing didn't work from right drag handle
- Fix text editor issue where link editing tooltip could overlap with formatting
  toolbar
- Fix an issue where previewing a project with no pages crashes
- Fix some issues related to searching and viewing sortable tables
- Fix an issue where activity submissions would not display activity feedback

### Enhancements

- New Admin landing page
- New Instructor Course Section overview page
- Allow LMS and System admins to unlink LMS section
- Gradebook and graded page per student details with instructor centered grade
  override
- Student specific progress display

## 0.14.0 (2021-10-13)

### Bug Fixes

- Fix a style issue with the workspace footer
- Prevent objectives used in selections from being deleted
- Fix an issue where modals misbehaved sporadically
- Move "Many Students Wonder" from activity styling to content styling
- Fix an issue where nonstructural section resources were missing after update
- Add analytics download fields
- Add datashop timestamps for seconds
- Fix datashop bugs with missing <level> elements caused by deleted pages not
  showing in the container hierarchy
- Fix an issue where minor updates were not properly updating section resource
  records

### Enhancements

- Add multi input activity
- Add multi input model validation
- Add advanced section creation remix
- Allow for section creation from course products
- Add analytics / insights data export button
- Add ability for an admin to browse all course sections
- Add server driven paged, sortable table for project list
- Add ability to remix materials from multiple projects
- Fix insert content popup in page editor
- Add blackboard LTI 1.3 configuration instructions

### Release Notes

The following environment configs are now available:

```
PAYMENT_PROVIDER        (Optional) Sets the paywall payment provider. Current available options are 'stripe' or 'none'
STRIPE_PUBLIC_SECRET    (Required if PAYMENT_PROVIDER=stripe)
STRIPE_PRIVATE_SECRET   (Required if PAYMENT_PROVIDER=stripe)

BLACKBOARD_APPLICATION_CLIENT_ID  (Optional) Blackboard registered application Client ID. Enables LTI 1.3 integration
                                  with blackboard instances and allows torus to provide configuration instructions.
```

## 0.13.8 (2021-10-07)

### Bug Fixes

- Handle titles of activities correctly in analytics download

## 0.13.7 (2021-10-06)

### Bug Fixes

- Fix datashop export dataset name, missing skills

## 0.13.6 (2021-10-04)

### Bug Fixes

- Add ability to download raw analytic data

## 0.13.5 (2021-10-04)

### Bug Fixes

- Fix an issue where a selection fact change can break the page

## 0.13.4 (2021-10-03)

### Bug Fixes

- Fix an issue where a page can be duplicated within a container

## 0.13.3 (2021-09-30)

### Bug Fixes

- Fix an issue where generating resource links for tag types throws a server
  error

## 0.13.2 (2021-09-17)

### Bug Fixes

- Fix activity choice icon selection in authoring
- Fix targeted feedback not showing in delivery
- Fix delivered activity choice input size changing with content
- Fix an issue related to LTI roles and authorization

## 0.13.1 (2021-09-14)

### Bug Fixes

- Fix an issue where platform roles were failing to update on LTI launch
- Fix an issue that prevents projects page from loading when a project has no
  collaborators

## 0.13.0 (2021-09-07)

### Bug Fixes

- Fix an issue where changing the title of a page made the current slug invalid
- Properly handle ordering activity submission when no student interaction has
  taken place
- Fix various UI issues such as showing outline in LMS iframe, email templates
  and dark mode feedback
- Fix an issue where the manage grades page displayed an incorrect grade book
  link
- Removed unecessary and failing javascript from project listing view
- Restore ability to realize deeply nested activity references within adaptive
  page content
- Fix an issue in admin accounts interface where manage options sometimes appear
  twice
- Allow graded adaptive pages to render the prologue page
- Allow Image Coding activity to work properly within graded pages

### Enhancements

- Add infrastructure for advanced section creation, including the ability to
  view and apply publication updates
- Enable banked activity creation and editing
- Add user-defined tag infrastructure and incorporate in banked activity editing
- Allow filtering of deleted projects as an admin
- Add the ability for an admin to delete user and author accounts

## 0.12.9 (2021-08-20)

### Bug Fixes

- Fix an issue where unlimited collaborator emails could be sent at once

### Enhancements

- Allow for submission of graded pages without answering all questions
- Add API support for bulk activity updating

## 0.12.8 (2021-08-11)

### Bug Fixes

- Fix iframe rendering when elements contain captions (webpage, youtube)
- Fix iframe rendering in activities
- Fix an issue where mod key changes current selection
- Standardize padding and headers across all pages
- Fix an issue where users with social logins have null sub
- Fix an issue where Update Line Items was failing

### Enhancements

- Redesign overview page, change language
- Allow multiple comma-separated collaborators to be added at once

## 0.12.7 (2021-08-02)

### Bug Fixes

- Fix styling issues including darkmode

## 0.12.6 (2021-07-29)

### Bug Fixes

- Fix an issue with timestamps containing microseconds

## 0.12.5 (2021-07-29)

### Bug Fixes

- Fix an issue when creating snapshots for insights

## 0.12.4 (2021-07-27)

### Bug Fixes

- Updated research consent form

## 0.12.3 (2021-07-23)

### Bug Fixes

- Fix datashop export content model parsing
- Fix incorrect table column alignment on Insights page
- Truncate "relative difficulty" on Insights page
- Change wording on "Break down objective" modal
- Make "Break down objective" explanation image responsive
- Fix page editor content block rendering issue in Firefox - increase block
  contrast
- Fix problem in Firefox where changing question tabs scrolls to top of page

### Enhancements

## 0.12.2 (2021-07-21)

### Bug Fixes

- Fix an issue where deleting multiple choice answers could put the question in
  a state where no incorrect answer is found
- Fix an issue where activities do not correctly restore their "in-progress"
  state from student work
- Fix an issue where images and audio could not be added to activiites

## 0.12.1 (2021-07-12)

### Bug Fixes

- Fix an issue where activities do not render correctly in delivery mode

### Enhancements

## 0.12.0 (2021-07-12)

### Bug fixes

- Fix an issue with image coding activity in preview
- Persist student code in image coding activity

### Enhancements

- Add ability to generate and download a course digest from existing course
  projects
- Redesign check all that apply, multiple choice, short answer, and ordering
  activities
- Merge activity editing into the page editor
- Redesign the workspace header to include view title, help and user icons
- Clearly separate the hierarchy navigation and page editing links in curriculum
  editor
- Implement smaller sized left hand navigation pane

## 0.11.1 (2021-6-16)

### Bug fixes

- Fix an issue preventing deletion of projects whose names contain special
  characters
- Fix an issue related to persisting sessions across server restarts
- Fix an issue where modals and rearrange were broken in curriculum view
- Fix an issue where toggling multiple choice answer correctness could cause
  submission failures

## 0.11.0 (2021-6-15)

### Enhancements

- Image coding: disable submit button before code is run
- Allow setting of arbitrary content from upload JSON file in revision history
  tool
- Add ability for independent learners to create accounts, sign in and track
  progress

### Bug fixes

- Image coding: remove extra space at end of printed lines (problem for regexp
  grading)
- Fix issues related to exporting DataShop events for courses that contain
  hierarchies
- Fix an issue with the torus logo in dark mode
- Fix to support rich text content with empty models
- Fix to properly identify the correct choice in multiple choice activities
- Fix internal authoring links

## 0.10.0 (2021-6-2)

### Enhancements

- Add support for detecting problematic database queries
- Allow adaptive pages to render without application chrome
- Save cookie preferences in delivered courses
- Add support for page content grouping
- Add image resizing
- Introduce load testing support
- Expose telemetry metrics for Prometheus metrics scraping
- Add support for course package delete
- Add support for disabling answer choice shuffling in multiple choice, check
  all that apply, ordering questions
- Add support for moving curriculum items
- Allow analytic snapshot creation to run asynchronous to the rest of the
  attempt finalization code

### Bug fixes

- Fix help and logo links on register institution page, change help form to
  modal
- Add missing database indexes, rework resolver queries
- Fix ability to request hints
- Fix content editing after drag and drop in resource editors
- Fix internal links in page preview mode
- Fix projects view project card styling
- Fix problem with inputs causing clipping in Firefox
- Fix problem with difficulty selecting and focusing in Firefox
- Fix problem where containers with no children were rendered as pages in
  delivery
- Fix some style inconsistencies in delivery and dark mode
- Fix an issue where reordering a curriculum item could result in incorrect n-1
  position

## 0.9.0 (2021-4-22)

### Enhancements

- Add OpenAPI docs for user state service
- Enable OpenAPI docs on all environments at /api/v1/docs
- Add ability to change images in pages and activities
- Add extrinsic user state at the resource attempt level
- Add bulk fetch endpoint for retrieving collection of activity attempts
- Add sequential page navigation to editor and full course preview
- Enable ecto repository stats in live dashboard
- Add ability to unlink a course section from an LMS
- Image code activity: use syntax highlighting code editor

### Bug fixes

- Support page-to-page links during course ingestion
- Use section slugs instead of ids in storage service URLs for delivery
  endpoints
- Fix a crash when an existing logged-in user accesses the Register Institution
  page
- Activity feedback fixes and unit tests
- Remove support for image floating to fix display issues in text editors
- Change activity rule, outcome modeling for use in adaptive activities
- Fix an issue when creating section allows multiple sections to be created
- Improved rendering robustness when content elements are missing key attributes
- Disable access to OpenAPI docs in production

## 0.8.0 (2021-4-12)

### Enhancements

- Add multi-project support to Revision History tool
- Add Open and Free section support
- Feature flag support
- Add research and cookie consent support
- Extrinsic user state endpoints

### Bug fixes

- Fix analytics / insights to not show parent course analytics after duplication
- Remove help link in preview mode
- Fix security vulnerability
- Account for ingested pages that have missing objectives
- Fix check all that apply + ordering activity submission in published projects
- Fix issue where long lines in code blocks in activities overflow
- Change how ids are determined in ingestion to avoid problems with unicode
  characters
- Scope lock messages to a specific project
- (Developer) Auto format Elixir code
- Fix attempts sort order
- Fix feedback in live preview and page preview
- Remove unused "countries_json" configuration variable
- Image coding activity: clarify author solution entry UI

## 0.7.2 (2021-3-30)

### Bug fixes

- Fix an issue where administrators cannot configure a section without
  instructor role
- Fix an issue where publishing or duplicating courses would cause save errors
  in page and activity editors
- Fix keyboard deletion with media items
- Add extra newline after an iframe/webpage is inserted into an editor

## 0.7.1 (2021-3-24)

### Bug fixes

- Fix an issue where slug creation allowed some non-alphanumeric chars

## 0.7.0 (2021-3-23)

### Enhancements

- Add the ability for an activity to submit client side evaluations
- Change project slug determiniation during course ingestion to be server driven
- Add the ability to limit what activities are available for use in particular
  course projects
- Add the ability to duplicate a project on the course overview page

### Bug fixes

- Fix an issue where cancelling a curriculum deletion operation still deleted
  the curriculum item
- Fix an issue where the projects table did not sort by created date correctly
- Fix an issue where activity text that contained HTML tags rendered actual HTML
- Fix an issue where pasting text containing newlines from an external source
  crashes the editor
- Fix an issue with null section slugs and deployment id in existing sections
- Fix an issue where large images can obscure the Review mode UI
- Fix an issue where accessibility warnings for pages with multiple images only
  show the first image

## 0.6.1 (2021-3-3)

### Bug fixes

- Fix an issue where existing sections might not be found on LTI launch

## 0.6.0 (2021-3-3)

### Enhancements

- Add LTI 1.3 platform launch support
- Add support for project visibility control
- Add storage, media, and objectives service API implementations
- Move LTI 1.3 functionality to external Lti_1p3 library
- Add support for preview mode in graded assessments

### Bug fixes

- Replace use of context_id in favor of the unique course section slug
- Allow Slack hook URL to be unspecified during LMS LTI registration
- Prevent LTI launch to an iframe to avoid third-party cookie issues
- Honor the current location when inserting block content (YouTube, images, etc)
- Remove foreign key constraint that tied a user to an institution
- Do not display stale locks in Curriculum view
- Ensure error messages always visible in page and activity editors
- Remove ability to cancel activity creation during objective selection

## 0.5.1 (2021-1-13)

### Bug fixes

- Fix missing status 201 handling on Freshdesk API call
- Fix an issue where creating an institution with the same url as multiple
  existing institutions creates another new institution

## 0.5.0 (2021-1-12)

### Enhancements

- Improved LTI workflow for new institutions
- Add support for embedding images in structured content editors by external URL
  and by pasting a copied image
- Ordering activity
- Add support for user help requests capture and forward to email or help desk

### Bug fixes

- Fix a broken link to external learning objectives content

## 0.4.1 (2021-1-4)

### Bug fixes

- Fix an issue where new local activities were not being registered on
  deployment

## 0.4.0 (2021-1-4)

### Enhancements

- Add support for check all that apply activity

### Bug fixes

- Fix an issue where special characters in a course slug broke breadcrumb
  navigation in editor
- Fix some silently broken unit tests

## 0.3.0 (2020-12-10)

### Enhancements

- Improved objectives page with new "break down" feature
- Add API documentation

### Bug fixes

- Fix an LTI 1.3 issue where launch was using kid to lookup registration instead
  of issuer and client id

## 0.2.0 (2020-12-10)

### Enhancements

- LTI v1.3 launch support
- Grade passback via LTI AGS
- "Check all that apply" activity
- Improved editing UI
- Course hierarchy support
- New account email verification, password reset
- Collaborator and user invitation
- Course ingestion

### Bug fixes

- Fix "best" scoring strategy to calculate max points correctly

## 0.1.0 (2020-7-24)

- Initial release<|MERGE_RESOLUTION|>--- conflicted
+++ resolved
@@ -6,15 +6,13 @@
 
 ### Enhancements
 
-<<<<<<< HEAD
 - Survey delivery support
-=======
+
 ## 0.20.1 (2022-07-07)
 
 ### Bug Fixes
 
 - Fix an issue related to session cookies
->>>>>>> 4efd3238
 
 ## 0.20.0 (2022-06-30)
 
