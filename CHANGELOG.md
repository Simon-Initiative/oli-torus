--- conflicted
+++ resolved
@@ -6,13 +6,10 @@
 
 - Fix a bug that prevented editing internal links when only one other page exists
 - Fix a bug that prevented content from being added during remix
-<<<<<<< HEAD
 - Fix a bug that allowed paid status of a section to be toggled off
 - Fix a bug that resulted in products being able to be created with invalid grace period days
-=======
 - Fix Open and Free section creation when done through the admin panel
 - Fix an issue where LTI 1.3 deployments should represent individual institutions
->>>>>>> 04a58c43
 
 ### Enhancements
 
