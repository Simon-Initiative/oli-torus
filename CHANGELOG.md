--- conflicted
+++ resolved
@@ -1,32 +1,5 @@
 # Changelog
 
-<<<<<<< HEAD
-## 0.24.5 (2023-9-12)
-
-### Bug Fixes
-
-- Scientific notation in single response range question handling
-
-### Enhancements
-
-- Allow configuration of HTTP/HTTPS cowboy protocol options
-
-### Environment Configs
-
-```
-HTTP_MAX_HEADER_NAME_LENGTH       (Optional) HTTP/HTTPS Maximum length of header names for Cowboy (Default 64)
-HTTP_MAX_HEADER_VALUE_LENGTH      (Optional) HTTP/HTTPS Maximum length of header values for Cowboy (Default 4096)
-HTTP_MAX_HEADERS                  (Optional) HTTP/HTTPS Maximum number of headers allowed per request for Cowboy (Default 100)
-
-LOG_INCOMPLETE_HTTP_REQUESTS      (Optional) Log incomplete HTTP requests (Default true)
-```
-
-## 0.24.4 (2023-8-11)
-
-### Bug Fixes
-
-- Query performance for proficiency calculations
-=======
 ## 0.25.1 (Unreleased)
 
 ### Enhancements
@@ -36,7 +9,6 @@
 - Fix an issue where admin attempting to create a new institution when an existing registration with the same issuer and client_id fails
 
 ## 0.25.0 (2023-10-5)
->>>>>>> d4f71a6f
 
 ### Enhancements
 
@@ -80,10 +52,31 @@
 - Restores ctrl-z undo support
 - Fixes several issues with MediaManager UI
 
+## 0.24.5 (2023-9-12)
+
+### Bug Fixes
+
+- Scientific notation in single response range question handling
+
+### Enhancements
+
+- Allow configuration of HTTP/HTTPS cowboy protocol options
+
+### Environment Configs
+
+```
+HTTP_MAX_HEADER_NAME_LENGTH       (Optional) HTTP/HTTPS Maximum length of header names for Cowboy (Default 64)
+HTTP_MAX_HEADER_VALUE_LENGTH      (Optional) HTTP/HTTPS Maximum length of header values for Cowboy (Default 4096)
+HTTP_MAX_HEADERS                  (Optional) HTTP/HTTPS Maximum number of headers allowed per request for Cowboy (Default 100)
+
+LOG_INCOMPLETE_HTTP_REQUESTS      (Optional) Log incomplete HTTP requests (Default true)
+```
+
 ## 0.24.4 (2023-8-11)
 
 ### Bug Fixes
 
+- Query performance for proficiency calculations
 - Fix performance issue for learning proficiency calculation
 
 ### Configs
