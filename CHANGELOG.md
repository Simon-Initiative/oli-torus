# Changelog

## Unreleased

### Bug Fixes

### Enhancements

- Add multi input activity
- Add multi input model validation
- Add advanced section creation remix
<<<<<<< HEAD
- Allow for section creation from course products
=======
- Add analytics / insights data export button
- Add course products
>>>>>>> bcb42be9

## 0.13.2 (2021-09-17)

### Bug Fixes

- Fix activity choice icon selection in authoring
- Fix targeted feedback not showing in delivery
- Fix delivered activity choice input size changing with content
- Fix an issue related to LTI roles and authorization

## 0.13.1 (2021-09-14)

### Bug Fixes

- Fix an issue where platform roles were failing to update on LTI launch
- Fix an issue that prevents projects page from loading when a project has no collaborators

## 0.13.0 (2021-09-07)

### Bug Fixes

- Fix an issue where changing the title of a page made the current slug invalid
- Properly handle ordering activity submission when no student interaction has taken place
- Fix various UI issues such as showing outline in LMS iframe, email templates and dark mode feedback
- Fix an issue where the manage grades page displayed an incorrect grade book link
- Removed unecessary and failing javascript from project listing view
- Restore ability to realize deeply nested activity references within adaptive page content
- Fix an issue in admin accounts interface where manage options sometimes appear twice
- Allow graded adaptive pages to render the prologue page
- Allow Image Coding activity to work properly within graded pages

### Enhancements

- Add infrastructure for advanced section creation, including the ability to view and apply publication updates
- Enable banked activity creation and editing
- Add user-defined tag infrastructure and incorporate in banked activity editing
- Allow filtering of deleted projects as an admin
- Add the ability for an admin to delete user and author accounts

## 0.12.9 (2021-08-20)

### Bug Fixes

- Fix an issue where unlimited collaborator emails could be sent at once

### Enhancements

- Allow for submission of graded pages without answering all questions
- Add API support for bulk activity updating

## 0.12.8 (2021-08-11)

### Bug Fixes

- Fix iframe rendering when elements contain captions (webpage, youtube)
- Fix iframe rendering in activities
- Fix an issue where mod key changes current selection
- Standardize padding and headers across all pages
- Fix an issue where users with social logins have null sub
- Fix an issue where Update Line Items was failing

### Enhancements

- Redesign overview page, change language
- Allow multiple comma-separated collaborators to be added at once

## 0.12.7 (2021-08-02)

### Bug Fixes

- Fix styling issues including darkmode

## 0.12.6 (2021-07-29)

### Bug Fixes

- Fix an issue with timestamps containing microseconds

## 0.12.5 (2021-07-29)

### Bug Fixes

- Fix an issue when creating snapshots for insights

## 0.12.4 (2021-07-27)

### Bug Fixes

- Updated research consent form

## 0.12.3 (2021-07-23)

### Bug Fixes

- Fix datashop export content model parsing
- Fix incorrect table column alignment on Insights page
- Truncate "relative difficulty" on Insights page
- Change wording on "Break down objective" modal
- Make "Break down objective" explanation image responsive
- Fix page editor content block rendering issue in Firefox - increase block contrast
- Fix problem in Firefox where changing question tabs scrolls to top of page

### Enhancements

## 0.12.2 (2021-07-21)

### Bug Fixes

- Fix an issue where deleting multiple choice answers could put the question in a state where no incorrect answer is found
- Fix an issue where activities do not correctly restore their "in-progress" state from student work
- Fix an issue where images and audio could not be added to activiites

## 0.12.1 (2021-07-12)

### Bug Fixes

- Fix an issue where activities do not render correctly in delivery mode

### Enhancements

## 0.12.0 (2021-07-12)

### Bug fixes

- Fix an issue with image coding activity in preview
- Persist student code in image coding activity

### Enhancements

- Add ability to generate and download a course digest from existing course projects
- Redesign check all that apply, multiple choice, short answer, and ordering activities
- Merge activity editing into the page editor
- Redesign the workspace header to include view title, help and user icons
- Clearly separate the hierarchy navigation and page editing links in curriculum editor
- Implement smaller sized left hand navigation pane

## 0.11.1 (2021-6-16)

### Bug fixes

- Fix an issue preventing deletion of projects whose names contain special characters
- Fix an issue related to persisting sessions across server restarts
- Fix an issue where modals and rearrange were broken in curriculum view
- Fix an issue where toggling multiple choice answer correctness could cause submission failures

## 0.11.0 (2021-6-15)

### Enhancements

- Image coding: disable submit button before code is run
- Allow setting of arbitrary content from upload JSON file in revision history tool
- Add ability for independent learners to create accounts, sign in and track progress

### Bug fixes

- Image coding: remove extra space at end of printed lines (problem for regexp grading)
- Fix issues related to exporting DataShop events for courses that contain hierarchies
- Fix an issue with the torus logo in dark mode
- Fix to support rich text content with empty models
- Fix to properly identify the correct choice in multiple choice activities
- Fix internal authoring links

## 0.10.0 (2021-6-2)

### Enhancements

- Add support for detecting problematic database queries
- Allow adaptive pages to render without application chrome
- Save cookie preferences in delivered courses
- Add support for page content grouping
- Add image resizing
- Introduce load testing support
- Expose telemetry metrics for Prometheus metrics scraping
- Add support for course package delete
- Add support for disabling answer choice shuffling in multiple choice, check all that apply, ordering questions
- Add support for moving curriculum items
- Allow analytic snapshot creation to run asynchronous to the rest of the attempt finalization code

### Bug fixes

- Fix help and logo links on register institution page, change help form to modal
- Add missing database indexes, rework resolver queries
- Fix ability to request hints
- Fix content editing after drag and drop in resource editors
- Fix internal links in page preview mode
- Fix projects view project card styling
- Fix problem with inputs causing clipping in Firefox
- Fix problem with difficulty selecting and focusing in Firefox
- Fix problem where containers with no children were rendered as pages in delivery
- Fix some style inconsistencies in delivery and dark mode
- Fix an issue where reordering a curriculum item could result in incorrect n-1 position

## 0.9.0 (2021-4-22)

### Enhancements

- Add OpenAPI docs for user state service
- Enable OpenAPI docs on all environments at /api/v1/docs
- Add ability to change images in pages and activities
- Add extrinsic user state at the resource attempt level
- Add bulk fetch endpoint for retrieving collection of activity attempts
- Add sequential page navigation to editor and full course preview
- Enable ecto repository stats in live dashboard
- Add ability to unlink a course section from an LMS
- Image code activity: use syntax highlighting code editor

### Bug fixes

- Support page-to-page links during course ingestion
- Use section slugs instead of ids in storage service URLs for delivery endpoints
- Fix a crash when an existing logged-in user accesses the Register Institution page
- Activity feedback fixes and unit tests
- Remove support for image floating to fix display issues in text editors
- Change activity rule, outcome modeling for use in adaptive activities
- Fix an issue when creating section allows multiple sections to be created
- Improved rendering robustness when content elements are missing key attributes
- Disable access to OpenAPI docs in production

## 0.8.0 (2021-4-12)

### Enhancements

- Add multi-project support to Revision History tool
- Add Open and Free section support
- Feature flag support
- Add research and cookie consent support
- Extrinsic user state endpoints

### Bug fixes

- Fix analytics / insights to not show parent course analytics after duplication
- Remove help link in preview mode
- Fix security vulnerability
- Account for ingested pages that have missing objectives
- Fix check all that apply + ordering activity submission in published projects
- Fix issue where long lines in code blocks in activities overflow
- Change how ids are determined in ingestion to avoid problems with unicode characters
- Scope lock messages to a specific project
- (Developer) Auto format Elixir code
- Fix attempts sort order
- Fix feedback in live preview and page preview
- Remove unused "countries_json" configuration variable
- Image coding activity: clarify author solution entry UI

## 0.7.2 (2021-3-30)

### Bug fixes

- Fix an issue where administrators cannot configure a section without instructor role
- Fix an issue where publishing or duplicating courses would cause save errors in page and activity editors
- Fix keyboard deletion with media items
- Add extra newline after an iframe/webpage is inserted into an editor

## 0.7.1 (2021-3-24)

### Bug fixes

- Fix an issue where slug creation allowed some non-alphanumeric chars

## 0.7.0 (2021-3-23)

### Enhancements

- Add the ability for an activity to submit client side evaluations
- Change project slug determiniation during course ingestion to be server driven
- Add the ability to limit what activities are available for use in particular course projects
- Add the ability to duplicate a project on the course overview page

### Bug fixes

- Fix an issue where cancelling a curriculum deletion operation still deleted the curriculum item
- Fix an issue where the projects table did not sort by created date correctly
- Fix an issue where activity text that contained HTML tags rendered actual HTML
- Fix an issue where pasting text containing newlines from an external source crashes the editor
- Fix an issue with null section slugs and deployment id in existing sections
- Fix an issue where large images can obscure the Review mode UI
- Fix an issue where accessibility warnings for pages with multiple images only show the first image

## 0.6.1 (2021-3-3)

### Bug fixes

- Fix an issue where existing sections might not be found on LTI launch

## 0.6.0 (2021-3-3)

### Enhancements

- Add LTI 1.3 platform launch support
- Add support for project visibility control
- Add storage, media, and objectives service API implementations
- Move LTI 1.3 functionality to external Lti_1p3 library
- Add support for preview mode in graded assessments

### Bug fixes

- Replace use of context_id in favor of the unique course section slug
- Allow Slack hook URL to be unspecified during LMS LTI registration
- Prevent LTI launch to an iframe to avoid third-party cookie issues
- Honor the current location when inserting block content (YouTube, images, etc)
- Remove foreign key constraint that tied a user to an institution
- Do not display stale locks in Curriculum view
- Ensure error messages always visible in page and activity editors
- Remove ability to cancel activity creation during objective selection

## 0.5.1 (2021-1-13)

### Bug fixes

- Fix missing status 201 handling on Freshdesk API call
- Fix an issue where creating an institution with the same url as multiple existing institutions creates another new institution

## 0.5.0 (2021-1-12)

### Enhancements

- Improved LTI workflow for new institutions
- Add support for embedding images in structured content editors by external URL and by pasting a copied image
- Ordering activity
- Add support for user help requests capture and forward to email or help desk

### Bug fixes

- Fix a broken link to external learning objectives content

## 0.4.1 (2021-1-4)

### Bug fixes

- Fix an issue where new local activities were not being registered on deployment

## 0.4.0 (2021-1-4)

### Enhancements

- Add support for check all that apply activity

### Bug fixes

- Fix an issue where special characters in a course slug broke breadcrumb navigation in editor
- Fix some silently broken unit tests

## 0.3.0 (2020-12-10)

### Enhancements

- Improved objectives page with new "break down" feature
- Add API documentation

### Bug fixes

- Fix an LTI 1.3 issue where launch was using kid to lookup registration instead of issuer and client id

## 0.2.0 (2020-12-10)

### Enhancements

- LTI v1.3 launch support
- Grade passback via LTI AGS
- "Check all that apply" activity
- Improved editing UI
- Course hierarchy support
- New account email verification, password reset
- Collaborator and user invitation
- Course ingestion

### Bug fixes

- Fix "best" scoring strategy to calculate max points correctly

## 0.1.0 (2020-7-24)

- Initial release<|MERGE_RESOLUTION|>--- conflicted
+++ resolved
@@ -9,12 +9,9 @@
 - Add multi input activity
 - Add multi input model validation
 - Add advanced section creation remix
-<<<<<<< HEAD
 - Allow for section creation from course products
-=======
 - Add analytics / insights data export button
-- Add course products
->>>>>>> bcb42be9
+
 
 ## 0.13.2 (2021-09-17)
 
