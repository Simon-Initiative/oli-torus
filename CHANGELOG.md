# Changelog

## Unreleased

### Bug Fixes
### Enhancements

## 0.21.0 (2022-07-15)

### Bug Fixes

- Fix an issue where activity bank styles were not rendering properly
- Fix an issue where question STEM isn't displayed in ordering answer key
- Fix an issue with the insertion menu visibility in dark mode

### Enhancements

- Survey delivery support
<<<<<<< HEAD
- Legacy Custom Drag and Drag activity support
=======
- Improve the way activity bank edit locks are presented to a user
- Add proper datashop session id tracking
- Add ability to set bullet-style on ordered and unordered lists

## 0.20.1 (2022-07-07)

### Bug Fixes

- Fix an issue related to session cookies
>>>>>>> 3a0c0e17

## 0.20.0 (2022-06-30)

### Bug Fixes

- Restore ability to edit title of basic pages
- Fix an issue where formatting toolbar covers content
- Prevent deletion of non-empty curriculum containers
- Fix an issue where analytics weren't properly including remixed sections

### Enhancements

- Provide more context in the browser tab
- Improve the learning objective selection dropdown
- Improve authoring improvement insights UI
- Improve content and activity insertion menu
- Dynamic question infrastructure

## 0.19.4 (2022-06-09)

### Bug Fixes

- Improve performance of DataShop export
- Fix an issue where multi-input activity inputs were being duplicated
- Fix an issue where table headers were misaligned in the insights view
- Fix an issue where table caption rendering throws an internal server error
- Allow deletion of objective to cascade through to banked activities

### Enhancements

- Allow for broader range of number of attempts, including unlimited, for scored pages
- Add survey authoring support (behind feature flag)
- Add File Upload activity
- Simplify objective creation, improve attachment UX

## 0.19.3 (2022-05-17)

### Bug Fixes

- Fix an issue where paging in Activity Bank did not preserve filtered logic
- Fix link editing
- Fix an issue where delivery styles were not being applied correctly
- Fix an issue where table editor options dropdown was hidden behind editor

### Enhancements

- Add content groups and paging support

## 0.19.2 (2022-05-13)

### Bug Fixes

- Fix an issue where get connected button on publish page doesn't work

## 0.19.1 (2022-05-03)

### Bug Fixes

- Fix an issue where multiple user accounts linked to a single author results in an internal server error

## 0.19.0 (2022-05-03)

### Bug Fixes

- Fix inability to search in projects and users view
- Properly handle the case that a section invite link leads to an unavailable
  section
- Fix empty hints showing up in delivery mode
- Fix table styling when words overflow bounds
- Fix popup content editing
- Fix image alt text rendering
- Add tooltips to insights table headers, add keyboard navigation
- Change ordering question interaction after activity is submitted
- Fix cross-project activity deletion bug

### Enhancements

- Allow for student-specific gating exceptions
- Display containers as pages with a table of contents
- Logic-based gating
- Allow learning objective attachment to pages
- Instructor review of completed graded attempts
- Allow gates to be defined in products
- Hide subsequent purpose types for activities when the same purpose type is
  used in a series
- Allow students to pay and apply codes during a grace period
- Activity SDK
- Add editor settings for Image, Webpage (iframe), Youtube elements
- Support rich text (formatting, etc.) in page content captions

## 0.18.4 (2022-02-24)

### Bug Fixes

- Improve performance of initial page visits by introducing bulk insertions of
  attempts
- Fix enrollments view rendering problem in sections that require payment
- Ensure score can never exceed out of for graded pages
- Ensure multiple payment attempts is handled correctly
- Handle cases where recaptcha payload is missing
- Ensure user_id is unique in DataShop export
- Only highlight failed grade sync cells when section is an LMS section
- Fix adding image/audio in page editor
- Fix add resource content positioning issues
- Only allow admins to edit paywall settings

### Enhancements

- Optimize rendering and storage by allowing attempts to only store transformed
  models when necessary
- Adds support for Legacy OLI custom activities

### Release Notes

- Set up support for Legacy OLI activities as follows:
  - Check out a copy of the repo
    https://github.com/Simon-Initiative/torus_superactivity to a local folder
  - Configure torus oli.env file to include a variable named
    SUPER_ACTIVITY_FOLDER and set the variable to point to the folder above,
    e.g. SUPER_ACTIVITY_FOLDER=torus/superactivity
  - Ensure the folder is readable to the running torus instance

**Environment Configs**

The following environment configs are now available:

```
SUPER_ACTIVITY_FOLDER    local folder location of static support files for Legacy activities
```

## 0.18.3 (2021-12-27)

### Bug Fixes

- Fix bug preventing rendering of student progress view

## 0.18.2 (2021-12-17)

### Bug Fixes

- Improved robustness of grade passback implementation
- Fix bug related to missing title assign in preview mode

### Enhancements

## 0.18.1 (2021-12-17)

### Bug Fixes

- Fix a bug where open and free sections could not be created from products
- Fix a bug where payment codes were not displayed

### Enhancements

## 0.18.0 (2021-12-16)

### Bug Fixes

- Fix a bug that prevented editing internal links when only one other page
  exists
- Fix a bug that prevented content from being added during remix
- Fix a bug that prevented payment processing for product-less paid sections
- Fix a bug that allowed paid status of a section to be toggled off
- Fix a bug that resulted in products being able to be created with invalid
  grace period days
- Fix Open and Free section creation when done through the admin panel
- Fix an issue where LTI 1.3 deployments should represent individual
  institutions
- Move LTI 1.3 registrations listing to live view table with search, sorting and
  paging
- Fix LMS course section creation to properly set the blueprint reference
- Fix a bug where null deployment id results in empty string in pending
  registration form
- Fix a bug where immediately removing a new activity leaves it visible to the
  system
- Fix an issue where selecting the actual checkbox in select source list doesn't
  work
- Updates the labelling of options in the project visibility view

### Enhancements

- Send total points available during LMS line item creation
- LMS Lite functionality. Admins can allow delivery users to create sections
  through OLI by toggling their ability to "create sections" and adding the
  "independent learner" role in the admin interface. These "independent
  instructors" can then create sections with a start/end date that are private
  and require an invitation to join. Instructors can invite students by creating
  an invite link from the section management portal -- any student with this
  link can enroll automatically.
- Add support for configurable vendor properties
- Allow default brand to be changed via release env var
- Display course section and course project slug identifiers
- Allow sections created from free products to have their payment settings
  edited

## 0.17.0 (2021-11-30)

### Bug Fixes

- Add student input parsing to show student responses in datashop export
- Change datashop session id to not reflect the user

### Enhancements

- Gating and Scheduling

## 0.16.0 (2021-11-19)

### Bug Fixes

- Fix issue with bulk line item grade sync

### Enhancements

- Allow instructors to manually send one student grade to LMS

## 0.15.0 (2021-11-18)

### Bug Fixes

- Fix bug that prevented deletion of authors that have locked resource revisions
- Fix an issue related to next previous page links that causes 500 internal
  server error on advanced authoring pages
- Fix a bug that prevented MultiInput activities with dropdowns from evaluating
  correctly
- Fix a bug that prevented SingleResponse activities from properly restoring
  student state
- Fix a bug that was preventing manual grade sync from executing

### Enhancements

- Instructor "Preview" mode

## 0.14.6 (2021-11-08)

### Bug Fixes

- Fix the rendering of HTML special characters within activities
- Fix an issue where email was always being required regardless of
  independent_learner and guest status

## 0.14.5 (2021-11-05)

### Bug Fixes

- Improve error logging
- Determine author's initials in a more robust manner

### Enhancements

- New Popup page element

## 0.14.4 (2021-11-04)

### Bug Fixes

- Fix an issue where simultaneous section creations can result in more than one
  active sections for a given context
- Fix an issue with sorting by title in open and free source selection table

### Enhancements

### Release Notes

**OpenSSL 1.1.1 Upgrade Required**

Releases are now built using openssl11-devel for erlang which means that OpenSSL
1.1.1 is required to be installed on the deployment target for all future
releases.

```
# centos
sudo yum install openssl11
```

**Environment Configs**

The following environment configs are now available for AppSignal integration.
All are required for AppSignal support. If none are specified, AppSignal
integration will be disabled.

```
APPSIGNAL_OTP_APP       (Optional) AppSignal integration OTP app. Should be set to "oli".
APPSIGNAL_PUSH_API_KEY  (Optional) AppSignal API Key
APPSIGNAL_APP_NAME      (Optional) AppSignal app name. e.g. "Torus"
APPSIGNAL_APP_ENV       (Optional) AppSignal environment. e.g. "prod"

```

## 0.14.3 (2021-11-01)

### Bug Fixes

- Fix problem with accessing course product remix

## 0.14.2 (2021-10-28)

### Bug Fixes

- Make score display in gradebook more robust
- Fix page editor text selection from resetting when a save triggers
- Fix formatting toolbar tooltips not showing
- Fix formatting toolbar format toggling
- Fix insertion toolbar positioning
- Fix insertion toolbar tooltips not disappearing after inserting content
- Fix insertion toolbar tooltips not showing
- Fix an issue where the button for inserting a table would move around unless
  the mouse was positioned in just the right way

## 0.14.1 (2021-10-28)

### Bug Fixes

- Fix an issue with Apply Update button and move content updates to async worker
- Fix text editor issue where image resizing didn't work from right drag handle
- Fix text editor issue where link editing tooltip could overlap with formatting
  toolbar
- Fix an issue where previewing a project with no pages crashes
- Fix some issues related to searching and viewing sortable tables
- Fix an issue where activity submissions would not display activity feedback

### Enhancements

- New Admin landing page
- New Instructor Course Section overview page
- Allow LMS and System admins to unlink LMS section
- Gradebook and graded page per student details with instructor centered grade
  override
- Student specific progress display

## 0.14.0 (2021-10-13)

### Bug Fixes

- Fix a style issue with the workspace footer
- Prevent objectives used in selections from being deleted
- Fix an issue where modals misbehaved sporadically
- Move "Many Students Wonder" from activity styling to content styling
- Fix an issue where nonstructural section resources were missing after update
- Add analytics download fields
- Add datashop timestamps for seconds
- Fix datashop bugs with missing <level> elements caused by deleted pages not
  showing in the container hierarchy
- Fix an issue where minor updates were not properly updating section resource
  records

### Enhancements

- Add multi input activity
- Add multi input model validation
- Add advanced section creation remix
- Allow for section creation from course products
- Add analytics / insights data export button
- Add ability for an admin to browse all course sections
- Add server driven paged, sortable table for project list
- Add ability to remix materials from multiple projects
- Fix insert content popup in page editor
- Add blackboard LTI 1.3 configuration instructions

### Release Notes

The following environment configs are now available:

```
PAYMENT_PROVIDER        (Optional) Sets the paywall payment provider. Current available options are 'stripe' or 'none'
STRIPE_PUBLIC_SECRET    (Required if PAYMENT_PROVIDER=stripe)
STRIPE_PRIVATE_SECRET   (Required if PAYMENT_PROVIDER=stripe)

BLACKBOARD_APPLICATION_CLIENT_ID  (Optional) Blackboard registered application Client ID. Enables LTI 1.3 integration
                                  with blackboard instances and allows torus to provide configuration instructions.
```

## 0.13.8 (2021-10-07)

### Bug Fixes

- Handle titles of activities correctly in analytics download

## 0.13.7 (2021-10-06)

### Bug Fixes

- Fix datashop export dataset name, missing skills

## 0.13.6 (2021-10-04)

### Bug Fixes

- Add ability to download raw analytic data

## 0.13.5 (2021-10-04)

### Bug Fixes

- Fix an issue where a selection fact change can break the page

## 0.13.4 (2021-10-03)

### Bug Fixes

- Fix an issue where a page can be duplicated within a container

## 0.13.3 (2021-09-30)

### Bug Fixes

- Fix an issue where generating resource links for tag types throws a server
  error

## 0.13.2 (2021-09-17)

### Bug Fixes

- Fix activity choice icon selection in authoring
- Fix targeted feedback not showing in delivery
- Fix delivered activity choice input size changing with content
- Fix an issue related to LTI roles and authorization

## 0.13.1 (2021-09-14)

### Bug Fixes

- Fix an issue where platform roles were failing to update on LTI launch
- Fix an issue that prevents projects page from loading when a project has no
  collaborators

## 0.13.0 (2021-09-07)

### Bug Fixes

- Fix an issue where changing the title of a page made the current slug invalid
- Properly handle ordering activity submission when no student interaction has
  taken place
- Fix various UI issues such as showing outline in LMS iframe, email templates
  and dark mode feedback
- Fix an issue where the manage grades page displayed an incorrect grade book
  link
- Removed unecessary and failing javascript from project listing view
- Restore ability to realize deeply nested activity references within adaptive
  page content
- Fix an issue in admin accounts interface where manage options sometimes appear
  twice
- Allow graded adaptive pages to render the prologue page
- Allow Image Coding activity to work properly within graded pages

### Enhancements

- Add infrastructure for advanced section creation, including the ability to
  view and apply publication updates
- Enable banked activity creation and editing
- Add user-defined tag infrastructure and incorporate in banked activity editing
- Allow filtering of deleted projects as an admin
- Add the ability for an admin to delete user and author accounts

## 0.12.9 (2021-08-20)

### Bug Fixes

- Fix an issue where unlimited collaborator emails could be sent at once

### Enhancements

- Allow for submission of graded pages without answering all questions
- Add API support for bulk activity updating

## 0.12.8 (2021-08-11)

### Bug Fixes

- Fix iframe rendering when elements contain captions (webpage, youtube)
- Fix iframe rendering in activities
- Fix an issue where mod key changes current selection
- Standardize padding and headers across all pages
- Fix an issue where users with social logins have null sub
- Fix an issue where Update Line Items was failing

### Enhancements

- Redesign overview page, change language
- Allow multiple comma-separated collaborators to be added at once

## 0.12.7 (2021-08-02)

### Bug Fixes

- Fix styling issues including darkmode

## 0.12.6 (2021-07-29)

### Bug Fixes

- Fix an issue with timestamps containing microseconds

## 0.12.5 (2021-07-29)

### Bug Fixes

- Fix an issue when creating snapshots for insights

## 0.12.4 (2021-07-27)

### Bug Fixes

- Updated research consent form

## 0.12.3 (2021-07-23)

### Bug Fixes

- Fix datashop export content model parsing
- Fix incorrect table column alignment on Insights page
- Truncate "relative difficulty" on Insights page
- Change wording on "Break down objective" modal
- Make "Break down objective" explanation image responsive
- Fix page editor content block rendering issue in Firefox - increase block
  contrast
- Fix problem in Firefox where changing question tabs scrolls to top of page

### Enhancements

## 0.12.2 (2021-07-21)

### Bug Fixes

- Fix an issue where deleting multiple choice answers could put the question in
  a state where no incorrect answer is found
- Fix an issue where activities do not correctly restore their "in-progress"
  state from student work
- Fix an issue where images and audio could not be added to activiites

## 0.12.1 (2021-07-12)

### Bug Fixes

- Fix an issue where activities do not render correctly in delivery mode

### Enhancements

## 0.12.0 (2021-07-12)

### Bug fixes

- Fix an issue with image coding activity in preview
- Persist student code in image coding activity

### Enhancements

- Add ability to generate and download a course digest from existing course
  projects
- Redesign check all that apply, multiple choice, short answer, and ordering
  activities
- Merge activity editing into the page editor
- Redesign the workspace header to include view title, help and user icons
- Clearly separate the hierarchy navigation and page editing links in curriculum
  editor
- Implement smaller sized left hand navigation pane

## 0.11.1 (2021-6-16)

### Bug fixes

- Fix an issue preventing deletion of projects whose names contain special
  characters
- Fix an issue related to persisting sessions across server restarts
- Fix an issue where modals and rearrange were broken in curriculum view
- Fix an issue where toggling multiple choice answer correctness could cause
  submission failures

## 0.11.0 (2021-6-15)

### Enhancements

- Image coding: disable submit button before code is run
- Allow setting of arbitrary content from upload JSON file in revision history
  tool
- Add ability for independent learners to create accounts, sign in and track
  progress

### Bug fixes

- Image coding: remove extra space at end of printed lines (problem for regexp
  grading)
- Fix issues related to exporting DataShop events for courses that contain
  hierarchies
- Fix an issue with the torus logo in dark mode
- Fix to support rich text content with empty models
- Fix to properly identify the correct choice in multiple choice activities
- Fix internal authoring links

## 0.10.0 (2021-6-2)

### Enhancements

- Add support for detecting problematic database queries
- Allow adaptive pages to render without application chrome
- Save cookie preferences in delivered courses
- Add support for page content grouping
- Add image resizing
- Introduce load testing support
- Expose telemetry metrics for Prometheus metrics scraping
- Add support for course package delete
- Add support for disabling answer choice shuffling in multiple choice, check
  all that apply, ordering questions
- Add support for moving curriculum items
- Allow analytic snapshot creation to run asynchronous to the rest of the
  attempt finalization code

### Bug fixes

- Fix help and logo links on register institution page, change help form to
  modal
- Add missing database indexes, rework resolver queries
- Fix ability to request hints
- Fix content editing after drag and drop in resource editors
- Fix internal links in page preview mode
- Fix projects view project card styling
- Fix problem with inputs causing clipping in Firefox
- Fix problem with difficulty selecting and focusing in Firefox
- Fix problem where containers with no children were rendered as pages in
  delivery
- Fix some style inconsistencies in delivery and dark mode
- Fix an issue where reordering a curriculum item could result in incorrect n-1
  position

## 0.9.0 (2021-4-22)

### Enhancements

- Add OpenAPI docs for user state service
- Enable OpenAPI docs on all environments at /api/v1/docs
- Add ability to change images in pages and activities
- Add extrinsic user state at the resource attempt level
- Add bulk fetch endpoint for retrieving collection of activity attempts
- Add sequential page navigation to editor and full course preview
- Enable ecto repository stats in live dashboard
- Add ability to unlink a course section from an LMS
- Image code activity: use syntax highlighting code editor

### Bug fixes

- Support page-to-page links during course ingestion
- Use section slugs instead of ids in storage service URLs for delivery
  endpoints
- Fix a crash when an existing logged-in user accesses the Register Institution
  page
- Activity feedback fixes and unit tests
- Remove support for image floating to fix display issues in text editors
- Change activity rule, outcome modeling for use in adaptive activities
- Fix an issue when creating section allows multiple sections to be created
- Improved rendering robustness when content elements are missing key attributes
- Disable access to OpenAPI docs in production

## 0.8.0 (2021-4-12)

### Enhancements

- Add multi-project support to Revision History tool
- Add Open and Free section support
- Feature flag support
- Add research and cookie consent support
- Extrinsic user state endpoints

### Bug fixes

- Fix analytics / insights to not show parent course analytics after duplication
- Remove help link in preview mode
- Fix security vulnerability
- Account for ingested pages that have missing objectives
- Fix check all that apply + ordering activity submission in published projects
- Fix issue where long lines in code blocks in activities overflow
- Change how ids are determined in ingestion to avoid problems with unicode
  characters
- Scope lock messages to a specific project
- (Developer) Auto format Elixir code
- Fix attempts sort order
- Fix feedback in live preview and page preview
- Remove unused "countries_json" configuration variable
- Image coding activity: clarify author solution entry UI

## 0.7.2 (2021-3-30)

### Bug fixes

- Fix an issue where administrators cannot configure a section without
  instructor role
- Fix an issue where publishing or duplicating courses would cause save errors
  in page and activity editors
- Fix keyboard deletion with media items
- Add extra newline after an iframe/webpage is inserted into an editor

## 0.7.1 (2021-3-24)

### Bug fixes

- Fix an issue where slug creation allowed some non-alphanumeric chars

## 0.7.0 (2021-3-23)

### Enhancements

- Add the ability for an activity to submit client side evaluations
- Change project slug determiniation during course ingestion to be server driven
- Add the ability to limit what activities are available for use in particular
  course projects
- Add the ability to duplicate a project on the course overview page

### Bug fixes

- Fix an issue where cancelling a curriculum deletion operation still deleted
  the curriculum item
- Fix an issue where the projects table did not sort by created date correctly
- Fix an issue where activity text that contained HTML tags rendered actual HTML
- Fix an issue where pasting text containing newlines from an external source
  crashes the editor
- Fix an issue with null section slugs and deployment id in existing sections
- Fix an issue where large images can obscure the Review mode UI
- Fix an issue where accessibility warnings for pages with multiple images only
  show the first image

## 0.6.1 (2021-3-3)

### Bug fixes

- Fix an issue where existing sections might not be found on LTI launch

## 0.6.0 (2021-3-3)

### Enhancements

- Add LTI 1.3 platform launch support
- Add support for project visibility control
- Add storage, media, and objectives service API implementations
- Move LTI 1.3 functionality to external Lti_1p3 library
- Add support for preview mode in graded assessments

### Bug fixes

- Replace use of context_id in favor of the unique course section slug
- Allow Slack hook URL to be unspecified during LMS LTI registration
- Prevent LTI launch to an iframe to avoid third-party cookie issues
- Honor the current location when inserting block content (YouTube, images, etc)
- Remove foreign key constraint that tied a user to an institution
- Do not display stale locks in Curriculum view
- Ensure error messages always visible in page and activity editors
- Remove ability to cancel activity creation during objective selection

## 0.5.1 (2021-1-13)

### Bug fixes

- Fix missing status 201 handling on Freshdesk API call
- Fix an issue where creating an institution with the same url as multiple
  existing institutions creates another new institution

## 0.5.0 (2021-1-12)

### Enhancements

- Improved LTI workflow for new institutions
- Add support for embedding images in structured content editors by external URL
  and by pasting a copied image
- Ordering activity
- Add support for user help requests capture and forward to email or help desk

### Bug fixes

- Fix a broken link to external learning objectives content

## 0.4.1 (2021-1-4)

### Bug fixes

- Fix an issue where new local activities were not being registered on
  deployment

## 0.4.0 (2021-1-4)

### Enhancements

- Add support for check all that apply activity

### Bug fixes

- Fix an issue where special characters in a course slug broke breadcrumb
  navigation in editor
- Fix some silently broken unit tests

## 0.3.0 (2020-12-10)

### Enhancements

- Improved objectives page with new "break down" feature
- Add API documentation

### Bug fixes

- Fix an LTI 1.3 issue where launch was using kid to lookup registration instead
  of issuer and client id

## 0.2.0 (2020-12-10)

### Enhancements

- LTI v1.3 launch support
- Grade passback via LTI AGS
- "Check all that apply" activity
- Improved editing UI
- Course hierarchy support
- New account email verification, password reset
- Collaborator and user invitation
- Course ingestion

### Bug fixes

- Fix "best" scoring strategy to calculate max points correctly

## 0.1.0 (2020-7-24)

- Initial release<|MERGE_RESOLUTION|>--- conflicted
+++ resolved
@@ -3,6 +3,7 @@
 ## Unreleased
 
 ### Bug Fixes
+
 ### Enhancements
 
 ## 0.21.0 (2022-07-15)
@@ -16,9 +17,7 @@
 ### Enhancements
 
 - Survey delivery support
-<<<<<<< HEAD
 - Legacy Custom Drag and Drag activity support
-=======
 - Improve the way activity bank edit locks are presented to a user
 - Add proper datashop session id tracking
 - Add ability to set bullet-style on ordered and unordered lists
@@ -28,7 +27,6 @@
 ### Bug Fixes
 
 - Fix an issue related to session cookies
->>>>>>> 3a0c0e17
 
 ## 0.20.0 (2022-06-30)
 
