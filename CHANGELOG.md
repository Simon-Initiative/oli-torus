--- conflicted
+++ resolved
@@ -5,11 +5,8 @@
   - Add LTI 1.3 platform launch support
 
 ### Bug fixes
-<<<<<<< HEAD
   - Allow Slack hook URL to be unspecified during LMS LTI registration
-=======
   - Prevent LTI launch to an iframe to avoid third-party cookie issues
->>>>>>> 83aa714d
   - Honor the current location when inserting block content (YouTube, images, etc)
   - Remove foreign key constraint that tied a user to an institution
   - Do not display stale locks in Curriculum view
