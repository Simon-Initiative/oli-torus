# Changelog

## Unreleased

### Bug fixes
  - Support page-to-page links during course ingestion

## 0.8.0 (2021-4-12)

### Enhancements
  - Add multi-project support to Revision History tool
  - Add Open and Free section support
  - Feature flag support
  - Add research and cookie consent support
  - Extrinsic user state endpoints

### Bug fixes
  - Fix analytics / insights to not show parent course analytics after duplication
  - Remove help link in preview mode
  - Fix security vulnerability
  - Account for ingested pages that have missing objectives
  - Fix check all that apply + ordering activity submission in published projects
  - Fix issue where long lines in code blocks in activities overflow
  - Change how ids are determined in ingestion to avoid problems with unicode characters
  - Scope lock messages to a specific project
  - (Developer) Auto format Elixir code
  - Fix attempts sort order
<<<<<<< HEAD
  - Fix feedback in live preview and page preview
=======
  - Image coding activity: clarify author solution entry UI
>>>>>>> 3f8b4027

## 0.7.2 (2021-3-30)

### Bug fixes
  - Fix an issue where administrators cannot configure a section without instructor role
  - Fix an issue where publishing or duplicating courses would cause save errors in page and activity editors
  - Fix keyboard deletion with media items
  - Add extra newline after an iframe/webpage is inserted into an editor

## 0.7.1 (2021-3-24)
### Bug fixes
  - Fix an issue where slug creation allowed some non-alphanumeric chars

## 0.7.0 (2021-3-23)

### Enhancements
  - Add the ability for an activity to submit client side evaluations
  - Change project slug determiniation during course ingestion to be server driven
  - Add the ability to limit what activities are available for use in particular course projects
  - Add the ability to duplicate a project on the course overview page

### Bug fixes
  - Fix an issue where cancelling a curriculum deletion operation still deleted the curriculum item
  - Fix an issue where the projects table did not sort by created date correctly
  - Fix an issue where activity text that contained HTML tags rendered actual HTML
  - Fix an issue where pasting text containing newlines from an external source crashes the editor
  - Fix an issue with null section slugs and deployment id in existing sections
  - Fix an issue where large images can obscure the Review mode UI
  - Fix an issue where accessibility warnings for pages with multiple images only show the first image

## 0.6.1 (2021-3-3)

### Bug fixes
  - Fix an issue where existing sections might not be found on LTI launch

## 0.6.0 (2021-3-3)
### Enhancements
  - Add LTI 1.3 platform launch support
  - Add support for project visibility control
  - Add storage, media, and objectives service API implementations
  - Move LTI 1.3 functionality to external Lti_1p3 library
  - Add support for preview mode in graded assessments

### Bug fixes
  - Replace use of context_id in favor of the unique course section slug
  - Allow Slack hook URL to be unspecified during LMS LTI registration
  - Prevent LTI launch to an iframe to avoid third-party cookie issues
  - Honor the current location when inserting block content (YouTube, images, etc)
  - Remove foreign key constraint that tied a user to an institution
  - Do not display stale locks in Curriculum view
  - Ensure error messages always visible in page and activity editors
  - Remove ability to cancel activity creation during objective selection

## 0.5.1 (2021-1-13)
### Bug fixes
  - Fix missing status 201 handling on Freshdesk API call
  - Fix an issue where creating an institution with the same url as multiple existing institutions creates another new institution

## 0.5.0 (2021-1-12)
### Enhancements
  - Improved LTI workflow for new institutions
  - Add support for embedding images in structured content editors by external URL and by pasting a copied image
  - Ordering activity
  - Add support for user help requests capture and forward to email or help desk

### Bug fixes
  - Fix a broken link to external learning objectives content

## 0.4.1 (2021-1-4)
### Bug fixes
  - Fix an issue where new local activities were not being registered on deployment

## 0.4.0 (2021-1-4)
### Enhancements
  - Add support for check all that apply activity

### Bug fixes
  - Fix an issue where special characters in a course slug broke breadcrumb navigation in editor
  - Fix some silently broken  unit tests

## 0.3.0 (2020-12-10)

### Enhancements
  - Improved objectives page with new "break down" feature
  - Add API documentation
### Bug fixes
  - Fix an LTI 1.3 issue where launch was using kid to lookup registration instead of issuer and client id

## 0.2.0 (2020-12-10)

### Enhancements
  - LTI v1.3 launch support
  - Grade passback via LTI AGS
  - "Check all that apply" activity
  - Improved editing UI
  - Course hierarchy support
  - New account email verification, password reset
  - Collaborator and user invitation
  - Course ingestion

### Bug fixes
  - Fix "best" scoring strategy to calculate max points correctly

## 0.1.0 (2020-7-24)

  - Initial release<|MERGE_RESOLUTION|>--- conflicted
+++ resolved
@@ -25,11 +25,8 @@
   - Scope lock messages to a specific project
   - (Developer) Auto format Elixir code
   - Fix attempts sort order
-<<<<<<< HEAD
   - Fix feedback in live preview and page preview
-=======
   - Image coding activity: clarify author solution entry UI
->>>>>>> 3f8b4027
 
 ## 0.7.2 (2021-3-30)
 
