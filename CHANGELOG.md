# Changelog

## Unreleased
### Bug Fixes
<<<<<<< HEAD
- Fix a style issue with the workspace footer
- Fix an issue where modals misbehaved sporadically
=======
>>>>>>> 149b03a7

### Enhancements
- Add multi input activity
- Add multi input model validation
- Add advanced section creation remix
- Allow for section creation from course products
- Add analytics / insights data export button

### Release Notes
The following environment configs are now available:
```
PAYMENT_PROVIDER        (Optional) Sets the paywall payment provider
                        Current available options are 'stripe' or 'none'
STRIPE_PUBLIC_SECRET    (Required if PAYMENT_PROVIDER=stripe)
STRIPE_PRIVATE_SECRET   (Required if PAYMENT_PROVIDER=stripe)
```

## 0.13.6 (2021-10-04)

### Bug Fixes

- Add ability to download raw analytic data

## 0.13.5 (2021-10-04)

### Bug Fixes

- Fix an issue where a selection fact change can break the page

## 0.13.4 (2021-10-03)

### Bug Fixes

- Fix an issue where a page can be duplicated within a container

## 0.13.3 (2021-09-30)

### Bug Fixes

- Fix an issue where generating resource links for tag types throws a server error

## 0.13.8 (2021-10-07)

### Bug Fixes

- Handle titles of activities correctly in analytics download

## 0.13.7 (2021-10-06)

### Bug Fixes

- Fix datashop export dataset name, missing skills

## 0.13.6 (2021-10-04)

### Bug Fixes

- Add ability to download raw analytic data

## 0.13.5 (2021-10-04)

### Bug Fixes

- Fix an issue where a selection fact change can break the page

## 0.13.4 (2021-10-03)

### Bug Fixes

- Fix an issue where a page can be duplicated within a container

## 0.13.3 (2021-09-30)

### Bug Fixes

- Fix an issue where generating resource links for tag types throws a server error

## 0.13.2 (2021-09-17)

### Bug Fixes

- Fix activity choice icon selection in authoring
- Fix targeted feedback not showing in delivery
- Fix delivered activity choice input size changing with content
- Fix an issue related to LTI roles and authorization

## 0.13.1 (2021-09-14)

### Bug Fixes

- Fix an issue where platform roles were failing to update on LTI launch
- Fix an issue that prevents projects page from loading when a project has no collaborators

## 0.13.0 (2021-09-07)

### Bug Fixes

- Fix an issue where changing the title of a page made the current slug invalid
- Properly handle ordering activity submission when no student interaction has taken place
- Fix various UI issues such as showing outline in LMS iframe, email templates and dark mode feedback
- Fix an issue where the manage grades page displayed an incorrect grade book link
- Removed unecessary and failing javascript from project listing view
- Restore ability to realize deeply nested activity references within adaptive page content
- Fix an issue in admin accounts interface where manage options sometimes appear twice
- Allow graded adaptive pages to render the prologue page
- Allow Image Coding activity to work properly within graded pages

### Enhancements

- Add infrastructure for advanced section creation, including the ability to view and apply publication updates
- Enable banked activity creation and editing
- Add user-defined tag infrastructure and incorporate in banked activity editing
- Allow filtering of deleted projects as an admin
- Add the ability for an admin to delete user and author accounts

## 0.12.9 (2021-08-20)

### Bug Fixes

- Fix an issue where unlimited collaborator emails could be sent at once

### Enhancements

- Allow for submission of graded pages without answering all questions
- Add API support for bulk activity updating

## 0.12.8 (2021-08-11)

### Bug Fixes

- Fix iframe rendering when elements contain captions (webpage, youtube)
- Fix iframe rendering in activities
- Fix an issue where mod key changes current selection
- Standardize padding and headers across all pages
- Fix an issue where users with social logins have null sub
- Fix an issue where Update Line Items was failing

### Enhancements

- Redesign overview page, change language
- Allow multiple comma-separated collaborators to be added at once

## 0.12.7 (2021-08-02)

### Bug Fixes

- Fix styling issues including darkmode

## 0.12.6 (2021-07-29)

### Bug Fixes

- Fix an issue with timestamps containing microseconds

## 0.12.5 (2021-07-29)

### Bug Fixes

- Fix an issue when creating snapshots for insights

## 0.12.4 (2021-07-27)

### Bug Fixes

- Updated research consent form

## 0.12.3 (2021-07-23)

### Bug Fixes

- Fix datashop export content model parsing
- Fix incorrect table column alignment on Insights page
- Truncate "relative difficulty" on Insights page
- Change wording on "Break down objective" modal
- Make "Break down objective" explanation image responsive
- Fix page editor content block rendering issue in Firefox - increase block contrast
- Fix problem in Firefox where changing question tabs scrolls to top of page

### Enhancements

## 0.12.2 (2021-07-21)

### Bug Fixes

- Fix an issue where deleting multiple choice answers could put the question in a state where no incorrect answer is found
- Fix an issue where activities do not correctly restore their "in-progress" state from student work
- Fix an issue where images and audio could not be added to activiites

## 0.12.1 (2021-07-12)

### Bug Fixes

- Fix an issue where activities do not render correctly in delivery mode

### Enhancements

## 0.12.0 (2021-07-12)

### Bug fixes

- Fix an issue with image coding activity in preview
- Persist student code in image coding activity

### Enhancements

- Add ability to generate and download a course digest from existing course projects
- Redesign check all that apply, multiple choice, short answer, and ordering activities
- Merge activity editing into the page editor
- Redesign the workspace header to include view title, help and user icons
- Clearly separate the hierarchy navigation and page editing links in curriculum editor
- Implement smaller sized left hand navigation pane

## 0.11.1 (2021-6-16)

### Bug fixes

- Fix an issue preventing deletion of projects whose names contain special characters
- Fix an issue related to persisting sessions across server restarts
- Fix an issue where modals and rearrange were broken in curriculum view
- Fix an issue where toggling multiple choice answer correctness could cause submission failures

## 0.11.0 (2021-6-15)

### Enhancements

- Image coding: disable submit button before code is run
- Allow setting of arbitrary content from upload JSON file in revision history tool
- Add ability for independent learners to create accounts, sign in and track progress

### Bug fixes

- Image coding: remove extra space at end of printed lines (problem for regexp grading)
- Fix issues related to exporting DataShop events for courses that contain hierarchies
- Fix an issue with the torus logo in dark mode
- Fix to support rich text content with empty models
- Fix to properly identify the correct choice in multiple choice activities
- Fix internal authoring links

## 0.10.0 (2021-6-2)

### Enhancements

- Add support for detecting problematic database queries
- Allow adaptive pages to render without application chrome
- Save cookie preferences in delivered courses
- Add support for page content grouping
- Add image resizing
- Introduce load testing support
- Expose telemetry metrics for Prometheus metrics scraping
- Add support for course package delete
- Add support for disabling answer choice shuffling in multiple choice, check all that apply, ordering questions
- Add support for moving curriculum items
- Allow analytic snapshot creation to run asynchronous to the rest of the attempt finalization code

### Bug fixes

- Fix help and logo links on register institution page, change help form to modal
- Add missing database indexes, rework resolver queries
- Fix ability to request hints
- Fix content editing after drag and drop in resource editors
- Fix internal links in page preview mode
- Fix projects view project card styling
- Fix problem with inputs causing clipping in Firefox
- Fix problem with difficulty selecting and focusing in Firefox
- Fix problem where containers with no children were rendered as pages in delivery
- Fix some style inconsistencies in delivery and dark mode
- Fix an issue where reordering a curriculum item could result in incorrect n-1 position

## 0.9.0 (2021-4-22)

### Enhancements

- Add OpenAPI docs for user state service
- Enable OpenAPI docs on all environments at /api/v1/docs
- Add ability to change images in pages and activities
- Add extrinsic user state at the resource attempt level
- Add bulk fetch endpoint for retrieving collection of activity attempts
- Add sequential page navigation to editor and full course preview
- Enable ecto repository stats in live dashboard
- Add ability to unlink a course section from an LMS
- Image code activity: use syntax highlighting code editor

### Bug fixes

- Support page-to-page links during course ingestion
- Use section slugs instead of ids in storage service URLs for delivery endpoints
- Fix a crash when an existing logged-in user accesses the Register Institution page
- Activity feedback fixes and unit tests
- Remove support for image floating to fix display issues in text editors
- Change activity rule, outcome modeling for use in adaptive activities
- Fix an issue when creating section allows multiple sections to be created
- Improved rendering robustness when content elements are missing key attributes
- Disable access to OpenAPI docs in production

## 0.8.0 (2021-4-12)

### Enhancements

- Add multi-project support to Revision History tool
- Add Open and Free section support
- Feature flag support
- Add research and cookie consent support
- Extrinsic user state endpoints

### Bug fixes

- Fix analytics / insights to not show parent course analytics after duplication
- Remove help link in preview mode
- Fix security vulnerability
- Account for ingested pages that have missing objectives
- Fix check all that apply + ordering activity submission in published projects
- Fix issue where long lines in code blocks in activities overflow
- Change how ids are determined in ingestion to avoid problems with unicode characters
- Scope lock messages to a specific project
- (Developer) Auto format Elixir code
- Fix attempts sort order
- Fix feedback in live preview and page preview
- Remove unused "countries_json" configuration variable
- Image coding activity: clarify author solution entry UI

## 0.7.2 (2021-3-30)

### Bug fixes

- Fix an issue where administrators cannot configure a section without instructor role
- Fix an issue where publishing or duplicating courses would cause save errors in page and activity editors
- Fix keyboard deletion with media items
- Add extra newline after an iframe/webpage is inserted into an editor

## 0.7.1 (2021-3-24)

### Bug fixes

- Fix an issue where slug creation allowed some non-alphanumeric chars

## 0.7.0 (2021-3-23)

### Enhancements

- Add the ability for an activity to submit client side evaluations
- Change project slug determiniation during course ingestion to be server driven
- Add the ability to limit what activities are available for use in particular course projects
- Add the ability to duplicate a project on the course overview page

### Bug fixes

- Fix an issue where cancelling a curriculum deletion operation still deleted the curriculum item
- Fix an issue where the projects table did not sort by created date correctly
- Fix an issue where activity text that contained HTML tags rendered actual HTML
- Fix an issue where pasting text containing newlines from an external source crashes the editor
- Fix an issue with null section slugs and deployment id in existing sections
- Fix an issue where large images can obscure the Review mode UI
- Fix an issue where accessibility warnings for pages with multiple images only show the first image

## 0.6.1 (2021-3-3)

### Bug fixes

- Fix an issue where existing sections might not be found on LTI launch

## 0.6.0 (2021-3-3)

### Enhancements

- Add LTI 1.3 platform launch support
- Add support for project visibility control
- Add storage, media, and objectives service API implementations
- Move LTI 1.3 functionality to external Lti_1p3 library
- Add support for preview mode in graded assessments

### Bug fixes

- Replace use of context_id in favor of the unique course section slug
- Allow Slack hook URL to be unspecified during LMS LTI registration
- Prevent LTI launch to an iframe to avoid third-party cookie issues
- Honor the current location when inserting block content (YouTube, images, etc)
- Remove foreign key constraint that tied a user to an institution
- Do not display stale locks in Curriculum view
- Ensure error messages always visible in page and activity editors
- Remove ability to cancel activity creation during objective selection

## 0.5.1 (2021-1-13)

### Bug fixes

- Fix missing status 201 handling on Freshdesk API call
- Fix an issue where creating an institution with the same url as multiple existing institutions creates another new institution

## 0.5.0 (2021-1-12)

### Enhancements

- Improved LTI workflow for new institutions
- Add support for embedding images in structured content editors by external URL and by pasting a copied image
- Ordering activity
- Add support for user help requests capture and forward to email or help desk

### Bug fixes

- Fix a broken link to external learning objectives content

## 0.4.1 (2021-1-4)

### Bug fixes

- Fix an issue where new local activities were not being registered on deployment

## 0.4.0 (2021-1-4)

### Enhancements

- Add support for check all that apply activity

### Bug fixes

- Fix an issue where special characters in a course slug broke breadcrumb navigation in editor
- Fix some silently broken unit tests

## 0.3.0 (2020-12-10)

### Enhancements

- Improved objectives page with new "break down" feature
- Add API documentation

### Bug fixes

- Fix an LTI 1.3 issue where launch was using kid to lookup registration instead of issuer and client id

## 0.2.0 (2020-12-10)

### Enhancements

- LTI v1.3 launch support
- Grade passback via LTI AGS
- "Check all that apply" activity
- Improved editing UI
- Course hierarchy support
- New account email verification, password reset
- Collaborator and user invitation
- Course ingestion

### Bug fixes

- Fix "best" scoring strategy to calculate max points correctly

## 0.1.0 (2020-7-24)

- Initial release<|MERGE_RESOLUTION|>--- conflicted
+++ resolved
@@ -1,14 +1,14 @@
 # Changelog
 
 ## Unreleased
-### Bug Fixes
-<<<<<<< HEAD
+
+### Bug Fixes
+
 - Fix a style issue with the workspace footer
 - Fix an issue where modals misbehaved sporadically
-=======
->>>>>>> 149b03a7
-
-### Enhancements
+
+### Enhancements
+
 - Add multi input activity
 - Add multi input model validation
 - Add advanced section creation remix
@@ -16,13 +16,27 @@
 - Add analytics / insights data export button
 
 ### Release Notes
+
 The following environment configs are now available:
+
 ```
 PAYMENT_PROVIDER        (Optional) Sets the paywall payment provider
                         Current available options are 'stripe' or 'none'
 STRIPE_PUBLIC_SECRET    (Required if PAYMENT_PROVIDER=stripe)
 STRIPE_PRIVATE_SECRET   (Required if PAYMENT_PROVIDER=stripe)
 ```
+
+## 0.13.8 (2021-10-07)
+
+### Bug Fixes
+
+- Handle titles of activities correctly in analytics download
+
+## 0.13.7 (2021-10-06)
+
+### Bug Fixes
+
+- Fix datashop export dataset name, missing skills
 
 ## 0.13.6 (2021-10-04)
 
