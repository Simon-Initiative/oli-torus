--- conflicted
+++ resolved
@@ -5,16 +5,14 @@
 ### Bug Fixes
 
 - Fix inability to search in projects and users view
-- Properly handle the case that a section invite link leads to an unavailable section
+- Properly handle the case that a section invite link leads to an unavailable
+  section
 - Fix empty hints showing up in delivery mode
 - Fix table styling when words overflow bounds
 - Fix popup content editing
 - Fix image alt text rendering
-<<<<<<< HEAD
 - Add tooltips to insights table headers, add keyboard navigation
-=======
 - Change ordering question interaction after activity is submitted
->>>>>>> 72d6b975
 
 ### Enhancements
 
@@ -24,14 +22,16 @@
 - Allow learning objective attachment to pages
 - Instructor review of completed graded attempts
 - Allow gates to be defined in products
-- Hide subsequent purpose types for activities when the same purpose type is used in a series
+- Hide subsequent purpose types for activities when the same purpose type is
+  used in a series
 - Allow students to pay and apply codes during a grace period
 
 ## 0.18.4 (2022-02-24)
 
 ### Bug Fixes
 
-- Improve performance of initial page visits by introducing bulk insertions of attempts
+- Improve performance of initial page visits by introducing bulk insertions of
+  attempts
 - Fix enrollments view rendering problem in sections that require payment
 - Ensure score can never exceed out of for graded pages
 - Ensure multiple payment attempts is handled correctly
@@ -44,14 +44,18 @@
 
 ### Enhancements
 
-- Optimize rendering and storage by allowing attempts to only store transformed models when necessary
+- Optimize rendering and storage by allowing attempts to only store transformed
+  models when necessary
 - Adds support for Legacy OLI custom activities
 
 ### Release Notes
 
 - Set up support for Legacy OLI activities as follows:
-  - Check out a copy of the repo https://github.com/Simon-Initiative/torus_superactivity to a local folder
-  - Configure torus oli.env file to include a variable named SUPER_ACTIVITY_FOLDER and set the variable to point to the folder above, e.g. SUPER_ACTIVITY_FOLDER=torus/superactivity
+  - Check out a copy of the repo
+    https://github.com/Simon-Initiative/torus_superactivity to a local folder
+  - Configure torus oli.env file to include a variable named
+    SUPER_ACTIVITY_FOLDER and set the variable to point to the folder above,
+    e.g. SUPER_ACTIVITY_FOLDER=torus/superactivity
   - Ensure the folder is readable to the running torus instance
 
 **Environment Configs**
@@ -90,28 +94,42 @@
 
 ### Bug Fixes
 
-- Fix a bug that prevented editing internal links when only one other page exists
+- Fix a bug that prevented editing internal links when only one other page
+  exists
 - Fix a bug that prevented content from being added during remix
 - Fix a bug that prevented payment processing for product-less paid sections
 - Fix a bug that allowed paid status of a section to be toggled off
-- Fix a bug that resulted in products being able to be created with invalid grace period days
+- Fix a bug that resulted in products being able to be created with invalid
+  grace period days
 - Fix Open and Free section creation when done through the admin panel
-- Fix an issue where LTI 1.3 deployments should represent individual institutions
-- Move LTI 1.3 registrations listing to live view table with search, sorting and paging
+- Fix an issue where LTI 1.3 deployments should represent individual
+  institutions
+- Move LTI 1.3 registrations listing to live view table with search, sorting and
+  paging
 - Fix LMS course section creation to properly set the blueprint reference
-- Fix a bug where null deployment id results in empty string in pending registration form
-- Fix a bug where immediately removing a new activity leaves it visible to the system
-- Fix an issue where selecting the actual checkbox in select source list doesn't work
+- Fix a bug where null deployment id results in empty string in pending
+  registration form
+- Fix a bug where immediately removing a new activity leaves it visible to the
+  system
+- Fix an issue where selecting the actual checkbox in select source list doesn't
+  work
 - Updates the labelling of options in the project visibility view
 
 ### Enhancements
 
 - Send total points available during LMS line item creation
-- LMS Lite functionality. Admins can allow delivery users to create sections through OLI by toggling their ability to "create sections" and adding the "independent learner" role in the admin interface. These "independent instructors" can then create sections with a start/end date that are private and require an invitation to join. Instructors can invite students by creating an invite link from the section management portal -- any student with this link can enroll automatically.
+- LMS Lite functionality. Admins can allow delivery users to create sections
+  through OLI by toggling their ability to "create sections" and adding the
+  "independent learner" role in the admin interface. These "independent
+  instructors" can then create sections with a start/end date that are private
+  and require an invitation to join. Instructors can invite students by creating
+  an invite link from the section management portal -- any student with this
+  link can enroll automatically.
 - Add support for configurable vendor properties
 - Allow default brand to be changed via release env var
 - Display course section and course project slug identifiers
-- Allow sections created from free products to have their payment settings edited
+- Allow sections created from free products to have their payment settings
+  edited
 
 ## 0.17.0 (2021-11-30)
 
@@ -139,9 +157,12 @@
 ### Bug Fixes
 
 - Fix bug that prevented deletion of authors that have locked resource revisions
-- Fix an issue related to next previous page links that causes 500 internal server error on advanced authoring pages
-- Fix a bug that prevented MultiInput activities with dropdowns from evaluating correctly
-- Fix a bug that prevented SingleResponse activities from properly restoring student state
+- Fix an issue related to next previous page links that causes 500 internal
+  server error on advanced authoring pages
+- Fix a bug that prevented MultiInput activities with dropdowns from evaluating
+  correctly
+- Fix a bug that prevented SingleResponse activities from properly restoring
+  student state
 - Fix a bug that was preventing manual grade sync from executing
 
 ### Enhancements
@@ -153,7 +174,8 @@
 ### Bug Fixes
 
 - Fix the rendering of HTML special characters within activities
-- Fix an issue where email was always being required regardless of independent_learner and guest status
+- Fix an issue where email was always being required regardless of
+  independent_learner and guest status
 
 ## 0.14.5 (2021-11-05)
 
@@ -170,7 +192,8 @@
 
 ### Bug Fixes
 
-- Fix an issue where simultaneous section creations can result in more than one active sections for a given context
+- Fix an issue where simultaneous section creations can result in more than one
+  active sections for a given context
 - Fix an issue with sorting by title in open and free source selection table
 
 ### Enhancements
@@ -179,7 +202,9 @@
 
 **OpenSSL 1.1.1 Upgrade Required**
 
-Releases are now built using openssl11-devel for erlang which means that OpenSSL 1.1.1 is required to be installed on the deployment target for all future releases.
+Releases are now built using openssl11-devel for erlang which means that OpenSSL
+1.1.1 is required to be installed on the deployment target for all future
+releases.
 
 ```
 # centos
@@ -188,7 +213,9 @@
 
 **Environment Configs**
 
-The following environment configs are now available for AppSignal integration. All are required for AppSignal support. If none are specified, AppSignal integration will be disabled.
+The following environment configs are now available for AppSignal integration.
+All are required for AppSignal support. If none are specified, AppSignal
+integration will be disabled.
 
 ```
 APPSIGNAL_OTP_APP       (Optional) AppSignal integration OTP app. Should be set to "oli".
@@ -215,7 +242,8 @@
 - Fix insertion toolbar positioning
 - Fix insertion toolbar tooltips not disappearing after inserting content
 - Fix insertion toolbar tooltips not showing
-- Fix an issue where the button for inserting a table would move around unless the mouse was positioned in just the right way
+- Fix an issue where the button for inserting a table would move around unless
+  the mouse was positioned in just the right way
 
 ## 0.14.1 (2021-10-28)
 
@@ -223,7 +251,8 @@
 
 - Fix an issue with Apply Update button and move content updates to async worker
 - Fix text editor issue where image resizing didn't work from right drag handle
-- Fix text editor issue where link editing tooltip could overlap with formatting toolbar
+- Fix text editor issue where link editing tooltip could overlap with formatting
+  toolbar
 - Fix an issue where previewing a project with no pages crashes
 - Fix some issues related to searching and viewing sortable tables
 - Fix an issue where activity submissions would not display activity feedback
@@ -233,7 +262,8 @@
 - New Admin landing page
 - New Instructor Course Section overview page
 - Allow LMS and System admins to unlink LMS section
-- Gradebook and graded page per student details with instructor centered grade override
+- Gradebook and graded page per student details with instructor centered grade
+  override
 - Student specific progress display
 
 ## 0.14.0 (2021-10-13)
@@ -247,8 +277,10 @@
 - Fix an issue where nonstructural section resources were missing after update
 - Add analytics download fields
 - Add datashop timestamps for seconds
-- Fix datashop bugs with missing <level> elements caused by deleted pages not showing in the container hierarchy
-- Fix an issue where minor updates were not properly updating section resource records
+- Fix datashop bugs with missing <level> elements caused by deleted pages not
+  showing in the container hierarchy
+- Fix an issue where minor updates were not properly updating section resource
+  records
 
 ### Enhancements
 
@@ -310,7 +342,8 @@
 
 ### Bug Fixes
 
-- Fix an issue where generating resource links for tag types throws a server error
+- Fix an issue where generating resource links for tag types throws a server
+  error
 
 ## 0.13.2 (2021-09-17)
 
@@ -326,25 +359,32 @@
 ### Bug Fixes
 
 - Fix an issue where platform roles were failing to update on LTI launch
-- Fix an issue that prevents projects page from loading when a project has no collaborators
+- Fix an issue that prevents projects page from loading when a project has no
+  collaborators
 
 ## 0.13.0 (2021-09-07)
 
 ### Bug Fixes
 
 - Fix an issue where changing the title of a page made the current slug invalid
-- Properly handle ordering activity submission when no student interaction has taken place
-- Fix various UI issues such as showing outline in LMS iframe, email templates and dark mode feedback
-- Fix an issue where the manage grades page displayed an incorrect grade book link
+- Properly handle ordering activity submission when no student interaction has
+  taken place
+- Fix various UI issues such as showing outline in LMS iframe, email templates
+  and dark mode feedback
+- Fix an issue where the manage grades page displayed an incorrect grade book
+  link
 - Removed unecessary and failing javascript from project listing view
-- Restore ability to realize deeply nested activity references within adaptive page content
-- Fix an issue in admin accounts interface where manage options sometimes appear twice
+- Restore ability to realize deeply nested activity references within adaptive
+  page content
+- Fix an issue in admin accounts interface where manage options sometimes appear
+  twice
 - Allow graded adaptive pages to render the prologue page
 - Allow Image Coding activity to work properly within graded pages
 
 ### Enhancements
 
-- Add infrastructure for advanced section creation, including the ability to view and apply publication updates
+- Add infrastructure for advanced section creation, including the ability to
+  view and apply publication updates
 - Enable banked activity creation and editing
 - Add user-defined tag infrastructure and incorporate in banked activity editing
 - Allow filtering of deleted projects as an admin
@@ -410,7 +450,8 @@
 - Truncate "relative difficulty" on Insights page
 - Change wording on "Break down objective" modal
 - Make "Break down objective" explanation image responsive
-- Fix page editor content block rendering issue in Firefox - increase block contrast
+- Fix page editor content block rendering issue in Firefox - increase block
+  contrast
 - Fix problem in Firefox where changing question tabs scrolls to top of page
 
 ### Enhancements
@@ -419,8 +460,10 @@
 
 ### Bug Fixes
 
-- Fix an issue where deleting multiple choice answers could put the question in a state where no incorrect answer is found
-- Fix an issue where activities do not correctly restore their "in-progress" state from student work
+- Fix an issue where deleting multiple choice answers could put the question in
+  a state where no incorrect answer is found
+- Fix an issue where activities do not correctly restore their "in-progress"
+  state from student work
 - Fix an issue where images and audio could not be added to activiites
 
 ## 0.12.1 (2021-07-12)
@@ -440,34 +483,43 @@
 
 ### Enhancements
 
-- Add ability to generate and download a course digest from existing course projects
-- Redesign check all that apply, multiple choice, short answer, and ordering activities
+- Add ability to generate and download a course digest from existing course
+  projects
+- Redesign check all that apply, multiple choice, short answer, and ordering
+  activities
 - Merge activity editing into the page editor
 - Redesign the workspace header to include view title, help and user icons
-- Clearly separate the hierarchy navigation and page editing links in curriculum editor
+- Clearly separate the hierarchy navigation and page editing links in curriculum
+  editor
 - Implement smaller sized left hand navigation pane
 
 ## 0.11.1 (2021-6-16)
 
 ### Bug fixes
 
-- Fix an issue preventing deletion of projects whose names contain special characters
+- Fix an issue preventing deletion of projects whose names contain special
+  characters
 - Fix an issue related to persisting sessions across server restarts
 - Fix an issue where modals and rearrange were broken in curriculum view
-- Fix an issue where toggling multiple choice answer correctness could cause submission failures
+- Fix an issue where toggling multiple choice answer correctness could cause
+  submission failures
 
 ## 0.11.0 (2021-6-15)
 
 ### Enhancements
 
 - Image coding: disable submit button before code is run
-- Allow setting of arbitrary content from upload JSON file in revision history tool
-- Add ability for independent learners to create accounts, sign in and track progress
-
-### Bug fixes
-
-- Image coding: remove extra space at end of printed lines (problem for regexp grading)
-- Fix issues related to exporting DataShop events for courses that contain hierarchies
+- Allow setting of arbitrary content from upload JSON file in revision history
+  tool
+- Add ability for independent learners to create accounts, sign in and track
+  progress
+
+### Bug fixes
+
+- Image coding: remove extra space at end of printed lines (problem for regexp
+  grading)
+- Fix issues related to exporting DataShop events for courses that contain
+  hierarchies
 - Fix an issue with the torus logo in dark mode
 - Fix to support rich text content with empty models
 - Fix to properly identify the correct choice in multiple choice activities
@@ -485,13 +537,16 @@
 - Introduce load testing support
 - Expose telemetry metrics for Prometheus metrics scraping
 - Add support for course package delete
-- Add support for disabling answer choice shuffling in multiple choice, check all that apply, ordering questions
+- Add support for disabling answer choice shuffling in multiple choice, check
+  all that apply, ordering questions
 - Add support for moving curriculum items
-- Allow analytic snapshot creation to run asynchronous to the rest of the attempt finalization code
-
-### Bug fixes
-
-- Fix help and logo links on register institution page, change help form to modal
+- Allow analytic snapshot creation to run asynchronous to the rest of the
+  attempt finalization code
+
+### Bug fixes
+
+- Fix help and logo links on register institution page, change help form to
+  modal
 - Add missing database indexes, rework resolver queries
 - Fix ability to request hints
 - Fix content editing after drag and drop in resource editors
@@ -499,9 +554,11 @@
 - Fix projects view project card styling
 - Fix problem with inputs causing clipping in Firefox
 - Fix problem with difficulty selecting and focusing in Firefox
-- Fix problem where containers with no children were rendered as pages in delivery
+- Fix problem where containers with no children were rendered as pages in
+  delivery
 - Fix some style inconsistencies in delivery and dark mode
-- Fix an issue where reordering a curriculum item could result in incorrect n-1 position
+- Fix an issue where reordering a curriculum item could result in incorrect n-1
+  position
 
 ## 0.9.0 (2021-4-22)
 
@@ -520,8 +577,10 @@
 ### Bug fixes
 
 - Support page-to-page links during course ingestion
-- Use section slugs instead of ids in storage service URLs for delivery endpoints
-- Fix a crash when an existing logged-in user accesses the Register Institution page
+- Use section slugs instead of ids in storage service URLs for delivery
+  endpoints
+- Fix a crash when an existing logged-in user accesses the Register Institution
+  page
 - Activity feedback fixes and unit tests
 - Remove support for image floating to fix display issues in text editors
 - Change activity rule, outcome modeling for use in adaptive activities
@@ -547,7 +606,8 @@
 - Account for ingested pages that have missing objectives
 - Fix check all that apply + ordering activity submission in published projects
 - Fix issue where long lines in code blocks in activities overflow
-- Change how ids are determined in ingestion to avoid problems with unicode characters
+- Change how ids are determined in ingestion to avoid problems with unicode
+  characters
 - Scope lock messages to a specific project
 - (Developer) Auto format Elixir code
 - Fix attempts sort order
@@ -559,8 +619,10 @@
 
 ### Bug fixes
 
-- Fix an issue where administrators cannot configure a section without instructor role
-- Fix an issue where publishing or duplicating courses would cause save errors in page and activity editors
+- Fix an issue where administrators cannot configure a section without
+  instructor role
+- Fix an issue where publishing or duplicating courses would cause save errors
+  in page and activity editors
 - Fix keyboard deletion with media items
 - Add extra newline after an iframe/webpage is inserted into an editor
 
@@ -576,18 +638,22 @@
 
 - Add the ability for an activity to submit client side evaluations
 - Change project slug determiniation during course ingestion to be server driven
-- Add the ability to limit what activities are available for use in particular course projects
+- Add the ability to limit what activities are available for use in particular
+  course projects
 - Add the ability to duplicate a project on the course overview page
 
 ### Bug fixes
 
-- Fix an issue where cancelling a curriculum deletion operation still deleted the curriculum item
+- Fix an issue where cancelling a curriculum deletion operation still deleted
+  the curriculum item
 - Fix an issue where the projects table did not sort by created date correctly
 - Fix an issue where activity text that contained HTML tags rendered actual HTML
-- Fix an issue where pasting text containing newlines from an external source crashes the editor
+- Fix an issue where pasting text containing newlines from an external source
+  crashes the editor
 - Fix an issue with null section slugs and deployment id in existing sections
 - Fix an issue where large images can obscure the Review mode UI
-- Fix an issue where accessibility warnings for pages with multiple images only show the first image
+- Fix an issue where accessibility warnings for pages with multiple images only
+  show the first image
 
 ## 0.6.1 (2021-3-3)
 
@@ -621,14 +687,16 @@
 ### Bug fixes
 
 - Fix missing status 201 handling on Freshdesk API call
-- Fix an issue where creating an institution with the same url as multiple existing institutions creates another new institution
+- Fix an issue where creating an institution with the same url as multiple
+  existing institutions creates another new institution
 
 ## 0.5.0 (2021-1-12)
 
 ### Enhancements
 
 - Improved LTI workflow for new institutions
-- Add support for embedding images in structured content editors by external URL and by pasting a copied image
+- Add support for embedding images in structured content editors by external URL
+  and by pasting a copied image
 - Ordering activity
 - Add support for user help requests capture and forward to email or help desk
 
@@ -640,7 +708,8 @@
 
 ### Bug fixes
 
-- Fix an issue where new local activities were not being registered on deployment
+- Fix an issue where new local activities were not being registered on
+  deployment
 
 ## 0.4.0 (2021-1-4)
 
@@ -650,7 +719,8 @@
 
 ### Bug fixes
 
-- Fix an issue where special characters in a course slug broke breadcrumb navigation in editor
+- Fix an issue where special characters in a course slug broke breadcrumb
+  navigation in editor
 - Fix some silently broken unit tests
 
 ## 0.3.0 (2020-12-10)
@@ -662,7 +732,8 @@
 
 ### Bug fixes
 
-- Fix an LTI 1.3 issue where launch was using kid to lookup registration instead of issuer and client id
+- Fix an LTI 1.3 issue where launch was using kid to lookup registration instead
+  of issuer and client id
 
 ## 0.2.0 (2020-12-10)
 
