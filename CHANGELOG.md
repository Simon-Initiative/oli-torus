--- conflicted
+++ resolved
@@ -5,11 +5,8 @@
 ### Bug Fixes
 - Fix iframe rendering when elements contain captions (webpage, youtube)
 - Fix iframe rendering in activities
-<<<<<<< HEAD
 - Fix an issue where mod key changes current selection
-=======
 - Standardize padding and headers across all pages
->>>>>>> ddef984c
 
 ### Enhancements
 
