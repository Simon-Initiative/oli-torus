# Changelog

## Unreleased

### Bug Fixes

### Enhancements

- Add multi input activity
<<<<<<< HEAD
- Advanced section creation remix
=======
- Add multi input model validation
>>>>>>> 25a17db5

## 0.13.2 (2021-09-17)

### Bug Fixes

- Fix activity choice icon selection in authoring
- Fix targeted feedback not showing in delivery
- Fix delivered activity choice input size changing with content
- Fix an issue related to LTI roles and authorization

## 0.13.1 (2021-09-14)

### Bug Fixes

- Fix an issue where platform roles were failing to update on LTI launch
- Fix an issue that prevents projects page from loading when a project has no collaborators

## 0.13.0 (2021-09-07)

### Bug Fixes

- Fix an issue where changing the title of a page made the current slug invalid
- Properly handle ordering activity submission when no student interaction has taken place
- Fix various UI issues such as showing outline in LMS iframe, email templates and dark mode feedback
- Fix an issue where the manage grades page displayed an incorrect grade book link
- Removed unecessary and failing javascript from project listing view
- Restore ability to realize deeply nested activity references within adaptive page content
- Fix an issue in admin accounts interface where manage options sometimes appear twice
- Allow graded adaptive pages to render the prologue page
- Allow Image Coding activity to work properly within graded pages

### Enhancements

- Add infrastructure for advanced section creation, including the ability to view and apply publication updates
- Enable banked activity creation and editing
- Add user-defined tag infrastructure and incorporate in banked activity editing
- Allow filtering of deleted projects as an admin
- Add the ability for an admin to delete user and author accounts

## 0.12.9 (2021-08-20)

### Bug Fixes

- Fix an issue where unlimited collaborator emails could be sent at once

### Enhancements

- Allow for submission of graded pages without answering all questions
- Add API support for bulk activity updating

## 0.12.8 (2021-08-11)

### Bug Fixes

- Fix iframe rendering when elements contain captions (webpage, youtube)
- Fix iframe rendering in activities
- Fix an issue where mod key changes current selection
- Standardize padding and headers across all pages
- Fix an issue where users with social logins have null sub
- Fix an issue where Update Line Items was failing

### Enhancements

- Redesign overview page, change language
- Allow multiple comma-separated collaborators to be added at once

## 0.12.7 (2021-08-02)

### Bug Fixes

- Fix styling issues including darkmode

## 0.12.6 (2021-07-29)

### Bug Fixes

- Fix an issue with timestamps containing microseconds

## 0.12.5 (2021-07-29)

### Bug Fixes

- Fix an issue when creating snapshots for insights

## 0.12.4 (2021-07-27)

### Bug Fixes

- Updated research consent form

## 0.12.3 (2021-07-23)

### Bug Fixes

- Fix datashop export content model parsing
- Fix incorrect table column alignment on Insights page
- Truncate "relative difficulty" on Insights page
- Change wording on "Break down objective" modal
- Make "Break down objective" explanation image responsive
- Fix page editor content block rendering issue in Firefox - increase block contrast
- Fix problem in Firefox where changing question tabs scrolls to top of page

### Enhancements

## 0.12.2 (2021-07-21)

### Bug Fixes

- Fix an issue where deleting multiple choice answers could put the question in a state where no incorrect answer is found
- Fix an issue where activities do not correctly restore their "in-progress" state from student work
- Fix an issue where images and audio could not be added to activiites

## 0.12.1 (2021-07-12)

### Bug Fixes

- Fix an issue where activities do not render correctly in delivery mode

### Enhancements

## 0.12.0 (2021-07-12)

### Bug fixes

- Fix an issue with image coding activity in preview
- Persist student code in image coding activity

### Enhancements

- Add ability to generate and download a course digest from existing course projects
- Redesign check all that apply, multiple choice, short answer, and ordering activities
- Merge activity editing into the page editor
- Redesign the workspace header to include view title, help and user icons
- Clearly separate the hierarchy navigation and page editing links in curriculum editor
- Implement smaller sized left hand navigation pane

## 0.11.1 (2021-6-16)

### Bug fixes

- Fix an issue preventing deletion of projects whose names contain special characters
- Fix an issue related to persisting sessions across server restarts
- Fix an issue where modals and rearrange were broken in curriculum view
- Fix an issue where toggling multiple choice answer correctness could cause submission failures

## 0.11.0 (2021-6-15)

### Enhancements

- Image coding: disable submit button before code is run
- Allow setting of arbitrary content from upload JSON file in revision history tool
- Add ability for independent learners to create accounts, sign in and track progress

### Bug fixes

- Image coding: remove extra space at end of printed lines (problem for regexp grading)
- Fix issues related to exporting DataShop events for courses that contain hierarchies
- Fix an issue with the torus logo in dark mode
- Fix to support rich text content with empty models
- Fix to properly identify the correct choice in multiple choice activities
- Fix internal authoring links

## 0.10.0 (2021-6-2)

### Enhancements

- Add support for detecting problematic database queries
- Allow adaptive pages to render without application chrome
- Save cookie preferences in delivered courses
- Add support for page content grouping
- Add image resizing
- Introduce load testing support
- Expose telemetry metrics for Prometheus metrics scraping
- Add support for course package delete
- Add support for disabling answer choice shuffling in multiple choice, check all that apply, ordering questions
- Add support for moving curriculum items
- Allow analytic snapshot creation to run asynchronous to the rest of the attempt finalization code

### Bug fixes

- Fix help and logo links on register institution page, change help form to modal
- Add missing database indexes, rework resolver queries
- Fix ability to request hints
- Fix content editing after drag and drop in resource editors
- Fix internal links in page preview mode
- Fix projects view project card styling
- Fix problem with inputs causing clipping in Firefox
- Fix problem with difficulty selecting and focusing in Firefox
- Fix problem where containers with no children were rendered as pages in delivery
- Fix some style inconsistencies in delivery and dark mode
- Fix an issue where reordering a curriculum item could result in incorrect n-1 position

## 0.9.0 (2021-4-22)

### Enhancements

- Add OpenAPI docs for user state service
- Enable OpenAPI docs on all environments at /api/v1/docs
- Add ability to change images in pages and activities
- Add extrinsic user state at the resource attempt level
- Add bulk fetch endpoint for retrieving collection of activity attempts
- Add sequential page navigation to editor and full course preview
- Enable ecto repository stats in live dashboard
- Add ability to unlink a course section from an LMS
- Image code activity: use syntax highlighting code editor

### Bug fixes

- Support page-to-page links during course ingestion
- Use section slugs instead of ids in storage service URLs for delivery endpoints
- Fix a crash when an existing logged-in user accesses the Register Institution page
- Activity feedback fixes and unit tests
- Remove support for image floating to fix display issues in text editors
- Change activity rule, outcome modeling for use in adaptive activities
- Fix an issue when creating section allows multiple sections to be created
- Improved rendering robustness when content elements are missing key attributes
- Disable access to OpenAPI docs in production

## 0.8.0 (2021-4-12)

### Enhancements

- Add multi-project support to Revision History tool
- Add Open and Free section support
- Feature flag support
- Add research and cookie consent support
- Extrinsic user state endpoints

### Bug fixes

- Fix analytics / insights to not show parent course analytics after duplication
- Remove help link in preview mode
- Fix security vulnerability
- Account for ingested pages that have missing objectives
- Fix check all that apply + ordering activity submission in published projects
- Fix issue where long lines in code blocks in activities overflow
- Change how ids are determined in ingestion to avoid problems with unicode characters
- Scope lock messages to a specific project
- (Developer) Auto format Elixir code
- Fix attempts sort order
- Fix feedback in live preview and page preview
- Remove unused "countries_json" configuration variable
- Image coding activity: clarify author solution entry UI

## 0.7.2 (2021-3-30)

### Bug fixes

- Fix an issue where administrators cannot configure a section without instructor role
- Fix an issue where publishing or duplicating courses would cause save errors in page and activity editors
- Fix keyboard deletion with media items
- Add extra newline after an iframe/webpage is inserted into an editor

## 0.7.1 (2021-3-24)

### Bug fixes

- Fix an issue where slug creation allowed some non-alphanumeric chars

## 0.7.0 (2021-3-23)

### Enhancements

- Add the ability for an activity to submit client side evaluations
- Change project slug determiniation during course ingestion to be server driven
- Add the ability to limit what activities are available for use in particular course projects
- Add the ability to duplicate a project on the course overview page

### Bug fixes

- Fix an issue where cancelling a curriculum deletion operation still deleted the curriculum item
- Fix an issue where the projects table did not sort by created date correctly
- Fix an issue where activity text that contained HTML tags rendered actual HTML
- Fix an issue where pasting text containing newlines from an external source crashes the editor
- Fix an issue with null section slugs and deployment id in existing sections
- Fix an issue where large images can obscure the Review mode UI
- Fix an issue where accessibility warnings for pages with multiple images only show the first image

## 0.6.1 (2021-3-3)

### Bug fixes

- Fix an issue where existing sections might not be found on LTI launch

## 0.6.0 (2021-3-3)

### Enhancements

- Add LTI 1.3 platform launch support
- Add support for project visibility control
- Add storage, media, and objectives service API implementations
- Move LTI 1.3 functionality to external Lti_1p3 library
- Add support for preview mode in graded assessments

### Bug fixes

- Replace use of context_id in favor of the unique course section slug
- Allow Slack hook URL to be unspecified during LMS LTI registration
- Prevent LTI launch to an iframe to avoid third-party cookie issues
- Honor the current location when inserting block content (YouTube, images, etc)
- Remove foreign key constraint that tied a user to an institution
- Do not display stale locks in Curriculum view
- Ensure error messages always visible in page and activity editors
- Remove ability to cancel activity creation during objective selection

## 0.5.1 (2021-1-13)

### Bug fixes

- Fix missing status 201 handling on Freshdesk API call
- Fix an issue where creating an institution with the same url as multiple existing institutions creates another new institution

## 0.5.0 (2021-1-12)

### Enhancements

- Improved LTI workflow for new institutions
- Add support for embedding images in structured content editors by external URL and by pasting a copied image
- Ordering activity
- Add support for user help requests capture and forward to email or help desk

### Bug fixes

- Fix a broken link to external learning objectives content

## 0.4.1 (2021-1-4)

### Bug fixes

- Fix an issue where new local activities were not being registered on deployment

## 0.4.0 (2021-1-4)

### Enhancements

- Add support for check all that apply activity

### Bug fixes

- Fix an issue where special characters in a course slug broke breadcrumb navigation in editor
- Fix some silently broken unit tests

## 0.3.0 (2020-12-10)

### Enhancements

- Improved objectives page with new "break down" feature
- Add API documentation

### Bug fixes

- Fix an LTI 1.3 issue where launch was using kid to lookup registration instead of issuer and client id

## 0.2.0 (2020-12-10)

### Enhancements

- LTI v1.3 launch support
- Grade passback via LTI AGS
- "Check all that apply" activity
- Improved editing UI
- Course hierarchy support
- New account email verification, password reset
- Collaborator and user invitation
- Course ingestion

### Bug fixes

- Fix "best" scoring strategy to calculate max points correctly

## 0.1.0 (2020-7-24)

- Initial release<|MERGE_RESOLUTION|>--- conflicted
+++ resolved
@@ -7,11 +7,8 @@
 ### Enhancements
 
 - Add multi input activity
-<<<<<<< HEAD
-- Advanced section creation remix
-=======
 - Add multi input model validation
->>>>>>> 25a17db5
+- Add advanced section creation remix
 
 ## 0.13.2 (2021-09-17)
 
