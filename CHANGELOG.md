--- conflicted
+++ resolved
@@ -4,11 +4,8 @@
 
 ### Bug fixes
 
-<<<<<<< HEAD
 - Fix an issue preventing deletion of projects whose names contain special characters
-=======
 - Fix an issue related to persisting sessions across server restarts
->>>>>>> 3d2a1a73
 
 ## 0.11.0 (2021-6-15)
 
