# Changelog

## Unreleased

### Enhancements

- Allow adaptive pages to render without application chrome

### Bug fixes
<<<<<<< HEAD
  - Support page-to-page links during course ingestion
  - Use section slugs instead of ids in storage service URLs for delivery endpoints
  - Fix a crash when an existing logged-in user accesses the Register Institution page
  - Activity feedback fixes and unit tests
  - Remove support for image floating to fix display issues in text editors
  - Change activity rule, outcome modeling for use in adaptive activities
  - Fix an issue when creating section allows multiple sections to be created
  - Improved rendering robustness when content elements are missing key attributes
  - Disable access to OpenAPI docs in production
  - Fix help and logo links on register institution page, change help form to modal
=======

## 0.9.0 (2021-4-22)

### Enhancements

- Add OpenAPI docs for user state service
- Enable OpenAPI docs on all environments at /api/v1/docs
- Add ability to change images in pages and activities
- Add extrinsic user state at the resource attempt level
- Add bulk fetch endpoint for retrieving collection of activity attempts
- Add sequential page navigation to editor and full course preview
- Enable ecto repository stats in live dashboard
- Add ability to unlink a course section from an LMS
- Image code activity: use syntax highlighting code editor

### Bug fixes

- Support page-to-page links during course ingestion
- Use section slugs instead of ids in storage service URLs for delivery endpoints
- Fix a crash when an existing logged-in user accesses the Register Institution page
- Activity feedback fixes and unit tests
- Remove support for image floating to fix display issues in text editors
- Change activity rule, outcome modeling for use in adaptive activities
- Fix an issue when creating section allows multiple sections to be created
- Improved rendering robustness when content elements are missing key attributes
- Disable access to OpenAPI docs in production
>>>>>>> 40ce57e6

## 0.8.0 (2021-4-12)

### Enhancements

- Add multi-project support to Revision History tool
- Add Open and Free section support
- Feature flag support
- Add research and cookie consent support
- Extrinsic user state endpoints

### Bug fixes

- Fix analytics / insights to not show parent course analytics after duplication
- Remove help link in preview mode
- Fix security vulnerability
- Account for ingested pages that have missing objectives
- Fix check all that apply + ordering activity submission in published projects
- Fix issue where long lines in code blocks in activities overflow
- Change how ids are determined in ingestion to avoid problems with unicode characters
- Scope lock messages to a specific project
- (Developer) Auto format Elixir code
- Fix attempts sort order
- Fix feedback in live preview and page preview
- Remove unused "countries_json" configuration variable
- Image coding activity: clarify author solution entry UI

## 0.7.2 (2021-3-30)

### Bug fixes

- Fix an issue where administrators cannot configure a section without instructor role
- Fix an issue where publishing or duplicating courses would cause save errors in page and activity editors
- Fix keyboard deletion with media items
- Add extra newline after an iframe/webpage is inserted into an editor

## 0.7.1 (2021-3-24)

### Bug fixes

- Fix an issue where slug creation allowed some non-alphanumeric chars

## 0.7.0 (2021-3-23)

### Enhancements

- Add the ability for an activity to submit client side evaluations
- Change project slug determiniation during course ingestion to be server driven
- Add the ability to limit what activities are available for use in particular course projects
- Add the ability to duplicate a project on the course overview page

### Bug fixes

- Fix an issue where cancelling a curriculum deletion operation still deleted the curriculum item
- Fix an issue where the projects table did not sort by created date correctly
- Fix an issue where activity text that contained HTML tags rendered actual HTML
- Fix an issue where pasting text containing newlines from an external source crashes the editor
- Fix an issue with null section slugs and deployment id in existing sections
- Fix an issue where large images can obscure the Review mode UI
- Fix an issue where accessibility warnings for pages with multiple images only show the first image

## 0.6.1 (2021-3-3)

### Bug fixes

- Fix an issue where existing sections might not be found on LTI launch

## 0.6.0 (2021-3-3)

### Enhancements

- Add LTI 1.3 platform launch support
- Add support for project visibility control
- Add storage, media, and objectives service API implementations
- Move LTI 1.3 functionality to external Lti_1p3 library
- Add support for preview mode in graded assessments

### Bug fixes

- Replace use of context_id in favor of the unique course section slug
- Allow Slack hook URL to be unspecified during LMS LTI registration
- Prevent LTI launch to an iframe to avoid third-party cookie issues
- Honor the current location when inserting block content (YouTube, images, etc)
- Remove foreign key constraint that tied a user to an institution
- Do not display stale locks in Curriculum view
- Ensure error messages always visible in page and activity editors
- Remove ability to cancel activity creation during objective selection

## 0.5.1 (2021-1-13)

### Bug fixes

- Fix missing status 201 handling on Freshdesk API call
- Fix an issue where creating an institution with the same url as multiple existing institutions creates another new institution

## 0.5.0 (2021-1-12)

### Enhancements

- Improved LTI workflow for new institutions
- Add support for embedding images in structured content editors by external URL and by pasting a copied image
- Ordering activity
- Add support for user help requests capture and forward to email or help desk

### Bug fixes

- Fix a broken link to external learning objectives content

## 0.4.1 (2021-1-4)

### Bug fixes

- Fix an issue where new local activities were not being registered on deployment

## 0.4.0 (2021-1-4)

### Enhancements

- Add support for check all that apply activity

### Bug fixes

- Fix an issue where special characters in a course slug broke breadcrumb navigation in editor
- Fix some silently broken unit tests

## 0.3.0 (2020-12-10)

### Enhancements

- Improved objectives page with new "break down" feature
- Add API documentation

### Bug fixes

- Fix an LTI 1.3 issue where launch was using kid to lookup registration instead of issuer and client id

## 0.2.0 (2020-12-10)

### Enhancements

- LTI v1.3 launch support
- Grade passback via LTI AGS
- "Check all that apply" activity
- Improved editing UI
- Course hierarchy support
- New account email verification, password reset
- Collaborator and user invitation
- Course ingestion

### Bug fixes

- Fix "best" scoring strategy to calculate max points correctly

## 0.1.0 (2020-7-24)

- Initial release<|MERGE_RESOLUTION|>--- conflicted
+++ resolved
@@ -7,18 +7,7 @@
 - Allow adaptive pages to render without application chrome
 
 ### Bug fixes
-<<<<<<< HEAD
-  - Support page-to-page links during course ingestion
-  - Use section slugs instead of ids in storage service URLs for delivery endpoints
-  - Fix a crash when an existing logged-in user accesses the Register Institution page
-  - Activity feedback fixes and unit tests
-  - Remove support for image floating to fix display issues in text editors
-  - Change activity rule, outcome modeling for use in adaptive activities
-  - Fix an issue when creating section allows multiple sections to be created
-  - Improved rendering robustness when content elements are missing key attributes
-  - Disable access to OpenAPI docs in production
-  - Fix help and logo links on register institution page, change help form to modal
-=======
+- Fix help and logo links on register institution page, change help form to modal
 
 ## 0.9.0 (2021-4-22)
 
@@ -45,7 +34,6 @@
 - Fix an issue when creating section allows multiple sections to be created
 - Improved rendering robustness when content elements are missing key attributes
 - Disable access to OpenAPI docs in production
->>>>>>> 40ce57e6
 
 ## 0.8.0 (2021-4-12)
 
