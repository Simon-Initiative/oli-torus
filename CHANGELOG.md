--- conflicted
+++ resolved
@@ -10,11 +10,8 @@
 - Fix table styling when words overflow bounds
 - Fix popup content editing
 - Fix image alt text rendering
-<<<<<<< HEAD
 - Add tooltips to insights table headers, add keyboard navigation
-=======
 - Change ordering question interaction after activity is submitted
->>>>>>> 7574726b
 
 ### Enhancements
 
