--- conflicted
+++ resolved
@@ -8,11 +8,8 @@
   - Add ability to change images in pages and activities
   - Add extrinsic user state at the resource attempt level
   - Add bulk fetch endpoint for retrieving collection of activity attempts
-<<<<<<< HEAD
   - Add sequential page navigation to editor and full course preview
-=======
   - Enable ecto repository stats in live dashboard
->>>>>>> a4c063ae
 
 ### Bug fixes
   - Support page-to-page links during course ingestion
