--- conflicted
+++ resolved
@@ -9,9 +9,8 @@
 
 ### Enhancements
 
-<<<<<<< HEAD
 - New Popup page element
-=======
+
 ### Release Notes
 
 **OpenSSL 1.1.1 Upgrade Required**
@@ -38,7 +37,6 @@
 APPSIGNAL_APP_ENV       (Optional) AppSignal environment. e.g. "prod"
 
 ```
->>>>>>> 0e92413c
 
 ## 0.14.3 (2021-11-01)
 
