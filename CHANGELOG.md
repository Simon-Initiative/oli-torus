--- conflicted
+++ resolved
@@ -26,11 +26,8 @@
 - Hide subsequent purpose types for activities when the same purpose type is
   used in a series
 - Allow students to pay and apply codes during a grace period
-<<<<<<< HEAD
 - Activity SDK
-=======
 - Add editor settings for Image, Webpage (iframe), Youtube elements
->>>>>>> c6ec0801
 - Support rich text (formatting, etc.) in page content captions
 
 ## 0.18.4 (2022-02-24)
