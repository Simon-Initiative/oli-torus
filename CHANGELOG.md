--- conflicted
+++ resolved
@@ -1,6 +1,4 @@
 # Changelog
-
-<<<<<<< HEAD
 ## Unreleased
 ### Enhancements
   - Improved LTI workflow for new institutions
@@ -11,8 +9,6 @@
 ### Bug fixes
   - Fix a broken link to external learning objectives content
 
-=======
->>>>>>> 0bab57c0
 ## 0.4.1 (2021-1-4)
 ### Bug fixes
   - Fix an issue where new local activities were not being registered on deployment
