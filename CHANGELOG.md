--- conflicted
+++ resolved
@@ -1,15 +1,11 @@
 # Changelog
 
-<<<<<<< HEAD
 ## 0.5.1 (2021-1-6)
 ### Enhancements
   - Add support for embedding images in structured content editors by external URL and by pasting a copied image
-=======
-### Dev
 
 ### Bug fixes
   - Fix a broken link to external learning objectives content
->>>>>>> b36c191d
 
 ## 0.4.1 (2021-1-4)
 ### Bug fixes
