# Changelog

## Unreleased

### Bug Fixes

### Enhancements

## 0.21.0 (2022-07-15)

### Bug Fixes

- Fix an issue where activity bank styles were not rendering properly
- Fix an issue where question STEM isn't displayed in ordering answer key
- Fix an issue with the insertion menu visibility in dark mode

### Enhancements

- Survey delivery support
<<<<<<< HEAD
- Product ingestion support
=======
- Legacy Custom Drag and Drag activity support
- Improve the way activity bank edit locks are presented to a user
- Add proper datashop session id tracking
- Add ability to set bullet-style on ordered and unordered lists

## 0.20.1 (2022-07-07)

### Bug Fixes

- Fix an issue related to session cookies
>>>>>>> 4ab7f3cc

## 0.20.0 (2022-06-30)

### Bug Fixes

- Restore ability to edit title of basic pages
- Fix an issue where formatting toolbar covers content
- Prevent deletion of non-empty curriculum containers
- Fix an issue where analytics weren't properly including remixed sections

### Enhancements

- Provide more context in the browser tab
- Improve the learning objective selection dropdown
- Improve authoring improvement insights UI
- Improve content and activity insertion menu
- Dynamic question infrastructure

## 0.19.4 (2022-06-09)

### Bug Fixes

- Improve performance of DataShop export
- Fix an issue where multi-input activity inputs were being duplicated
- Fix an issue where table headers were misaligned in the insights view
- Fix an issue where table caption rendering throws an internal server error
- Allow deletion of objective to cascade through to banked activities

### Enhancements

- Allow for broader range of number of attempts, including unlimited, for scored pages
- Add survey authoring support (behind feature flag)
- Add File Upload activity
- Simplify objective creation, improve attachment UX

## 0.19.3 (2022-05-17)

### Bug Fixes

- Fix an issue where paging in Activity Bank did not preserve filtered logic
- Fix link editing
- Fix an issue where delivery styles were not being applied correctly
- Fix an issue where table editor options dropdown was hidden behind editor

### Enhancements

- Add content groups and paging support

## 0.19.2 (2022-05-13)

### Bug Fixes

- Fix an issue where get connected button on publish page doesn't work

## 0.19.1 (2022-05-03)

### Bug Fixes

- Fix an issue where multiple user accounts linked to a single author results in an internal server error

## 0.19.0 (2022-05-03)

### Bug Fixes

- Fix inability to search in projects and users view
- Properly handle the case that a section invite link leads to an unavailable
  section
- Fix empty hints showing up in delivery mode
- Fix table styling when words overflow bounds
- Fix popup content editing
- Fix image alt text rendering
- Add tooltips to insights table headers, add keyboard navigation
- Change ordering question interaction after activity is submitted
- Fix cross-project activity deletion bug

### Enhancements

- Allow for student-specific gating exceptions
- Display containers as pages with a table of contents
- Logic-based gating
- Allow learning objective attachment to pages
- Instructor review of completed graded attempts
- Allow gates to be defined in products
- Hide subsequent purpose types for activities when the same purpose type is
  used in a series
- Allow students to pay and apply codes during a grace period
- Activity SDK
- Add editor settings for Image, Webpage (iframe), Youtube elements
- Support rich text (formatting, etc.) in page content captions

## 0.18.4 (2022-02-24)

### Bug Fixes

- Improve performance of initial page visits by introducing bulk insertions of
  attempts
- Fix enrollments view rendering problem in sections that require payment
- Ensure score can never exceed out of for graded pages
- Ensure multiple payment attempts is handled correctly
- Handle cases where recaptcha payload is missing
- Ensure user_id is unique in DataShop export
- Only highlight failed grade sync cells when section is an LMS section
- Fix adding image/audio in page editor
- Fix add resource content positioning issues
- Only allow admins to edit paywall settings

### Enhancements

- Optimize rendering and storage by allowing attempts to only store transformed
  models when necessary
- Adds support for Legacy OLI custom activities

### Release Notes

- Set up support for Legacy OLI activities as follows:
  - Check out a copy of the repo
    https://github.com/Simon-Initiative/torus_superactivity to a local folder
  - Configure torus oli.env file to include a variable named
    SUPER_ACTIVITY_FOLDER and set the variable to point to the folder above,
    e.g. SUPER_ACTIVITY_FOLDER=torus/superactivity
  - Ensure the folder is readable to the running torus instance

**Environment Configs**

The following environment configs are now available:

```
SUPER_ACTIVITY_FOLDER    local folder location of static support files for Legacy activities
```

## 0.18.3 (2021-12-27)

### Bug Fixes

- Fix bug preventing rendering of student progress view

## 0.18.2 (2021-12-17)

### Bug Fixes

- Improved robustness of grade passback implementation
- Fix bug related to missing title assign in preview mode

### Enhancements

## 0.18.1 (2021-12-17)

### Bug Fixes

- Fix a bug where open and free sections could not be created from products
- Fix a bug where payment codes were not displayed

### Enhancements

## 0.18.0 (2021-12-16)

### Bug Fixes

- Fix a bug that prevented editing internal links when only one other page
  exists
- Fix a bug that prevented content from being added during remix
- Fix a bug that prevented payment processing for product-less paid sections
- Fix a bug that allowed paid status of a section to be toggled off
- Fix a bug that resulted in products being able to be created with invalid
  grace period days
- Fix Open and Free section creation when done through the admin panel
- Fix an issue where LTI 1.3 deployments should represent individual
  institutions
- Move LTI 1.3 registrations listing to live view table with search, sorting and
  paging
- Fix LMS course section creation to properly set the blueprint reference
- Fix a bug where null deployment id results in empty string in pending
  registration form
- Fix a bug where immediately removing a new activity leaves it visible to the
  system
- Fix an issue where selecting the actual checkbox in select source list doesn't
  work
- Updates the labelling of options in the project visibility view

### Enhancements

- Send total points available during LMS line item creation
- LMS Lite functionality. Admins can allow delivery users to create sections
  through OLI by toggling their ability to "create sections" and adding the
  "independent learner" role in the admin interface. These "independent
  instructors" can then create sections with a start/end date that are private
  and require an invitation to join. Instructors can invite students by creating
  an invite link from the section management portal -- any student with this
  link can enroll automatically.
- Add support for configurable vendor properties
- Allow default brand to be changed via release env var
- Display course section and course project slug identifiers
- Allow sections created from free products to have their payment settings
  edited

## 0.17.0 (2021-11-30)

### Bug Fixes

- Add student input parsing to show student responses in datashop export
- Change datashop session id to not reflect the user

### Enhancements

- Gating and Scheduling

## 0.16.0 (2021-11-19)

### Bug Fixes

- Fix issue with bulk line item grade sync

### Enhancements

- Allow instructors to manually send one student grade to LMS

## 0.15.0 (2021-11-18)

### Bug Fixes

- Fix bug that prevented deletion of authors that have locked resource revisions
- Fix an issue related to next previous page links that causes 500 internal
  server error on advanced authoring pages
- Fix a bug that prevented MultiInput activities with dropdowns from evaluating
  correctly
- Fix a bug that prevented SingleResponse activities from properly restoring
  student state
- Fix a bug that was preventing manual grade sync from executing

### Enhancements

- Instructor "Preview" mode

## 0.14.6 (2021-11-08)

### Bug Fixes

- Fix the rendering of HTML special characters within activities
- Fix an issue where email was always being required regardless of
  independent_learner and guest status

## 0.14.5 (2021-11-05)

### Bug Fixes

- Improve error logging
- Determine author's initials in a more robust manner

### Enhancements

- New Popup page element

## 0.14.4 (2021-11-04)

### Bug Fixes

- Fix an issue where simultaneous section creations can result in more than one
  active sections for a given context
- Fix an issue with sorting by title in open and free source selection table

### Enhancements

### Release Notes

**OpenSSL 1.1.1 Upgrade Required**

Releases are now built using openssl11-devel for erlang which means that OpenSSL
1.1.1 is required to be installed on the deployment target for all future
releases.

```
# centos
sudo yum install openssl11
```

**Environment Configs**

The following environment configs are now available for AppSignal integration.
All are required for AppSignal support. If none are specified, AppSignal
integration will be disabled.

```
APPSIGNAL_OTP_APP       (Optional) AppSignal integration OTP app. Should be set to "oli".
APPSIGNAL_PUSH_API_KEY  (Optional) AppSignal API Key
APPSIGNAL_APP_NAME      (Optional) AppSignal app name. e.g. "Torus"
APPSIGNAL_APP_ENV       (Optional) AppSignal environment. e.g. "prod"

```

## 0.14.3 (2021-11-01)

### Bug Fixes

- Fix problem with accessing course product remix

## 0.14.2 (2021-10-28)

### Bug Fixes

- Make score display in gradebook more robust
- Fix page editor text selection from resetting when a save triggers
- Fix formatting toolbar tooltips not showing
- Fix formatting toolbar format toggling
- Fix insertion toolbar positioning
- Fix insertion toolbar tooltips not disappearing after inserting content
- Fix insertion toolbar tooltips not showing
- Fix an issue where the button for inserting a table would move around unless
  the mouse was positioned in just the right way

## 0.14.1 (2021-10-28)

### Bug Fixes

- Fix an issue with Apply Update button and move content updates to async worker
- Fix text editor issue where image resizing didn't work from right drag handle
- Fix text editor issue where link editing tooltip could overlap with formatting
  toolbar
- Fix an issue where previewing a project with no pages crashes
- Fix some issues related to searching and viewing sortable tables
- Fix an issue where activity submissions would not display activity feedback

### Enhancements

- New Admin landing page
- New Instructor Course Section overview page
- Allow LMS and System admins to unlink LMS section
- Gradebook and graded page per student details with instructor centered grade
  override
- Student specific progress display

## 0.14.0 (2021-10-13)

### Bug Fixes

- Fix a style issue with the workspace footer
- Prevent objectives used in selections from being deleted
- Fix an issue where modals misbehaved sporadically
- Move "Many Students Wonder" from activity styling to content styling
- Fix an issue where nonstructural section resources were missing after update
- Add analytics download fields
- Add datashop timestamps for seconds
- Fix datashop bugs with missing <level> elements caused by deleted pages not
  showing in the container hierarchy
- Fix an issue where minor updates were not properly updating section resource
  records

### Enhancements

- Add multi input activity
- Add multi input model validation
- Add advanced section creation remix
- Allow for section creation from course products
- Add analytics / insights data export button
- Add ability for an admin to browse all course sections
- Add server driven paged, sortable table for project list
- Add ability to remix materials from multiple projects
- Fix insert content popup in page editor
- Add blackboard LTI 1.3 configuration instructions

### Release Notes

The following environment configs are now available:

```
PAYMENT_PROVIDER        (Optional) Sets the paywall payment provider. Current available options are 'stripe' or 'none'
STRIPE_PUBLIC_SECRET    (Required if PAYMENT_PROVIDER=stripe)
STRIPE_PRIVATE_SECRET   (Required if PAYMENT_PROVIDER=stripe)

BLACKBOARD_APPLICATION_CLIENT_ID  (Optional) Blackboard registered application Client ID. Enables LTI 1.3 integration
                                  with blackboard instances and allows torus to provide configuration instructions.
```

## 0.13.8 (2021-10-07)

### Bug Fixes

- Handle titles of activities correctly in analytics download

## 0.13.7 (2021-10-06)

### Bug Fixes

- Fix datashop export dataset name, missing skills

## 0.13.6 (2021-10-04)

### Bug Fixes

- Add ability to download raw analytic data

## 0.13.5 (2021-10-04)

### Bug Fixes

- Fix an issue where a selection fact change can break the page

## 0.13.4 (2021-10-03)

### Bug Fixes

- Fix an issue where a page can be duplicated within a container

## 0.13.3 (2021-09-30)

### Bug Fixes

- Fix an issue where generating resource links for tag types throws a server
  error

## 0.13.2 (2021-09-17)

### Bug Fixes

- Fix activity choice icon selection in authoring
- Fix targeted feedback not showing in delivery
- Fix delivered activity choice input size changing with content
- Fix an issue related to LTI roles and authorization

## 0.13.1 (2021-09-14)

### Bug Fixes

- Fix an issue where platform roles were failing to update on LTI launch
- Fix an issue that prevents projects page from loading when a project has no
  collaborators

## 0.13.0 (2021-09-07)

### Bug Fixes

- Fix an issue where changing the title of a page made the current slug invalid
- Properly handle ordering activity submission when no student interaction has
  taken place
- Fix various UI issues such as showing outline in LMS iframe, email templates
  and dark mode feedback
- Fix an issue where the manage grades page displayed an incorrect grade book
  link
- Removed unecessary and failing javascript from project listing view
- Restore ability to realize deeply nested activity references within adaptive
  page content
- Fix an issue in admin accounts interface where manage options sometimes appear
  twice
- Allow graded adaptive pages to render the prologue page
- Allow Image Coding activity to work properly within graded pages

### Enhancements

- Add infrastructure for advanced section creation, including the ability to
  view and apply publication updates
- Enable banked activity creation and editing
- Add user-defined tag infrastructure and incorporate in banked activity editing
- Allow filtering of deleted projects as an admin
- Add the ability for an admin to delete user and author accounts

## 0.12.9 (2021-08-20)

### Bug Fixes

- Fix an issue where unlimited collaborator emails could be sent at once

### Enhancements

- Allow for submission of graded pages without answering all questions
- Add API support for bulk activity updating

## 0.12.8 (2021-08-11)

### Bug Fixes

- Fix iframe rendering when elements contain captions (webpage, youtube)
- Fix iframe rendering in activities
- Fix an issue where mod key changes current selection
- Standardize padding and headers across all pages
- Fix an issue where users with social logins have null sub
- Fix an issue where Update Line Items was failing

### Enhancements

- Redesign overview page, change language
- Allow multiple comma-separated collaborators to be added at once

## 0.12.7 (2021-08-02)

### Bug Fixes

- Fix styling issues including darkmode

## 0.12.6 (2021-07-29)

### Bug Fixes

- Fix an issue with timestamps containing microseconds

## 0.12.5 (2021-07-29)

### Bug Fixes

- Fix an issue when creating snapshots for insights

## 0.12.4 (2021-07-27)

### Bug Fixes

- Updated research consent form

## 0.12.3 (2021-07-23)

### Bug Fixes

- Fix datashop export content model parsing
- Fix incorrect table column alignment on Insights page
- Truncate "relative difficulty" on Insights page
- Change wording on "Break down objective" modal
- Make "Break down objective" explanation image responsive
- Fix page editor content block rendering issue in Firefox - increase block
  contrast
- Fix problem in Firefox where changing question tabs scrolls to top of page

### Enhancements

## 0.12.2 (2021-07-21)

### Bug Fixes

- Fix an issue where deleting multiple choice answers could put the question in
  a state where no incorrect answer is found
- Fix an issue where activities do not correctly restore their "in-progress"
  state from student work
- Fix an issue where images and audio could not be added to activiites

## 0.12.1 (2021-07-12)

### Bug Fixes

- Fix an issue where activities do not render correctly in delivery mode

### Enhancements

## 0.12.0 (2021-07-12)

### Bug fixes

- Fix an issue with image coding activity in preview
- Persist student code in image coding activity

### Enhancements

- Add ability to generate and download a course digest from existing course
  projects
- Redesign check all that apply, multiple choice, short answer, and ordering
  activities
- Merge activity editing into the page editor
- Redesign the workspace header to include view title, help and user icons
- Clearly separate the hierarchy navigation and page editing links in curriculum
  editor
- Implement smaller sized left hand navigation pane

## 0.11.1 (2021-6-16)

### Bug fixes

- Fix an issue preventing deletion of projects whose names contain special
  characters
- Fix an issue related to persisting sessions across server restarts
- Fix an issue where modals and rearrange were broken in curriculum view
- Fix an issue where toggling multiple choice answer correctness could cause
  submission failures

## 0.11.0 (2021-6-15)

### Enhancements

- Image coding: disable submit button before code is run
- Allow setting of arbitrary content from upload JSON file in revision history
  tool
- Add ability for independent learners to create accounts, sign in and track
  progress

### Bug fixes

- Image coding: remove extra space at end of printed lines (problem for regexp
  grading)
- Fix issues related to exporting DataShop events for courses that contain
  hierarchies
- Fix an issue with the torus logo in dark mode
- Fix to support rich text content with empty models
- Fix to properly identify the correct choice in multiple choice activities
- Fix internal authoring links

## 0.10.0 (2021-6-2)

### Enhancements

- Add support for detecting problematic database queries
- Allow adaptive pages to render without application chrome
- Save cookie preferences in delivered courses
- Add support for page content grouping
- Add image resizing
- Introduce load testing support
- Expose telemetry metrics for Prometheus metrics scraping
- Add support for course package delete
- Add support for disabling answer choice shuffling in multiple choice, check
  all that apply, ordering questions
- Add support for moving curriculum items
- Allow analytic snapshot creation to run asynchronous to the rest of the
  attempt finalization code

### Bug fixes

- Fix help and logo links on register institution page, change help form to
  modal
- Add missing database indexes, rework resolver queries
- Fix ability to request hints
- Fix content editing after drag and drop in resource editors
- Fix internal links in page preview mode
- Fix projects view project card styling
- Fix problem with inputs causing clipping in Firefox
- Fix problem with difficulty selecting and focusing in Firefox
- Fix problem where containers with no children were rendered as pages in
  delivery
- Fix some style inconsistencies in delivery and dark mode
- Fix an issue where reordering a curriculum item could result in incorrect n-1
  position

## 0.9.0 (2021-4-22)

### Enhancements

- Add OpenAPI docs for user state service
- Enable OpenAPI docs on all environments at /api/v1/docs
- Add ability to change images in pages and activities
- Add extrinsic user state at the resource attempt level
- Add bulk fetch endpoint for retrieving collection of activity attempts
- Add sequential page navigation to editor and full course preview
- Enable ecto repository stats in live dashboard
- Add ability to unlink a course section from an LMS
- Image code activity: use syntax highlighting code editor

### Bug fixes

- Support page-to-page links during course ingestion
- Use section slugs instead of ids in storage service URLs for delivery
  endpoints
- Fix a crash when an existing logged-in user accesses the Register Institution
  page
- Activity feedback fixes and unit tests
- Remove support for image floating to fix display issues in text editors
- Change activity rule, outcome modeling for use in adaptive activities
- Fix an issue when creating section allows multiple sections to be created
- Improved rendering robustness when content elements are missing key attributes
- Disable access to OpenAPI docs in production

## 0.8.0 (2021-4-12)

### Enhancements

- Add multi-project support to Revision History tool
- Add Open and Free section support
- Feature flag support
- Add research and cookie consent support
- Extrinsic user state endpoints

### Bug fixes

- Fix analytics / insights to not show parent course analytics after duplication
- Remove help link in preview mode
- Fix security vulnerability
- Account for ingested pages that have missing objectives
- Fix check all that apply + ordering activity submission in published projects
- Fix issue where long lines in code blocks in activities overflow
- Change how ids are determined in ingestion to avoid problems with unicode
  characters
- Scope lock messages to a specific project
- (Developer) Auto format Elixir code
- Fix attempts sort order
- Fix feedback in live preview and page preview
- Remove unused "countries_json" configuration variable
- Image coding activity: clarify author solution entry UI

## 0.7.2 (2021-3-30)

### Bug fixes

- Fix an issue where administrators cannot configure a section without
  instructor role
- Fix an issue where publishing or duplicating courses would cause save errors
  in page and activity editors
- Fix keyboard deletion with media items
- Add extra newline after an iframe/webpage is inserted into an editor

## 0.7.1 (2021-3-24)

### Bug fixes

- Fix an issue where slug creation allowed some non-alphanumeric chars

## 0.7.0 (2021-3-23)

### Enhancements

- Add the ability for an activity to submit client side evaluations
- Change project slug determiniation during course ingestion to be server driven
- Add the ability to limit what activities are available for use in particular
  course projects
- Add the ability to duplicate a project on the course overview page

### Bug fixes

- Fix an issue where cancelling a curriculum deletion operation still deleted
  the curriculum item
- Fix an issue where the projects table did not sort by created date correctly
- Fix an issue where activity text that contained HTML tags rendered actual HTML
- Fix an issue where pasting text containing newlines from an external source
  crashes the editor
- Fix an issue with null section slugs and deployment id in existing sections
- Fix an issue where large images can obscure the Review mode UI
- Fix an issue where accessibility warnings for pages with multiple images only
  show the first image

## 0.6.1 (2021-3-3)

### Bug fixes

- Fix an issue where existing sections might not be found on LTI launch

## 0.6.0 (2021-3-3)

### Enhancements

- Add LTI 1.3 platform launch support
- Add support for project visibility control
- Add storage, media, and objectives service API implementations
- Move LTI 1.3 functionality to external Lti_1p3 library
- Add support for preview mode in graded assessments

### Bug fixes

- Replace use of context_id in favor of the unique course section slug
- Allow Slack hook URL to be unspecified during LMS LTI registration
- Prevent LTI launch to an iframe to avoid third-party cookie issues
- Honor the current location when inserting block content (YouTube, images, etc)
- Remove foreign key constraint that tied a user to an institution
- Do not display stale locks in Curriculum view
- Ensure error messages always visible in page and activity editors
- Remove ability to cancel activity creation during objective selection

## 0.5.1 (2021-1-13)

### Bug fixes

- Fix missing status 201 handling on Freshdesk API call
- Fix an issue where creating an institution with the same url as multiple
  existing institutions creates another new institution

## 0.5.0 (2021-1-12)

### Enhancements

- Improved LTI workflow for new institutions
- Add support for embedding images in structured content editors by external URL
  and by pasting a copied image
- Ordering activity
- Add support for user help requests capture and forward to email or help desk

### Bug fixes

- Fix a broken link to external learning objectives content

## 0.4.1 (2021-1-4)

### Bug fixes

- Fix an issue where new local activities were not being registered on
  deployment

## 0.4.0 (2021-1-4)

### Enhancements

- Add support for check all that apply activity

### Bug fixes

- Fix an issue where special characters in a course slug broke breadcrumb
  navigation in editor
- Fix some silently broken unit tests

## 0.3.0 (2020-12-10)

### Enhancements

- Improved objectives page with new "break down" feature
- Add API documentation

### Bug fixes

- Fix an LTI 1.3 issue where launch was using kid to lookup registration instead
  of issuer and client id

## 0.2.0 (2020-12-10)

### Enhancements

- LTI v1.3 launch support
- Grade passback via LTI AGS
- "Check all that apply" activity
- Improved editing UI
- Course hierarchy support
- New account email verification, password reset
- Collaborator and user invitation
- Course ingestion

### Bug fixes

- Fix "best" scoring strategy to calculate max points correctly

## 0.1.0 (2020-7-24)

- Initial release<|MERGE_RESOLUTION|>--- conflicted
+++ resolved
@@ -5,6 +5,8 @@
 ### Bug Fixes
 
 ### Enhancements
+
+- Product ingestion support
 
 ## 0.21.0 (2022-07-15)
 
@@ -17,9 +19,6 @@
 ### Enhancements
 
 - Survey delivery support
-<<<<<<< HEAD
-- Product ingestion support
-=======
 - Legacy Custom Drag and Drag activity support
 - Improve the way activity bank edit locks are presented to a user
 - Add proper datashop session id tracking
@@ -30,7 +29,6 @@
 ### Bug Fixes
 
 - Fix an issue related to session cookies
->>>>>>> 4ab7f3cc
 
 ## 0.20.0 (2022-06-30)
 
