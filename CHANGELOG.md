--- conflicted
+++ resolved
@@ -14,12 +14,9 @@
 - Display containers as pages with a table of contents
 - Logic-based gating
 - Allow learning objective attachment to pages
-<<<<<<< HEAD
 - Instructor review of completed graded attempts
-=======
 - Allow gates to be defined in products
 - Hide subsequent purpose types for activities when the same purpose type is used in a series
->>>>>>> f114290a
 
 ## 0.18.4 (2022-02-24)
 
