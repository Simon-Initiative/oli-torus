# Changelog

## Unreleased

### Bug Fixes
<<<<<<< HEAD
- Fix an issue where deleting multiple choice answers could put the question in a state where no incorrect answer is found

### Enhancements

=======
- Fix iframe rendering when elements contain captions (webpage, youtube)
- Fix iframe rendering in activities
- Fix an issue where mod key changes current selection
- Standardize padding and headers across all pages

### Enhancements

- Redesign overview page, change language

## 0.12.7 (2021-08-02)

### Bug Fixes

- Fix styling issues including darkmode

## 0.12.6 (2021-07-29)

### Bug Fixes

- Fix an issue with timestamps containing microseconds

## 0.12.5 (2021-07-29)

### Bug Fixes

- Fix an issue when creating snapshots for insights

## 0.12.4 (2021-07-27)

### Bug Fixes

- Updated research consent form

## 0.12.3 (2021-07-23)

### Bug Fixes

- Fix datashop export content model parsing
- Fix incorrect table column alignment on Insights page
- Truncate "relative difficulty" on Insights page
- Change wording on "Break down objective" modal
- Make "Break down objective" explanation image responsive
- Fix page editor content block rendering issue in Firefox - increase block contrast
- Fix problem in Firefox where changing question tabs scrolls to top of page

### Enhancements

## 0.12.2 (2021-07-21)

### Bug Fixes

- Fix an issue where deleting multiple choice answers could put the question in a state where no incorrect answer is found
- Fix an issue where activities do not correctly restore their "in-progress" state from student work
- Fix an issue where images and audio could not be added to activiites

>>>>>>> 20d83071
## 0.12.1 (2021-07-12)

### Bug Fixes

- Fix an issue where activities do not render correctly in delivery mode

### Enhancements

## 0.12.0 (2021-07-12)

### Bug fixes

- Fix an issue with image coding activity in preview
- Persist student code in image coding activity

### Enhancements

- Add ability to generate and download a course digest from existing course projects
- Redesign check all that apply, multiple choice, short answer, and ordering activities
- Merge activity editing into the page editor
- Redesign the workspace header to include view title, help and user icons
- Clearly separate the hierarchy navigation and page editing links in curriculum editor
- Implement smaller sized left hand navigation pane

## 0.11.1 (2021-6-16)

### Bug fixes

- Fix an issue preventing deletion of projects whose names contain special characters
- Fix an issue related to persisting sessions across server restarts
- Fix an issue where modals and rearrange were broken in curriculum view
- Fix an issue where toggling multiple choice answer correctness could cause submission failures

## 0.11.0 (2021-6-15)

### Enhancements

- Image coding: disable submit button before code is run
- Allow setting of arbitrary content from upload JSON file in revision history tool
- Add ability for independent learners to create accounts, sign in and track progress

### Bug fixes

- Image coding: remove extra space at end of printed lines (problem for regexp grading)
- Fix issues related to exporting DataShop events for courses that contain hierarchies
- Fix an issue with the torus logo in dark mode
- Fix to support rich text content with empty models
- Fix to properly identify the correct choice in multiple choice activities
- Fix internal authoring links

## 0.10.0 (2021-6-2)

### Enhancements

- Add support for detecting problematic database queries
- Allow adaptive pages to render without application chrome
- Save cookie preferences in delivered courses
- Add support for page content grouping
- Add image resizing
- Introduce load testing support
- Expose telemetry metrics for Prometheus metrics scraping
- Add support for course package delete
- Add support for disabling answer choice shuffling in multiple choice, check all that apply, ordering questions
- Add support for moving curriculum items
- Allow analytic snapshot creation to run asynchronous to the rest of the attempt finalization code

### Bug fixes

- Fix help and logo links on register institution page, change help form to modal
- Add missing database indexes, rework resolver queries
- Fix ability to request hints
- Fix content editing after drag and drop in resource editors
- Fix internal links in page preview mode
- Fix projects view project card styling
- Fix problem with inputs causing clipping in Firefox
- Fix problem with difficulty selecting and focusing in Firefox
- Fix problem where containers with no children were rendered as pages in delivery
- Fix some style inconsistencies in delivery and dark mode
- Fix an issue where reordering a curriculum item could result in incorrect n-1 position

## 0.9.0 (2021-4-22)

### Enhancements

- Add OpenAPI docs for user state service
- Enable OpenAPI docs on all environments at /api/v1/docs
- Add ability to change images in pages and activities
- Add extrinsic user state at the resource attempt level
- Add bulk fetch endpoint for retrieving collection of activity attempts
- Add sequential page navigation to editor and full course preview
- Enable ecto repository stats in live dashboard
- Add ability to unlink a course section from an LMS
- Image code activity: use syntax highlighting code editor

### Bug fixes

- Support page-to-page links during course ingestion
- Use section slugs instead of ids in storage service URLs for delivery endpoints
- Fix a crash when an existing logged-in user accesses the Register Institution page
- Activity feedback fixes and unit tests
- Remove support for image floating to fix display issues in text editors
- Change activity rule, outcome modeling for use in adaptive activities
- Fix an issue when creating section allows multiple sections to be created
- Improved rendering robustness when content elements are missing key attributes
- Disable access to OpenAPI docs in production

## 0.8.0 (2021-4-12)

### Enhancements

- Add multi-project support to Revision History tool
- Add Open and Free section support
- Feature flag support
- Add research and cookie consent support
- Extrinsic user state endpoints

### Bug fixes

- Fix analytics / insights to not show parent course analytics after duplication
- Remove help link in preview mode
- Fix security vulnerability
- Account for ingested pages that have missing objectives
- Fix check all that apply + ordering activity submission in published projects
- Fix issue where long lines in code blocks in activities overflow
- Change how ids are determined in ingestion to avoid problems with unicode characters
- Scope lock messages to a specific project
- (Developer) Auto format Elixir code
- Fix attempts sort order
- Fix feedback in live preview and page preview
- Remove unused "countries_json" configuration variable
- Image coding activity: clarify author solution entry UI

## 0.7.2 (2021-3-30)

### Bug fixes

- Fix an issue where administrators cannot configure a section without instructor role
- Fix an issue where publishing or duplicating courses would cause save errors in page and activity editors
- Fix keyboard deletion with media items
- Add extra newline after an iframe/webpage is inserted into an editor

## 0.7.1 (2021-3-24)

### Bug fixes

- Fix an issue where slug creation allowed some non-alphanumeric chars

## 0.7.0 (2021-3-23)

### Enhancements

- Add the ability for an activity to submit client side evaluations
- Change project slug determiniation during course ingestion to be server driven
- Add the ability to limit what activities are available for use in particular course projects
- Add the ability to duplicate a project on the course overview page

### Bug fixes

- Fix an issue where cancelling a curriculum deletion operation still deleted the curriculum item
- Fix an issue where the projects table did not sort by created date correctly
- Fix an issue where activity text that contained HTML tags rendered actual HTML
- Fix an issue where pasting text containing newlines from an external source crashes the editor
- Fix an issue with null section slugs and deployment id in existing sections
- Fix an issue where large images can obscure the Review mode UI
- Fix an issue where accessibility warnings for pages with multiple images only show the first image

## 0.6.1 (2021-3-3)

### Bug fixes

- Fix an issue where existing sections might not be found on LTI launch

## 0.6.0 (2021-3-3)

### Enhancements

- Add LTI 1.3 platform launch support
- Add support for project visibility control
- Add storage, media, and objectives service API implementations
- Move LTI 1.3 functionality to external Lti_1p3 library
- Add support for preview mode in graded assessments

### Bug fixes

- Replace use of context_id in favor of the unique course section slug
- Allow Slack hook URL to be unspecified during LMS LTI registration
- Prevent LTI launch to an iframe to avoid third-party cookie issues
- Honor the current location when inserting block content (YouTube, images, etc)
- Remove foreign key constraint that tied a user to an institution
- Do not display stale locks in Curriculum view
- Ensure error messages always visible in page and activity editors
- Remove ability to cancel activity creation during objective selection

## 0.5.1 (2021-1-13)

### Bug fixes

- Fix missing status 201 handling on Freshdesk API call
- Fix an issue where creating an institution with the same url as multiple existing institutions creates another new institution

## 0.5.0 (2021-1-12)

### Enhancements

- Improved LTI workflow for new institutions
- Add support for embedding images in structured content editors by external URL and by pasting a copied image
- Ordering activity
- Add support for user help requests capture and forward to email or help desk

### Bug fixes

- Fix a broken link to external learning objectives content

## 0.4.1 (2021-1-4)

### Bug fixes

- Fix an issue where new local activities were not being registered on deployment

## 0.4.0 (2021-1-4)

### Enhancements

- Add support for check all that apply activity

### Bug fixes

- Fix an issue where special characters in a course slug broke breadcrumb navigation in editor
- Fix some silently broken unit tests

## 0.3.0 (2020-12-10)

### Enhancements

- Improved objectives page with new "break down" feature
- Add API documentation

### Bug fixes

- Fix an LTI 1.3 issue where launch was using kid to lookup registration instead of issuer and client id

## 0.2.0 (2020-12-10)

### Enhancements

- LTI v1.3 launch support
- Grade passback via LTI AGS
- "Check all that apply" activity
- Improved editing UI
- Course hierarchy support
- New account email verification, password reset
- Collaborator and user invitation
- Course ingestion

### Bug fixes

- Fix "best" scoring strategy to calculate max points correctly

## 0.1.0 (2020-7-24)

- Initial release<|MERGE_RESOLUTION|>--- conflicted
+++ resolved
@@ -3,12 +3,6 @@
 ## Unreleased
 
 ### Bug Fixes
-<<<<<<< HEAD
-- Fix an issue where deleting multiple choice answers could put the question in a state where no incorrect answer is found
-
-### Enhancements
-
-=======
 - Fix iframe rendering when elements contain captions (webpage, youtube)
 - Fix iframe rendering in activities
 - Fix an issue where mod key changes current selection
@@ -64,7 +58,6 @@
 - Fix an issue where activities do not correctly restore their "in-progress" state from student work
 - Fix an issue where images and audio could not be added to activiites
 
->>>>>>> 20d83071
 ## 0.12.1 (2021-07-12)
 
 ### Bug Fixes
