--- conflicted
+++ resolved
@@ -9,9 +9,8 @@
 
 ### Enhancements
 
-<<<<<<< HEAD
 - Product ingestion support
-=======
+
 ## 0.21.2 (2022-07-20)
 
 ### Bug Fixes
@@ -23,7 +22,6 @@
 ### Bug Fixes
 
 - Fix a problem with activity bank selections
->>>>>>> 62eab8a4
 
 ## 0.21.0 (2022-07-15)
 
