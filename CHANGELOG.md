# Changelog

## Unreleased

### Bug Fixes

### Enhancements

- Add multi input activity
- Add multi input model validation
- Add advanced section creation remix
<<<<<<< HEAD
- Add analytics / insights data export button
=======
- Add course products
>>>>>>> 380f389e

## 0.13.2 (2021-09-17)

### Bug Fixes

- Fix activity choice icon selection in authoring
- Fix targeted feedback not showing in delivery
- Fix delivered activity choice input size changing with content
- Fix an issue related to LTI roles and authorization

## 0.13.1 (2021-09-14)

### Bug Fixes

- Fix an issue where platform roles were failing to update on LTI launch
- Fix an issue that prevents projects page from loading when a project has no collaborators

## 0.13.0 (2021-09-07)

### Bug Fixes

- Fix an issue where changing the title of a page made the current slug invalid
- Properly handle ordering activity submission when no student interaction has taken place
- Fix various UI issues such as showing outline in LMS iframe, email templates and dark mode feedback
- Fix an issue where the manage grades page displayed an incorrect grade book link
- Removed unecessary and failing javascript from project listing view
- Restore ability to realize deeply nested activity references within adaptive page content
- Fix an issue in admin accounts interface where manage options sometimes appear twice
- Allow graded adaptive pages to render the prologue page
- Allow Image Coding activity to work properly within graded pages

### Enhancements

- Add infrastructure for advanced section creation, including the ability to view and apply publication updates
- Enable banked activity creation and editing
- Add user-defined tag infrastructure and incorporate in banked activity editing
- Allow filtering of deleted projects as an admin
- Add the ability for an admin to delete user and author accounts

## 0.12.9 (2021-08-20)

### Bug Fixes

- Fix an issue where unlimited collaborator emails could be sent at once

### Enhancements

- Allow for submission of graded pages without answering all questions
- Add API support for bulk activity updating

## 0.12.8 (2021-08-11)

### Bug Fixes

- Fix iframe rendering when elements contain captions (webpage, youtube)
- Fix iframe rendering in activities
- Fix an issue where mod key changes current selection
- Standardize padding and headers across all pages
- Fix an issue where users with social logins have null sub
- Fix an issue where Update Line Items was failing

### Enhancements

- Redesign overview page, change language
- Allow multiple comma-separated collaborators to be added at once

## 0.12.7 (2021-08-02)

### Bug Fixes

- Fix styling issues including darkmode

## 0.12.6 (2021-07-29)

### Bug Fixes

- Fix an issue with timestamps containing microseconds

## 0.12.5 (2021-07-29)

### Bug Fixes

- Fix an issue when creating snapshots for insights

## 0.12.4 (2021-07-27)

### Bug Fixes

- Updated research consent form

## 0.12.3 (2021-07-23)

### Bug Fixes

- Fix datashop export content model parsing
- Fix incorrect table column alignment on Insights page
- Truncate "relative difficulty" on Insights page
- Change wording on "Break down objective" modal
- Make "Break down objective" explanation image responsive
- Fix page editor content block rendering issue in Firefox - increase block contrast
- Fix problem in Firefox where changing question tabs scrolls to top of page

### Enhancements

## 0.12.2 (2021-07-21)

### Bug Fixes

- Fix an issue where deleting multiple choice answers could put the question in a state where no incorrect answer is found
- Fix an issue where activities do not correctly restore their "in-progress" state from student work
- Fix an issue where images and audio could not be added to activiites

## 0.12.1 (2021-07-12)

### Bug Fixes

- Fix an issue where activities do not render correctly in delivery mode

### Enhancements

## 0.12.0 (2021-07-12)

### Bug fixes

- Fix an issue with image coding activity in preview
- Persist student code in image coding activity

### Enhancements

- Add ability to generate and download a course digest from existing course projects
- Redesign check all that apply, multiple choice, short answer, and ordering activities
- Merge activity editing into the page editor
- Redesign the workspace header to include view title, help and user icons
- Clearly separate the hierarchy navigation and page editing links in curriculum editor
- Implement smaller sized left hand navigation pane

## 0.11.1 (2021-6-16)

### Bug fixes

- Fix an issue preventing deletion of projects whose names contain special characters
- Fix an issue related to persisting sessions across server restarts
- Fix an issue where modals and rearrange were broken in curriculum view
- Fix an issue where toggling multiple choice answer correctness could cause submission failures

## 0.11.0 (2021-6-15)

### Enhancements

- Image coding: disable submit button before code is run
- Allow setting of arbitrary content from upload JSON file in revision history tool
- Add ability for independent learners to create accounts, sign in and track progress

### Bug fixes

- Image coding: remove extra space at end of printed lines (problem for regexp grading)
- Fix issues related to exporting DataShop events for courses that contain hierarchies
- Fix an issue with the torus logo in dark mode
- Fix to support rich text content with empty models
- Fix to properly identify the correct choice in multiple choice activities
- Fix internal authoring links

## 0.10.0 (2021-6-2)

### Enhancements

- Add support for detecting problematic database queries
- Allow adaptive pages to render without application chrome
- Save cookie preferences in delivered courses
- Add support for page content grouping
- Add image resizing
- Introduce load testing support
- Expose telemetry metrics for Prometheus metrics scraping
- Add support for course package delete
- Add support for disabling answer choice shuffling in multiple choice, check all that apply, ordering questions
- Add support for moving curriculum items
- Allow analytic snapshot creation to run asynchronous to the rest of the attempt finalization code

### Bug fixes

- Fix help and logo links on register institution page, change help form to modal
- Add missing database indexes, rework resolver queries
- Fix ability to request hints
- Fix content editing after drag and drop in resource editors
- Fix internal links in page preview mode
- Fix projects view project card styling
- Fix problem with inputs causing clipping in Firefox
- Fix problem with difficulty selecting and focusing in Firefox
- Fix problem where containers with no children were rendered as pages in delivery
- Fix some style inconsistencies in delivery and dark mode
- Fix an issue where reordering a curriculum item could result in incorrect n-1 position

## 0.9.0 (2021-4-22)

### Enhancements

- Add OpenAPI docs for user state service
- Enable OpenAPI docs on all environments at /api/v1/docs
- Add ability to change images in pages and activities
- Add extrinsic user state at the resource attempt level
- Add bulk fetch endpoint for retrieving collection of activity attempts
- Add sequential page navigation to editor and full course preview
- Enable ecto repository stats in live dashboard
- Add ability to unlink a course section from an LMS
- Image code activity: use syntax highlighting code editor

### Bug fixes

- Support page-to-page links during course ingestion
- Use section slugs instead of ids in storage service URLs for delivery endpoints
- Fix a crash when an existing logged-in user accesses the Register Institution page
- Activity feedback fixes and unit tests
- Remove support for image floating to fix display issues in text editors
- Change activity rule, outcome modeling for use in adaptive activities
- Fix an issue when creating section allows multiple sections to be created
- Improved rendering robustness when content elements are missing key attributes
- Disable access to OpenAPI docs in production

## 0.8.0 (2021-4-12)

### Enhancements

- Add multi-project support to Revision History tool
- Add Open and Free section support
- Feature flag support
- Add research and cookie consent support
- Extrinsic user state endpoints

### Bug fixes

- Fix analytics / insights to not show parent course analytics after duplication
- Remove help link in preview mode
- Fix security vulnerability
- Account for ingested pages that have missing objectives
- Fix check all that apply + ordering activity submission in published projects
- Fix issue where long lines in code blocks in activities overflow
- Change how ids are determined in ingestion to avoid problems with unicode characters
- Scope lock messages to a specific project
- (Developer) Auto format Elixir code
- Fix attempts sort order
- Fix feedback in live preview and page preview
- Remove unused "countries_json" configuration variable
- Image coding activity: clarify author solution entry UI

## 0.7.2 (2021-3-30)

### Bug fixes

- Fix an issue where administrators cannot configure a section without instructor role
- Fix an issue where publishing or duplicating courses would cause save errors in page and activity editors
- Fix keyboard deletion with media items
- Add extra newline after an iframe/webpage is inserted into an editor

## 0.7.1 (2021-3-24)

### Bug fixes

- Fix an issue where slug creation allowed some non-alphanumeric chars

## 0.7.0 (2021-3-23)

### Enhancements

- Add the ability for an activity to submit client side evaluations
- Change project slug determiniation during course ingestion to be server driven
- Add the ability to limit what activities are available for use in particular course projects
- Add the ability to duplicate a project on the course overview page

### Bug fixes

- Fix an issue where cancelling a curriculum deletion operation still deleted the curriculum item
- Fix an issue where the projects table did not sort by created date correctly
- Fix an issue where activity text that contained HTML tags rendered actual HTML
- Fix an issue where pasting text containing newlines from an external source crashes the editor
- Fix an issue with null section slugs and deployment id in existing sections
- Fix an issue where large images can obscure the Review mode UI
- Fix an issue where accessibility warnings for pages with multiple images only show the first image

## 0.6.1 (2021-3-3)

### Bug fixes

- Fix an issue where existing sections might not be found on LTI launch

## 0.6.0 (2021-3-3)

### Enhancements

- Add LTI 1.3 platform launch support
- Add support for project visibility control
- Add storage, media, and objectives service API implementations
- Move LTI 1.3 functionality to external Lti_1p3 library
- Add support for preview mode in graded assessments

### Bug fixes

- Replace use of context_id in favor of the unique course section slug
- Allow Slack hook URL to be unspecified during LMS LTI registration
- Prevent LTI launch to an iframe to avoid third-party cookie issues
- Honor the current location when inserting block content (YouTube, images, etc)
- Remove foreign key constraint that tied a user to an institution
- Do not display stale locks in Curriculum view
- Ensure error messages always visible in page and activity editors
- Remove ability to cancel activity creation during objective selection

## 0.5.1 (2021-1-13)

### Bug fixes

- Fix missing status 201 handling on Freshdesk API call
- Fix an issue where creating an institution with the same url as multiple existing institutions creates another new institution

## 0.5.0 (2021-1-12)

### Enhancements

- Improved LTI workflow for new institutions
- Add support for embedding images in structured content editors by external URL and by pasting a copied image
- Ordering activity
- Add support for user help requests capture and forward to email or help desk

### Bug fixes

- Fix a broken link to external learning objectives content

## 0.4.1 (2021-1-4)

### Bug fixes

- Fix an issue where new local activities were not being registered on deployment

## 0.4.0 (2021-1-4)

### Enhancements

- Add support for check all that apply activity

### Bug fixes

- Fix an issue where special characters in a course slug broke breadcrumb navigation in editor
- Fix some silently broken unit tests

## 0.3.0 (2020-12-10)

### Enhancements

- Improved objectives page with new "break down" feature
- Add API documentation

### Bug fixes

- Fix an LTI 1.3 issue where launch was using kid to lookup registration instead of issuer and client id

## 0.2.0 (2020-12-10)

### Enhancements

- LTI v1.3 launch support
- Grade passback via LTI AGS
- "Check all that apply" activity
- Improved editing UI
- Course hierarchy support
- New account email verification, password reset
- Collaborator and user invitation
- Course ingestion

### Bug fixes

- Fix "best" scoring strategy to calculate max points correctly

## 0.1.0 (2020-7-24)

- Initial release<|MERGE_RESOLUTION|>--- conflicted
+++ resolved
@@ -9,11 +9,8 @@
 - Add multi input activity
 - Add multi input model validation
 - Add advanced section creation remix
-<<<<<<< HEAD
 - Add analytics / insights data export button
-=======
 - Add course products
->>>>>>> 380f389e
 
 ## 0.13.2 (2021-09-17)
 
