--- conflicted
+++ resolved
@@ -2,23 +2,16 @@
 
 ## Unreleased
 
-<<<<<<< HEAD
-## 0.18.4 (2022-01-06)
-=======
 ## 0.18.4 (2022-01-11)
->>>>>>> 65718f6c
 
 ### Bug Fixes
 
 - Improve performance of initial page visits by introducing bulk insertions of attempts
-<<<<<<< HEAD
-=======
 - Fix enrollments view rendering problem in sections that require payment
 
 ### Enhancements
 
 - Optimize rendering and storage by allowing attempts to only store transformed models when necessary
->>>>>>> 65718f6c
 
 ## 0.18.3 (2021-12-27)
 
