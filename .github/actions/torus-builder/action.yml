name: "Torus Builder"
description: "Build Torus App for Production"
inputs:
  build-sha:
    description: "SHA of the build commit"
    required: true
runs:
  using: "docker"
  # image: "Dockerfile"
  ## Use the prebuilt builder image on docker hub until github improves caching across builds
<<<<<<< HEAD
  image: olisimon/torus-builder:latest
=======
  image: olisimon/torus-builder:1.3.2
>>>>>>> 1b8f1c53
  args:
    - ${{ inputs.build-sha }}<|MERGE_RESOLUTION|>--- conflicted
+++ resolved
@@ -8,10 +8,6 @@
   using: "docker"
   # image: "Dockerfile"
   ## Use the prebuilt builder image on docker hub until github improves caching across builds
-<<<<<<< HEAD
-  image: olisimon/torus-builder:latest
-=======
   image: olisimon/torus-builder:1.3.2
->>>>>>> 1b8f1c53
   args:
     - ${{ inputs.build-sha }}