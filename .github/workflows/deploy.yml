name: Deploy

on:
  push:
<<<<<<< HEAD
    tags:
      - 'v[0-9]+.[0-9]+.[0-9]+'             # production release tags vX.Y.Z
      - 'v[0-9]+.[0-9]+.[0-9]+rc[0-9]+'     # release candidate tags vX.Y.Z-rc1
=======
    branches:
      - master
    tags:
      - 'v[0-9]+.[0-9]+.[0-9]+'             # production release tags vX.Y.Z
      - 'v[0-9]+.[0-9]+.[0-9]+rc[0-9]+'     # release candidate tags vX.Y.Z-rc1
      - deploy-test                         # manually deploy to test
>>>>>>> 77399e90

jobs:
  deploy:
    runs-on: ubuntu-latest

    steps:
      - name: 🛎️ Checkout
        uses: actions/checkout@v2

      - name: 🧾 Build info
        id: info
        run: |
          sha_short=$(git rev-parse --short HEAD)
          app_version=$(cat mix.exs | grep version | sed -e 's/.*version: "\(.*\)",/\1/')
          deploy_host=$(if [[ ${{ github.event.ref }} =~ ^refs/tags/v[0-9]+\.[0-9]+\.[0-9]+$ ]] ; then echo proton.oli.cmu.edu ; else echo tokamak.oli.cmu.edu ; fi)
          archive_download_url=$(curl -s -H "Accept: application/vnd.github.v3+json" https://api.github.com/repos/Simon-Initiative/oli-torus/actions/artifacts | jq -r '.artifacts[] | select(.name == "oli-$app_version-$sha_short") | .archive_download_url')
          echo "::set-output name=sha_short::$sha_short"
          echo "::set-output name=app_version::$app_version"
          echo "::set-output name=deploy_host::$deploy_host"
          echo "::set-output name=archive_download_url::$archive_download_url"

      - name: 🗜️🚢 Zip it & ship it
        run: |
<<<<<<< HEAD
          # print error message and exit if archive_download_url is not set
          if [ -z "${{ steps.info.outputs.archive_download_url }}" ]; then echo "Build archive for oli-${{ steps.info.outputs.app_version }}-${{ steps.info.outputs.sha_short }}.zip not found"; exit 1 ; fi

=======
>>>>>>> 77399e90
          wget -O oli-${{ steps.info.outputs.app_version }}-${{ steps.info.outputs.sha_short }}.zip ${{ steps.info.outputs.archive_download_url }}
          mkdir ~/.ssh
          echo "${{ secrets.SIMON_BOT_PRIVATE_KEY}}" > ~/.ssh/simon-bot
          chmod 600 ~/.ssh/simon-bot
          sftp -i ~/.ssh/simon-bot -o StrictHostKeyChecking=no simon-bot@${{ steps.info.outputs.deploy_host }}  <<< $'cd /torus\n put oli-${{ steps.info.outputs.app_version }}-${{ steps.info.outputs.sha_short }}.zip'

      - name: 💰 Deploy using SSH
        uses: fifsky/ssh-action@master
        with:
          command: |
            cd /torus
            sh deploy.sh ${{ steps.info.outputs.app_version }} ${{ steps.info.outputs.sha_short }}
          host: ${{ steps.info.outputs.deploy_host }}
          user: simon-bot
          key: ${{ secrets.SIMON_BOT_PRIVATE_KEY}}

  docs:
    runs-on: ubuntu-latest
    # only deploy docs if the workflow is running on the master branch
    if: github.ref == 'refs/heads/master'

    steps:
      - name: 🛎️ Checkout
        uses: actions/checkout@v2 # If you're using actions/checkout@v2 you must set persist-credentials to false in most cases for the deployment to work correctly.
        with:
          persist-credentials: false

      - name: 🔧 Configure
        run: cp oli.example.env oli.env

      - name: 🧪 Setup Elixir
        uses: erlef/setup-elixir@v1
        with:
          elixir-version: 1.11.1 # Define the elixir version [required]
          otp-version: 23.1 # Define the OTP version [required]

      - name: ⬇️ Install Elixir Dependencies
        run: mix deps.get

      - name: 🔨📦 Build Dependencies
        run: mix deps.compile

      - name: 🔨📄 Build Docs
        run: mix docs

      - name: 🚀 Deploy Docs
        uses: JamesIves/github-pages-deploy-action@releases/v3
        with:
          ACCESS_TOKEN: ${{ secrets.ACCESS_TOKEN }}
          BRANCH: gh-pages # The branch the action should deploy to.
          FOLDER: doc # The folder the action should deploy.<|MERGE_RESOLUTION|>--- conflicted
+++ resolved
@@ -2,18 +2,9 @@
 
 on:
   push:
-<<<<<<< HEAD
     tags:
       - 'v[0-9]+.[0-9]+.[0-9]+'             # production release tags vX.Y.Z
       - 'v[0-9]+.[0-9]+.[0-9]+rc[0-9]+'     # release candidate tags vX.Y.Z-rc1
-=======
-    branches:
-      - master
-    tags:
-      - 'v[0-9]+.[0-9]+.[0-9]+'             # production release tags vX.Y.Z
-      - 'v[0-9]+.[0-9]+.[0-9]+rc[0-9]+'     # release candidate tags vX.Y.Z-rc1
-      - deploy-test                         # manually deploy to test
->>>>>>> 77399e90
 
 jobs:
   deploy:
@@ -37,12 +28,9 @@
 
       - name: 🗜️🚢 Zip it & ship it
         run: |
-<<<<<<< HEAD
           # print error message and exit if archive_download_url is not set
           if [ -z "${{ steps.info.outputs.archive_download_url }}" ]; then echo "Build archive for oli-${{ steps.info.outputs.app_version }}-${{ steps.info.outputs.sha_short }}.zip not found"; exit 1 ; fi
 
-=======
->>>>>>> 77399e90
           wget -O oli-${{ steps.info.outputs.app_version }}-${{ steps.info.outputs.sha_short }}.zip ${{ steps.info.outputs.archive_download_url }}
           mkdir ~/.ssh
           echo "${{ secrets.SIMON_BOT_PRIVATE_KEY}}" > ~/.ssh/simon-bot
