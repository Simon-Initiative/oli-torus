# OLI Authoring and Delivery

[![Open Learning Initiative](https://oli.cmu.edu/wp-content/uploads/2018/10/oli-logo-78px-high-1.svg)](http://oli.cmu.edu/)

[![Build & Test CI](https://github.com/Simon-Initiative/oli-torus/workflows/Build%20&%20Test%20CI/badge.svg?branch=master)](https://github.com/Simon-Initiative/oli-torus/actions?query=workflow%3A%22Build+%26+Test+CI%22)
[![License](https://img.shields.io/badge/license-MIT-green.svg)](https://github.com/Simon-Initiative/authoring-client/blob/master/LICENSE)

## Getting Started

### Setup
#### (Quick Start) Run development server with docker-compose

1. Install dependencies:
    - [Docker](https://www.docker.com/) and docker-compose
<<<<<<< HEAD
=======
<br />
>>>>>>> b8121aed

1. Initial setup
    ```
    $ docker-compose up -d postgres
    $ docker-compose run app mix ecto.create
    $ docker-compose run app mix ecto.migrate
    ```

1. Start Phoenix server
    ```
    $ docker-compose up -d && docker-compose logs -f
    ```
    > NOTE: Use Ctrl+c to exit log streaming and `docker-compose down` to stop the server.

1. Open your web browser to `localhost:4000`

#### Run development server natively

1. Install dependencies:
    - [Docker](https://www.docker.com/) and docker-compose
    - [Elixir](https://elixir-lang.org/) (`$ brew install elixir`)
    - [Phoenix](https://www.phoenixframework.org/) (`$ mix archive.install hex phx_new 1.4.10`)
<<<<<<< HEAD

1. Optionally, use the provided `devmode.sh` script to automatically run all the following steps and get started
   ```
   $ sh ./devmode.sh
   ```

   Skip the remaining setup steps and use `mix phx.server` to run the server.
=======
<br/>
>>>>>>> b8121aed

1. Create configuration env files:
    ```
    $ cp oli.example.env oli.env
    $ cp postgres.example.env postgres.env
    ```
<<<<<<< HEAD

1. Configure `oli.env` for running natively:
    REPLACE:
    ```
    DB_HOST=postgres
    ```

=======

1. Configure `oli.env` for running natively:
    REPLACE:
    ```
    DB_HOST=postgres
    ```

>>>>>>> b8121aed
    WITH:
    ```
    DB_HOST=localhost
    ```

1. Start dockerized postgres 12 via the included docker-compose file:
    ```
    $ docker-compose up -d postgres && docker-compose logs -f
    ```

1. Install server and client dependencies:
    ```
    $ mix deps.get
    $ cd assets && npm install
    ```

1. Create database
    ```
    $ mix ecto.create
    ```

<<<<<<< HEAD
1. Run migration to create schema
    ```
    $ mix ecto.migrate
    ```

1. Configure bash to properly source environment variable configurations
   ```
   $ set -a
   ```

1. Load phoenix app configuration from environment file. This step is necessary anytime you change a configuration variable
    ```
    $ source oli.env
    ```

1. Start Phoenix server
    ```
    $ mix phx.server
    ```
    > NOTE: Use Ctrl+c to stop the Phoenix server

1. Open your web browser to `localhost:4000`
=======
2. Run migration to create schema
    ```
    $ mix ecto.migrate
    ```

3. To use the `oli.env` configuration, we need a helper tool to load the environment variables
    ```
    $ npm install -g env-cmd
    ```

4. Start Phoenix server
    ```
    $ env-cmd -f oli.env mix phx.server
    ```
    > NOTE: Use Ctrl+c to stop the Phoenix server

5. Open your web browser to `localhost:4000`
>>>>>>> b8121aed


### Running Tests

If using docker-compose, you can start a bash session to execute any of the following commands using `docker-compose exec app bash`

1. Run client tests
    ```
    $ cd assets && npm run test
    ```
<<<<<<< HEAD

1. Run server tests
    ```
    $ mix test
    ```

### Tunneling localhost connection for LTI development

When making an LTI connection from an LMS such as Canvas, we need an internet accessible FQDN with SSL to properly configure a connection. The service ngrok offers an easy to use commandline tool that does just this (ngrok - secure introspectable tunnels to ngrok.

1. [Download ngrok](https://ngrok.com/) and install using their instructions (Create a free account if required)
1. Run ngrok locally to tunnel to phoenix app on port 4000
        ```
        ngrok http 4000
        ```
1. Access your running webapp using the generated https address (shown in console after `Forwarding`). This will be the same address used to configure the LMS LTI connection
=======

1. Run server tests
    ```
    $ mix test
    ```
>>>>>>> b8121aed
<|MERGE_RESOLUTION|>--- conflicted
+++ resolved
@@ -12,10 +12,6 @@
 
 1. Install dependencies:
     - [Docker](https://www.docker.com/) and docker-compose
-<<<<<<< HEAD
-=======
-<br />
->>>>>>> b8121aed
 
 1. Initial setup
     ```
@@ -38,7 +34,6 @@
     - [Docker](https://www.docker.com/) and docker-compose
     - [Elixir](https://elixir-lang.org/) (`$ brew install elixir`)
     - [Phoenix](https://www.phoenixframework.org/) (`$ mix archive.install hex phx_new 1.4.10`)
-<<<<<<< HEAD
 
 1. Optionally, use the provided `devmode.sh` script to automatically run all the following steps and get started
    ```
@@ -46,16 +41,12 @@
    ```
 
    Skip the remaining setup steps and use `mix phx.server` to run the server.
-=======
-<br/>
->>>>>>> b8121aed
 
 1. Create configuration env files:
     ```
     $ cp oli.example.env oli.env
     $ cp postgres.example.env postgres.env
     ```
-<<<<<<< HEAD
 
 1. Configure `oli.env` for running natively:
     REPLACE:
@@ -63,15 +54,6 @@
     DB_HOST=postgres
     ```
 
-=======
-
-1. Configure `oli.env` for running natively:
-    REPLACE:
-    ```
-    DB_HOST=postgres
-    ```
-
->>>>>>> b8121aed
     WITH:
     ```
     DB_HOST=localhost
@@ -93,7 +75,6 @@
     $ mix ecto.create
     ```
 
-<<<<<<< HEAD
 1. Run migration to create schema
     ```
     $ mix ecto.migrate
@@ -116,25 +97,6 @@
     > NOTE: Use Ctrl+c to stop the Phoenix server
 
 1. Open your web browser to `localhost:4000`
-=======
-2. Run migration to create schema
-    ```
-    $ mix ecto.migrate
-    ```
-
-3. To use the `oli.env` configuration, we need a helper tool to load the environment variables
-    ```
-    $ npm install -g env-cmd
-    ```
-
-4. Start Phoenix server
-    ```
-    $ env-cmd -f oli.env mix phx.server
-    ```
-    > NOTE: Use Ctrl+c to stop the Phoenix server
-
-5. Open your web browser to `localhost:4000`
->>>>>>> b8121aed
 
 
 ### Running Tests
@@ -145,7 +107,6 @@
     ```
     $ cd assets && npm run test
     ```
-<<<<<<< HEAD
 
 1. Run server tests
     ```
@@ -161,11 +122,4 @@
         ```
         ngrok http 4000
         ```
-1. Access your running webapp using the generated https address (shown in console after `Forwarding`). This will be the same address used to configure the LMS LTI connection
-=======
-
-1. Run server tests
-    ```
-    $ mix test
-    ```
->>>>>>> b8121aed
+1. Access your running webapp using the generated https address (shown in console after `Forwarding`). This will be the same address used to configure the LMS LTI connection