.vscode
lib/oli/analytics/test.xml
Mnesia.*

# IDEA
*.iml
*.ipr
*.iws
/.idea/

# The directory where the NodeJS Elixir bridge will read files from
/priv/node/

/assets/typedocs/

# The directory Mix will write compiled artifacts to.
/_build/

# If you run "mix test --cover", coverage assets end up here.
/cover/

# `mix test.hound` will output failing test results here
/test-results/

# The directory Mix downloads your dependencies sources to.
/deps/

# Where 3rd-party dependencies like ExDoc output generated docs.
/doc/

# Ignore .fetch files in case you like to edit your project deps locally.
/.fetch

# If the VM crashes, it generates a dump, let's ignore it too.
erl_crash.dump

# Also ignore archive artifacts (built via "mix archive.build").
*.ez

# Ignore package tarball (built via "mix hex.build").
oli-*.tar

# If NPM crashes, it generates a log, let's ignore it too.
npm-debug.log

# The directory NPM downloads your dependencies sources to.
/assets/node_modules/

# Since we are building assets from assets/ we ignore priv/static
/priv/static/

# Ignore generated flame graph stack files
/_flame_graph_stacks/

# Ignore branding and other custom assets
/assets/static/custom/*
!/assets/static/custom/README.md

# Ignore custom themes
/assets/styles/themes/authoring/custom/*
!/assets/styles/themes/authoring/custom/README.md
/assets/styles/themes/delivery/custom/*
!/assets/styles/themes/delivery/custom/README.md

oli.env
postgres.env
/assets/test-results/
/assets/coverage/
/assets/dist-sdk/
/assets/sdk/oli-torus-sdk-*.tgz
/assets/sdk/dist/
/assets/sdk/node_modules
/assets/sdk/yarn.lock
.devmode
.elixir_ls
.DS_Store
/amisc/
/docker-compose-dev.yml
assets/yarn.lock
lib/oli/analytics/test.xml
.devcontainer/data
registrations.json
seeds.json
docker-compose.override.yml
supervisord.log
supervisord.pid
stacks.out
.mnesia
yarn-error.log
/priv/superactivity/
/assets/src/components/activities/oli_ctat2/
/assets/storybook-static
/assets/.storybook/temp
_digests
_imports
# the directory for AWS S3 uploads (for dev)
/data
<<<<<<< HEAD
logfile
=======
MnesiaCore.nonode@nohost_1698_943806_800396
.envrc
>>>>>>> 7716a9f7
<|MERGE_RESOLUTION|>--- conflicted
+++ resolved
@@ -95,9 +95,6 @@
 _imports
 # the directory for AWS S3 uploads (for dev)
 /data
-<<<<<<< HEAD
 logfile
-=======
 MnesiaCore.nonode@nohost_1698_943806_800396
-.envrc
->>>>>>> 7716a9f7
+.envrc