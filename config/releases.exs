# In this file, we load production configuration and secrets
# from environment variables at runtime
import Config

from_boolean_env = fn key, default ->
  System.get_env(key, default)
  |> String.downcase()
  |> case do
    "true" -> :enabled
    _ -> :disabled
  end
end

database_url =
  System.get_env("DATABASE_URL") ||
    raise """
    environment variable DATABASE_URL is missing.
    For example: ecto://USER:PASS@HOST/DATABASE
    """

config :oli, Oli.Repo,
  url: database_url,
  database: System.get_env("DB_NAME", "oli"),
  pool_size: String.to_integer(System.get_env("POOL_SIZE") || "10"),
  timeout: 600_000,
  ownership_timeout: 600_000

secret_key_base =
  System.get_env("SECRET_KEY_BASE") ||
    raise """
    environment variable SECRET_KEY_BASE is missing.
    You can generate one by calling: mix phx.gen.secret
    """

live_view_salt =
  System.get_env("LIVE_VIEW_SALT") ||
    raise """
    environment variable LIVE_VIEW_SALT is missing.
    You can generate one by calling: mix phx.gen.secret
    """

host =
  System.get_env("HOST") ||
    raise """
    environment variable HOST is missing.
    For example: host.example.com
    """

# General OLI app config
config :oli,
  email_from_name: System.get_env("EMAIL_FROM_NAME", "OLI Torus"),
  email_from_address: System.get_env("EMAIL_FROM_ADDRESS", "admin@example.edu"),
  email_reply_to: System.get_env("EMAIL_REPLY_TO", "admin@example.edu"),
  slack_webhook_url: System.get_env("SLACK_WEBHOOK_URL"),
  load_testing_mode: from_boolean_env.("LOAD_TESTING_MODE", "false")

# Configure reCAPTCHA
config :oli, :recaptcha,
  verify_url: "https://www.google.com/recaptcha/api/siteverify",
  timeout: 5000,
  site_key: System.get_env("RECAPTCHA_SITE_KEY"),
  secret: System.get_env("RECAPTCHA_PRIVATE_KEY")

# Configure help
config :oli, :help, dispatcher: Oli.Help.Providers.FreshdeskHelp

config :oli, OliWeb.Endpoint,
  server: true,
  http: [
    :inet6,
    port: String.to_integer(System.get_env("HTTP_PORT", "80"))
  ],
  url: [
    scheme: System.get_env("SCHEME", "https"),
    host: host,
    port: String.to_integer(System.get_env("PORT", "443"))
  ],
  secret_key_base: secret_key_base,
  live_view: [signing_salt: live_view_salt]

<<<<<<< HEAD
=======
# Configure Mnesia directory (used by pow persistent sessions)
config :mnesia, :dir, to_charlist(System.get_env("MNESIA_DIR", ".mnesia"))

>>>>>>> 8b0568d0
# ## Using releases (Elixir v1.9+)
#
# If you are doing OTP releases, you need to instruct Phoenix
# to start each relevant endpoint:
#
#     config :oli, OliWeb.Endpoint, server: true
#
# Then you can assemble a release by calling `mix release`.
# See `mix help release` for more information.<|MERGE_RESOLUTION|>--- conflicted
+++ resolved
@@ -78,12 +78,9 @@
   secret_key_base: secret_key_base,
   live_view: [signing_salt: live_view_salt]
 
-<<<<<<< HEAD
-=======
 # Configure Mnesia directory (used by pow persistent sessions)
 config :mnesia, :dir, to_charlist(System.get_env("MNESIA_DIR", ".mnesia"))
 
->>>>>>> 8b0568d0
 # ## Using releases (Elixir v1.9+)
 #
 # If you are doing OTP releases, you need to instruct Phoenix
