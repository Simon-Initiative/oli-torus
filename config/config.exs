--- conflicted
+++ resolved
@@ -196,7 +196,6 @@
 # Configure if age verification checkbox appears on learner account creation
 config :oli, :age_verification, is_enabled: System.get_env("IS_AGE_VERIFICATION_ENABLED", "")
 
-<<<<<<< HEAD
 # Configure libcluster for horizontal scaling
 # Take into account that different strategies could use different config options
 config :libcluster,
@@ -205,7 +204,7 @@
       strategy: Module.concat([System.get_env("LIBCLUSTER_STRATEGY", "Cluster.Strategy.Gossip")])
     ]
   ]
-=======
+
 config :oli, :auth_providers,
   google_client_id: System.get_env("GOOGLE_CLIENT_ID", ""),
   google_client_secret: System.get_env("GOOGLE_CLIENT_SECRET", ""),
@@ -213,7 +212,6 @@
   author_github_client_secret: System.get_env("AUTHOR_GITHUB_CLIENT_SECRET", ""),
   user_github_client_id: System.get_env("USER_GITHUB_CLIENT_ID", ""),
   user_github_client_secret: System.get_env("USER_GITHUB_CLIENT_SECRET", "")
->>>>>>> 4e2f6dee
 
 # Import environment specific config. This must remain at the bottom
 # of this file so it overrides the configuration defined above.
