import { Environment } from 'janus-script';
import {
  AllConditions,
  AnyConditions,
  ConditionProperties,
  Engine,
  EngineResult,
  Event,
  NestedCondition,
  RuleProperties,
  TopLevelCondition,
} from 'json-rules-engine';
import { b64EncodeUnicode } from 'utils/decode';
import { CapiVariableTypes, JanusConditionProperties } from './capi';
import { janus_std } from './janus-scripts/builtin_functions';
import containsOperators from './operators/contains';
import equalityOperators from './operators/equality';
import mathOperators from './operators/math';
import rangeOperators from './operators/range';
import {
  bulkApplyState,
  evalAssignScript,
  evalScript,
  extractAllExpressionsFromText,
  getExpressionStringForValue,
  getValue,
  looksLikeJson,
} from './scripting';

export interface JanusRuleProperties extends RuleProperties {
  id?: string;
  disabled: boolean;
  default: boolean;
  correct: boolean;
  additionalScore?: number;
  forceProgress?: boolean;
}

const engineOperators: any = {
  ...containsOperators,
  ...rangeOperators,
  ...equalityOperators,
  ...mathOperators,
};

const rulesEngineFactory = () => {
  const engine = new Engine([], { allowUndefinedFacts: true });

  Object.keys(engineOperators).forEach((opName) => {
    engine.addOperator(opName, engineOperators[opName]);
  });

  return engine;
};

const applyToEveryCondition = (top: TopLevelCondition | NestedCondition, callback: any): void => {
  const conditions = (top as AllConditions).all || (top as AnyConditions).any;
  conditions.forEach((condition) => {
    if ((condition as AllConditions).all || (condition as AnyConditions).any) {
      // nested
      applyToEveryCondition(condition, callback);
    } else {
      callback(condition as ConditionProperties);
    }
  });
};

const evaluateValueExpression = (value: string, env: Environment) => {
  if (typeof value !== 'string') {
    return value;
  }
  const expr = getExpressionStringForValue({ type: CapiVariableTypes.STRING, value }, env);
  let { result } = evalScript(expr, env);
  if (result === value) {
    try {
      const evaluatedValue = evalScript(value, env);
      const canEval = evaluatedValue?.result !== undefined && !evaluatedValue.result.message;
      if (canEval) {
        result = evaluatedValue.result;
      }
    } catch (ex) {
      // if it's and expression and it wasn't evaluated till this point then it means the equation is something like
      //{17/1.5*{q:1500660404583:613|stage.DrinkVolume.value}*{q:1500660389923:565|variables.UnknownBeaker}*176.12} and script engine can't evaluate the expression if it
      // starts with {} and the brackets does not begin with an actual variable. we need to send it as '17/1.5*{q:1500660404583:613|stage.DrinkVolume.value}*{q:1500660389923:565|variables.UnknownBeaker}*176.12'
      const expressions = extractAllExpressionsFromText(value);
      //adding more safety so that it does not break anything else.
      // A expression will not have a ';' inside it. So if there is a ';' inside it, it is CSS. Ignore that
      const updatedVariables = expressions.filter((e) => !e.includes(';'));
      const updatedValue = typeof value === 'string' ? value.trim() : value;
      if (
        typeof updatedValue === 'string' &&
        updatedVariables?.length &&
        updatedValue[0] === '{' &&
        updatedValue[updatedValue.length - 1] === '}'
      ) {
        try {
          const evaluatedValue = evalScript(
            updatedValue.substring(1, updatedValue.length - 1),
            env,
          );

          const canEval = evaluatedValue?.result !== undefined && !evaluatedValue.result.message;
          if (canEval) {
            result = evaluatedValue.result;
          }
        } catch (ex) {
          return result;
        }
      }
      return result;
    }
  }
  return result;
};

const processRules = (rules: JanusRuleProperties[], env: Environment) => {
  rules.forEach((rule, index) => {
    // tweak priority to match order
    rule.priority = index + 1;
    // note: maybe authoring / conversion should just write these here so we
    // dont have to do it at runtime
    rule.event.params = {
      ...rule.event.params,
      order: rule.priority,
      correct: !!rule.correct,
      default: !!rule.default,
    };
    //need the 'type' property hence using JanusConditionProperties which extends ConditionProperties
    applyToEveryCondition(rule.conditions, (condition: JanusConditionProperties) => {
      const ogValue = condition.value;
      let modifiedValue = ogValue;
      if (Array.isArray(ogValue)) {
        modifiedValue = ogValue.map((value) =>
          typeof value === 'string' ? evaluateValueExpression(value, env) : value,
        );
      }
      if (
        condition?.operator === 'equalWithTolerance' ||
        condition?.operator === 'notEqualWithTolerance'
      ) {
        //Usually the tolerance is 5.28,2 where 5.28 is actual value and 2 is the tolerance so we need to separate the value and send it in evaluateValueExpression()
        //Also in case the tolerance is not specified and the value is 5.28 only, we need handle it so that it evaluates the actual value otherwise
        // it will evaluated as ""
        let actualValue = ogValue;
        let toleranceValue = 0;
        if (typeof ogValue === 'object') {
          if (ogValue.length === 2) {
            actualValue = ogValue[0];
            toleranceValue = ogValue[1];
          } else {
            actualValue = ogValue;
          }
        } else if (ogValue.lastIndexOf(',') !== -1) {
          toleranceValue = ogValue.substring(ogValue.lastIndexOf(',') + 1);
          actualValue = ogValue.substring(0, ogValue.lastIndexOf(','));
        } else {
          actualValue = ogValue;
        }
        const evaluatedValue = evaluateValueExpression(actualValue, env);
        modifiedValue = `${evaluatedValue},${toleranceValue}`;
      } else if (typeof ogValue === 'string' && ogValue.indexOf('{') === -1) {
        modifiedValue = ogValue;
      } else {
        const evaluatedValue = evaluateValueExpression(ogValue, env);
        if (typeof evaluatedValue === 'string') {
          //if the converted value is string then we don't have to stringify (e.g. if the evaluatedValue = L and we stringyfy it then the value becomes '"L"' instead if 'L'
          // hence a trap state checking 'L' === 'L' returns false as the expression becomes 'L' === '"L"')
          modifiedValue = evaluatedValue;
        } else if (typeof modifiedValue === 'number') {
          return modifiedValue;
        } else if (typeof ogValue === 'string') {
          //Need to stringify only if it was converted into object during evaluation process and we expect it to be string
          modifiedValue = JSON.stringify(evaluateValueExpression(ogValue, env));
        }
      }
      //if it type ===3 then it is a array. We need to wrap it in [] if it is not already wrapped.
      if (
        typeof ogValue === 'string' &&
        condition?.type === CapiVariableTypes.ARRAY &&
        ogValue.charAt(0) !== '[' &&
        ogValue.slice(-1) !== ']'
      ) {
        modifiedValue = `[${ogValue}]`;
      }

      if (
        condition?.type === CapiVariableTypes.ARRAY &&
        (condition?.operator === 'containsAnyOf' || condition?.operator === 'notContainsAnyOf')
      ) {
        const targetValue = getValue(condition.fact, env);
        if (
          typeof targetValue === 'string' &&
          targetValue.charAt(0) !== '[' &&
          targetValue.slice(-1) !== ']'
        ) {
          const modifiedTargetValue = `[${targetValue}]`;
          const updateAttempt = [
            {
              target: `${condition.fact}`,
              operator: '=',
              value: modifiedTargetValue,
            },
          ];
          bulkApplyState(updateAttempt, env);
        }
      }
      condition.value = modifiedValue;
    });
  });
};

export const defaultWrongRule = {
  id: 'builtin.defaultWrong',
  name: 'defaultWrong',
  priority: 1,
  disabled: false,
  additionalScore: 0,
  forceProgress: false,
  default: true,
  correct: false,
  conditions: { all: [] },
  event: {
    type: 'builtin.defaultWrong',
    params: {
      actions: [
        {
          type: 'feedback',
          params: {
            feedback: {
              id: 'builtin.feedback',
              custom: {
                showCheckBtn: true,
                panelHeaderColor: 10027008,
                rules: [],
                facts: [],
                applyBtnFlag: false,
                checkButtonLabel: 'Next',
                applyBtnLabel: 'Show Solution',
                mainBtnLabel: 'Next',
                panelTitleColor: 16777215,
                lockCanvasSize: true,
                width: 350,
                palette: {
                  fillColor: 16777215,
                  fillAlpha: 1,
                  lineColor: 16777215,
                  lineAlpha: 1,
                  lineThickness: 0.1,
                  lineStyle: 0,
                  useHtmlProps: false,
                  backgroundColor: 'rgba(255,255,255,0)',
                  borderColor: 'rgba(255,255,255,0)',
                  borderWidth: '1px',
                  borderStyle: 'solid',
                },
                height: 100,
              },
              partsLayout: [
                {
                  id: 'builtin.feedback.textflow',
                  type: 'janus-text-flow',
                  custom: {
                    overrideWidth: true,
                    nodes: [
                      {
                        tag: 'p',
                        style: { fontSize: '16' },
                        children: [
                          {
                            tag: 'span',
                            style: { fontWeight: 'bold' },
                            children: [
                              {
                                tag: 'text',
                                text: 'Incorrect, please try again.',
                                children: [],
                              },
                            ],
                          },
                        ],
                      },
                    ],
                    x: 10,
                    width: 330,
                    overrideHeight: false,
                    y: 10,
                    z: 0,
                    palette: {
                      fillColor: 16777215,
                      fillAlpha: 1,
                      lineColor: 16777215,
                      lineAlpha: 0,
                      lineThickness: 0.1,
                      lineStyle: 0,
                      useHtmlProps: false,
                      backgroundColor: 'rgba(255,255,255,0)',
                      borderColor: 'rgba(255,255,255,0)',
                      borderWidth: '1px',
                      borderStyle: 'solid',
                    },
                    customCssClass: '',
                    height: 22,
                  },
                },
              ],
            },
          },
        },
      ],
    },
  },
};

export const findReferencedActivitiesInConditions = (conditions: any) => {
  const referencedActivities: Set<string> = new Set();

  conditions.forEach((condition: any) => {
    if (condition.fact && condition.fact.indexOf('|stage.') !== -1) {
      const referencedSequenceId = condition.fact.split('|stage.')[0];
      referencedActivities.add(referencedSequenceId);
    }
    if (typeof condition.value === 'string' && condition.value.indexOf('|stage.') !== -1) {
      // value could have more than one reference inside it
      const exprs = extractAllExpressionsFromText(condition.value);
      exprs.forEach((expr: string) => {
        if (expr.indexOf('|stage.') !== -1) {
          const referencedSequenceId = expr.split('|stage.')[0];
          referencedActivities.add(referencedSequenceId);
        }
      });
    }
    if (Array.isArray(condition.value)) {
      condition.value.forEach((subValue: any) => {
        if (typeof subValue === 'string' && subValue.indexOf('|stage.') !== -1) {
          // value could have more than one reference inside it
          const exprs = extractAllExpressionsFromText(subValue);
          exprs.forEach((expr: string) => {
            if (expr.indexOf('|stage.') !== -1) {
              const referencedSequenceId = expr.split('|stage.')[0];
              referencedActivities.add(referencedSequenceId);
            }
          });
        }
      });
    }
    if (condition.any || condition.all) {
      const childRefs = findReferencedActivitiesInConditions(condition.any || condition.all);
      childRefs.forEach((ref) => referencedActivities.add(ref));
    }
  });
  /* console.log(
    'referencedActivities: ',
    referencedActivities,
    Array.from(referencedActivities).filter((ref) => ref.indexOf('{') !== -1),
    conditions,
  ); */
  return Array.from(referencedActivities);
};

export const getReferencedKeysInConditions = (conditions: any) => {
  const references: Set<string> = new Set();

  const extractRefsFromString = (str: string) => {
    // value could have more than one reference inside it
    const exprs = extractAllExpressionsFromText(str);
    const expressions = str.match(/{([^{^}]+)}/g) || [];
    exprs.forEach((expr: string) => {
      if (expr.search(/app\.|variables\.|stage\.|session\./) !== -1) {
        references.add(expr);
      }
    });
    expressions.forEach((expr: string) => {
      if (expr.search(/app\.|variables\.|stage\.|session\./) !== -1) {
        //we should remove the {}
        const actualExp = expr.substring(1, expr.length - 1);
        if (!references.has(actualExp)) {
          references.add(expr.substring(1, expr.length - 1));
        }
      }
    });
  };

  conditions.forEach(
    (condition: {
      all: boolean;
      any: boolean;
      fact: string;
      value: string | number | boolean | unknown;
    }) => {
      // the fact *must* be a reference to a key we need
      if (condition.fact) {
        references.add(condition.fact);
      }
      // the value *might* contain a reference to a key we need
      if (typeof condition.value === 'string') {
        extractRefsFromString(condition.value);
      } else if (Array.isArray(condition.value)) {
        condition.value.forEach((value: any) => {
          if (typeof value === 'string') {
            extractRefsFromString(value);
          }
        });
      }
      if (condition.any || condition.all) {
        const childRefs = getReferencedKeysInConditions(condition.any || condition.all);
        childRefs.forEach((ref) => references.add(ref));
      }
    },
  );

  return Array.from(references);
};

export const findReferencedActivitiesInActions = (actions: any) => {
  const referencedActivities: Set<string> = new Set();
  actions.forEach(
    (action: { type: string; target: string; value: string | number | boolean | unknown }) => {
      if (action.type === 'mutateState') {
        if (action.target && action.target.indexOf('|stage.') !== -1) {
          const referencedSequenceId = action.target.split('|stage.')[0];
          referencedActivities.add(referencedSequenceId);
        }
        if (typeof action.value === 'string' && action.value.indexOf('|stage.') !== -1) {
          // value could have more than one reference inside it
          const exprs = extractAllExpressionsFromText(action.value);
          exprs.forEach((expr: string) => {
            if (expr.indexOf('|stage.') !== -1) {
              const referencedSequenceId = expr.split('|stage.')[0];
              referencedActivities.add(referencedSequenceId);
            }
          });
        }
        if (Array.isArray(action.value)) {
          action.value.forEach((subValue: any) => {
            if (typeof subValue === 'string' && subValue.indexOf('|stage.') !== -1) {
              // value could have more than one reference inside it
              const exprs = extractAllExpressionsFromText(subValue);
              exprs.forEach((expr: string) => {
                if (expr.indexOf('|stage.') !== -1) {
                  const referencedSequenceId = expr.split('|stage.')[0];
                  referencedActivities.add(referencedSequenceId);
                }
              });
            }
          });
        }
      }
    },
  );

  return Array.from(referencedActivities);
};

export const getReferencedKeysInActions = (actions: any) => {
  const references: Set<string> = new Set();
  actions.forEach(
    (action: {
      params: { target: string; value: string | number | boolean | unknown };
      type: string;
    }) => {
      if (action.type === 'mutateState') {
        // the target *must* be a reference to a key we need
        if (action.params.target) {
          references.add(action.params.target);
        }
        // the value *might* contain a reference to a key we need
        if (
          typeof action.params.value === 'string' &&
          action.params.value.search(/app\.|variables\.|stage\.|session\./) !== -1
        ) {
          // value could have more than one reference inside it
          const exprs = extractAllExpressionsFromText(action.params.value);
          const expressions = action.params.value.match(/{([^{^}]+)}/g) || [];
          exprs.forEach((expr: string) => {
            if (expr.search(/app\.|variables\.|stage\.|session\./) !== -1) {
              references.add(expr);
            }
          });
          expressions.forEach((expr: string) => {
            if (expr.search(/app\.|variables\.|stage\.|session\./) !== -1) {
              //we should remove the {}
              const actualExp = expr.substring(1, expr.length - 1);
              if (!references.has(actualExp)) {
                references.add(expr.substring(1, expr.length - 1));
              }
            }
          });
        }
      }
    },
  );
  return Array.from(references);
};

export interface CheckResult {
  correct: boolean;
  results: Event[];
  score: number;
  out_of: number;
  debug?: any;
}

export interface ScoringContext {
  maxScore: number;
  maxAttempt: number;
  trapStateScoreScheme: boolean;
  negativeScoreAllowed: boolean;
  currentAttemptNumber: number;
  isManuallyGraded: boolean;
}

export const check = async (
  state: Record<string, unknown>,
  rules: JanusRuleProperties[],
  scoringContext: ScoringContext,
  encodeResults = false,
): Promise<CheckResult | string> => {
  // load the std lib
  const { env } = evalScript(janus_std);

  const { result: assignResults } = evalAssignScript(state, env);
  // console.log('RULES ENGINE STATE ASSIGN', { assignResults, state, env });

  // evaluate all rule conditions against context
  const enabledRules = rules.filter((r) => !r.disabled);
  if (enabledRules.length === 0 || !enabledRules.find((r) => r.default && !r.correct)) {
    enabledRules.push(defaultWrongRule);
  }
  processRules(enabledRules, env);

  // finally run check
  const engine: Engine = rulesEngineFactory();
  const facts: Record<string, unknown> = env.toObj();

  enabledRules.forEach((rule) => {
    // $log.info('RULE: ', JSON.stringify(rule, null, 4));
    engine.addRule(rule);
  });

  const checkResult: EngineResult = await engine.run(facts);

  /* console.log('RE CHECK', { checkResult }); */
  let resultEvents: Event[] = [];
  const successEvents = checkResult.events.sort((a, b) => a.params?.order - b.params?.order);

  // if every event is correct excluding the default wrong, then we are definitely correct
  let defaultWrong = successEvents.find((e) => e.params?.default && !e.params?.correct);
  if (!defaultWrong) {
    console.warn('no default wrong found, there should always be one!');
    // we should never actually get here, because the rules should be implanted earlier,
    // however, in case we still do, use this because it's better than nothing
    defaultWrong = defaultWrongRule.event;
  }
  resultEvents = successEvents.filter((evt) => evt !== defaultWrong);
  // if anything is correct, then we are correct
  const isCorrect = !!resultEvents.length && resultEvents.some((evt) => evt.params?.correct);
  // if we are not correct, then lets filter out any correct
  if (!isCorrect) {
    resultEvents = resultEvents.filter((evt) => !evt.params?.correct);
  } else {
    // if we are correct, then lets filter out any incorrect
    resultEvents = resultEvents.filter((evt) => evt.params?.correct);
  }

  // if we don't have any events left, then it's the default wrong
  if (!resultEvents.length) {
    resultEvents = [defaultWrong as Event];
  }

  let score = 0;
  if (scoringContext.trapStateScoreScheme) {
    // apply all the actions from the resultEvents that mutate the state
    // then check the session.currentQuestionScore and clamp it against the maxScore
    // setting that value to score
    const mutations = resultEvents.reduce((acc, evt) => {
      const { actions } = evt.params as Record<string, any>;
      const mActions = actions.filter(
        (action: any) =>
          action.type === 'mutateState' && action.params.target === 'session.currentQuestionScore',
      );
      return acc.concat(...acc, mActions);
    }, []);
    if (mutations.length) {
      const mutApplies = mutations.map(({ params }) => params);

      bulkApplyState(mutApplies, env);
      score = getValue('session.currentQuestionScore', env) || 0;
    }
  }
  //below condition make sure the score calculation will happen only if the answer is correct and
  //in case of incorrect answer if negative scoring is allowed then calculation will proceed.
  else if (isCorrect || scoringContext.negativeScoreAllowed) {
    const { maxScore, maxAttempt, currentAttemptNumber } = scoringContext;
    const scorePerAttempt = maxScore / maxAttempt;
    score = maxScore - scorePerAttempt * (currentAttemptNumber - 1);
  }
  score = Math.min(score, scoringContext.maxScore || 0);
  if (!scoringContext.negativeScoreAllowed) {
    score = Math.max(0, score);
  }

<<<<<<< HEAD
  // if this activity has manual grading, then the score should just be zero so that it can be graded manually
  if (scoringContext.isManuallyGraded) {
    score = 0;
  }
=======
  // make sure that score is *always* a number
  score = isNaN(Number(score)) ? 0 : Number(score);
>>>>>>> 74f40150

  const finalResults = {
    correct: isCorrect,
    score,
    out_of: scoringContext.maxScore || 0,
    results: resultEvents,
    debug: {
      sent: resultEvents.map((e) => e.type),
      all: successEvents.map((e) => e.type),
    },
  };
  if (encodeResults) {
    return b64EncodeUnicode(JSON.stringify(finalResults));
  } else {
    return finalResults;
  }
};<|MERGE_RESOLUTION|>--- conflicted
+++ resolved
@@ -599,15 +599,12 @@
     score = Math.max(0, score);
   }
 
-<<<<<<< HEAD
   // if this activity has manual grading, then the score should just be zero so that it can be graded manually
   if (scoringContext.isManuallyGraded) {
     score = 0;
   }
-=======
   // make sure that score is *always* a number
   score = isNaN(Number(score)) ? 0 : Number(score);
->>>>>>> 74f40150
 
   const finalResults = {
     correct: isCorrect,
