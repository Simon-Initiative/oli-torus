import { Environment, Evaluator, Lexer, Parser } from 'janus-script';
import { parseArray, parseBoolean } from 'utils/common';
import { CapiVariableTypes, getCapiType } from './capi';
import { janus_std } from './janus-scripts/builtin_functions';

export const looksLikeJson = (str: string) => {
  const emptyJsonObj = '{}';
  const jsonStart1 = '{"';
  const jsonStart2 = '{ "';
  const jsonEnd = '}';

  const startsLikeJson = str.startsWith(jsonStart1) || str.startsWith(jsonStart2);
  const endsLikeJson = str.endsWith(jsonEnd);

  return str === emptyJsonObj || (startsLikeJson && endsLikeJson);
};

export const getExpressionStringForValue = (
  v: { type: CapiVariableTypes; value: any },
  env: Environment = defaultGlobalEnv,
): string => {
  let val: any = v.value;
  let isValueVar = false;

  if (typeof val === 'string') {
    let canEval = false;
    try {
      const test = evalScript(val, env);
      canEval = test?.result !== undefined && !test.result.message;
      /* console.log('can actually eval:', { val, canEval, test, t: typeof test.result }); */
    } catch (e) {
      // failed for any reason
    }

    const looksLikeAFunction = val.includes('(') && val.includes(')');

    // we're assuming this is {stage.foo.whatever} as opposed to JSON {"foo": 1}
    // note this will break if number keys are used {1:2} !!

    const looksLikeJSON = looksLikeJson(val);
    const hasCurlies = val.includes('{') && val.includes('}');

    const hasBackslash = val.includes('\\');
    isValueVar =
      (canEval && !looksLikeJSON && looksLikeAFunction && !hasBackslash) ||
      (hasCurlies && !looksLikeJSON && !hasBackslash);
  }

  if (isValueVar) {
    // PMP-750 support expression arrays
    if (val[0] === '[' && val[1] === '{' && (val.includes('},{') || val.includes('}, {'))) {
      val = val.replace(/[[\]]+/g, '');
    }
    if (val.includes('},{') || val.includes('}, {')) {
      val = JSON.stringify(val.split(',')).replace(/"/g, '');
    }

    // it might be CSS string, which can be decieving
    let actuallyAString = false;
    const expressions = extractAllExpressionsFromText(val);
    // A expression will not have a ';' inside it. So if there is a ';' inside it, it is CSS.
    const isCSSString = expressions.filter((e) => e.includes(';'));
    if (isCSSString?.length) {
      actuallyAString = true;
    }
<<<<<<< HEAD
    try {
      const testEnv = new Environment(env);
      evalScript(`let foo = ${val};`, testEnv);
    } catch (e) {
      // if we have parsing error then we're guessing it's CSS
      actuallyAString = true;
=======
    if (!actuallyAString) {
      try {
        const testEnv = new Environment(env);
        const testResult = evalScript(`let foo = ${val};`, testEnv);
        if (testResult?.result !== null) {
          //expression {stage.foo} + {stage.bar} was failling if we set actuallyAString= true
          actuallyAString = expressions?.length ? false : true;
        }
      } catch (e) {
        // if we have parsing error then we're guessing it's CSS
        actuallyAString = true;
      }
>>>>>>> f213a30c
    }
    if (!actuallyAString) {
      return `${val}`;
    }
  }

  if (
    v.type === CapiVariableTypes.STRING ||
    v.type === CapiVariableTypes.ENUM ||
    v.type === CapiVariableTypes.MATH_EXPR
  ) {
    if (typeof val !== 'string') {
      val = JSON.stringify(val);
    }
    // strings need to have escaped quotes and backslashes
    // for janus-script
    val = `"${val.replace(/\\/g, '\\\\').replace(/"/g, '\\"').replace(/\n/g, '')}"`;
  }

  if (v.type === CapiVariableTypes.ARRAY || v.type === CapiVariableTypes.ARRAY_POINT) {
    val = JSON.stringify(parseArray(val));
  }

  if (v.type === CapiVariableTypes.NUMBER) {
    // val = convertExponentialToDecimal(val);
    val = parseFloat(val);
    if (val === '') {
      val = 'null';
    }
  }

  if (v.type === CapiVariableTypes.BOOLEAN) {
    val = parseBoolean(val);
  }

  if (typeof val === 'object') {
    val = JSON.stringify(val);
  }

  if (!v.type || v.type === CapiVariableTypes.UNKNOWN) {
    if (typeof v.value === 'object' && Array.isArray(v.value)) {
      val = JSON.stringify(v.value);
    } else if (typeof val === 'string' && val[0] !== '"' && val.slice(-1) !== '"') {
      val = `"${val}"`;
    }
  }

  return `${val}`;
};

export const evalScript = (
  script: string,
  env?: Environment,
): { env: Environment; result: any } => {
  const globalEnv = env || new Environment();
  const evaluator = new Evaluator();
  const lexer = new Lexer(script);
  const parser = new Parser(lexer);
  const program = parser.parseProgram();
  if (parser.errors.length) {
    /* console.error(`ERROR SCRIPT: ${script}`, { e: parser.errors }); */
    throw new Error(`Error in script: ${script}\n${parser.errors.join('\n')}`);
  }
  const result = evaluator.eval(program, globalEnv);
  let jsResult = result.toJS();
  if (jsResult === 'null') {
    jsResult = null;
  }
  //if a variable has bindTo operator applied on this then we get a error that we can ignore
  // sometimes jsResult?.message?.indexOf('is a bound reference, cannot assign') is undefined so jsResult?.message?.indexOf('is a bound reference, cannot assign') !== -1 return true which we want to avoid hence checking > 0
  if (jsResult?.message?.indexOf('is a bound reference, cannot assign') > 0) {
    return { env: globalEnv, result: null };
  }
  return { env: globalEnv, result: jsResult };
};

export const evalAssignScript = (
  state: Record<string, any>,
  env?: Environment,
): { env: Environment; result: any } => {
  const globalEnv = env || new Environment();
  const assignStatements = getAssignStatements(state, globalEnv);
  const results = assignStatements.map((assignStatement) => {
    return evalScript(assignStatement, globalEnv).result;
  });
  return { env: globalEnv, result: results };
};

export const getAssignStatements = (
  state: Record<string, any>,
  env: Environment = defaultGlobalEnv,
): string[] => {
  const vars = Object.keys(state).map((key) => {
    const val = state[key];
    let writeVal = { key, value: val, type: 0 };
    // if it's already a capi var like object
    if (val && val.constructor && val.constructor === Object) {
      if (val.key || val.path) {
        // the path should be a full key like stage.foo.text
        writeVal = { ...val, key: val.path ? val.path : val.key };
      } else {
        writeVal.value = JSON.stringify(val);
      }
    }
    if (!writeVal.type) {
      writeVal.type = getCapiType(writeVal.value);
    }
    return writeVal;
  });
  const letStatements = vars.map(
    (v) => `let {${v.key.trim()}} = ${getExpressionStringForValue(v, env)};`,
  );
  return letStatements;
};

export const getAssignScript = (
  state: Record<string, any>,
  env: Environment = defaultGlobalEnv,
): string => {
  const letStatements = getAssignStatements(state, env);
  return letStatements.join('');
};

export const getEnvState = (env: Environment): Record<string, any> => {
  // filter out functions, TODO: should do this perhaps in the lib instead?
  const dump: any = env.toObj();
  const filtered = Object.keys(dump).reduce((collect: any, key) => {
    const value = dump[key];
    if (typeof value !== 'function') {
      collect[key] = value;
    }
    return collect;
  }, {});
  return filtered;
};

export const getValues = (identifiers: string[], env?: Environment) => {
  const jIds = identifiers.map((id) => `{${id}}`);
  const script = `[${jIds.join(',')}]`;
  const { result } = evalScript(script, env);
  return result;
};

export const getValue = (identifier: string, env?: Environment) => {
  const script = `{${identifier}}`;
  const { result } = evalScript(script, env);
  return result;
};

export interface ApplyStateOperation {
  id?: string;
  target: string;
  operator: string;
  value: any;
  type?: CapiVariableTypes;
  targetType?: CapiVariableTypes;
}

export const applyState = (
  operation: ApplyStateOperation,
  env: Environment = defaultGlobalEnv,
): any => {
  const targetKey = operation.target.trim();
  const targetType = operation.type || operation.targetType || CapiVariableTypes.UNKNOWN;
  let errorMsg = '';
  let script = `let {${targetKey}} `;
  switch (operation.operator) {
    case 'adding':
    case '+':
      script += `= {${targetKey}} + ${getExpressionStringForValue(
        {
          value: operation.value,
          type: targetType,
        },
        env,
      )};`;
      break;
    case 'subtracting':
    case '-':
      script += `= {${targetKey}} - ${getExpressionStringForValue(
        {
          value: operation.value,
          type: targetType,
        },
        env,
      )};`;
      break;
    case 'bind to':
      // NOTE: once a value is bound, you can *never* set it other than through binding????
      // at least right now otherwise it will just overwrite the binding
      // binding is a special case, it MUST be a string because it's binding to a variable
      // it should not be wrapped in curlies already
      if (typeof operation.value !== 'string') {
        errorMsg = `bind to value must be a string, got ${typeof operation.value}`;
        break;
      }
      if (operation.value[0] === '{' && operation.value.slice(-1) === '}') {
        script += `= ${operation.value};`;
      } else {
        script += `&= {${operation.value}};`;
      }
      break;
    case 'setting to':
    case '=':
      script = `let {${targetKey}} = ${getExpressionStringForValue(
        {
          value: operation.value,
          type: targetType,
        },
        env,
      )};`;
      break;
    default:
      errorMsg = `Unknown applyState operator ${JSON.stringify(operation.operator)}!`;
      console.warn(errorMsg, {
        operation,
      });
      break;
  }
  let result;
  if (errorMsg) {
    result = { env, result: { error: true, message: errorMsg, details: operation } };
  } else {
    result = evalScript(script, env);
  }
  if (result.result) {
    console.log('APPLY STATE RESULTS: ', { script, result });
  }
  return result;
};

export const bulkApplyState = (
  operations: ApplyStateOperation[],
  env: Environment = defaultGlobalEnv,
): any[] => {
  // need to apply one at a time, TODO: break on error?
  return operations.map((op) => applyState(op, env));
};

export const removeStateValues = (env: Environment, keys: string[]): void => {
  env.remove(keys);
};

export const getLocalizedStateSnapshot = (
  activityIds: string[],
  env: Environment = defaultGlobalEnv,
) => {
  const snapshot = getEnvState(env);
  const finalState: any = { ...snapshot };
  activityIds.forEach((activityId: string) => {
    const activityState = Object.keys(snapshot)
      .filter((key) => key.indexOf(`${activityId}|stage.`) === 0)
      .reduce((collect: any, key) => {
        const localizedKey = key.replace(`${activityId}|`, '');
        collect[localizedKey] = snapshot[key];
        return collect;
      }, {});
    Object.assign(finalState, activityState);
  });
  return finalState;
};

// function to select the content between only the outermost {}
export const extractExpressionFromText = (text: string) => {
  const firstCurly = text.indexOf('{');
  let lastCurly = -1;
  let counter = 1;
  let opens = 1;
  while (counter < text.length && lastCurly === -1) {
    if (text[firstCurly + counter] === '{') {
      opens++;
    } else if (text[firstCurly + counter] === '}') {
      opens--;
      if (opens === 0) {
        lastCurly = firstCurly + counter;
      }
    }
    counter++;
  }
  return text.substring(firstCurly + 1, lastCurly);
};

// extract all expressions from a string
export const extractAllExpressionsFromText = (text: string): string[] => {
  const expressions = [];
  if (text.indexOf('{') !== -1 && text.indexOf('}') !== -1) {
    const expr = extractExpressionFromText(text);
    const rest = text.substring(text.indexOf(expr) + expr.length + 1);
    expressions.push(expr);
    expressions.push(...extractAllExpressionsFromText(rest));
  }
  return expressions;
};

// for use by client side scripting evalution
export const defaultGlobalEnv = new Environment();
// note: CANNOT have this window reference in the shared nodejs code
/* (window as any)['defaultGlobalEnv'] = defaultGlobalEnv; */
// load std lib
evalScript(janus_std, defaultGlobalEnv);<|MERGE_RESOLUTION|>--- conflicted
+++ resolved
@@ -63,14 +63,7 @@
     if (isCSSString?.length) {
       actuallyAString = true;
     }
-<<<<<<< HEAD
-    try {
-      const testEnv = new Environment(env);
-      evalScript(`let foo = ${val};`, testEnv);
-    } catch (e) {
-      // if we have parsing error then we're guessing it's CSS
-      actuallyAString = true;
-=======
+
     if (!actuallyAString) {
       try {
         const testEnv = new Environment(env);
@@ -83,7 +76,6 @@
         // if we have parsing error then we're guessing it's CSS
         actuallyAString = true;
       }
->>>>>>> f213a30c
     }
     if (!actuallyAString) {
       return `${val}`;
