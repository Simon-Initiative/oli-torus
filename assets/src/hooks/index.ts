import LiveReact from 'phoenix_live_react';
import { AutoSelect } from './auto_select';
import { BeforeUnloadListener } from './before_unload';
import { CheckboxListener } from './checkbox_listener';
import { ClickOutside } from './click_outside';
import { CopyListener } from './copy_listener';
import { Countdown } from './countdown';
import { CountdownTimer } from './countdown_timer';
import { CustomFocusWrap } from './custom_focus_wrap';
import { DateTimeLocalInputListener } from './datetimelocal_input_listener';
<<<<<<< HEAD
import { DisableSubmitted } from './disable_submitted';
=======
import { DelayedSubmit } from './delayed_submit';
>>>>>>> e07381cd
import { DragSource, DropTarget } from './dragdrop';
import { EmailList } from './email_list';
import { EndDateTimer } from './end_date_timer';
import { EvaluateMathJaxExpressions } from './evaluate_mathjax_expressions';
import { GraphNavigation } from './graph';
import { HierarchySelector } from './hierarchy_selector';
import { InputAutoSelect } from './input_auto_select';
import { KeepScrollAtBottom } from './keep_scroll_at_bottom';
import { LiveModal } from './live_modal';
import { LoadSurveyScripts } from './load_survey_scripts';
import { LtiConnectInstructions } from './lti_connect_instructions';
import { ModalLaunch } from './modal';
import { MonacoEditor } from './monaco_editor';
import { PointMarkers } from './point_markers';
import { ProjectsTypeahead } from './projects_typeahead';
import { ReactToLiveView } from './react_to_liveview';
import { ResizeListener } from './resize_listener';
import { ReviewActivity } from './review_activity';
import { Scroller } from './scroller';
import { SelectListener } from './select_listener';
import { SliderScroll } from './slider_scroll';
import { SubmitForm } from './submit_form';
import { SystemMessage } from './system_message';
import { TextInputListener } from './text_input_listener';
import { TextareaListener } from './textarea_listener';
import { ThemeToggle } from './theme_toggle';
import { ToggleReadMore } from './toggle_read_more';
import { TooltipInit, TooltipWithTarget } from './tooltip';
import { VideoPlayer } from './video_player';
import { PauseOthersOnSelected, VideoPreview } from './video_preview';

export const Hooks = {
  DelayedSubmit,
  GraphNavigation,
  DropTarget,
  DragSource,
  ModalLaunch,
  InputAutoSelect,
  ProjectsTypeahead,
  TextInputListener,
  ReviewActivity,
  CheckboxListener,
  SelectListener,
  DateTimeLocalInputListener,
  CopyListener,
  SystemMessage,
  MonacoEditor,
  TooltipInit,
  TooltipWithTarget,
  BeforeUnloadListener,
  ThemeToggle,
  LtiConnectInstructions,
  HierarchySelector,
  TextareaListener,
  ToggleReadMore,
  LiveReact,
  SubmitForm,
  LoadSurveyScripts,
  LiveModal,
  EmailList,
  ClickOutside,
  Scroller,
  ResizeListener,
  KeepScrollAtBottom,
  SliderScroll,
  VideoPlayer,
  VideoPreview,
  PauseOthersOnSelected,
  PointMarkers,
  AutoSelect,
  CustomFocusWrap,
  Countdown,
  CountdownTimer,
  EndDateTimer,
  EvaluateMathJaxExpressions,
  ReactToLiveView,
  DisableSubmitted,
};<|MERGE_RESOLUTION|>--- conflicted
+++ resolved
@@ -8,11 +8,8 @@
 import { CountdownTimer } from './countdown_timer';
 import { CustomFocusWrap } from './custom_focus_wrap';
 import { DateTimeLocalInputListener } from './datetimelocal_input_listener';
-<<<<<<< HEAD
+import { DelayedSubmit } from './delayed_submit';
 import { DisableSubmitted } from './disable_submitted';
-=======
-import { DelayedSubmit } from './delayed_submit';
->>>>>>> e07381cd
 import { DragSource, DropTarget } from './dragdrop';
 import { EmailList } from './email_list';
 import { EndDateTimer } from './end_date_timer';
