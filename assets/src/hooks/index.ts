import LiveReact from 'phoenix_live_react';
import { AutoSelect } from './auto_select';
import { BeforeUnloadListener } from './before_unload';
import { CheckboxListener } from './checkbox_listener';
import { ClickOutside } from './click_outside';
import { CopyListener } from './copy_listener';
import { Countdown } from './countdown';
import { CountdownTimer } from './countdown_timer';
import { CustomFocusWrap } from './custom_focus_wrap';
import { DateTimeLocalInputListener } from './datetimelocal_input_listener';
<<<<<<< HEAD
=======
import { DelayedSubmit } from './delayed_submit';
>>>>>>> 34857811
import { DisableSubmitted } from './disable_submitted';
import { DragSource, DropTarget } from './dragdrop';
import { EmailList } from './email_list';
import { EndDateTimer } from './end_date_timer';
import { EvaluateMathJaxExpressions } from './evaluate_mathjax_expressions';
import { GraphNavigation } from './graph';
import { HierarchySelector } from './hierarchy_selector';
import { InputAutoSelect } from './input_auto_select';
import { KeepScrollAtBottom } from './keep_scroll_at_bottom';
import { LiveModal } from './live_modal';
import { LoadSurveyScripts } from './load_survey_scripts';
import { LtiConnectInstructions } from './lti_connect_instructions';
import { ModalLaunch } from './modal';
import { MonacoEditor } from './monaco_editor';
import { PointMarkers } from './point_markers';
import { ProjectsTypeahead } from './projects_typeahead';
import { ReactToLiveView } from './react_to_liveview';
import { ResizeListener } from './resize_listener';
import { ReviewActivity } from './review_activity';
import { Scroller } from './scroller';
import { SelectListener } from './select_listener';
import { SliderScroll } from './slider_scroll';
import { SubmitForm } from './submit_form';
import { SystemMessage } from './system_message';
import { TextInputListener } from './text_input_listener';
import { TextareaListener } from './textarea_listener';
import { ThemeToggle } from './theme_toggle';
import { ToggleReadMore } from './toggle_read_more';
import { TooltipInit, TooltipWithTarget } from './tooltip';
import { VideoPlayer } from './video_player';
import { PauseOthersOnSelected, VideoPreview } from './video_preview';

export const Hooks = {
  DelayedSubmit,
  GraphNavigation,
  DropTarget,
  DragSource,
  ModalLaunch,
  InputAutoSelect,
  ProjectsTypeahead,
  TextInputListener,
  ReviewActivity,
  CheckboxListener,
  SelectListener,
  DateTimeLocalInputListener,
  CopyListener,
  SystemMessage,
  MonacoEditor,
  TooltipInit,
  TooltipWithTarget,
  BeforeUnloadListener,
  ThemeToggle,
  LtiConnectInstructions,
  HierarchySelector,
  TextareaListener,
  ToggleReadMore,
  LiveReact,
  SubmitForm,
  LoadSurveyScripts,
  LiveModal,
  EmailList,
  ClickOutside,
  Scroller,
  ResizeListener,
  KeepScrollAtBottom,
  SliderScroll,
  VideoPlayer,
  VideoPreview,
  PauseOthersOnSelected,
  PointMarkers,
  AutoSelect,
  CustomFocusWrap,
  Countdown,
  CountdownTimer,
  EndDateTimer,
  EvaluateMathJaxExpressions,
  ReactToLiveView,
  DisableSubmitted,
};<|MERGE_RESOLUTION|>--- conflicted
+++ resolved
@@ -8,10 +8,7 @@
 import { CountdownTimer } from './countdown_timer';
 import { CustomFocusWrap } from './custom_focus_wrap';
 import { DateTimeLocalInputListener } from './datetimelocal_input_listener';
-<<<<<<< HEAD
-=======
 import { DelayedSubmit } from './delayed_submit';
->>>>>>> 34857811
 import { DisableSubmitted } from './disable_submitted';
 import { DragSource, DropTarget } from './dragdrop';
 import { EmailList } from './email_list';
