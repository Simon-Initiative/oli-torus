--- conflicted
+++ resolved
@@ -105,9 +105,6 @@
   Recaptcha,
   OnMountAndUpdate,
   FixedNavigationBar,
-<<<<<<< HEAD
   SubmitTechSupportForm,
-=======
   ConditionalToggle,
->>>>>>> 34250014
 };