export const SliderScroll = {
  // This hook is used to scroll the slider to the clicked card
  // and to hide or show the left and right button depending on the scroll position.

  mounted() {
    // Define the cards within the slider and the righ and left button
    const cards = this.el.querySelectorAll('.slider-card');
    const unit_uuid = this.el.dataset.uuid;
    const sliderLeftButton = document.getElementById('slider_left_button_' + unit_uuid);
    const sliderRightButton = document.getElementById('slider_right_button_' + unit_uuid);

    // Add a click event to each card that scrolls the slider to the clicked card
    // and animates it with a pulse effect
    cards.forEach((card: HTMLElement) => {
      card.addEventListener('click', () => {
        // Calculate the position to scroll to
        const sliderPaddingLeft = parseInt(getComputedStyle(this.el).paddingLeft);
        const sliderPaddingRight = parseInt(getComputedStyle(this.el).paddingRight);
        const cardMarginLeft = parseInt(getComputedStyle(card).marginLeft);
        const cardMarginRight = parseInt(getComputedStyle(card).marginRight);

        const adjustedSliderWidth = this.el.clientWidth - sliderPaddingLeft - sliderPaddingRight;
        const adjustedCardWidth = card.clientWidth + cardMarginLeft + cardMarginRight;

        const sliderCenter = adjustedSliderWidth / 2;
        const cardCenter = adjustedCardWidth / 2;

        const scrollLeft = card.offsetLeft - sliderCenter + cardCenter - sliderPaddingLeft;

        // Scroll to the position
        this.el.scrollTo({
          left: scrollLeft,
          behavior: 'smooth',
        });

        // pulse animation
        card.classList.add('animate-[pulse_0.5s_cubic-bezier(0.4,0,0.6,1)]');
      });
    });

    // hide or show the button depending on the scroll position
    this.el.addEventListener('scroll', () => {
      const slider = this.el;

<<<<<<< HEAD
      if (slider.scrollLeft <= 0) {
        // If the left part is fully visible, hide the left blur element
        sliderLeftBlur?.classList.add('hidden');
=======
      if (slider.scrollLeft === 0) {
        // If the left part is fully visible, hide the left button
        sliderLeftButton?.classList.add('hidden');
        sliderLeftButton?.classList.remove('flex');
>>>>>>> f03a6b69
      } else {
        // Otherwise, show it
        sliderLeftButton?.classList.remove('hidden');
        sliderLeftButton?.classList.add('flex');
      }

<<<<<<< HEAD
      if (slider.scrollLeft >= slider.scrollWidth - slider.clientWidth) {
        sliderRightBlur?.classList.add('hidden');
=======
      if (slider.scrollWidth - slider.clientWidth === slider.scrollLeft) {
        sliderRightButton?.classList.add('hidden');
        sliderRightButton?.classList.remove('flex');
>>>>>>> f03a6b69
      } else {
        sliderRightButton?.classList.remove('hidden');
        sliderRightButton?.classList.add('flex');
      }
    });
  },
};<|MERGE_RESOLUTION|>--- conflicted
+++ resolved
@@ -42,30 +42,19 @@
     this.el.addEventListener('scroll', () => {
       const slider = this.el;
 
-<<<<<<< HEAD
       if (slider.scrollLeft <= 0) {
-        // If the left part is fully visible, hide the left blur element
-        sliderLeftBlur?.classList.add('hidden');
-=======
-      if (slider.scrollLeft === 0) {
         // If the left part is fully visible, hide the left button
         sliderLeftButton?.classList.add('hidden');
         sliderLeftButton?.classList.remove('flex');
->>>>>>> f03a6b69
       } else {
         // Otherwise, show it
         sliderLeftButton?.classList.remove('hidden');
         sliderLeftButton?.classList.add('flex');
       }
 
-<<<<<<< HEAD
       if (slider.scrollLeft >= slider.scrollWidth - slider.clientWidth) {
-        sliderRightBlur?.classList.add('hidden');
-=======
-      if (slider.scrollWidth - slider.clientWidth === slider.scrollLeft) {
         sliderRightButton?.classList.add('hidden');
         sliderRightButton?.classList.remove('flex');
->>>>>>> f03a6b69
       } else {
         sliderRightButton?.classList.remove('hidden');
         sliderRightButton?.classList.add('flex');
