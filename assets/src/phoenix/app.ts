import * as React from 'react';
import * as ReactDOM from 'react-dom';
import 'react-phoenix';
import {
  Alert,
  Button,
  Carousel,
  Collapse,
  Dropdown,
  Modal,
  Offcanvas,
  Popover,
  ScrollSpy,
  Tab,
  Toast,
  Tooltip,
} from 'bootstrap';
import { Hooks } from 'hooks';
import NProgress from 'nprogress';
import { Socket } from 'phoenix';
import 'phoenix_html';
import { LiveSocket } from 'phoenix_live_view';
import { selectCookieConsent } from 'components/cookies/CookieConsent';
import { selectCookiePreferences } from 'components/cookies/CookiePreferences';
import { retrieveCookies } from 'components/cookies/utils';
import { CreateAccountPopup } from 'components/messages/CreateAccountPopup';
import { commandButtonClicked } from '../components/editing/elements/command_button/commandButtonClicked';
import { initActivityBridge, initPreviewActivityBridge } from './activity_bridge';
import { initCountdownTimer, initEndDateTimer } from './countdownTimer';
import { finalize } from './finalize';
import { showModal } from './modal';
import { enableSubmitWhenTitleMatches } from './package_delete';
import { onReady } from './ready';

(window as any).Alert = Alert;
(window as any).Button = Button;
(window as any).Dropdown = Dropdown;
(window as any).Carousel = Carousel;
(window as any).Collapse = Collapse;
(window as any).Offcanvas = Offcanvas;
(window as any).Modal = Modal;
(window as any).Popover = Popover;
(window as any).ScrollSpy = ScrollSpy;
(window as any).Tab = Tab;
(window as any).Toast = Toast;
(window as any).Tooltip = Tooltip;

const csrfToken = (document as any)
  .querySelector('meta[name="csrf-token"]')
  .getAttribute('content');
const liveSocket = new LiveSocket('/live', Socket, {
  hooks: Hooks,
  params: { _csrf_token: csrfToken },
  timeout: 60000,
  metadata: {
    keydown: (e: any, _el: any) => {
      return {
        key: e.key,
        shiftKey: e.shiftKey,
      };
    },
  },
});

// Show progress bar on live navigation and form submits
// this only shows the topbar if it's taking longer than 200 msec to receive the phx:page-loading-stop event
let topBarScheduled: NodeJS.Timeout | undefined;
window.addEventListener('phx:page-loading-start', () => {
  if (!topBarScheduled) {
    topBarScheduled = setTimeout(() => NProgress.start(), 200);
  }
});
window.addEventListener('phx:page-loading-stop', () => {
  topBarScheduled && clearTimeout(topBarScheduled);
  topBarScheduled = undefined;
  NProgress.done();
});

// Expose React/Redux APIs to server-side rendered templates
function mount(Component: any, element: HTMLElement, context: any = {}) {
  ReactDOM.render(React.createElement(Component, context), element);
}

// Global functions and objects:
window.OLI = {
  initActivityBridge,
  initPreviewActivityBridge,
  showModal,
  enableSubmitWhenTitleMatches,
  selectCookieConsent,
  selectCookiePreferences,
  retrieveCookies,
  onReady,
  finalize,
  initCountdownTimer,
  initEndDateTimer,
  CreateAccountPopup: (node: any, props: any) => mount(CreateAccountPopup, node, props),
};

// connect if there are any LiveViews on the page
liveSocket.connect();

// expose liveSocket on window for web console debug logs and latency simulation:
// >> liveSocket.enableDebug()
// >> liveSocket.enableLatencySim(1000)
window.liveSocket = liveSocket;

document.addEventListener('DOMContentLoaded', () => {
  // initialize popover elements
  [].slice
    .call(document.querySelectorAll('[data-bs-toggle="popover"]'))
    .map((el: HTMLElement) => new Popover(el));

  // initialize tooltip elements
  [].slice
    .call(document.querySelectorAll('[data-bs-toggle="tooltip"]'))
    .map((el: HTMLElement) => new Tooltip(el));

  // initialize command button elements
  $('[data-action="command-button"]').on('click', commandButtonClicked);

  // handle direct tab routing via url hash
  if (location.hash !== '') {
    // make tabs navigable by their link's href
    [].slice
      .call(document.querySelectorAll('a[data-bs-toggle="tab"][href="' + location.hash + '"]'))
      .map((el: HTMLElement) => new Tab(el).show());
  }

  // change the url hash when a new tab is selected
  [].slice.call(document.querySelectorAll('a[data-bs-toggle="tab"]')).map((el: HTMLElement) =>
    el.addEventListener('show.bs.tab', (e: any) => {
      return (location.hash = e.target?.getAttribute('href').substr(1));
    }),
  );

  const hljs = (window as any).hljs;

  hljs.configure({
    cssSelector: 'pre code.torus-code',
  });

  hljs.highlightAll();
});

let currentlyPlaying: HTMLAudioElement | null = null;

window.toggleAudio = (element: HTMLAudioElement) => {
  if (!element) return;

  if (currentlyPlaying && currentlyPlaying !== element) {
    currentlyPlaying.pause();
  }

  if (element.paused) {
    currentlyPlaying = element;
    element.currentTime = 0;
    element.play();
  } else {
    element.pause();
  }
};

window.addEventListener('phx:js-exec', ({ detail }: any) => {
  document.querySelectorAll(detail.to).forEach((el) => {
    liveSocket.execJS(el, el.getAttribute(detail.attr));
  });
});
<<<<<<< HEAD
=======

>>>>>>> edba4765
declare global {
  interface Window {
    liveSocket: typeof liveSocket;
    toggleAudio: (element: HTMLAudioElement) => void;
    OLI: {
      initActivityBridge: typeof initActivityBridge;
      initPreviewActivityBridge: typeof initPreviewActivityBridge;
      showModal: typeof showModal;
      enableSubmitWhenTitleMatches: typeof enableSubmitWhenTitleMatches;
      selectCookieConsent: typeof selectCookieConsent;
      selectCookiePreferences: typeof selectCookiePreferences;
      retrieveCookies: typeof retrieveCookies;
      onReady: typeof onReady;
      finalize: typeof finalize;
      initCountdownTimer: typeof initCountdownTimer;
      initEndDateTimer: typeof initEndDateTimer;
      CreateAccountPopup: (node: any, props: any) => void;
    };
    keepAlive: () => void;
  }
}<|MERGE_RESOLUTION|>--- conflicted
+++ resolved
@@ -166,10 +166,7 @@
     liveSocket.execJS(el, el.getAttribute(detail.attr));
   });
 });
-<<<<<<< HEAD
-=======
 
->>>>>>> edba4765
 declare global {
   interface Window {
     liveSocket: typeof liveSocket;
