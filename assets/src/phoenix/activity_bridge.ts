--- conflicted
+++ resolved
@@ -1,5 +1,10 @@
 import * as Persistence from 'data/persistence/activity';
-import { PartResponse, ActivityModelSchema, FeedbackAction, ClientEvaluation } from 'components/activities/types';
+import {
+  PartResponse,
+  ActivityModelSchema,
+  FeedbackAction,
+  ClientEvaluation,
+} from 'components/activities/types';
 import { RequestHintResponse } from 'components/activities/DeliveryElement';
 import { valueOr, removeEmpty } from 'utils/common';
 import guid from 'utils/guid';
@@ -188,7 +193,6 @@
     const partInputs: PartResponse[] = e.detail.payload;
 
     Persistence.evaluate(props.model, partInputs).then((result: Persistence.Evaluated) => {
-<<<<<<< HEAD
       const actions: (FeedbackAction | { part_id: string; error: string })[] =
         result.evaluations.map((e) => {
           if ('error' in e) {
@@ -200,24 +204,11 @@
           return {
             type: 'FeedbackAction',
             attempt_guid: e.part_id,
-            out_of: e.result.out_of,
-            score: e.result.score,
+            out_of: e.result?.out_of,
+            score: e.result?.score,
             feedback: e.feedback,
           };
         });
-=======
-      const actions: FeedbackAction[] = result.evaluations.map((e: any) => {
-        // Persistence.evaluate returns a list of valid or error evaluations, so it may not have all properties
-        return {
-          type: 'FeedbackAction',
-          error: e.error,
-          attempt_guid: e.part_id,
-          out_of: e.result?.out_of,
-          score: e.result?.score,
-          feedback: e.feedback,
-        };
-      });
->>>>>>> 84c3b663
 
       continuation({ type: 'success', actions }, undefined);
     });
@@ -305,25 +296,21 @@
     false,
   );
 
-  div.addEventListener(
-    'submitEvaluations',
-    (e: any) => {
-      e.preventDefault();
-      e.stopPropagation();
-
-      const continuation: Continuation = e.detail.continuation;
-      const clientEvaluations: ClientEvaluation[] = e.detail.payload;
-      const evaluatedParts = clientEvaluations
-        .map((clientEval: any) => {
-          return {
-            type: 'EvaluatedPart',
-            out_of: clientEval.out_of,
-            score: clientEval.score,
-            feedback: clientEval.feedback,
-          };
-        });
-
-      continuation({ type: 'success', actions: evaluatedParts }, undefined);
-    }
-  );
+  div.addEventListener('submitEvaluations', (e: any) => {
+    e.preventDefault();
+    e.stopPropagation();
+
+    const continuation: Continuation = e.detail.continuation;
+    const clientEvaluations: ClientEvaluation[] = e.detail.payload;
+    const evaluatedParts = clientEvaluations.map((clientEval: any) => {
+      return {
+        type: 'EvaluatedPart',
+        out_of: clientEval.out_of,
+        score: clientEval.score,
+        feedback: clientEval.feedback,
+      };
+    });
+
+    continuation({ type: 'success', actions: evaluatedParts }, undefined);
+  });
 };