import { ErrorBoundary } from 'components/common/ErrorBoundary';
import { Editor } from 'components/editing/editor/Editor';
import { CommandDescription } from 'components/editing/elements/commands/interfaces';
import { StructuredContent } from 'data/content/resource';
import { ProjectSlug, ResourceSlug } from 'data/types';
import React from 'react';
import { Descendant } from 'slate';
import { slateFixer } from './SlateFixer';

export type StructuredContentEditor = {
  editMode: boolean; // Whether or not we can edit
  contentItem: StructuredContent; // Content to edit
  onEdit: (content: StructuredContent) => void; // Edit handler
  toolbarInsertDescs: CommandDescription[]; // Content insertion options
  projectSlug: ProjectSlug;
  resourceSlug: ResourceSlug;
};

// The resource editor for content
export const StructuredContentEditor = ({
  editMode,
  projectSlug,
  contentItem,
  toolbarInsertDescs,
  onEdit,
}: StructuredContentEditor) => {
  const onSlateEdit = React.useCallback(
    (children: Descendant[]) => {
      onEdit(Object.assign({}, contentItem, { children }));
    },
    [contentItem, onEdit],
  );

  const [value] = React.useState(slateFixer(contentItem));

  return (
    <ErrorBoundary>
      <Editor
        className="structured-content"
<<<<<<< HEAD
        commandContext={{ projectSlug: props.projectSlug, resourceSlug: props.resourceSlug }}
        editMode={props.editMode}
=======
        commandContext={{ projectSlug: projectSlug }}
        editMode={editMode}
>>>>>>> 1da9e0b5
        value={value.children}
        onEdit={onSlateEdit}
        toolbarInsertDescs={toolbarInsertDescs}
      />
    </ErrorBoundary>
  );
};<|MERGE_RESOLUTION|>--- conflicted
+++ resolved
@@ -20,6 +20,7 @@
 export const StructuredContentEditor = ({
   editMode,
   projectSlug,
+  resourceSlug,
   contentItem,
   toolbarInsertDescs,
   onEdit,
@@ -37,13 +38,8 @@
     <ErrorBoundary>
       <Editor
         className="structured-content"
-<<<<<<< HEAD
-        commandContext={{ projectSlug: props.projectSlug, resourceSlug: props.resourceSlug }}
-        editMode={props.editMode}
-=======
-        commandContext={{ projectSlug: projectSlug }}
+        commandContext={{ projectSlug: projectSlug, resourceSlug: resourceSlug }}
         editMode={editMode}
->>>>>>> 1da9e0b5
         value={value.children}
         onEdit={onSlateEdit}
         toolbarInsertDescs={toolbarInsertDescs}
