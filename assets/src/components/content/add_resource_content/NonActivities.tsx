--- conflicted
+++ resolved
@@ -216,17 +216,14 @@
     ),
   );
 };
-<<<<<<< HEAD
-=======
-
-const addABTest = (onAddItem: AddCallback, index: number[], projectSlug: string) => {
-  Persistence.experiment(projectSlug).then((result) => {
-    if (result.type === 'success') {
-      onAddItem(createAlternatives(result.experiment.resource_id, 'upgrade_decision_point'), index);
-    } else {
-      throw result.message;
-    }
-  });
-  document.body.click();
-};
->>>>>>> 9393ee1b
+
+// const addABTest = (onAddItem: AddCallback, index: number[], projectSlug: string) => {
+//   Persistence.experiment(projectSlug).then((result) => {
+//     if (result.type === 'success') {
+//       onAddItem(createAlternatives(result.experiment.resource_id, 'upgrade_decision_point'), index);
+//     } else {
+//       throw result.message;
+//     }
+//   });
+//   document.body.click();
+// };