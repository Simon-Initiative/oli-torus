import * as React from 'react';
import { Provider } from 'react-redux';
import { configureStore } from 'state/store';
import produce from 'immer';

interface ModalSelection {
  modal: any;
}

export enum sizes {
  small = 'sm',
  medium = 'md',
  large = 'lg',
  extraLarge = 'xlg',
}

export interface ModalSelectionProps {
  okLabel?: string;
  okClassName?: string;
  cancelLabel?: string;
  // disableInsert?: boolean;
  onSelectionChange: any;
  selected: any;
  title: string;
  hideOkButton?: boolean;
  onInsert: () => void;
  onCancel: () => void;
  size?: sizes;
}

class ModalSelection extends React.Component<ModalSelectionProps, {}> {

  componentDidMount() {
    (window as any).$(this.modal).modal('show');
  }

  componentWillUnmount() {
    (window as any).$(this.modal).modal('hide');
  }

  updateDisableInsert = (lastState: boolean) => {

  }

  dispatch = (action: any) => {
    const nextModel = produce(props.model, draftState => action(draftState));
    props.onEdit(nextModel);
  };

  onInsert = (e: any) => { e.preventDefault(); this.props.onInsert(); };

  onCancel = (e: any) => { e.preventDefault(); this.props.onCancel(); };

  render() {
    // this.updateDisableInsert(this.props.selection)
    // console.log(this.props.selected())
    // console.log(this.props.disableInsert)
    // const disableInsert = this.props.disableInsert !== undefined
    //   ? this.props.disableInsert
    //   : true;
    // console.log("disableInsert", disableInsert)
    const okLabel = this.props.okLabel !== undefined
      ? this.props.okLabel : 'Insert';
    const cancelLabel = this.props.cancelLabel !== undefined
      ? this.props.cancelLabel : 'Cancel';
    const okClassName = this.props.okClassName !== undefined
      ? this.props.okClassName : 'primary';
    const size = this.props.size || 'lg';

    return (
      <div ref={(modal) => { this.modal = modal; }}
        data-backdrop="true" className="modal">
        <div className={`modal-dialog modal-dialog-centered modal-${size}`} role="document">
          <div className="modal-content">
            <div className="modal-header">
              <h5 className="modal-title">{this.props.title}</h5>
              <button
                type="button"
                className="close"
                onClick={this.onCancel}>
                <span aria-hidden="true">&times;</span>
              </button>
            </div>
            <div className="modal-body">
              {this.props.children}
            </div>
            <div className="modal-footer">
<<<<<<< HEAD
              <button
                disabled={(() => this.props.selected.img === null)()}
                type="button"
                onClick={this.onInsert}
                className={`btn btn-${okClassName}`}>{okLabel}</button>
=======
              {this.props.hideOkButton === true
                ? null
                : <button
                    disabled={disableInsert}
                    type="button"
                    onClick={this.onInsert}
                    className={`btn btn-${okClassName}`}>{okLabel}</button>}
>>>>>>> a2e85be8
              <button type="button" className="btn btn-link"
                onClick={this.onCancel}
                data-dismiss="modal">{cancelLabel}</button>
            </div>
          </div>
        </div>
      </div>
    );
  }
}

export default ModalSelection;<|MERGE_RESOLUTION|>--- conflicted
+++ resolved
@@ -2,6 +2,15 @@
 import { Provider } from 'react-redux';
 import { configureStore } from 'state/store';
 import produce from 'immer';
+
+const store = configureStore();
+
+class SelectionActions {
+  static addChoice() {
+    return (draftState: MultipleChoiceModelSchema) => {
+    }
+  }
+}
 
 interface ModalSelection {
   modal: any;
@@ -22,7 +31,6 @@
   onSelectionChange: any;
   selected: any;
   title: string;
-  hideOkButton?: boolean;
   onInsert: () => void;
   onCancel: () => void;
   size?: sizes;
@@ -43,8 +51,8 @@
   }
 
   dispatch = (action: any) => {
-    const nextModel = produce(props.model, draftState => action(draftState));
-    props.onEdit(nextModel);
+    const nextModel = produce(this.props, draftState => action(draftState));
+    this.props.onEdit(nextModel);
   };
 
   onInsert = (e: any) => { e.preventDefault(); this.props.onInsert(); };
@@ -85,21 +93,11 @@
               {this.props.children}
             </div>
             <div className="modal-footer">
-<<<<<<< HEAD
               <button
                 disabled={(() => this.props.selected.img === null)()}
                 type="button"
                 onClick={this.onInsert}
                 className={`btn btn-${okClassName}`}>{okLabel}</button>
-=======
-              {this.props.hideOkButton === true
-                ? null
-                : <button
-                    disabled={disableInsert}
-                    type="button"
-                    onClick={this.onInsert}
-                    className={`btn btn-${okClassName}`}>{okLabel}</button>}
->>>>>>> a2e85be8
               <button type="button" className="btn btn-link"
                 onClick={this.onCancel}
                 data-dismiss="modal">{cancelLabel}</button>
