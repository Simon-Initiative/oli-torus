import * as Immutable from 'immutable';
import React from 'react';
import { PersistenceStrategy } from 'data/persistence/PersistenceStrategy';
import { DeferredPersistenceStrategy } from 'data/persistence/DeferredPersistenceStrategy';
import { ResourceContent, ResourceContext,
  Activity, ActivityMap, createDefaultStructuredContent } from 'data/content/resource';
import { Objective } from 'data/content/objective';
import { ActivityEditorMap } from 'data/content/editors';
import { Editors } from './Editors';
import { TitleBar } from '../content/TitleBar';
import { UndoRedo } from '../content/UndoRedo';
import { PreviewButton } from '../content/PreviewButton';
import { PersistenceStatus } from 'components/content/PersistenceStatus';
import { ProjectSlug, ResourceSlug, ObjectiveSlug } from 'data/types';
import * as Persistence from 'data/persistence/resource';
import {
  UndoableState, processRedo, processUndo, processUpdate, init,
  registerUndoRedoHotkeys, unregisterUndoRedoHotkeys,
} from './undo';
import { releaseLock, acquireLock } from 'data/persistence/lock';
import { Message, createMessage } from 'data/messages/messages';
import { Banner } from '../messages/Banner';
import { BreadcrumbTrail } from 'components/common/BreadcrumbTrail';
import { create } from 'data/persistence/objective';

export interface ResourceEditorProps extends ResourceContext {
  editorMap: ActivityEditorMap;   // Map of activity types to activity elements
  activities: ActivityMap;
}

// This is the state of our resource that is undoable
type Undoable = {
  title: string,
  content: Immutable.List<ResourceContent>,
  objectives: Immutable.List<ObjectiveSlug>,
};

type ResourceEditorState = {
  messages: Message[],
  undoable: UndoableState<Undoable>,
  allObjectives: Immutable.List<Objective>,
  childrenObjectives: Immutable.Map<ObjectiveSlug, Immutable.List<Objective>>,
  activities: Immutable.Map<string, Activity>,
  editMode: boolean,
  persistence: 'idle' | 'pending' | 'inflight',
};

// Creates a function that when invoked submits a save request
function prepareSaveFn(
  project: ProjectSlug, resource: ResourceSlug, update: Persistence.ResourceUpdate) {

  return () => Persistence.edit(project, resource, update);
}

// Ensures that there is some default content if the initial content
// of this resource is empty
function withDefaultContent(content: ResourceContent[]) {
  return content.length > 0
    ? content
    : [createDefaultStructuredContent()];
}


function registerUnload(strategy: PersistenceStrategy) {
  return window.addEventListener('beforeunload', (event) => {
    strategy.destroy();
  });
}

function unregisterUnload(listener: any) {
  window.removeEventListener('beforeunload', listener);
}

function mapChildrenObjectives(objectives: Objective[])
  : Immutable.Map<ObjectiveSlug, Immutable.List<Objective>> {

  return objectives.reduce(
    (map, o) => {
      if (o.parentSlug !== null) {
        let updatedMap = map;
        if (o.parentSlug !== null && !map.has(o.parentSlug)) {
          updatedMap = updatedMap.set(o.parentSlug, Immutable.List());
        }
        const appended = (updatedMap.get(o.parentSlug) as any).push(o);
        return updatedMap.set(o.parentSlug, appended);
      }
      return map;
    },
    Immutable.Map<ObjectiveSlug, Immutable.List<Objective>>(),
  );
}

// The resource editor
export class ResourceEditor extends React.Component<ResourceEditorProps, ResourceEditorState> {

  persistence: PersistenceStrategy;
  windowUnloadListener: any;
  undoRedoListener: any;

  constructor(props: ResourceEditorProps) {
    super(props);

    const { title, objectives, allObjectives, content, activities } = props;

    this.state = {
      messages: [],
      editMode: true,
      undoable: init({
        title,
        objectives: Immutable.List<ObjectiveSlug>(objectives.attached),
        content: Immutable.List<ResourceContent>(withDefaultContent(content.model)),
      }),
      persistence: 'idle',
      allObjectives: Immutable.List<Objective>(allObjectives),
      childrenObjectives: mapChildrenObjectives(allObjectives),
      activities: Immutable.Map<string, Activity>(
        Object.keys(activities).map(k => [k, activities[k]])),
    };

    this.persistence = new DeferredPersistenceStrategy();

    this.update = this.update.bind(this);
    this.undo = this.undo.bind(this);
    this.redo = this.redo.bind(this);

  }

  componentDidMount() {

    const { projectSlug, resourceSlug } = this.props;

    this.persistence.initialize(
      acquireLock.bind(undefined, projectSlug, resourceSlug),
      releaseLock.bind(undefined, projectSlug, resourceSlug),
      () => {},
      failure => this.publishErrorMessage(failure),
      persistence => this.setState({ persistence }),
    ).then((editMode) => {
      this.setState({ editMode });
      if (editMode) {
        this.windowUnloadListener = registerUnload(this.persistence);
        this.undoRedoListener = registerUndoRedoHotkeys(this.undo.bind(this), this.redo.bind(this));
      }
    });
  }

  componentWillUnmount() {
    this.persistence.destroy();
    if (this.windowUnloadListener !== null) {
      unregisterUnload(this.windowUnloadListener);
    }

    if (this.undoRedoListener !== null) {
      unregisterUndoRedoHotkeys(this.undoRedoListener);
    }
  }

  publishErrorMessage(failure: any) {
    const message = createMessage({
      canUserDismiss: true,
      content: 'A problem occurred while saving your changes',
    });
    this.setState({ messages: [...this.state.messages, message] });
  }

  update(update: Partial<Undoable>) {
    this.setState(
      { undoable: processUpdate(this.state.undoable, update) },
      () => this.save());
  }

  save() {
    const { projectSlug, resourceSlug } = this.props;

    const toSave : Persistence.ResourceUpdate = {
      objectives: { attached: this.state.undoable.current.objectives.toArray() },
      title: this.state.undoable.current.title,
      content: { model: this.state.undoable.current.content.toArray() },
    };

    this.persistence.save(
      prepareSaveFn(projectSlug, resourceSlug, toSave));
  }

  undo() {
    this.setState({ undoable: processUndo(this.state.undoable) },
    () => this.save());
  }

  redo() {
    this.setState({ undoable: processRedo(this.state.undoable) },
    () => this.save());
  }

  render() {

    const props = this.props;
    const state = this.state;

    const { projectSlug, resourceSlug, title } = this.props;
    const page = {
      slug: resourceSlug,
      title,
    };

    const onEdit = (content: Immutable.List<ResourceContent>) => {
      this.update({ content });
    };

    const onTitleEdit = (title: string) => {
      this.update({ title });
    };

    const onAddItem = (c : ResourceContent, index: number, a? : Activity) => {
      this.update({ content: this.state.undoable.current.content.insert(index, c) });
      if (a) {
        this.setState({ activities: this.state.activities.set(a.activitySlug, a) });
      }
    };

<<<<<<< HEAD
=======
    const onRegisterNewObjective = (title: string) : Promise<Objective> => {
      return new Promise((resolve, reject) => {

        create(props.projectSlug, title)
        .then((result) => {
          if (result.type === 'success') {

            const objective = {
              slug: result.revisionSlug,
              title,
              parentSlug: null,
            };

            this.setState({
              allObjectives: this.state.allObjectives.push(objective),
              childrenObjectives:
                this.state.childrenObjectives.set(objective.slug, Immutable.List<Objective>()),
            });

            resolve(objective);

          } else {
            throw result;
          }
        })
        .catch((e) => {
          // TODO: this should probably give a message to the user indicating that
          // objective creation failed once we have a global messaging
          // infrastructure in place. For now, we will just log to the conosle
          console.error('objective creation failed', e);
        });

      });
    };

>>>>>>> 9a0df29a
    return (
      <div className="row">
        <div className="col-12">
          <Banner
            dismissMessage={msg => this.setState(
              { messages: this.state.messages.filter(m => msg.guid !== m.guid) })}
            executeAction={() => true}
            messages={this.state.messages}
          />
          <BreadcrumbTrail projectSlug={projectSlug} page={page} />
          <TitleBar
            title={state.undoable.current.title}
            onTitleEdit={onTitleEdit}
            editMode={this.state.editMode}>
            <PersistenceStatus persistence={this.state.persistence}/>
            <PreviewButton
              projectSlug={props.projectSlug}
              resourceSlug={props.resourceSlug}
              persistence={this.state.persistence} />
            <UndoRedo
              canRedo={this.state.undoable.redoStack.size > 0}
              canUndo={this.state.undoable.undoStack.size > 0}
              onUndo={this.undo} onRedo={this.redo}/>
          </TitleBar>
<<<<<<< HEAD

=======
>>>>>>> 9a0df29a
          <div>
            <Editors {...props} editMode={this.state.editMode}
              objectives={this.state.allObjectives}
              childrenObjectives={this.state.childrenObjectives}
              onRegisterNewObjective={onRegisterNewObjective}
              activities={this.state.activities}
              onRemove={index => onEdit(this.state.undoable.current.content.delete(index))}
              onEdit={(c, index) => {
                onEdit(this.state.undoable.current.content.set(index, c));
              }}
              onEditContentList={onEdit}
              content={this.state.undoable.current.content}
              onAddItem={onAddItem}
              resourceContext={props} />
          </div>
        </div>
      </div>
    );
  }
}<|MERGE_RESOLUTION|>--- conflicted
+++ resolved
@@ -218,8 +218,6 @@
       }
     };
 
-<<<<<<< HEAD
-=======
     const onRegisterNewObjective = (title: string) : Promise<Objective> => {
       return new Promise((resolve, reject) => {
 
@@ -255,7 +253,6 @@
       });
     };
 
->>>>>>> 9a0df29a
     return (
       <div className="row">
         <div className="col-12">
@@ -280,10 +277,6 @@
               canUndo={this.state.undoable.undoStack.size > 0}
               onUndo={this.undo} onRedo={this.redo}/>
           </TitleBar>
-<<<<<<< HEAD
-
-=======
->>>>>>> 9a0df29a
           <div>
             <Editors {...props} editMode={this.state.editMode}
               objectives={this.state.allObjectives}
