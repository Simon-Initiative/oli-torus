--- conflicted
+++ resolved
@@ -37,13 +37,10 @@
 } from './listeners';
 import { loadPreferences } from 'state/preferences';
 import guid from 'utils/guid';
-<<<<<<< HEAD
 import { Undoables, empty } from './types';
 import { UndoToasts } from './UndoToasts';
 import { applyOperations } from 'utils/undo';
-=======
 import './ResourceEditor.scss';
->>>>>>> 7141e24e
 
 export interface ResourceEditorProps extends ResourceContext {
   editorMap: ActivityEditorMap; // Map of activity types to activity elements
