import React from 'react';
import { connect } from 'react-redux';
import { State, Dispatch } from 'state';
import * as Immutable from 'immutable';
import { PersistenceStrategy } from 'data/persistence/PersistenceStrategy';
import { DeferredPersistenceStrategy } from 'data/persistence/DeferredPersistenceStrategy';
import {
  ResourceContent,
  ResourceContext,
  Activity,
  ActivityMap,
  createDefaultStructuredContent,
} from 'data/content/resource';
import { Objective } from 'data/content/objective';
import { ActivityEditorMap } from 'data/content/editors';
import { Editors } from '../editors/Editors';
import { TitleBar } from '../../content/TitleBar';
import { UndoRedo } from '../../content/UndoRedo';
import { PersistenceStatus } from 'components/content/PersistenceStatus';
import { ProjectSlug, ResourceSlug, ResourceId } from 'data/types';
import * as Persistence from 'data/persistence/resource';
import {
  UndoableState,
  processRedo,
  processUndo,
  processUpdate,
  init,
  registerUndoRedoHotkeys,
  unregisterUndoRedoHotkeys,
} from '../undo';
import { releaseLock, acquireLock, NotAcquired } from 'data/persistence/lock';
import { Message, Severity, createMessage } from 'data/messages/messages';
import { Banner } from '../../messages/Banner';
import { create } from 'data/persistence/objective';
import {
  registerUnload,
  registerKeydown,
  registerKeyup,
  registerWindowBlur,
  unregisterUnload,
  unregisterKeydown,
  unregisterKeyup,
  unregisterWindowBlur,
} from './listeners';
import { loadPreferences } from 'state/preferences';

export interface ResourceEditorProps extends ResourceContext {
  editorMap: ActivityEditorMap; // Map of activity types to activity elements
  activities: ActivityMap;
  onLoadPreferences: () => void;
}

// This is the state of our resource that is undoable
type Undoable = {
  title: string;
  content: Immutable.List<ResourceContent>;
  objectives: Immutable.List<ResourceId>;
};

type ResourceEditorState = {
<<<<<<< HEAD
  messages: Message[];
  undoable: UndoableState<Undoable>;
  allObjectives: Immutable.List<Objective>;
  childrenObjectives: Immutable.Map<ResourceId, Immutable.List<Objective>>;
  activities: Immutable.Map<string, Activity>;
  editMode: boolean;
  persistence: 'idle' | 'pending' | 'inflight';
  previewMode: boolean;
  previewHtml: string;
  metaModifier: boolean;
=======
  messages: Message[],
  undoable: UndoableState<Undoable>,
  allObjectives: Immutable.List<Objective>,
  childrenObjectives: Immutable.Map<ResourceId, Immutable.List<Objective>>,
  activities: Immutable.Map<string, Activity>,
  editMode: boolean,
  persistence: 'idle' | 'pending' | 'inflight',
  metaModifier: boolean,
>>>>>>> 27fd5a99
};

// Creates a function that when invoked submits a save request
function prepareSaveFn(
  project: ProjectSlug,
  resource: ResourceSlug,
  update: Persistence.ResourceUpdate,
) {
  return (releaseLock: boolean) => Persistence.edit(project, resource, update, releaseLock);
}

// Ensures that there is some default content if the initial content
// of this resource is empty
function withDefaultContent(content: ResourceContent[]) {
  return content.length > 0 ? content : [createDefaultStructuredContent()];
}

function mapChildrenObjectives(
  objectives: Objective[],
): Immutable.Map<ResourceId, Immutable.List<Objective>> {
  return objectives.reduce((map, o) => {
    if (o.parentId !== null) {
      let updatedMap = map;
      if (o.parentId !== null && !map.has(o.parentId)) {
        updatedMap = updatedMap.set(o.parentId, Immutable.List());
      }
      const appended = (updatedMap.get(o.parentId) as any).push(o);
      return updatedMap.set(o.parentId, appended);
    }
    return map;
  }, Immutable.Map<ResourceId, Immutable.List<Objective>>());
}

// The resource editor
export class ResourceEditor extends React.Component<ResourceEditorProps, ResourceEditorState> {
  persistence: PersistenceStrategy;
  windowUnloadListener: any;
  undoRedoListener: any;
  keydownListener: any;
  keyupListener: any;
  mousedownListener: any;
  mouseupListener: any;
  windowBlurListener: any;

  constructor(props: ResourceEditorProps) {
    super(props);

    const { title, objectives, allObjectives, content, activities } = props;

    this.state = {
      messages: [],
      editMode: true,
      undoable: init({
        title,
        objectives: Immutable.List<ResourceId>(objectives.attached),
        content: Immutable.List<ResourceContent>(withDefaultContent(content.model)),
      }),
      persistence: 'idle',
      allObjectives: Immutable.List<Objective>(allObjectives),
      childrenObjectives: mapChildrenObjectives(allObjectives),
      activities: Immutable.Map<string, Activity>(
<<<<<<< HEAD
        Object.keys(activities).map((k) => [k, activities[k]]),
      ),
      previewMode: false,
      previewHtml: '',
=======
        Object.keys(activities).map(k => [k, activities[k]])),
>>>>>>> 27fd5a99
      metaModifier: false,
    };

    this.persistence = new DeferredPersistenceStrategy();

    this.update = this.update.bind(this);
    this.undo = this.undo.bind(this);
    this.redo = this.redo.bind(this);
  }

  componentDidMount() {
    const { projectSlug, resourceSlug, onLoadPreferences } = this.props;

    onLoadPreferences();

    this.persistence
      .initialize(
        acquireLock.bind(undefined, projectSlug, resourceSlug),
        releaseLock.bind(undefined, projectSlug, resourceSlug),
        () => {},
        (failure) => this.publishErrorMessage(failure),
        (persistence) => this.setState({ persistence }),
      )
      .then((editMode) => {
        this.setState({ editMode });
        if (editMode) {
          this.windowUnloadListener = registerUnload(this.persistence);
          this.undoRedoListener = registerUndoRedoHotkeys(
            this.undo.bind(this),
            this.redo.bind(this),
          );
          this.keydownListener = registerKeydown(this);
          this.keyupListener = registerKeyup(this);
          this.windowBlurListener = registerWindowBlur(this);
        } else {
          if (this.persistence.getLockResult().type === 'not_acquired') {
            const notAcquired: NotAcquired = this.persistence.getLockResult() as NotAcquired;
            this.editingLockedMessage(notAcquired.user);
          }
        }
      });
  }

  componentWillUnmount() {
    this.persistence.destroy();

    unregisterUnload(this.windowUnloadListener);
    unregisterUndoRedoHotkeys(this.undoRedoListener);
    unregisterKeydown(this.keydownListener);
    unregisterKeyup(this.keyupListener);
    unregisterWindowBlur(this.windowBlurListener);
  }

  editingLockedMessage(email: string) {
    const message = createMessage({
      guid: 'readonly-error',
      canUserDismiss: false,
      content: 'Read Only. User ' + email + ' is currently editing this page.',
      severity: Severity.Information,
    });
    this.addAsUnique(message);
  }

  publishErrorMessage(failure: any) {
    let message;
    switch (failure?.status) {
      case 423:
        message = 'refresh the page to re-gain edit access.';
        break;
      case 404:
        message = 'this page was not found. Try reopening it from the Curriculum.';
        break;
      case 403:
        message = "you're not able to access this page. Did your login expire?";
        break;
      case 500:
      default:
        message =
          // tslint:disable-next-line
          'there was a general problem on our end. Please try refreshing the page and trying again.';
        break;
    }

    this.addAsUnique(
      createMessage({
        guid: 'general-error',
        canUserDismiss: true,
        content: "Your changes weren't saved: " + message,
      }),
    );
  }

  createObjectiveErrorMessage(failure: any) {
    const message = createMessage({
      guid: 'objective-error',
      canUserDismiss: true,
      content: 'A problem occurred while creating your new objective',
      severity: Severity.Error,
    });
    this.addAsUnique(message);
  }

  addAsUnique(message: Message) {
    const messages = this.state.messages.filter((m) => m.guid !== message.guid);
    this.setState({ messages: [...messages, message] });
  }

<<<<<<< HEAD
  showPreviewMessage(isGraded: boolean) {
    const content = isGraded ? (
      <p>
        This is a preview of your graded assessment, but it is being displayed as an ungraded page
        to show feedback and hints
      </p>
    ) : (
      <p>This is a preview of your ungraded page</p>
    );

    const message = createMessage({
      canUserDismiss: false,
      content: (
        <div>
          <strong>Preview Mode</strong>
          <br />
          {content}
        </div>
      ),
      severity: Severity.Information,
      actions: [
        {
          label: 'Exit Preview',
          enabled: true,
          btnClass: 'btn-warning',
          execute: (message: Message) => {
            // exit preview mode and remove preview message
            this.setState({
              messages: this.state.messages.filter((m) => m.guid !== message.guid),
              previewMode: false,
              previewHtml: '',
            });
          },
        },
      ],
    });
    this.setState({ messages: [...this.state.messages, message] });
  }

  onPreviewClick = () => {
    const { previewMode } = this.state;
    const { projectSlug, resourceSlug, graded } = this.props;

    const enteringPreviewMode = !previewMode;

    if (enteringPreviewMode) {
      // otherwise, switch the current view to preview mode
      this.setState({ previewMode: !previewMode, previewHtml: '' });
      this.showPreviewMessage(graded);

      fetch(`/project/${projectSlug}/resource/${resourceSlug}/preview`)
        .then((res) => {
          if (res.ok) {
            return res.text();
          }
        })
        .then((html) => {
          if (html) {
            this.setState({ previewHtml: html });
          }
        });
    }
  };

=======
>>>>>>> 27fd5a99
  update(update: Partial<Undoable>) {
    this.setState({ undoable: processUpdate(this.state.undoable, update) }, () => this.save());
  }

  save() {
    const { projectSlug, resourceSlug } = this.props;

    const toSave: Persistence.ResourceUpdate = {
      objectives: { attached: this.state.undoable.current.objectives.toArray() },
      title: this.state.undoable.current.title,
      content: { model: this.state.undoable.current.content.toArray() },
      releaseLock: false,
    };

    this.persistence.save(prepareSaveFn(projectSlug, resourceSlug, toSave));
  }

  undo() {
    this.setState({ undoable: processUndo(this.state.undoable) }, () => this.save());
  }

  redo() {
    this.setState({ undoable: processRedo(this.state.undoable) }, () => this.save());
  }

  render() {
    const props = this.props;
    const state = this.state;

    const { projectSlug, resourceSlug } = this.props;

    const onEdit = (content: Immutable.List<ResourceContent>) => {
      this.update({ content });
    };

    const onTitleEdit = (title: string) => {
      this.update({ title });
    };

    const onAddItem = (c: ResourceContent, index: number, a?: Activity) => {
      this.update({ content: this.state.undoable.current.content.insert(index, c) });
      if (a) {
        this.setState({ activities: this.state.activities.set(a.activitySlug, a) });
      }
    };

    const onRegisterNewObjective = (title: string): Promise<Objective> => {
      return new Promise((resolve, reject) => {
        create(props.projectSlug, title)
          .then((result) => {
            if (result.result === 'success') {
              const objective = {
                id: result.resourceId,
                title,
                parentId: null,
              };

              this.setState({
                allObjectives: this.state.allObjectives.push(objective),
                childrenObjectives: this.state.childrenObjectives.set(
                  objective.id,
                  Immutable.List<Objective>(),
                ),
              });

              resolve(objective);
            } else {
              throw result;
            }
          })
          .catch((e) => {
            this.createObjectiveErrorMessage(e);
            console.error('objective creation failed', e);
          });
      });
    };

<<<<<<< HEAD
    const isSaving = this.state.persistence === 'inflight' || this.state.persistence === 'pending';

    const PreviewButton = () =>
      state.metaModifier ? (
        <a
          className={`btn btn-sm btn-outline-primary ml-3 ${isSaving ? 'disabled' : ''}`}
          onClick={() =>
            window.open(`/project/${projectSlug}/resource/${resourceSlug}/preview`, 'page-preview')
          }
        >
          Preview Page <i className="las la-external-link-alt ml-1"></i>
        </a>
      ) : (
        <button
          role="button"
          className="btn btn-sm btn-outline-primary ml-3"
          onClick={this.onPreviewClick}
          disabled={isSaving}
        >
          Preview Page
        </button>
      );

    if (state.previewMode) {
      return (
        <div className="resource-editor row">
          <div className="col-12 d-flex flex-column">
            <Banner
              dismissMessage={(msg) =>
                this.setState({ messages: this.state.messages.filter((m) => msg.guid !== m.guid) })
              }
              executeAction={(message, action) => action.execute(message)}
              messages={this.state.messages}
            />
            <div
              className="preview-content delivery flex-grow-1"
              dangerouslySetInnerHTML={{ __html: state.previewHtml }}
              ref={(div) => {
                // when this div is rendered and contains rendered preview html,
                // find and execute all scripts required to run the delivery elements
                if (div && state.previewHtml !== '') {
                  const scripts = div.getElementsByTagName('script');
                  for (const s of scripts) {
                    if (s.innerText) {
                      window.eval(s.innerText);
                    }
                  }

                  // highlight all codeblocks
                  div.querySelectorAll('pre code').forEach((block) => {
                    (window as any).hljs.highlightBlock(block);
                  });
                }
              }}
            />
          </div>
        </div>
      );
    }
=======
    const isSaving =
      (this.state.persistence === 'inflight' || this.state.persistence === 'pending');

    const PreviewButton = () => (
      <a
        className={`btn btn-sm btn-outline-primary ml-3 ${isSaving ? 'disabled' : ''}`}
        onClick={() => window.open(`/project/${projectSlug}/preview/${resourceSlug}`, `preview-${projectSlug}`)}>
        Preview <i className="las la-external-link-alt ml-1"></i>
      </a>
    );
>>>>>>> 27fd5a99

    return (
      <div className="resource-editor row">
        <div className="col-12">
          <Banner
            dismissMessage={(msg) =>
              this.setState({ messages: this.state.messages.filter((m) => msg.guid !== m.guid) })
            }
            executeAction={(message, action) => action.execute(message)}
            messages={this.state.messages}
          />
          <TitleBar
            title={state.undoable.current.title}
            onTitleEdit={onTitleEdit}
            editMode={this.state.editMode}
          >
            <PersistenceStatus persistence={this.state.persistence} />

            <PreviewButton />

            <UndoRedo
              canRedo={this.state.undoable.redoStack.size > 0}
              canUndo={this.state.undoable.undoStack.size > 0}
              onUndo={this.undo}
              onRedo={this.redo}
            />
          </TitleBar>
          <div>
            <Editors
              {...props}
              editMode={this.state.editMode}
              objectives={this.state.allObjectives}
              childrenObjectives={this.state.childrenObjectives}
              onRegisterNewObjective={onRegisterNewObjective}
              activities={this.state.activities}
              onRemove={(index) => onEdit(this.state.undoable.current.content.delete(index))}
              onEdit={(c, index) => {
                onEdit(this.state.undoable.current.content.set(index, c));
              }}
              onEditContentList={onEdit}
              content={this.state.undoable.current.content}
              onAddItem={onAddItem}
              resourceContext={props}
            />
          </div>
        </div>
      </div>
    );
  }
}

interface StateProps {}

interface DispatchProps {
  onLoadPreferences: () => void;
}

type OwnProps = {
  editorMap: ActivityEditorMap;
  activities: ActivityMap;
};

const mapStateToProps = (state: State, ownProps: OwnProps): StateProps => {
  return {};
};

const mapDispatchToProps = (dispatch: Dispatch, ownProps: OwnProps): DispatchProps => {
  return {
    onLoadPreferences: () => dispatch(loadPreferences()),
  };
};

export default connect<StateProps, DispatchProps, OwnProps>(
  mapStateToProps,
  mapDispatchToProps,
)(ResourceEditor);<|MERGE_RESOLUTION|>--- conflicted
+++ resolved
@@ -58,7 +58,6 @@
 };
 
 type ResourceEditorState = {
-<<<<<<< HEAD
   messages: Message[];
   undoable: UndoableState<Undoable>;
   allObjectives: Immutable.List<Objective>;
@@ -66,19 +65,7 @@
   activities: Immutable.Map<string, Activity>;
   editMode: boolean;
   persistence: 'idle' | 'pending' | 'inflight';
-  previewMode: boolean;
-  previewHtml: string;
   metaModifier: boolean;
-=======
-  messages: Message[],
-  undoable: UndoableState<Undoable>,
-  allObjectives: Immutable.List<Objective>,
-  childrenObjectives: Immutable.Map<ResourceId, Immutable.List<Objective>>,
-  activities: Immutable.Map<string, Activity>,
-  editMode: boolean,
-  persistence: 'idle' | 'pending' | 'inflight',
-  metaModifier: boolean,
->>>>>>> 27fd5a99
 };
 
 // Creates a function that when invoked submits a save request
@@ -140,14 +127,8 @@
       allObjectives: Immutable.List<Objective>(allObjectives),
       childrenObjectives: mapChildrenObjectives(allObjectives),
       activities: Immutable.Map<string, Activity>(
-<<<<<<< HEAD
         Object.keys(activities).map((k) => [k, activities[k]]),
       ),
-      previewMode: false,
-      previewHtml: '',
-=======
-        Object.keys(activities).map(k => [k, activities[k]])),
->>>>>>> 27fd5a99
       metaModifier: false,
     };
 
@@ -255,73 +236,6 @@
     this.setState({ messages: [...messages, message] });
   }
 
-<<<<<<< HEAD
-  showPreviewMessage(isGraded: boolean) {
-    const content = isGraded ? (
-      <p>
-        This is a preview of your graded assessment, but it is being displayed as an ungraded page
-        to show feedback and hints
-      </p>
-    ) : (
-      <p>This is a preview of your ungraded page</p>
-    );
-
-    const message = createMessage({
-      canUserDismiss: false,
-      content: (
-        <div>
-          <strong>Preview Mode</strong>
-          <br />
-          {content}
-        </div>
-      ),
-      severity: Severity.Information,
-      actions: [
-        {
-          label: 'Exit Preview',
-          enabled: true,
-          btnClass: 'btn-warning',
-          execute: (message: Message) => {
-            // exit preview mode and remove preview message
-            this.setState({
-              messages: this.state.messages.filter((m) => m.guid !== message.guid),
-              previewMode: false,
-              previewHtml: '',
-            });
-          },
-        },
-      ],
-    });
-    this.setState({ messages: [...this.state.messages, message] });
-  }
-
-  onPreviewClick = () => {
-    const { previewMode } = this.state;
-    const { projectSlug, resourceSlug, graded } = this.props;
-
-    const enteringPreviewMode = !previewMode;
-
-    if (enteringPreviewMode) {
-      // otherwise, switch the current view to preview mode
-      this.setState({ previewMode: !previewMode, previewHtml: '' });
-      this.showPreviewMessage(graded);
-
-      fetch(`/project/${projectSlug}/resource/${resourceSlug}/preview`)
-        .then((res) => {
-          if (res.ok) {
-            return res.text();
-          }
-        })
-        .then((html) => {
-          if (html) {
-            this.setState({ previewHtml: html });
-          }
-        });
-    }
-  };
-
-=======
->>>>>>> 27fd5a99
   update(update: Partial<Undoable>) {
     this.setState({ undoable: processUpdate(this.state.undoable, update) }, () => this.save());
   }
@@ -399,78 +313,18 @@
       });
     };
 
-<<<<<<< HEAD
     const isSaving = this.state.persistence === 'inflight' || this.state.persistence === 'pending';
-
-    const PreviewButton = () =>
-      state.metaModifier ? (
-        <a
-          className={`btn btn-sm btn-outline-primary ml-3 ${isSaving ? 'disabled' : ''}`}
-          onClick={() =>
-            window.open(`/project/${projectSlug}/resource/${resourceSlug}/preview`, 'page-preview')
-          }
-        >
-          Preview Page <i className="las la-external-link-alt ml-1"></i>
-        </a>
-      ) : (
-        <button
-          role="button"
-          className="btn btn-sm btn-outline-primary ml-3"
-          onClick={this.onPreviewClick}
-          disabled={isSaving}
-        >
-          Preview Page
-        </button>
-      );
-
-    if (state.previewMode) {
-      return (
-        <div className="resource-editor row">
-          <div className="col-12 d-flex flex-column">
-            <Banner
-              dismissMessage={(msg) =>
-                this.setState({ messages: this.state.messages.filter((m) => msg.guid !== m.guid) })
-              }
-              executeAction={(message, action) => action.execute(message)}
-              messages={this.state.messages}
-            />
-            <div
-              className="preview-content delivery flex-grow-1"
-              dangerouslySetInnerHTML={{ __html: state.previewHtml }}
-              ref={(div) => {
-                // when this div is rendered and contains rendered preview html,
-                // find and execute all scripts required to run the delivery elements
-                if (div && state.previewHtml !== '') {
-                  const scripts = div.getElementsByTagName('script');
-                  for (const s of scripts) {
-                    if (s.innerText) {
-                      window.eval(s.innerText);
-                    }
-                  }
-
-                  // highlight all codeblocks
-                  div.querySelectorAll('pre code').forEach((block) => {
-                    (window as any).hljs.highlightBlock(block);
-                  });
-                }
-              }}
-            />
-          </div>
-        </div>
-      );
-    }
-=======
-    const isSaving =
-      (this.state.persistence === 'inflight' || this.state.persistence === 'pending');
 
     const PreviewButton = () => (
       <a
         className={`btn btn-sm btn-outline-primary ml-3 ${isSaving ? 'disabled' : ''}`}
-        onClick={() => window.open(`/project/${projectSlug}/preview/${resourceSlug}`, `preview-${projectSlug}`)}>
+        onClick={() =>
+          window.open(`/project/${projectSlug}/preview/${resourceSlug}`, `preview-${projectSlug}`)
+        }
+      >
         Preview <i className="las la-external-link-alt ml-1"></i>
       </a>
     );
->>>>>>> 27fd5a99
 
     return (
       <div className="resource-editor row">
