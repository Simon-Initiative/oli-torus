--- conflicted
+++ resolved
@@ -2,6 +2,7 @@
 import { AddResource } from './AddResource';
 import { EditorProps, createEditor } from './createEditor';
 import { ResourceContent, ResourceGroup } from 'data/content/resource';
+import { GroupBlock } from './GroupBlock';
 
 interface GroupEditorProps extends EditorProps {
   contentItem: ResourceGroup;
@@ -26,6 +27,7 @@
   onEdit,
   onEditActivity,
   onAddItem,
+  onRemove,
   onPostUndoable,
   onRegisterNewObjective,
   onRegisterNewTag,
@@ -38,16 +40,7 @@
     onEdit(updatedContent as ResourceContent);
   };
 
-  const onRemoveChild = (child: ResourceContent) => {
-    const updatedContent = {
-      ...contentItem,
-      children: contentItem.children.filter((i) => i.id !== child.id),
-    };
-    onEdit(updatedContent as ResourceContent);
-  };
-
   return (
-<<<<<<< HEAD
     <GroupBlock
       editMode={editMode}
       contentItem={contentItem}
@@ -55,11 +48,7 @@
       canRemove={canRemove}
       onRemove={() => onRemove(contentItem.id)}
       onEdit={onEdit}
-      contentBreaksExist={contentBreaksExist}
     >
-=======
-    <>
->>>>>>> 74d624d0
       {contentItem.children.map((c, childIndex) => {
         return (
           <div key={c.id}>
@@ -91,11 +80,7 @@
               featureFlags,
               onEdit: onEditChild,
               onEditActivity,
-<<<<<<< HEAD
-              onRemove,
-=======
-              onRemove: () => onRemoveChild(c),
->>>>>>> 74d624d0
+              onRemove: onRemove,
               onPostUndoable,
               onRegisterNewObjective,
               onRegisterNewTag,
@@ -114,6 +99,6 @@
         onAddItem={onAddItem}
         onRegisterNewObjective={onRegisterNewObjective}
       />
-    </>
+    </GroupBlock>
   );
 };