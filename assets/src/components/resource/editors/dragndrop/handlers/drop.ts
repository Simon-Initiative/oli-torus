import { ResourceContent } from 'data/content/resource';
import { DragPayload } from '../interfaces';
import * as Immutable from 'immutable';
import * as Persistence from 'data/persistence/activity';
import { PageEditorContent } from 'data/editor/PageEditorContent';

<<<<<<< HEAD
function adjustIndex(src: number[], dest: number[]) {
  return dest.map((destIndex, level) => {
    const sourceIndex = src[level];
    return sourceIndex < destIndex ? destIndex - 1 : destIndex;
=======
export const scrollToResourceEditor = (contentId: string) => {
  setTimeout(() => {
    document.querySelector(`#re${contentId}`)?.scrollIntoView({ behavior: 'smooth' });
>>>>>>> b2e323eb
  });
}

export const dropHandler =
  (
    content: PageEditorContent,
    onEditContent: (content: PageEditorContent) => void,
    projectSlug: string,
    onDragEnd: () => void,
    editMode: boolean,
  ) =>
  (e: React.DragEvent<HTMLDivElement>, index: number[]) => {
    onDragEnd();

    if (editMode) {
      const data = e.dataTransfer.getData('application/x-oli-resource-content');

      if (data) {
        const droppedContent = JSON.parse(data) as DragPayload;

        const sourceIndex = content.findIndex((k) => k.id === droppedContent.id);

        if (sourceIndex === []) {
          // This is a cross window drop, we insert it but have to have to
          // ensure that for activities that we create a new activity for
          // tied to this project
          if (droppedContent.type === 'ActivityPayload') {
            if (droppedContent.project !== projectSlug) {
              Persistence.create(
                droppedContent.project,
                droppedContent.activity.typeSlug,
                droppedContent.activity.model,
                [],
              ).then((result: Persistence.Created) => {
                onEditContent(content.insertAt(index, droppedContent.reference));
              });
            } else {
              onEditContent(content.insertAt(index, droppedContent.reference));
            }
          } else if (droppedContent.type === 'content') {
            onEditContent(content.insertAt(index, droppedContent));
          } else {
            onEditContent(content.insertAt(index, droppedContent.data));
          }

          return;
        } else {
          // Handle a same window drag and drop
          const adjustedIndex = adjustIndex(sourceIndex, index);

          let toInsert;
          if (droppedContent.type === 'ActivityPayload') {
            toInsert = droppedContent.reference;
          } else if (droppedContent.type === 'content') {
            toInsert = droppedContent;
          } else {
            toInsert = droppedContent.data;
          }

          const reordered = content.delete(droppedContent.id).insertAt(adjustedIndex, toInsert);

          onEditContent(reordered);

          return;
        }
      }

      // Handle a drag and drop from VSCode
      const text = e.dataTransfer.getData('codeeditors');
      if (text) {
        try {
          const json = JSON.parse(text);
          const parsedContent = JSON.parse(json[0].content);

          // Remove it if we find the same identified content item
          const inserted = content
            .delete(parsedContent.id)
            // Then insert it
            .insertAt(index, parsedContent);

          onEditContent(inserted);
        } catch (err) {
          // eslint-disable-next-line
        }
      }
    }
  };<|MERGE_RESOLUTION|>--- conflicted
+++ resolved
@@ -1,19 +1,11 @@
-import { ResourceContent } from 'data/content/resource';
 import { DragPayload } from '../interfaces';
-import * as Immutable from 'immutable';
 import * as Persistence from 'data/persistence/activity';
 import { PageEditorContent } from 'data/editor/PageEditorContent';
 
-<<<<<<< HEAD
 function adjustIndex(src: number[], dest: number[]) {
   return dest.map((destIndex, level) => {
     const sourceIndex = src[level];
     return sourceIndex < destIndex ? destIndex - 1 : destIndex;
-=======
-export const scrollToResourceEditor = (contentId: string) => {
-  setTimeout(() => {
-    document.querySelector(`#re${contentId}`)?.scrollIntoView({ behavior: 'smooth' });
->>>>>>> b2e323eb
   });
 }
 
