// Factory for creating top level editors, for things like structured

import React from 'react';
<<<<<<< HEAD
import { ActivityReference, ResourceContent, ResourceContext, ResourceType } from 'data/content/resource';
=======
import {
  ActivityReference,
  ResourceContent,
  ResourceContext,
  ResourceType,
} from 'data/content/resource';
>>>>>>> 20d83071
import { StructuredContentEditor } from 'components/content/StructuredContentEditor';
import { EditorDesc } from 'data/content/editors';
import { ContentBlock } from './ContentBlock';
import { ActivityBlock } from './ActivityBlock';
import { getToolbarForResourceType } from '../../editing/toolbars/insertion/items';
import { UnsupportedActivity } from '../UnsupportedActivity';
import * as Immutable from 'immutable';
import { defaultState } from '../TestModeHandler';
import { ActivityEditContext } from 'data/content/activity';
import { InlineActivityEditor, EditorUpdate } from 'components/activity/InlineActivityEditor';
import { Objective } from 'data/content/objective';
import { Undoable } from 'components/activities/types';

// content or referenced activities
export const createEditor = (
  resourceContext: ResourceContext,
  content: ResourceContent,
  index: number,
  activities: Immutable.Map<string, ActivityEditContext>,
  editMode: boolean,
  resourceSlug: string,
  projectSlug: string,
  graded: boolean,
  objectivesMap: any,
  editorProps: any,
  allObjectives: Objective[],
  onEdit: (content: ResourceContent) => void,
  onActivityEdit: (key: string, update: EditorUpdate) => void,
  onPostUndoable: (key: string, undoable: Undoable) => void,
  onRegisterNewObjective: (o: Objective) => void,
): JSX.Element => {
  if (content.type === 'content') {
    return (
      <ContentBlock {...editorProps} contentItem={content} index={index}>
        <StructuredContentEditor
          key={content.id}
          editMode={editMode}
          content={content}
          onEdit={onEdit}
          projectSlug={projectSlug}
          toolbarItems={getToolbarForResourceType(
            graded ? ResourceType.assessment : ResourceType.page,
            null,
          )}
        />
      </ContentBlock>
    );
  }

  const activity = activities.get((content as ActivityReference).activitySlug);

  if (activity !== undefined) {
    const previewText = activity.model.authoring?.previewText;

    const slugsAsKeys = Object.keys(activity.objectives).reduce((map: any, key) => {
      (activity.objectives as any)[key as any].forEach((slug: string) => {
        map[slug] = true;
      });
      return map;
    }, {});

    const objectives = Object.keys(slugsAsKeys).map((slug) => objectivesMap[slug]);

    const props = {
      model: activity.model,
      activitySlug: activity.activitySlug,
      state: defaultState(activity.model),
      typeSlug: activity.typeSlug,
      editMode: editMode,
      graded: false,
      projectSlug: projectSlug,
      resourceSlug: resourceSlug,
      resourceId: resourceContext.resourceId,
      resourceTitle: resourceContext.title,
      authoringScript: activity.authoringScript,
      authoringElement: activity.authoringElement,
      friendlyName: activity.friendlyName,
      description: activity.description,
      objectives: activity.objectives,
      allObjectives: allObjectives,
      activityId: activity.activityId,
      title: activity.title,
      onEdit: (update: EditorUpdate) => onActivityEdit(activity.activitySlug, update),
      onPostUndoable: (undoable: Undoable) => onPostUndoable(activity.activitySlug, undoable),
      onRegisterNewObjective,
    };

    return (
      <ActivityBlock
        {...editorProps}
        contentItem={content}
        label={activity.friendlyName}
        projectSlug={projectSlug}
        resourceSlug={resourceSlug}
        objectives={objectives}
        previewText={previewText}
      >
        <InlineActivityEditor {...props} />
      </ActivityBlock>
    );
  }

  return (
    <div className="alert alert-danger">
      There was a problem rendering this content block. The content type may not be supported.
    </div>
  );
};<|MERGE_RESOLUTION|>--- conflicted
+++ resolved
@@ -1,16 +1,12 @@
 // Factory for creating top level editors, for things like structured
 
 import React from 'react';
-<<<<<<< HEAD
-import { ActivityReference, ResourceContent, ResourceContext, ResourceType } from 'data/content/resource';
-=======
 import {
   ActivityReference,
   ResourceContent,
   ResourceContext,
   ResourceType,
 } from 'data/content/resource';
->>>>>>> 20d83071
 import { StructuredContentEditor } from 'components/content/StructuredContentEditor';
 import { EditorDesc } from 'data/content/editors';
 import { ContentBlock } from './ContentBlock';
