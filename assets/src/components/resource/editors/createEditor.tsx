--- conflicted
+++ resolved
@@ -66,21 +66,12 @@
           onEdit={onEdit}
           projectSlug={projectSlug}
           toolbarInsertDescs={getToolbarForContentType(
-<<<<<<< HEAD
-=======
             'all',
->>>>>>> ef80424c
             resourceContext,
             onAddItem,
             editorMap,
             index,
-<<<<<<< HEAD
-            'all',
           )}
-          // toolbarItems={getToolbarForContentType(null)}
-=======
-          )}
->>>>>>> ef80424c
         />
       </ContentBlock>
     );
