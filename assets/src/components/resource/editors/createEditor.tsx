import React from 'react';
import { ResourceContent, ResourceContext } from 'data/content/resource';
import * as Immutable from 'immutable';
import { ActivityEditContext } from 'data/content/activity';
import { Objective } from 'data/content/objective';
import { Undoable } from 'components/activities/types';
import { Tag } from 'data/content/tags';
import { ActivityEditorMap } from 'data/content/editors';
import { AddCallback } from 'components/content/add_resource_content/AddResourceContent';
import { ContentEditor } from './ContentEditor';
import { ActivityEditor } from './ActivityEditor';
import { SelectionEditor } from './SelectionEditor';
import { GroupEditor } from './GroupEditor';
import { SurveyEditor } from './SurveyEditor';
import { ContentBreak } from './ContentBreak';
import { EditorUpdate } from 'components/activity/InlineActivityEditor';
import { FeatureFlags } from 'apps/page-editor/types';

<<<<<<< HEAD
// content or referenced activities
export const createEditor = (
  resourceContext: ResourceContext,
  contentItem: ResourceContent,
  index: number[],
  level: number,
  activities: Immutable.Map<string, ActivityEditContext>,
  editMode: boolean,
  resourceSlug: string,
  projectSlug: string,
  graded: boolean,
  objectivesMap: any,
  editorProps: any,
  allObjectives: Objective[],
  allTags: Tag[],
  editorMap: ActivityEditorMap,
  onEdit: (content: ResourceContent, key: string) => void,
  onActivityEdit: (key: string, update: EditorUpdate) => void,
  onPostUndoable: (key: string, undoable: Undoable) => void,
  onRegisterNewObjective: (o: Objective) => void,
  onRegisterNewTag: (o: Tag) => void,
  onAddItem: AddCallback,
): JSX.Element => {
  if (contentItem.type === 'selection') {
    return (
      <ContentBlock {...editorProps} contentItem={contentItem} index={index}>
        <ActivityBankSelection
          editorMap={editorMap}
          key={contentItem.id}
          editMode={editMode}
          selection={contentItem}
          onChange={(selection) => onEdit(selection, contentItem.id)}
          projectSlug={projectSlug}
          allObjectives={Immutable.List<Objective>(allObjectives)}
          allTags={Immutable.List<Tag>(allTags)}
          onRegisterNewObjective={onRegisterNewObjective}
          onRegisterNewTag={onRegisterNewTag}
        />
      </ContentBlock>
    );
  }

  if (contentItem.type === 'content') {
    return (
      <ContentBlock {...editorProps} contentItem={contentItem} index={index}>
        <StructuredContentEditor
          key={contentItem.id}
          editMode={editMode}
          content={contentItem}
          onEdit={(c) => onEdit(c, contentItem.id)}
          projectSlug={projectSlug}
          resourceSlug={resourceSlug}
          toolbarInsertDescs={blockInsertOptions({
            type: 'all',
            resourceContext,
            onAddItem,
            editorMap,
            index,
          })}
        />
      </ContentBlock>
    );
  }

  if (contentItem.type === 'group') {
    const onEditChild = (child: ResourceContent) => {
      const updatedContent = {
        ...contentItem,
        children: contentItem.children.map((c) => (c.id === child.id ? child : c)),
      };
      onEdit(updatedContent, contentItem.id);
    };

    return (
      <GroupBlock {...editorProps} contentItem={contentItem} index={index}>
        {contentItem.children.map((c, groupIndex) => (
          <>
            <AddResource
              {...editorProps}
              onRegisterNewObjective={onRegisterNewObjective}
              index={[...index, groupIndex]}
              level={level + 1}
              editMode={editMode}
              editorMap={editorMap}
              resourceContext={resourceContext}
              onAddItem={onAddItem}
            />

            {createEditor(
              resourceContext,
              c,
              [...index, groupIndex],
              level + 1,
              activities,
              editMode,
              resourceSlug,
              projectSlug,
              graded,
              objectivesMap,
              editorProps,
              allObjectives,
              allTags,
              editorMap,
              onEditChild,
              onActivityEdit,
              onPostUndoable,
              onRegisterNewObjective,
              onRegisterNewTag,
              onAddItem,
            )}
          </>
        ))}
        <AddResource
          {...editorProps}
          onRegisterNewObjective={onRegisterNewObjective}
          index={[...index, contentItem.children.size + 1]}
          level={level + 1}
          editMode={editMode}
          editorMap={editorMap}
          resourceContext={resourceContext}
          onAddItem={onAddItem}
        />
      </GroupBlock>
    );
  }
=======
export type EditorProps = {
  resourceContext: ResourceContext;
  contentItem: ResourceContent;
  index: number[];
  parents: ResourceContent[];
  activities: Immutable.Map<string, ActivityEditContext>;
  editMode: boolean;
  canRemove: boolean;
  resourceSlug: string;
  projectSlug: string;
  graded: boolean;
  objectivesMap: any;
  allObjectives: Objective[];
  allTags: Tag[];
  editorMap: ActivityEditorMap;
  featureFlags: FeatureFlags;
  onEdit: (content: ResourceContent) => void;
  onRemove: () => void;
  onEditActivity: (key: string, update: EditorUpdate) => void;
  onPostUndoable: (key: string, undoable: Undoable) => void;
  onRegisterNewObjective: (o: Objective) => void;
  onRegisterNewTag: (o: Tag) => void;
  onAddItem: AddCallback;
};
>>>>>>> 1da9e0b5

// content or referenced activities
export const createEditor = (editorProps: EditorProps): JSX.Element => {
  const { contentItem } = editorProps;

  switch (contentItem.type) {
    case 'content':
      return <ContentEditor {...editorProps} contentItem={contentItem} />;
    case 'activity-reference':
      return <ActivityEditor {...editorProps} contentItem={contentItem} />;
    case 'selection':
      return <SelectionEditor {...editorProps} contentItem={contentItem} />;
    case 'group':
      return <GroupEditor {...editorProps} contentItem={contentItem} />;
    case 'survey':
      return <SurveyEditor {...editorProps} contentItem={contentItem} />;
    case 'break':
      return <ContentBreak {...editorProps} contentItem={contentItem} />;
    default:
      return <EditorError />;
  }
};

export const EditorError = () => {
  return (
    <div className="alert alert-danger">
      There was a problem rendering this content block. The content type may not be supported.
    </div>
  );
};<|MERGE_RESOLUTION|>--- conflicted
+++ resolved
@@ -16,133 +16,6 @@
 import { EditorUpdate } from 'components/activity/InlineActivityEditor';
 import { FeatureFlags } from 'apps/page-editor/types';
 
-<<<<<<< HEAD
-// content or referenced activities
-export const createEditor = (
-  resourceContext: ResourceContext,
-  contentItem: ResourceContent,
-  index: number[],
-  level: number,
-  activities: Immutable.Map<string, ActivityEditContext>,
-  editMode: boolean,
-  resourceSlug: string,
-  projectSlug: string,
-  graded: boolean,
-  objectivesMap: any,
-  editorProps: any,
-  allObjectives: Objective[],
-  allTags: Tag[],
-  editorMap: ActivityEditorMap,
-  onEdit: (content: ResourceContent, key: string) => void,
-  onActivityEdit: (key: string, update: EditorUpdate) => void,
-  onPostUndoable: (key: string, undoable: Undoable) => void,
-  onRegisterNewObjective: (o: Objective) => void,
-  onRegisterNewTag: (o: Tag) => void,
-  onAddItem: AddCallback,
-): JSX.Element => {
-  if (contentItem.type === 'selection') {
-    return (
-      <ContentBlock {...editorProps} contentItem={contentItem} index={index}>
-        <ActivityBankSelection
-          editorMap={editorMap}
-          key={contentItem.id}
-          editMode={editMode}
-          selection={contentItem}
-          onChange={(selection) => onEdit(selection, contentItem.id)}
-          projectSlug={projectSlug}
-          allObjectives={Immutable.List<Objective>(allObjectives)}
-          allTags={Immutable.List<Tag>(allTags)}
-          onRegisterNewObjective={onRegisterNewObjective}
-          onRegisterNewTag={onRegisterNewTag}
-        />
-      </ContentBlock>
-    );
-  }
-
-  if (contentItem.type === 'content') {
-    return (
-      <ContentBlock {...editorProps} contentItem={contentItem} index={index}>
-        <StructuredContentEditor
-          key={contentItem.id}
-          editMode={editMode}
-          content={contentItem}
-          onEdit={(c) => onEdit(c, contentItem.id)}
-          projectSlug={projectSlug}
-          resourceSlug={resourceSlug}
-          toolbarInsertDescs={blockInsertOptions({
-            type: 'all',
-            resourceContext,
-            onAddItem,
-            editorMap,
-            index,
-          })}
-        />
-      </ContentBlock>
-    );
-  }
-
-  if (contentItem.type === 'group') {
-    const onEditChild = (child: ResourceContent) => {
-      const updatedContent = {
-        ...contentItem,
-        children: contentItem.children.map((c) => (c.id === child.id ? child : c)),
-      };
-      onEdit(updatedContent, contentItem.id);
-    };
-
-    return (
-      <GroupBlock {...editorProps} contentItem={contentItem} index={index}>
-        {contentItem.children.map((c, groupIndex) => (
-          <>
-            <AddResource
-              {...editorProps}
-              onRegisterNewObjective={onRegisterNewObjective}
-              index={[...index, groupIndex]}
-              level={level + 1}
-              editMode={editMode}
-              editorMap={editorMap}
-              resourceContext={resourceContext}
-              onAddItem={onAddItem}
-            />
-
-            {createEditor(
-              resourceContext,
-              c,
-              [...index, groupIndex],
-              level + 1,
-              activities,
-              editMode,
-              resourceSlug,
-              projectSlug,
-              graded,
-              objectivesMap,
-              editorProps,
-              allObjectives,
-              allTags,
-              editorMap,
-              onEditChild,
-              onActivityEdit,
-              onPostUndoable,
-              onRegisterNewObjective,
-              onRegisterNewTag,
-              onAddItem,
-            )}
-          </>
-        ))}
-        <AddResource
-          {...editorProps}
-          onRegisterNewObjective={onRegisterNewObjective}
-          index={[...index, contentItem.children.size + 1]}
-          level={level + 1}
-          editMode={editMode}
-          editorMap={editorMap}
-          resourceContext={resourceContext}
-          onAddItem={onAddItem}
-        />
-      </GroupBlock>
-    );
-  }
-=======
 export type EditorProps = {
   resourceContext: ResourceContext;
   contentItem: ResourceContent;
@@ -167,7 +40,6 @@
   onRegisterNewTag: (o: Tag) => void;
   onAddItem: AddCallback;
 };
->>>>>>> 1da9e0b5
 
 // content or referenced activities
 export const createEditor = (editorProps: EditorProps): JSX.Element => {
