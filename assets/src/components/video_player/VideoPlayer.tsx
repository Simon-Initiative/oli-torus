<<<<<<< HEAD
import React, { useCallback, useRef } from 'react';
import { Video } from '../../data/content/model/elements/types';
=======
import React, { ReactNode, useCallback, useRef } from 'react';
import * as ContentModel from '../../data/content/model/elements/types';
>>>>>>> 04bb0a5c

import {
  BigPlayButton,
  Player,
  ControlBar,
  CurrentTimeDisplay,
  TimeDivider,
  DurationDisplay,
  ProgressControl,
  PlayerState,
  PlaybackRateMenuButton,
} from 'video-react';

import { MuteButton } from './VideoMuteButton';
import { InitialPlayButton } from './InitialPlayButton';
import { PlayButton } from './VideoPlayButton';
import { FullScreenButton } from './VideoFullScreenButton';
import { useCommandTarget } from '../editing/elements/command_button/useCommandTarget';
<<<<<<< HEAD

const startEndCueRegex = /startcuepoint=([0-9.]+);endcuepoint=([0-9.]+)/;
const startCueRegex = /startcuepoint=([0-9.]+)/;

export const parseVideoPlayCommand = (command: string) => {
  if (startEndCueRegex.test(command)) {
    const matches = command.match(startEndCueRegex);
    if (matches) {
      return {
        start: parseFloat(matches[1]),
        end: parseFloat(matches[2]),
      };
    }
  }
  if (startCueRegex.test(command)) {
    const matches = command.match(startCueRegex);
    if (matches) {
      return {
        start: parseFloat(matches[1]),
        end: -1,
      };
    }
  }

  return { start: -1, end: -1 };
};
=======
import { ClosedCaptionButton } from './ClosedCaptionButton';
>>>>>>> 04bb0a5c

const startEndCueRegex = /startcuepoint=([0-9.]+);endcuepoint=([0-9.]+)/;
const startCueRegex = /startcuepoint=([0-9.]+)/;

export const parseVideoPlayCommand = (command: string) => {
  if (startEndCueRegex.test(command)) {
    const matches = command.match(startEndCueRegex);
    if (matches) {
      return {
        start: parseFloat(matches[1]),
        end: parseFloat(matches[2]),
      };
    }
  }
  if (startCueRegex.test(command)) {
    const matches = command.match(startCueRegex);
    if (matches) {
      return {
        start: parseFloat(matches[1]),
        end: -1,
      };
    }
  }

  return { start: -1, end: -1 };
};

const isValidSize = (video: ContentModel.Video) =>
  video.width && video.height && video.width > 0 && video.height > 0;

interface VideoInterface {
  play: () => void;
  seek: (time: number) => void;
}

<<<<<<< HEAD
export const VideoPlayer: React.FC<{ video: Video }> = React.memo(({ video }) => {
  const playerRef = useRef(null);
  const pauseAtPosition = useRef(-1);
  const sizeAttributes = isValidSize(video)
    ? { width: video.width, height: video.height, fluid: false }
    : { fluid: true };

  const onPlayer = useCallback((player) => {
    playerRef.current = player;

    if (!player) {
      return;
    }
    // This handles stopping at the correct point if a cue-point command previously came in with an end-timestamp set.
    player.subscribeToStateChange((state: PlayerState) => {
      if (
        pauseAtPosition.current > 0 &&
        state.hasStarted &&
        state.currentTime >= pauseAtPosition.current
      ) {
        pauseAtPosition.current = -1;
        player.pause();
      }
    });
  }, []);

  const onCommandReceived = useCallback((message: string) => {
    if (!playerRef.current) return;
    const player = playerRef.current as VideoInterface;
    const { start, end } = parseVideoPlayCommand(message);
    pauseAtPosition.current = end;
    if (start >= 0) {
      player.seek(start);
      player.play();
    }
  }, []);

  useCommandTarget(video.id, onCommandReceived);

  return (
    <div className="video-player">
      <Player poster={video.poster} {...sizeAttributes} ref={onPlayer}>
        {/* Hide the video-react big play button so we can render our own that fits with our icon styles */}
        <BigPlayButton className="big-play-button-hide" />
        <InitialPlayButton />

        {video.src.map((src) => (
          <source key={src.url} src={src.url} type={src.contenttype} />
        ))}
        <ControlBar disableDefaultControls={true} autoHide={true} className="control-bar">
          <PlayButton key="play-toggle" order={1} />
          <MuteButton key="volume-menu-button" order={4} />
          <CurrentTimeDisplay key="current-time-display" order={5.1} />
          <TimeDivider key="time-divider" order={5.2} />
          <DurationDisplay key="duration-display" order={5.3} />
          <ProgressControl key="progress-control" order={6} />
          <PlaybackRateMenuButton key="playback-spoeed" order={8} />
          <FullScreenButton key="fullscreen-toggle" order={9} />
        </ControlBar>
      </Player>
    </div>
  );
});
=======
export const VideoPlayer: React.FC<{ video: ContentModel.Video; children?: ReactNode }> =
  React.memo(({ video, children }) => {
    const playerRef = useRef(null);
    const pauseAtPosition = useRef(-1);
    const sizeAttributes = isValidSize(video)
      ? { width: video.width, height: video.height, fluid: false }
      : { fluid: true };

    const hasCaptions = video.captions && video.captions.length > 0;

    const onPlayer = useCallback((player) => {
      playerRef.current = player;

      if (!player) {
        return;
      }
      // This handles stopping at the correct point if a cue-point command previously came in with an end-timestamp set.
      player.subscribeToStateChange((state: PlayerState) => {
        if (
          pauseAtPosition.current > 0 &&
          state.hasStarted &&
          state.currentTime >= pauseAtPosition.current
        ) {
          pauseAtPosition.current = -1;
          player.pause();
        }
      });
    }, []);

    const preventDefault = useCallback((e) => {
      e.preventDefault(); // fixes https://eliterate.atlassian.net/browse/MER-1503
    }, []);

    const onCommandReceived = useCallback((message: string) => {
      if (!playerRef.current) return;
      const player = playerRef.current as VideoInterface;
      const { start, end } = parseVideoPlayCommand(message);
      pauseAtPosition.current = end;
      if (start >= 0) {
        player.seek(start);
        player.play();
      }
    }, []);

    useCommandTarget(video.id, onCommandReceived);

    return (
      <div className="video-player" onClick={preventDefault}>
        <Player poster={video.poster} {...sizeAttributes} ref={onPlayer} crossOrigin="anonymous">
          {/* Hide the video-react big play button so we can render our own that fits with our icon styles */}
          <BigPlayButton className="big-play-button-hide" />
          <InitialPlayButton />

          {video.src.map((src) => (
            <source key={src.url} src={src.url} type={src.contenttype} />
          ))}
          {video.captions?.map((caption, idx) => (
            <track
              key={idx}
              src={caption.src}
              kind="captions"
              label={caption.label}
              srcLang={caption.language_code}
            />
          ))}
          <ControlBar disableDefaultControls={true} autoHide={true} className="control-bar">
            <PlayButton key="play-toggle" order={1} />
            <MuteButton key="volume-menu-button" order={4} />
            <CurrentTimeDisplay key="current-time-display" order={5.1} />
            <TimeDivider key="time-divider" order={5.2} />
            <DurationDisplay key="duration-display" order={5.3} />
            <ProgressControl key="progress-control" order={6} />
            <PlaybackRateMenuButton key="playback-spoeed" order={8} />
            <FullScreenButton key="fullscreen-toggle" order={9} />
            {hasCaptions && <ClosedCaptionButton order={10} />}
          </ControlBar>
        </Player>
        {children}
      </div>
    );
  });
>>>>>>> 04bb0a5c

VideoPlayer.displayName = 'VideoPlayer';<|MERGE_RESOLUTION|>--- conflicted
+++ resolved
@@ -1,10 +1,5 @@
-<<<<<<< HEAD
-import React, { useCallback, useRef } from 'react';
-import { Video } from '../../data/content/model/elements/types';
-=======
 import React, { ReactNode, useCallback, useRef } from 'react';
 import * as ContentModel from '../../data/content/model/elements/types';
->>>>>>> 04bb0a5c
 
 import {
   BigPlayButton,
@@ -23,36 +18,7 @@
 import { PlayButton } from './VideoPlayButton';
 import { FullScreenButton } from './VideoFullScreenButton';
 import { useCommandTarget } from '../editing/elements/command_button/useCommandTarget';
-<<<<<<< HEAD
-
-const startEndCueRegex = /startcuepoint=([0-9.]+);endcuepoint=([0-9.]+)/;
-const startCueRegex = /startcuepoint=([0-9.]+)/;
-
-export const parseVideoPlayCommand = (command: string) => {
-  if (startEndCueRegex.test(command)) {
-    const matches = command.match(startEndCueRegex);
-    if (matches) {
-      return {
-        start: parseFloat(matches[1]),
-        end: parseFloat(matches[2]),
-      };
-    }
-  }
-  if (startCueRegex.test(command)) {
-    const matches = command.match(startCueRegex);
-    if (matches) {
-      return {
-        start: parseFloat(matches[1]),
-        end: -1,
-      };
-    }
-  }
-
-  return { start: -1, end: -1 };
-};
-=======
 import { ClosedCaptionButton } from './ClosedCaptionButton';
->>>>>>> 04bb0a5c
 
 const startEndCueRegex = /startcuepoint=([0-9.]+);endcuepoint=([0-9.]+)/;
 const startCueRegex = /startcuepoint=([0-9.]+)/;
@@ -88,71 +54,6 @@
   seek: (time: number) => void;
 }
 
-<<<<<<< HEAD
-export const VideoPlayer: React.FC<{ video: Video }> = React.memo(({ video }) => {
-  const playerRef = useRef(null);
-  const pauseAtPosition = useRef(-1);
-  const sizeAttributes = isValidSize(video)
-    ? { width: video.width, height: video.height, fluid: false }
-    : { fluid: true };
-
-  const onPlayer = useCallback((player) => {
-    playerRef.current = player;
-
-    if (!player) {
-      return;
-    }
-    // This handles stopping at the correct point if a cue-point command previously came in with an end-timestamp set.
-    player.subscribeToStateChange((state: PlayerState) => {
-      if (
-        pauseAtPosition.current > 0 &&
-        state.hasStarted &&
-        state.currentTime >= pauseAtPosition.current
-      ) {
-        pauseAtPosition.current = -1;
-        player.pause();
-      }
-    });
-  }, []);
-
-  const onCommandReceived = useCallback((message: string) => {
-    if (!playerRef.current) return;
-    const player = playerRef.current as VideoInterface;
-    const { start, end } = parseVideoPlayCommand(message);
-    pauseAtPosition.current = end;
-    if (start >= 0) {
-      player.seek(start);
-      player.play();
-    }
-  }, []);
-
-  useCommandTarget(video.id, onCommandReceived);
-
-  return (
-    <div className="video-player">
-      <Player poster={video.poster} {...sizeAttributes} ref={onPlayer}>
-        {/* Hide the video-react big play button so we can render our own that fits with our icon styles */}
-        <BigPlayButton className="big-play-button-hide" />
-        <InitialPlayButton />
-
-        {video.src.map((src) => (
-          <source key={src.url} src={src.url} type={src.contenttype} />
-        ))}
-        <ControlBar disableDefaultControls={true} autoHide={true} className="control-bar">
-          <PlayButton key="play-toggle" order={1} />
-          <MuteButton key="volume-menu-button" order={4} />
-          <CurrentTimeDisplay key="current-time-display" order={5.1} />
-          <TimeDivider key="time-divider" order={5.2} />
-          <DurationDisplay key="duration-display" order={5.3} />
-          <ProgressControl key="progress-control" order={6} />
-          <PlaybackRateMenuButton key="playback-spoeed" order={8} />
-          <FullScreenButton key="fullscreen-toggle" order={9} />
-        </ControlBar>
-      </Player>
-    </div>
-  );
-});
-=======
 export const VideoPlayer: React.FC<{ video: ContentModel.Video; children?: ReactNode }> =
   React.memo(({ video, children }) => {
     const playerRef = useRef(null);
@@ -234,6 +135,5 @@
       </div>
     );
   });
->>>>>>> 04bb0a5c
 
 VideoPlayer.displayName = 'VideoPlayer';