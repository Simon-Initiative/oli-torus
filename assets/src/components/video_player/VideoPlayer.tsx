--- conflicted
+++ resolved
@@ -9,11 +9,8 @@
   TimeDivider,
   DurationDisplay,
   ProgressControl,
-<<<<<<< HEAD
   PlayerState,
-=======
   PlaybackRateMenuButton,
->>>>>>> 710093d4
 } from 'video-react';
 
 import { MuteButton } from './VideoMuteButton';
