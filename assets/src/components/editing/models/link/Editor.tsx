import { EditorProps } from 'components/editing/models/interfaces';
import { DisplayLink } from 'components/editing/models/link/DisplayLink';
import { EditLink } from 'components/editing/models/link/EditLink';
import { LinkablePages } from 'components/editing/models/link/utils';
import { updateModel } from 'components/editing/models/utils';
import { HoveringToolbar } from 'components/editing/toolbars/HoveringToolbar';
import * as ContentModel from 'data/content/model';
import { centeredAbove } from 'data/content/utils';
import * as Persistence from 'data/persistence/resource';
import React, { useState } from 'react';
import { Range } from 'slate';
import { useFocused, useSelected } from 'slate-react';

export interface Props extends EditorProps<ContentModel.Hyperlink> {}

export const LinkEditor = (props: Props) => {
  const focused = useFocused();
  const selected = useSelected();

  const [editLink, setEditLink] = useState(false);

  // All of the pages that we have available in the course
  // for allowing links to
  const [pages, setPages] = useState<LinkablePages>({ type: 'Uninitialized' });

  // The selected page, when in link from page mode
  const [selectedPage, setSelectedPage] = useState<Persistence.Page | null>(null);

  const isEditButton = editLink && selectedPage && pages.type === 'success';

  const isEditButton = editLink && selectedPage && pages.type === 'success';

  const { attributes, children, editor, model } = props;

  const onEdit = (href: string) => {
    if (href !== '' && href !== model.href) {
      updateModel<ContentModel.Hyperlink>(editor, model, { href });
    }
    setEditLink(false);
  };

<<<<<<< HEAD
  const toolbarYOffset = isEditButton ? 132 : 56;
=======
  const toolbarYOffset = isEditButton ? 132 : 50;
>>>>>>> d9b2d774
  const isToolbarOpen =
    (focused && selected && !!editor.selection && Range.isCollapsed(editor.selection)) || editLink;

  return (
    <HoveringToolbar
      isOpen={() => isToolbarOpen}
      showArrow
      target={
        <a
          id={props.model.id}
          href="#"
          className="inline-link"
          {...attributes}
          onClick={() => {
            setEditLink(false);
          }}
        >
          {children}
        </a>
      }
      contentLocation={(loc) => centeredAbove(loc, toolbarYOffset)}
    >
      <>
        {isEditButton && (
          <EditLink
            setEditLink={setEditLink}
            href={model.href}
            onEdit={onEdit}
            pages={pages}
            selectedPage={selectedPage}
            setSelectedPage={setSelectedPage}
          />
        )}
        {!isEditButton && (
          <DisplayLink
            setEditLink={setEditLink}
            commandContext={props.commandContext}
            href={model.href}
            setPages={setPages}
            pages={pages}
            selectedPage={selectedPage}
            setSelectedPage={setSelectedPage}
          />
        )}
      </>
    </HoveringToolbar>
  );
};<|MERGE_RESOLUTION|>--- conflicted
+++ resolved
@@ -28,8 +28,6 @@
 
   const isEditButton = editLink && selectedPage && pages.type === 'success';
 
-  const isEditButton = editLink && selectedPage && pages.type === 'success';
-
   const { attributes, children, editor, model } = props;
 
   const onEdit = (href: string) => {
@@ -39,11 +37,7 @@
     setEditLink(false);
   };
 
-<<<<<<< HEAD
   const toolbarYOffset = isEditButton ? 132 : 56;
-=======
-  const toolbarYOffset = isEditButton ? 132 : 50;
->>>>>>> d9b2d774
   const isToolbarOpen =
     (focused && selected && !!editor.selection && Range.isCollapsed(editor.selection)) || editLink;
 
