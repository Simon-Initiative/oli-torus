--- conflicted
+++ resolved
@@ -60,7 +60,7 @@
   return (
     <div {...props.attributes} className="youtube-editor" contentEditable={false}>
       {props.children}
-<<<<<<< HEAD
+
       <HoverContainer
         style={{ margin: '0 auto', display: 'block' }}
         isOpen={selected}
@@ -82,23 +82,12 @@
         </div>
       </HoverContainer>
 
-      <CaptionEditor onEdit={(caption) => onEdit({ caption })} model={props.model} />
-=======
-      <div className="embed-responsive embed-responsive-16by9 img-thumbnail" style={borderStyle}>
-        <iframe
-          className="embed-responsive-item"
-          src={fullSrc}
-          allowFullScreen
-          aria-label="Youtube video"
-          frameBorder={0}
-        ></iframe>
-      </div>
       <CaptionEditor
         onEdit={(caption) => onEdit({ caption })}
         model={props.model}
         commandContext={props.commandContext}
       />
->>>>>>> 5e5a32ed
+
     </div>
   );
 };
