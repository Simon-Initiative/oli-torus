<<<<<<< HEAD
import React, { ChangeEvent, useCallback } from 'react';
import { ReactEditor, useSlate } from 'slate-react';
=======
import React, { useCallback } from 'react';
>>>>>>> 1969de55
import { v4 } from 'uuid';
import * as ContentModel from 'data/content/model/elements/types';
import { Model } from '../../../../data/content/model/elements/factories';
import { Speaker } from '../../../Dialog';
import { CommandContext } from '../commands/interfaces';
import { InlineEditor } from '../common/settings/InlineEditor';
import { CursorInput } from './CursorInput';
import { selectPortrait } from './dialogActions';

export const DialogInlineEditor: React.FC<{
  dialog: ContentModel.Dialog;
  commandContext: CommandContext;
  onEdit: (definition: Partial<ContentModel.Dialog>) => void;
}> = ({ dialog, onEdit, commandContext }) => {
  const editor = useSlate();

  const resetFocus = useCallback(() => {
    /* On some operations, like deleting a speaker, focus is moved outside the editor. For those operations, we
       manually focus the editor again so things like ctrl-z to undo work. MER-2284 */
    setTimeout(() => {
      ReactEditor.focus(editor);
    }, 0);
  }, []);

  const onSpeakerEdit = useCallback(
    // Utility funtion to easily update a single speaker by index.
    (index: number, props: Partial<ContentModel.DialogSpeaker>) => {
      onEdit({
        speakers: dialog.speakers.map((speaker, i) =>
          i === index
            ? {
                ...speaker,
                ...props,
              }
            : speaker,
        ),
      });
    },
    [dialog.speakers, onEdit],
  );

  const onEditSpeakerName = useCallback(
    // Curried update function. Usage - onEditSpeakerName(index)(changeEvent)
    (index: number) => (name: string) => {
      onSpeakerEdit(index, { name });
    },
    [onSpeakerEdit],
  );

  const onBrowseImage = useCallback(
    (index: number) => () => {
      selectPortrait(commandContext.projectSlug).then((url: string | undefined) => {
        onSpeakerEdit(index, { image: url });
      });
    },
    [commandContext.projectSlug, onSpeakerEdit],
  );

  const onDeleteSpeaker = useCallback(
    // Curried delete function. Usage - onDeleteSpeaker(index)()
    (index: number) => () => {
      onEdit({
        speakers: dialog.speakers.filter((_, i) => i !== index),
      });
      resetFocus();
    },
    [dialog.speakers, onEdit],
  );

  const onLineEdit = useCallback(
    // Helper function for when a property on a DialogLine is edited.
    (index: number, props: Partial<ContentModel.DialogLine>) => {
      onEdit({
        lines: dialog.lines.map((line, i) =>
          i === index
            ? {
                ...line,
                ...props,
              }
            : line,
        ),
      });
    },
    [dialog.lines, onEdit],
  );

  const onEditTitle = useCallback(
    (event: React.ChangeEvent<HTMLInputElement>) => {
      onEdit({ title: event.target.value });
    },
    [onEdit],
  );

  const onNewLine = useCallback(() => {
    onEdit({
      lines: [...dialog.lines, Model.dialogLine(dialog.speakers[0]?.id || '')],
    });
    resetFocus();
  }, [dialog.lines, dialog.speakers, onEdit]);

  const onLineContentEdit = useCallback(
    (index: number) => (content: any[]) => {
      onLineEdit(index, { children: content });
    },
    [onLineEdit],
  );

  const onDeleteLine = useCallback(
    (index: number) => () => {
      onEdit({
        lines: dialog.lines.filter((_, i) => i !== index),
      });
      resetFocus();
    },
    [dialog.lines, onEdit],
  );

  const onCycleSpeaker = useCallback(
    (index: number) => () => {
      if (dialog.speakers.length === 0) return;
      const line = dialog.lines[index];
      if (!line) return;
      let speakerIndex = Math.max(
        dialog.speakers.findIndex((s) => s.id === line.speaker),
        0,
      );
      speakerIndex++;
      speakerIndex %= dialog.speakers.length;
      onLineEdit(index, { speaker: dialog.speakers[speakerIndex].id });
      resetFocus();
    },
    [dialog.lines, dialog.speakers, onLineEdit],
  );

  const onAddSpeaker = useCallback(() => {
    onEdit({
      speakers: [...dialog.speakers, Model.dialogSpeaker('Unknown')],
    });
    resetFocus();
  }, [dialog.speakers, onEdit]);

  const titleId = v4();

  return (
    <div>
      <div className="form-group">
        <label htmlFor={titleId}>Title</label>
        <input
          type="text"
          id={titleId}
          value={dialog.title}
          onChange={onEditTitle}
          className="form-control"
        />
      </div>

      <div className="form-group">
        <label>Speakers</label>
        <div className="speakers">
          {dialog.speakers.map((speaker, index) => (
            <div key={index} className="speaker-editor">
              {speaker.image ? (
                <img onClick={onBrowseImage(index)} src={speaker.image} alt={speaker.name} />
              ) : (
                speaker.image || (
                  <span onClick={onBrowseImage(index)} className="portrait-placeholder">
                    <i className="fa-solid fa-image-portrait"></i>
                  </span>
                )
              )}
              <CursorInput
                className="form-control form-control-sm"
                type="text"
                value={speaker.name}
                onChange={onEditSpeakerName(index)}
              />

              <button className="btn btn-sm browse-btn" onClick={onBrowseImage(index)}>
                <i className="fa-solid fa-folder"></i>
              </button>

              <button onClick={onDeleteSpeaker(index)} className="btn btn-sm delete-btn">
                <i className="fa-solid fa-trash"></i>
              </button>
            </div>
          ))}
          <div className="speaker-editor new-speaker">
            <button onClick={onAddSpeaker} className="btn btn-primary">
              <i className="fa-solid fa-plus"></i>
            </button>
          </div>
        </div>
      </div>

      <div className="form-group">
        <label>Lines</label>
        {dialog.lines.map((line: ContentModel.DialogLine, index: number) => (
          <div key={`dialog-${index}-${line.id}`} className="dialog-row">
            <Speaker
              onClick={onCycleSpeaker(index)}
              speaker={dialog.speakers.find((s) => s.id === line.speaker)}
            />
            <button onClick={onCycleSpeaker(index)} className="btn btn-primary cycle-speaker-btn">
              <i className="fa-solid fa-rotate"></i>
            </button>
            <div className="form-control dialog-input">
              <InlineEditor
                allowBlockElements={true}
                commandContext={commandContext}
                content={Array.isArray(line.children) ? line.children : []}
                onEdit={onLineContentEdit(index)}
              />
            </div>
            <button
              className="btn hover:text-danger mb-3"
              type="button"
              onClick={onDeleteLine(index)}
            >
              <i className="fa-solid fa-xmark fa-lg"></i>
            </button>
          </div>
        ))}
        <div className="dialog-row">
          <div className="dialog-speaker"></div>
          <button
            className="btn btn-outline-success"
            type="button"
            onClick={onNewLine}
            disabled={dialog.speakers.length === 0}
          >
            Add
          </button>
        </div>
      </div>
    </div>
  );
};<|MERGE_RESOLUTION|>--- conflicted
+++ resolved
@@ -1,9 +1,5 @@
-<<<<<<< HEAD
-import React, { ChangeEvent, useCallback } from 'react';
+import React, { useCallback } from 'react';
 import { ReactEditor, useSlate } from 'slate-react';
-=======
-import React, { useCallback } from 'react';
->>>>>>> 1969de55
 import { v4 } from 'uuid';
 import * as ContentModel from 'data/content/model/elements/types';
 import { Model } from '../../../../data/content/model/elements/factories';
