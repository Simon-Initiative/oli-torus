--- conflicted
+++ resolved
@@ -1,12 +1,21 @@
-<<<<<<< HEAD
-import { Model } from 'data/content/model/nodes/factories';
-import React, { useEffect, useMemo } from 'react';
-import { createEditor, Element, Transforms } from 'slate';
+import { withHtml } from 'components/editing/editor/overrides/html';
+import { Model } from 'data/content/model/elements/factories';
+import { Mark, Marks } from 'data/content/model/text';
+import React, { useCallback, useEffect, useMemo, useState } from 'react';
+import { createEditor, Descendant, Editor as SlateEditor, Operation, Transforms } from 'slate';
 import { withHistory } from 'slate-history';
 import { withReact } from 'slate-react';
 import { classNames } from 'utils/classNames';
-import { CommandContext, CommandDesc } from '../nodes/commands/interfaces';
-import { NormalizerContext } from './normalizers/normalizer';
+import { CommandContext, CommandDescription } from '../elements/commands/interfaces';
+import { hotkeyHandler } from './handlers/hotkey';
+import { onKeyDown as listOnKeyDown } from './handlers/lists';
+import { onKeyDown as quoteOnKeyDown } from './handlers/quote';
+import { onKeyDown as titleOnKeyDown } from './handlers/title';
+import { onKeyDown as voidOnKeyDown } from './handlers/void';
+import { editorFor, markFor } from './modelEditorDispatch';
+import { installNormalizer, NormalizerContext } from './normalizers/normalizer';
+import { withInlines } from './overrides/inlines';
+import { withMarkdown } from './overrides/markdown';
 import { withTables } from './overrides/tables';
 import {
   Plate,
@@ -69,38 +78,7 @@
   // The content to display
   value: TNode[];
   // The insertion toolbar configuration
-  toolbarInsertDescs: CommandDesc[];
-=======
-import { withHtml } from 'components/editing/editor/overrides/html';
-import { Model } from 'data/content/model/elements/factories';
-import { Mark, Marks } from 'data/content/model/text';
-import React, { useCallback, useEffect, useMemo, useState } from 'react';
-import { createEditor, Descendant, Editor as SlateEditor, Operation, Transforms } from 'slate';
-import { withHistory } from 'slate-history';
-import { Editable, RenderElementProps, RenderLeafProps, Slate, withReact } from 'slate-react';
-import { classNames } from 'utils/classNames';
-import { CommandContext, CommandDescription } from '../elements/commands/interfaces';
-import { hotkeyHandler } from './handlers/hotkey';
-import { onKeyDown as listOnKeyDown } from './handlers/lists';
-import { onKeyDown as quoteOnKeyDown } from './handlers/quote';
-import { onKeyDown as titleOnKeyDown } from './handlers/title';
-import { onKeyDown as voidOnKeyDown } from './handlers/void';
-import { editorFor, markFor } from './modelEditorDispatch';
-import { installNormalizer, NormalizerContext } from './normalizers/normalizer';
-import { withInlines } from './overrides/inlines';
-import { withMarkdown } from './overrides/markdown';
-import { withTables } from './overrides/tables';
-import { withVoids } from './overrides/voids';
-import { EditorToolbar } from 'components/editing/toolbar/EditorToolbar';
-
-export type EditorProps = {
-  // Callback when there has been any change to the editor
-  onEdit: (value: Descendant[], editor: SlateEditor, operations: Operation[]) => void;
-  // The content to display
-  value: Descendant[];
-  // The insertion toolbar configuration
   toolbarInsertDescs: CommandDescription[];
->>>>>>> ef80424c
   // Whether or not editing is allowed
   editMode: boolean;
   commandContext: CommandContext;
@@ -109,10 +87,7 @@
   style?: React.CSSProperties;
   placeholder?: string;
   children?: React.ReactNode;
-<<<<<<< HEAD
   id: string;
-=======
->>>>>>> ef80424c
 };
 
 // Necessary to work around FireFox focus and selection issues with Slate
@@ -131,27 +106,14 @@
   );
 }
 
-<<<<<<< HEAD
 export const Editor: React.FC<EditorProps> = (props: EditorProps) => {
   const editor = useMemo(
     () => withReact(withHistory(withTables(createEditor()))),
     [props.commandContext],
-=======
-export const Editor: React.FC<EditorProps> = React.memo((props: EditorProps) => {
-  const [installed, setInstalled] = useState(false);
-
-  const editor = useMemo(
-    () =>
-      withMarkdown(props.commandContext)(
-        withHtml(withReact(withHistory(withTables(withInlines(withVoids(createEditor())))))),
-      ),
-    [],
->>>>>>> ef80424c
   );
 
   const store = usePlateStore(props.id);
   useEffect(() => {
-<<<<<<< HEAD
     const value = store.get.value();
     if (value) props.onEdit(value);
   }, [store.get.value()]);
@@ -189,85 +151,6 @@
       {/* <NewEditorToolbar /> */}
       <EditorToolbar context={props.commandContext} toolbarInsertDescs={props.toolbarInsertDescs} />
     </Plate>
-=======
-    if (!installed) {
-      installNormalizer(editor, props.normalizerContext);
-      setInstalled(true);
-    }
-  }, [installed]);
-
-  const renderElement = useCallback(
-    (renderProps: RenderElementProps) =>
-      editorFor(renderProps.element, renderProps, props.commandContext),
-    [props.commandContext, editor],
-  );
-
-  const onKeyDown = useCallback((e: React.KeyboardEvent) => {
-    voidOnKeyDown(editor, e);
-    listOnKeyDown(editor, e);
-    quoteOnKeyDown(editor, e);
-    titleOnKeyDown(editor, e);
-    hotkeyHandler(editor, e.nativeEvent, props.commandContext);
-  }, []);
-
-  const renderLeaf = useCallback(({ attributes, children, leaf }: RenderLeafProps) => {
-    const markup = Object.keys(leaf).reduce(
-      (m, k) => (k in Marks ? markFor(k as Mark, m) : m),
-      children,
-    );
-    return <span {...attributes}>{markup}</span>;
-  }, []);
-
-  const onChange = (value: Descendant[]) => {
-    const { operations } = editor;
-
-    // Determine if this onChange was due to an actual content change.
-    // Otherwise, undo/redo will save pure selection changes.
-    if (operations.filter(({ type }) => type !== 'set_selection').length) {
-      props.onEdit(value, editor, operations);
-    }
-  };
-
-  return (
-    <React.Fragment>
-      <Slate
-        editor={editor}
-        value={props.value.length === 0 ? [Model.p()] : props.value}
-        onChange={onChange}
-      >
-        {props.children}
-
-        <EditorToolbar
-          context={props.commandContext}
-          toolbarInsertDescs={props.toolbarInsertDescs}
-        />
-
-        <Editable
-          style={props.style}
-          className={classNames(['slate-editor', 'overflow-auto', props.className])}
-          readOnly={!props.editMode}
-          renderElement={renderElement}
-          renderLeaf={renderLeaf}
-          placeholder={props.placeholder ?? 'Enter some content here...'}
-          onKeyDown={onKeyDown}
-          onFocus={emptyOnFocus}
-          onPaste={(e) => {
-            const pastedText = e.clipboardData?.getData('text')?.trim();
-            const youtubeRegex =
-              /^(?:(?:https?:)?\/\/)?(?:(?:www|m)\.)?(?:(?:youtube\.com|youtu.be))(?:\/(?:[\w-]+\?v=|embed\/|v\/)?)([\w-]+)(?:\S+)?$/;
-            const matches = pastedText.match(youtubeRegex);
-            if (matches != null) {
-              // matches[0] === the entire url
-              // matches[1] === video id
-              const [, videoId] = matches;
-              e.preventDefault();
-              Transforms.insertNodes(editor, [Model.youtube(videoId)]);
-            }
-          }}
-        />
-      </Slate>
-    </React.Fragment>
->>>>>>> ef80424c
   );
 };
 Editor.displayName = 'Editor';
