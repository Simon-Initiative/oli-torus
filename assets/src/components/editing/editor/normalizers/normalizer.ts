import { normalize as tableNormalize } from 'components/editing/editor/normalizers/tables';
import { normalize as rootNormalize } from 'components/editing/editor/normalizers/root';
import { normalize as blockNormalize } from 'components/editing/editor/normalizers/block';
import { normalize as spacesNormalize } from 'components/editing/editor/normalizers/spaces';
<<<<<<< HEAD
import { normalize as listNormalize } from 'data/content/model/nodes/list/listsNormalize';
import { normalize as codeNormalize } from 'components/editing/editor/normalizers/code';
import { Model } from 'data/content/model/nodes/factories';
import { Editor, Element, Node, NodeEntry, Path, Text, Transforms } from 'slate';
=======
import { normalize as listNormalize } from 'components/editing/editor/normalizers/lists';
import { normalize as codeNormalize } from 'components/editing/editor/normalizers/code';
import { Model } from 'data/content/model/elements/factories';
import { Editor, Element, Node, NodeEntry, Text, Transforms } from 'slate';
>>>>>>> ef80424c

export interface NormalizerContext {
  // Node types normally not allowed in an editor
  whitelist?: string[];
}

const restrictedElements = new Set(['input_ref']);

export function installNormalizer(editor: Editor, context: NormalizerContext = {}) {
  const { normalizeNode } = editor;

  editor.normalizeNode = (entry: NodeEntry<Node>) => {
    try {
      const [node, path] = entry;
      if (Editor.isEditor(node)) return rootNormalize(editor, node, path);

      if (Element.isElement(node) && restrictedElements.has(node.type)) {
        if (!context.whitelist?.includes(node.type)) {
          Transforms.removeNodes(editor, { at: path });
          return;
        }
      }

<<<<<<< HEAD
      const [parent, parentPath] = Editor.parent(editor, path);
=======
      const [parent] = Editor.parent(editor, path);
>>>>>>> ef80424c

      // Check this node's parent constraints
      if (Editor.isEditor(parent)) {
        // Handle text nodes at the top level - they should be paragraphs.
<<<<<<< HEAD
        console.log('parent is editor', node);
        if (Text.isText(node)) {
          console.log('node is text', node, path);
=======
        if (Text.isText(node)) {
>>>>>>> ef80424c
          Transforms.wrapNodes(editor, Model.p(), { at: path });
          return;
        }
      } else {
        spacesNormalize(editor, node, path);
        blockNormalize(editor, node, path);
        codeNormalize(editor, node, path);
        listNormalize(editor, node, path);
        tableNormalize(editor, node, path);
      }
    } catch (e) {
      // tslint:disable-next-line
      console.error(e);
    }
    normalizeNode(entry);
  };
}<|MERGE_RESOLUTION|>--- conflicted
+++ resolved
@@ -2,17 +2,10 @@
 import { normalize as rootNormalize } from 'components/editing/editor/normalizers/root';
 import { normalize as blockNormalize } from 'components/editing/editor/normalizers/block';
 import { normalize as spacesNormalize } from 'components/editing/editor/normalizers/spaces';
-<<<<<<< HEAD
 import { normalize as listNormalize } from 'data/content/model/nodes/list/listsNormalize';
 import { normalize as codeNormalize } from 'components/editing/editor/normalizers/code';
+import { Editor, Element, Node, NodeEntry, Text, Transforms } from 'slate';
 import { Model } from 'data/content/model/nodes/factories';
-import { Editor, Element, Node, NodeEntry, Path, Text, Transforms } from 'slate';
-=======
-import { normalize as listNormalize } from 'components/editing/editor/normalizers/lists';
-import { normalize as codeNormalize } from 'components/editing/editor/normalizers/code';
-import { Model } from 'data/content/model/elements/factories';
-import { Editor, Element, Node, NodeEntry, Text, Transforms } from 'slate';
->>>>>>> ef80424c
 
 export interface NormalizerContext {
   // Node types normally not allowed in an editor
@@ -36,22 +29,12 @@
         }
       }
 
-<<<<<<< HEAD
-      const [parent, parentPath] = Editor.parent(editor, path);
-=======
       const [parent] = Editor.parent(editor, path);
->>>>>>> ef80424c
 
       // Check this node's parent constraints
       if (Editor.isEditor(parent)) {
         // Handle text nodes at the top level - they should be paragraphs.
-<<<<<<< HEAD
-        console.log('parent is editor', node);
         if (Text.isText(node)) {
-          console.log('node is text', node, path);
-=======
-        if (Text.isText(node)) {
->>>>>>> ef80424c
           Transforms.wrapNodes(editor, Model.p(), { at: path });
           return;
         }
