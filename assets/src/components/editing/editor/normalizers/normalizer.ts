import { normalize as tableNormalize } from 'components/editing/editor/normalizers/tables';
import { normalize as rootNormalize } from 'components/editing/editor/normalizers/root';
import { normalize as blockNormalize } from 'components/editing/editor/normalizers/block';
import { normalize as spacesNormalize } from 'components/editing/editor/normalizers/spaces';
import { normalize as listNormalize } from 'components/editing/editor/normalizers/lists';
import { normalize as codeNormalize } from 'components/editing/editor/normalizers/code';
import { Model } from 'data/content/model/elements/factories';
import { Editor, Element, Node, NodeEntry, Text, Transforms } from 'slate';

export interface NormalizerContext {
  // Node types normally not allowed in an editor
  whitelist?: string[];
}

const restrictedElements = new Set(['input_ref']);

export function installNormalizer(editor: Editor, context: NormalizerContext = {}) {
  const { normalizeNode } = editor;

  editor.normalizeNode = (entry: NodeEntry<Node>) => {
    try {
      const [node, path] = entry;
      if (Editor.isEditor(node)) return rootNormalize(editor, node, path);

      if (Element.isElement(node) && restrictedElements.has(node.type)) {
        if (!context.whitelist?.includes(node.type)) {
          Transforms.removeNodes(editor, { at: path });
          return;
        }
      }

      const [parent] = Editor.parent(editor, path);

      // Check this node's parent constraints
      if (Editor.isEditor(parent)) {
        // Handle text nodes at the top level - they should be paragraphs.
        if (Text.isText(node)) {
          Transforms.wrapNodes(editor, Model.p(), { at: path });
          return;
        }
      }
<<<<<<< HEAD
=======

>>>>>>> 4b817c3e
      spacesNormalize(editor, node, path);
      blockNormalize(editor, node, path);
      codeNormalize(editor, node, path);
      listNormalize(editor, node, path);
      tableNormalize(editor, node, path);
    } catch (e) {
      // tslint:disable-next-line
      console.error(e);
    }
    normalizeNode(entry);
  };
}<|MERGE_RESOLUTION|>--- conflicted
+++ resolved
@@ -39,10 +39,7 @@
           return;
         }
       }
-<<<<<<< HEAD
-=======
 
->>>>>>> 4b817c3e
       spacesNormalize(editor, node, path);
       blockNormalize(editor, node, path);
       codeNormalize(editor, node, path);
