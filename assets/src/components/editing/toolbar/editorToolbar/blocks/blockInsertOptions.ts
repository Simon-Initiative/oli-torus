--- conflicted
+++ resolved
@@ -1,12 +1,7 @@
-<<<<<<< HEAD
-import { insertCodeblock } from 'components/editing/elements/blockcode/codeblockActions';
-import { insertEcl } from 'components/editing/elements/ecl/actions';
-import { CommandDescription } from 'components/editing/elements/commands/interfaces';
-=======
->>>>>>> 3f1a246c
 import { AddCallback } from 'components/content/add_resource_content/AddResourceContent';
 import { insertAudio } from 'components/editing/elements/audio/audioActions';
 import { insertCodeblock } from 'components/editing/elements/blockcode/codeblockActions';
+import { insertEcl } from 'components/editing/elements/ecl/actions';
 import { CommandDescription } from 'components/editing/elements/commands/interfaces';
 import { insertImage } from 'components/editing/elements/image/imageActions';
 import { insertTable } from 'components/editing/elements/table/commands/insertTable';
@@ -15,7 +10,7 @@
 import { insertYoutube } from 'components/editing/elements/youtube/youtubeActions';
 import { ActivityEditorMap } from 'data/content/editors';
 import { ContentModelMode } from 'data/content/model/elements/types';
-import { ResourceContext } from 'data/content/resource';
+import { ResourceContext, OptionalContentTypes } from 'data/content/resource';
 import { insertCallout } from '../../../elements/callout/calloutActions';
 import { insertConjugation } from '../../../elements/conjugation/conjugationActions';
 import { insertDefinition } from '../../../elements/definition/definitionActions';
@@ -26,42 +21,59 @@
 import { insertPageLink } from '../../../elements/page_link/pageLinkActions';
 import { insertVideo } from '../../../elements/video/videoActions';
 
-export const extendedBlockInsertActions = (onRequestMedia: any) => [
-  insertTable,
-  insertImage(onRequestMedia),
-  insertEcl,
-  insertYoutube,
-  insertCodeblock,
-  insertVideo,
-  insertAudio(onRequestMedia),
-  insertWebpage,
-  insertFormula,
-  insertCallout,
-  insertDefinition,
-  insertFigure,
-  insertDialog,
-  insertConjugation,
-  insertDescriptionListCommand,
-];
+export const extendedBlockInsertActions = (onRequestMedia: any, optionalContentTypes: OptionalContentTypes | undefined) : CommandDescription[] => {
+  const base = [
+    insertTable,
+    insertImage(onRequestMedia),
+    insertYoutube,
+    insertCodeblock,
+    insertVideo,
+    insertAudio(onRequestMedia),
+    insertWebpage,
+    insertFormula,
+    insertCallout,
+    insertDefinition,
+    insertFigure,
+    insertDialog,
+    insertConjugation,
+    insertDescriptionListCommand,
+  ];
 
-export const allBlockInsertActions = (onRequestMedia: any) => [
-  insertTable,
-  insertImage(onRequestMedia),
-  insertEcl,
-  insertYoutube,
-  insertCodeblock,
-  insertVideo,
-  insertAudio(onRequestMedia),
-  insertWebpage,
-  insertFormula,
-  insertCallout,
-  insertDefinition,
-  insertFigure,
-  insertDialog,
-  insertPageLink,
-  insertConjugation,
-  insertDescriptionListCommand,
-];
+  if (optionalContentTypes === undefined) {
+    return base;
+  }
+
+  return [...base, optionalContentTypes.ecl ? insertEcl : null]
+    .filter((x) => x !== null) as CommandDescription[];
+};
+
+export const allBlockInsertActions = (onRequestMedia: any, optionalContentTypes: OptionalContentTypes | undefined) : CommandDescription[] => {
+  const base = [
+    insertTable,
+    insertImage(onRequestMedia),
+    insertYoutube,
+    insertCodeblock,
+    insertVideo,
+    insertAudio(onRequestMedia),
+    insertWebpage,
+    insertFormula,
+    insertCallout,
+    insertDefinition,
+    insertFigure,
+    insertDialog,
+    insertPageLink,
+    insertConjugation,
+    insertDescriptionListCommand,
+  ];
+
+
+  if (optionalContentTypes === undefined) {
+    return base;
+  }
+
+  return [...base, optionalContentTypes.ecl ? insertEcl : null]
+    .filter((x) => x !== null) as CommandDescription[];
+};
 
 interface Opts {
   type?: ContentModelMode;
@@ -89,9 +101,9 @@
         insertFormula,
       ];
     case 'extended':
-      return extendedBlockInsertActions(onRequestMedia);
+      return extendedBlockInsertActions(onRequestMedia, opts.resourceContext?.optionalContentTypes);
     case 'all':
     default:
-      return allBlockInsertActions(onRequestMedia);
+      return allBlockInsertActions(onRequestMedia, opts.resourceContext?.optionalContentTypes);
   }
 }