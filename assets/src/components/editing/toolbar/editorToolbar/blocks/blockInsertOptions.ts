import { insertCodeblock } from 'components/editing/elements/blockcode/codeblockActions';
import { CommandDescription } from 'components/editing/elements/commands/interfaces';
import { AddCallback } from 'components/content/add_resource_content/AddResourceContent';
import { ActivityEditorMap } from 'data/content/editors';
import { ResourceContext } from 'data/content/resource';
import { insertAudio } from 'components/editing/elements/audio/audioActions';
import { insertImage } from 'components/editing/elements/image/imageActions';
import { ytCmdDesc } from 'components/editing/elements/youtube/YoutubeElement';
import { ContentModelMode } from 'data/content/model/elements/types';
import { insertTable } from 'components/editing/elements/table/commands/insertTable';
import { insertWebpage } from 'components/editing/elements/webpage/webpageActions';
import { insertYoutube } from 'components/editing/elements/youtube/youtubeActions';
import { insertFormula } from '../../../elements/formula/formulaActions';
import { insertCallout } from '../../../elements/callout/calloutActions';
import { insertVideo } from '../../../elements/video/videoActions';
import { insertDefinition } from '../../../elements/definition/definitionActions';
import { insertFigure } from '../../../elements/figure/figureActions';
import { insertDialog } from '../../../elements/dialog/dialogActions';
<<<<<<< HEAD
import { insertPageLink } from '../../../elements/page_link/pageLinkActions';
=======
import { insertConjugation } from '../../../elements/conjugation/conjugationActions';
>>>>>>> 1e3395ba

export const allBlockInsertActions = (onRequestMedia: any) => [
  insertTable,
  insertImage(onRequestMedia),
  insertYoutube,
  insertCodeblock,
  insertVideo,
  insertAudio(onRequestMedia),
  insertWebpage,
  insertFormula,
  insertCallout,
  insertDefinition,
  insertFigure,
  insertDialog,
<<<<<<< HEAD
  insertPageLink,
=======
  insertConjugation,
>>>>>>> 1e3395ba
];

interface Opts {
  type?: ContentModelMode;
  resourceContext?: ResourceContext;
  onAddItem?: AddCallback;
  editorMap?: ActivityEditorMap;
  index?: number[];
  onRequestMedia?: any;
}
export function blockInsertOptions(opts: Opts): CommandDescription[] {
  const defaultOpts: Partial<Opts> = { type: 'all', onRequestMedia: null };
  const { type, onRequestMedia }: Opts = { ...defaultOpts, ...opts };

  switch (type) {
    case 'inline':
      return [];
    case 'small':
      return [
        insertImage(onRequestMedia),
        ytCmdDesc,
        insertVideo,
        insertCodeblock,
        insertAudio(onRequestMedia),
        insertFormula,
      ];
    case 'all':
    default:
      return allBlockInsertActions(onRequestMedia);
  }
}<|MERGE_RESOLUTION|>--- conflicted
+++ resolved
@@ -16,11 +16,8 @@
 import { insertDefinition } from '../../../elements/definition/definitionActions';
 import { insertFigure } from '../../../elements/figure/figureActions';
 import { insertDialog } from '../../../elements/dialog/dialogActions';
-<<<<<<< HEAD
 import { insertPageLink } from '../../../elements/page_link/pageLinkActions';
-=======
 import { insertConjugation } from '../../../elements/conjugation/conjugationActions';
->>>>>>> 1e3395ba
 
 export const allBlockInsertActions = (onRequestMedia: any) => [
   insertTable,
@@ -35,11 +32,8 @@
   insertDefinition,
   insertFigure,
   insertDialog,
-<<<<<<< HEAD
   insertPageLink,
-=======
   insertConjugation,
->>>>>>> 1e3395ba
 ];
 
 interface Opts {
