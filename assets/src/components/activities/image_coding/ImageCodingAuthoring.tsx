--- conflicted
+++ resolved
@@ -191,18 +191,14 @@
         <div>
           {solutionParameters()}
 
-<<<<<<< HEAD
-          <HintsAuthoring partId={model.authoring.parts[0].id} />
-=======
           <TabbedNavigation.Tabs>
             <TabbedNavigation.Tab label="Hints">
-              <HintsAuthoring partId={DEFAULT_PART_ID} />
+              <HintsAuthoring partId={model.authoring.parts[0].id} />
             </TabbedNavigation.Tab>
             <TabbedNavigation.Tab label="Explanation">
-              <Explanation partId={DEFAULT_PART_ID} />
+              <Explanation partId={model.authoring.parts[0].id} />
             </TabbedNavigation.Tab>
           </TabbedNavigation.Tabs>
->>>>>>> 9d0c6747
 
           <Feedback
             {...sharedProps}
