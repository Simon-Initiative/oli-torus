--- conflicted
+++ resolved
@@ -268,11 +268,7 @@
     <Evaluation key="evaluation" attemptState={attemptState} context={writerContext} />
   ) : null;
 
-<<<<<<< HEAD
-  const reset = isEvaluated && !props.context.graded && props.context.surveyId === null && (
-=======
   const reset = isEvaluated && !props.context.graded && !props.context.surveyId && (
->>>>>>> 091f4734
     <div className="d-flex">
       <div className="flex-fill"></div>
       <Reset hasMoreAttempts={attemptState.hasMoreAttempts} onClick={onReset} />
@@ -332,17 +328,6 @@
     return solution ? solnRef.current : resultRef.current;
   };
 
-<<<<<<< HEAD
-  const maybeSubmitButton = !model.isExample && props.context.surveyId === null && (
-    <button
-      className="btn btn-primary mt-2 float-right"
-      disabled={isEvaluated || !ranCode}
-      onClick={onSubmit}
-    >
-      Submit
-    </button>
-  );
-=======
   const maybeSubmitButton = !model.isExample &&
     !props.context.surveyId &&
     !props.context.graded && (
@@ -354,7 +339,6 @@
         Submit
       </button>
     );
->>>>>>> 091f4734
 
   const runButton = (
     <button className="btn btn-primary mt-2 float-left" disabled={isEvaluated} onClick={onRun}>
@@ -385,11 +369,7 @@
           <canvas ref={solnRef} style={{ display: 'none' }} height="0" width="0" />
         </div>
 
-<<<<<<< HEAD
-        {!model.isExample && props.context.surveyId === null && ungradedDetails}
-=======
         {!model.isExample && !props.context.surveyId && ungradedDetails}
->>>>>>> 091f4734
       </div>
       {reset}
     </div>
