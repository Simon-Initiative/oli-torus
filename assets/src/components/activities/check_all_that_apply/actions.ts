--- conflicted
+++ resolved
@@ -8,11 +8,7 @@
   getResponseId,
   isSimpleCATA,
 } from './utils';
-<<<<<<< HEAD
-import { ChoiceId, Choice, ResponseId, makeResponse } from '../types';
-=======
 import { ChoiceId, Choice, ResponseId, makeResponse, PostUndoable } from '../types';
->>>>>>> 14fb1f9b
 import { ChoiceActions } from 'components/activities/common/choices/authoring/choiceActions';
 import { addOrRemove, remove, setDifference } from 'components/activities/common/utils';
 import {
@@ -22,10 +18,7 @@
   invertRule,
   unionRules,
 } from 'components/activities/common/responses/authoring/responseUtils';
-<<<<<<< HEAD
-=======
 import { getChoice, getChoices } from 'components/activities/common/choices/authoring/choiceUtils';
->>>>>>> 14fb1f9b
 
 export class CATAActions {
   static toggleType() {
@@ -42,13 +35,8 @@
   }
 
   static addChoice(choice: Choice) {
-<<<<<<< HEAD
-    return (model: CATA) => {
-      ChoiceActions.addChoice(choice);
-=======
     return (model: CATA, post: PostUndoable) => {
       ChoiceActions.addChoice(choice)(model, post);
->>>>>>> 14fb1f9b
 
       getChoiceIds(model.authoring.incorrect).push(choice.id);
       updateResponseRules(model);
@@ -56,15 +44,10 @@
   }
 
   static removeChoice(id: string) {
-<<<<<<< HEAD
-    return (model: CATA) => {
-      ChoiceActions.removeChoice(id);
-=======
     return (model: CATA, post: PostUndoable) => {
       const choice = getChoice(model, id);
       const index = getChoices(model).findIndex((c) => c.id === id);
       ChoiceActions.removeChoice(id)(model, post);
->>>>>>> 14fb1f9b
 
       remove(id, getChoiceIds(model.authoring.correct));
       remove(id, getChoiceIds(model.authoring.incorrect));
@@ -126,14 +109,10 @@
         case 'SimpleCATA':
           return;
         case 'TargetedCATA':
-<<<<<<< HEAD
-          remove(getResponse(model, responseId), getResponses(model));
-=======
           const response = getResponse(model, responseId);
           const index = getResponses(model).findIndex((r) => r.id === responseId);
 
           remove(response, getResponses(model));
->>>>>>> 14fb1f9b
           remove(
             model.authoring.targeted.find((assoc) => getResponseId(assoc) === responseId),
             model.authoring.targeted,
