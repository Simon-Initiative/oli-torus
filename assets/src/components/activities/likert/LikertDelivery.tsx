import React, { useEffect } from 'react';
import ReactDOM from 'react-dom';
import { DeliveryElement, DeliveryElementProps } from '../DeliveryElement';
import { LikertModelSchema } from './schema';
import * as ActivityTypes from '../types';
import { StemDelivery } from '../common/stem/delivery/StemDelivery';
import { configureStore } from 'state/store';
import {
  activityDeliverySlice,
  ActivityDeliveryState,
  initializeState,
  setSelection,
  resetAction,
  PartInputs,
  isEvaluated,
  listenForParentSurveySubmit,
  listenForParentSurveyReset,
  listenForReviewAttemptChange,
} from 'data/activities/DeliveryState';
import { Provider, useSelector, useDispatch } from 'react-redux';
import { initialPartInputs } from 'data/activities/utils';
import { SubmitButtonConnected } from '../common/delivery/submit_button/SubmitButtonConnected';
import { HintsDeliveryConnected } from '../common/hints/delivery/HintsDeliveryConnected';
import { EvaluationConnected } from '../common/delivery/evaluation/EvaluationConnected';
import { GradedPointsConnected } from '../common/delivery/graded_points/GradedPointsConnected';
import { ResetButtonConnected } from '../common/delivery/reset_button/ResetButtonConnected';
import { useDeliveryElementContext, DeliveryElementProvider } from '../DeliveryElementProvider';
import { LikertTable } from './Sections/LikertTable';

const LikertComponent: React.FC = () => {
  const {
    state: activityState,
    context,
    model,
    writerContext,
    onSubmitActivity,
    onSaveActivity,
    onResetActivity,
  } = useDeliveryElementContext<LikertModelSchema>();
  const uiState = useSelector((state: ActivityDeliveryState) => state);
  const dispatch = useDispatch();

  const emptySelectionMap = model.items.reduce((acc, item) => {
    acc[item.id] = [''];
    return acc;
  }, {} as PartInputs);

  useEffect(() => {
    listenForParentSurveySubmit(context.surveyId, dispatch, onSubmitActivity);
    listenForParentSurveyReset(context.surveyId, dispatch, onResetActivity, emptySelectionMap);
<<<<<<< HEAD
    dispatch(
      initializeState(activityState, initialPartInputs(model, activityState), model, context),
    );
=======
    listenForReviewAttemptChange(activityState.activityId as number, dispatch, context);

    dispatch(initializeState(activityState, initialPartInputs(activityState), model, context));
>>>>>>> d387c96d
  }, []);

  // First render initializes state
  if (!uiState.partState) {
    return null;
  }

  const isSelected = (itemId: string, choiceId: string): boolean => {
    return uiState.partState[itemId].studentInput[0] == choiceId;
  };

  const onSelect = (itemId: string, choiceId: string) => {
    dispatch(setSelection(itemId, choiceId, onSaveActivity, 'single'));
  };

  return (
    <div className="activity multiple-choice-activity">
      <div className="activity-content">
        <StemDelivery stem={(uiState.model as LikertModelSchema).stem} context={writerContext} />
        <LikertTable
          model={uiState.model as LikertModelSchema}
          isSelected={isSelected}
          onSelect={onSelect}
          disabled={isEvaluated(uiState)}
          context={writerContext}
        />
      </div>
      <GradedPointsConnected />
      <ResetButtonConnected
        onReset={() => dispatch(resetAction(onResetActivity, emptySelectionMap))}
      />
      <SubmitButtonConnected />
      <HintsDeliveryConnected partId={model.authoring.parts[0].id} />
      <EvaluationConnected />
    </div>
  );
};

// Defines the web component, a simple wrapper over our React component above
export class LikertDelivery extends DeliveryElement<LikertModelSchema> {
  render(mountPoint: HTMLDivElement, props: DeliveryElementProps<LikertModelSchema>) {
    const store = configureStore({}, activityDeliverySlice.reducer);
    ReactDOM.render(
      <Provider store={store}>
        <DeliveryElementProvider {...props}>
          <LikertComponent />
        </DeliveryElementProvider>
      </Provider>,
      mountPoint,
    );
  }
}

// Register the web component:
// eslint-disable-next-line
const manifest = require('./manifest.json') as ActivityTypes.Manifest;
window.customElements.define(manifest.delivery.element, LikertDelivery);<|MERGE_RESOLUTION|>--- conflicted
+++ resolved
@@ -48,15 +48,11 @@
   useEffect(() => {
     listenForParentSurveySubmit(context.surveyId, dispatch, onSubmitActivity);
     listenForParentSurveyReset(context.surveyId, dispatch, onResetActivity, emptySelectionMap);
-<<<<<<< HEAD
+    listenForReviewAttemptChange(activityState.activityId as number, dispatch, context);
+
     dispatch(
       initializeState(activityState, initialPartInputs(model, activityState), model, context),
     );
-=======
-    listenForReviewAttemptChange(activityState.activityId as number, dispatch, context);
-
-    dispatch(initializeState(activityState, initialPartInputs(activityState), model, context));
->>>>>>> d387c96d
   }, []);
 
   // First render initializes state
