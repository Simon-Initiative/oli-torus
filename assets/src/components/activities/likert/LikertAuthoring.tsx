import React from 'react';
import { Bar } from 'react-chartjs-2';
import ReactDOM from 'react-dom';
import { Provider } from 'react-redux';
<<<<<<< HEAD
import {
  BarElement,
  CategoryScale,
  Chart as ChartJS,
  Legend,
  LinearScale,
  Title,
  Tooltip,
} from 'chart.js';
=======
import { VegaLite, VisualizationSpec } from 'react-vega';
>>>>>>> f29253eb
import { Choices as ChoicesAuthoring } from 'components/activities/common/choices/authoring/ChoicesAuthoring';
import { Hints } from 'components/activities/common/hints/authoring/HintsAuthoringConnected';
import { Stem } from 'components/activities/common/stem/authoring/StemAuthoringConnected';
import { getCorrectChoice } from 'components/activities/multiple_choice/utils';
import { Radio } from 'components/misc/icons/radio/Radio';
import { TabbedNavigation } from 'components/tabbed_navigation/Tabs';
import { Choices, Items } from 'data/activities/model/choices';
import { defaultWriterContext } from 'data/content/writers/context';
import { configureStore } from 'state/store';
import { AuthoringElement, AuthoringElementProps } from '../AuthoringElement';
import { AuthoringElementProvider, useAuthoringElementContext } from '../AuthoringElementProvider';
import { MCActions } from '../common/authoring/actions/multipleChoiceActions';
import { ChoicesDelivery } from '../common/choices/delivery/ChoicesDelivery';
import { Explanation } from '../common/explanation/ExplanationAuthoring';
import { SimpleFeedback } from '../common/responses/SimpleFeedback';
import { TargetedFeedback } from '../common/responses/TargetedFeedback';
import { StemDelivery } from '../common/stem/delivery/StemDelivery';
import { VariableEditorOrNot } from '../common/variables/VariableEditorOrNot';
import { VariableActions } from '../common/variables/variableActions';
import * as ActivityTypes from '../types';
import { LikertActions } from './actions';
import { LikertModelSchema } from './schema';

const Likert = (props: AuthoringElementProps<LikertModelSchema>) => {
  const { dispatch, model, editMode, projectSlug } =
    useAuthoringElementContext<LikertModelSchema>();

  // for now, we always select the first part for editing correct/feedback/hints.
  const selectedPartId = model.authoring.parts[0].id;
  const selectedItem = model.items.find((i) => i.id == selectedPartId) || model.items[0];
  const writerContext = defaultWriterContext({
    projectSlug: projectSlug,
  });

<<<<<<< HEAD
  ChartJS.register(CategoryScale, LinearScale, BarElement, Title, Tooltip, Legend);

  const likertChartOptions = {
    plugins: {
      title: {
        display: true,
        text: model.activityTitle,
      },
    },
    indexAxis: 'y' as 'y' | 'x' | undefined,
    responsive: true,
    scales: {
      x: {
        stacked: true,
      },
      y: {
        stacked: true,
      },
    },
  };

  function getRandomPastelColor() {
    const min = 130;
    const max = 255;

    const r = Math.floor(Math.random() * (max - min + 1) + min);
    const g = Math.floor(Math.random() * (max - min + 1) + min);
    const b = Math.floor(Math.random() * (max - min + 1) + min);

    return `rgb(${r}, ${g}, ${b})`;
  }

  const dataToRender = {
    labels: model.items.map((item) =>
      'text' in item.content[0].children[0] ? item.content[0].children[0].text : 'No text',
    ),
    datasets: model.choices
      .filter((choice) => choice.frequency > 0)
      .map((choice) => ({
        label:
          'text' in choice.content[0].children[0] ? choice.content[0].children[0].text : 'No text',
        data: [choice.frequency],
        backgroundColor: getRandomPastelColor(),
      })),
  };

  const dataLong = dataToRender.datasets.length;
=======
  const transformedData = {
    values: model.choices
      .filter((choice) => choice.frequency > 0)
      .map((choice) => ({
        label:
          'text' in choice.content[0].children[0] ? choice.content[0].children[0].text : 'No text',
        value: choice.frequency,
      })),
  };

  const colorsList = [
    'rgb(198, 207, 241)',
    'rgb(220, 198, 224)',
    'rgb(202, 233, 198)',
    'rgb(209, 196, 233)',
    'rgb(160, 219, 206)',
    'rgb(242, 205, 176)',
    'rgb(187, 223, 179)',
    'rgb(231, 174, 125)',
    'rgb(187, 192, 206)',
    'rgb(241, 196, 198)',
    'rgb(194, 220, 232)',
    'rgb(236, 217, 203)',
    'rgb(172, 225, 240)',
    'rgb(247, 214, 199)',
    'rgb(207, 241, 206)',
  ];

  const spec: VisualizationSpec = {
    $schema: 'https://vega.github.io/schema/vega-lite/v5.json',
    data: transformedData,
    title: {
      text: model.activityTitle,
      subtitle: model.items.map((item) =>
        'text' in item.content[0].children[0] ? item.content[0].children[0].text : 'No text',
      ),
      subtitlePadding: 10,
    },
    mark: { type: 'bar' },
    width: 500,
    height: 200,
    encoding: {
      x: {
        aggregate: 'sum',
        field: 'value',
        type: 'quantitative',
        axis: { title: null },
      },
      y: {
        field: 'category',
        type: 'ordinal',
        axis: { title: null, labels: false },
      },
      color: {
        field: 'label',
        type: 'nominal',
        scale: {
          range: colorsList,
        },
      },
      tooltip: [
        { field: 'value', type: 'quantitative', title: 'Value' },
        { field: 'label', type: 'nominal', title: 'Text' },
      ],
    },
    config: {
      view: { stroke: 'transparent' },
      axisX: { labels: true },
      legend: {
        orient: 'right',
        title: null,
        padding: 10,
        rowPadding: 10,
      },
    },
  };

  const dataLong = transformedData.values.length;
>>>>>>> f29253eb

  return (
    <React.Fragment>
      <TabbedNavigation.Tabs>
        <TabbedNavigation.Tab label="Question">
          <Stem />
          <div>
            <br />
            <p>Choices:</p>
            <div className="flex flex-col lg:flex-row">
              <div className={`${dataLong > 0 ? 'w-full lg:w-1/2' : 'w-full'}`}>
                <ChoicesAuthoring
                  icon={<Radio.Unchecked />}
                  choices={model.choices}
                  setAll={(choices: ActivityTypes.Choice[]) => dispatch(Choices.setAll(choices))}
                  onEdit={(id, content) => dispatch(Choices.setContent(id, content))}
                  onChangeEditorType={(id, editorType) =>
                    dispatch(Choices.setEditor(id, editorType))
                  }
                  addOne={() => dispatch(LikertActions.addChoice())}
                  onRemove={(id) => dispatch(LikertActions.removeChoice(id))}
                  onChangeEditorTextDirection={(id, textDirection) =>
                    dispatch(Choices.setTextDirection(id, textDirection))
                  }
                />
              </div>
              {dataLong > 0 && (
                <>
                  <div className="hidden lg:flex border-r border-2 border-gray-500 mx-4" />
                  <div
                    className={`${dataLong > 0 && 'flex items-center w-full my-5 lg:w-1/2 px-2'}`}
                  >
<<<<<<< HEAD
                    <Bar options={likertChartOptions} data={dataToRender} />
=======
                    <VegaLite spec={spec} />
>>>>>>> f29253eb
                  </div>
                </>
              )}
            </div>
            <div className="form-check mb-2">
              <input
                className="form-check-input"
                type="checkbox"
                id="descending-toggle"
                aria-label="Checkbox for descending order"
                checked={model.orderDescending}
                onChange={(e: any) => dispatch(LikertActions.setOrderDescending(e.target.checked))}
              />
              <label className="form-check-label" htmlFor="descending-toggle">
                Number Descending
              </label>
            </div>
          </div>

          <p>Questions:</p>
          <ChoicesAuthoring
            choices={model.items}
            setAll={(choices: ActivityTypes.Choice[]) => dispatch(Items.setAll(choices))}
            onEdit={(id, content) => dispatch(Items.setContent(id, content))}
            onChangeEditorType={(id, editorType) => dispatch(Items.setEditor(id, editorType))}
            addOne={() => dispatch(LikertActions.addItem())}
            onRemove={(id) => dispatch(LikertActions.removeItem(id))}
            onChangeEditorTextDirection={(id, textDirection) =>
              dispatch(Items.setTextDirection(id, textDirection))
            }
          />
        </TabbedNavigation.Tab>
        <TabbedNavigation.Tab label="Answer Key">
          <StemDelivery stem={selectedItem} context={writerContext} />

          <ChoicesDelivery
            unselectedIcon={<Radio.Unchecked />}
            selectedIcon={<Radio.Checked />}
            choices={model.choices}
            selected={getCorrectChoice(model, selectedPartId).caseOf({
              just: (choice) => [choice.id],
              nothing: () => [],
            })}
            onSelect={(id) => dispatch(MCActions.toggleChoiceCorrectness(id, selectedPartId))}
            isEvaluated={false}
            context={writerContext}
          />
          <SimpleFeedback partId={selectedPartId} />
          <TargetedFeedback
            toggleChoice={(choiceId, mapping) => {
              dispatch(MCActions.editTargetedFeedbackChoice(mapping.response.id, choiceId));
            }}
            addTargetedResponse={() =>
              dispatch(MCActions.addTargetedFeedback(model.authoring.parts[0].id))
            }
            unselectedIcon={<Radio.Unchecked />}
            selectedIcon={<Radio.Checked />}
          />
        </TabbedNavigation.Tab>

        <TabbedNavigation.Tab label="Hints">
          <Hints partId={selectedPartId} />
        </TabbedNavigation.Tab>
        <TabbedNavigation.Tab label="Explanation">
          <Explanation partId={selectedPartId} />
        </TabbedNavigation.Tab>
        <TabbedNavigation.Tab label="Dynamic Variables">
          <VariableEditorOrNot
            editMode={editMode}
            model={model}
            onEdit={(t) => dispatch(VariableActions.onUpdateTransformations(t))}
          />
        </TabbedNavigation.Tab>
      </TabbedNavigation.Tabs>
    </React.Fragment>
  );
};

const store = configureStore();

export class LikertAuthoring extends AuthoringElement<LikertModelSchema> {
  render(mountPoint: HTMLDivElement, props: AuthoringElementProps<LikertModelSchema>) {
    ReactDOM.render(
      <Provider store={store}>
        <AuthoringElementProvider {...props}>
          <Likert {...props} />
        </AuthoringElementProvider>
      </Provider>,
      mountPoint,
    );
  }
}
// eslint-disable-next-line
const manifest = require('./manifest.json') as ActivityTypes.Manifest;
window.customElements.define(manifest.authoring.element, LikertAuthoring);<|MERGE_RESOLUTION|>--- conflicted
+++ resolved
@@ -1,20 +1,7 @@
 import React from 'react';
-import { Bar } from 'react-chartjs-2';
 import ReactDOM from 'react-dom';
 import { Provider } from 'react-redux';
-<<<<<<< HEAD
-import {
-  BarElement,
-  CategoryScale,
-  Chart as ChartJS,
-  Legend,
-  LinearScale,
-  Title,
-  Tooltip,
-} from 'chart.js';
-=======
 import { VegaLite, VisualizationSpec } from 'react-vega';
->>>>>>> f29253eb
 import { Choices as ChoicesAuthoring } from 'components/activities/common/choices/authoring/ChoicesAuthoring';
 import { Hints } from 'components/activities/common/hints/authoring/HintsAuthoringConnected';
 import { Stem } from 'components/activities/common/stem/authoring/StemAuthoringConnected';
@@ -49,55 +36,6 @@
     projectSlug: projectSlug,
   });
 
-<<<<<<< HEAD
-  ChartJS.register(CategoryScale, LinearScale, BarElement, Title, Tooltip, Legend);
-
-  const likertChartOptions = {
-    plugins: {
-      title: {
-        display: true,
-        text: model.activityTitle,
-      },
-    },
-    indexAxis: 'y' as 'y' | 'x' | undefined,
-    responsive: true,
-    scales: {
-      x: {
-        stacked: true,
-      },
-      y: {
-        stacked: true,
-      },
-    },
-  };
-
-  function getRandomPastelColor() {
-    const min = 130;
-    const max = 255;
-
-    const r = Math.floor(Math.random() * (max - min + 1) + min);
-    const g = Math.floor(Math.random() * (max - min + 1) + min);
-    const b = Math.floor(Math.random() * (max - min + 1) + min);
-
-    return `rgb(${r}, ${g}, ${b})`;
-  }
-
-  const dataToRender = {
-    labels: model.items.map((item) =>
-      'text' in item.content[0].children[0] ? item.content[0].children[0].text : 'No text',
-    ),
-    datasets: model.choices
-      .filter((choice) => choice.frequency > 0)
-      .map((choice) => ({
-        label:
-          'text' in choice.content[0].children[0] ? choice.content[0].children[0].text : 'No text',
-        data: [choice.frequency],
-        backgroundColor: getRandomPastelColor(),
-      })),
-  };
-
-  const dataLong = dataToRender.datasets.length;
-=======
   const transformedData = {
     values: model.choices
       .filter((choice) => choice.frequency > 0)
@@ -176,7 +114,6 @@
   };
 
   const dataLong = transformedData.values.length;
->>>>>>> f29253eb
 
   return (
     <React.Fragment>
@@ -209,11 +146,7 @@
                   <div
                     className={`${dataLong > 0 && 'flex items-center w-full my-5 lg:w-1/2 px-2'}`}
                   >
-<<<<<<< HEAD
-                    <Bar options={likertChartOptions} data={dataToRender} />
-=======
                     <VegaLite spec={spec} />
->>>>>>> f29253eb
                   </div>
                 </>
               )}
