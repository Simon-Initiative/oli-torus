import { AnyPartComponent } from 'components/parts/types/parts';
import React, { useCallback, useEffect, useState } from 'react';
import ReactDOM from 'react-dom';
import { clone } from 'utils/common';
import { AuthoringElement, AuthoringElementProps } from '../AuthoringElement';
import * as ActivityTypes from '../types';
import LayoutEditor from './components/authoring/LayoutEditor';
import { AdaptiveModelSchema } from './schema';

const Adaptive = (
  props: AuthoringElementProps<AdaptiveModelSchema> & { hostRef?: HTMLElement },
) => {
  const [selectedPartId, setSelectedPartId] = useState('');
  const [parts, setParts] = useState<any[]>(props.model?.content?.partsLayout || []);

  // this effect keeps the local parts state in sync with the props
  useEffect(() => {
    setParts(props.model?.content?.partsLayout || []);
  }, [props.model?.content?.partsLayout]);

  // this effect sets the selection from the outside based on authoring context
  useEffect(() => {
    if (props.authoringContext) {
      setSelectedPartId(props.authoringContext.selectedPartId);
    }
  }, [props.authoringContext]);

<<<<<<< HEAD
  const handlePartInit = async (payload: any) => {
    console.log('AUTHOR PART INIT', payload);
    return { snapshot: {} };
  };

  const handlePartClick = async (payload: any) => {
    // console.log('AUTHOR PART CLICK', { payload, props });
    if (!props.editMode || selectedPartId === payload.id) {
      return;
    }
    setSelectedPartId(payload.id);
    if (props.onCustomEvent) {
      const result = await props.onCustomEvent('selectPart', payload);
      console.log('got result from onSelect', result);
    }
  };

  const handlePartDrag = async (payload: any) => {
    // console.log('AUTHOR PART DRAG', payload);
    if (payload.dragData.deltaX === 0 && payload.dragData.deltaY === 0) {
      return;
    }
    let transformStyle = ''; // 'transform: translate(0px, 0px);';
    if (props.onCustomEvent) {
      const result = await props.onCustomEvent('dragPart', payload);
      if (result) {
        transformStyle = `transform: translate(${result.x}px, ${result.y}px);`;
        setToolbarPosition({ x: result.x, y: result.y + toolBarTopOffset });
      }
    }

    // optimistically update part location and sync with draggable

    // need to reset the styling applied by react-draggable
    payload.dragData.node.setAttribute('style', transformStyle);
  };

  const partStyles = parts.map((part) => {
    return `#${part.id.replace(/:/g, '\\:')} {
      display: block;
      position: absolute;
      width: ${part.custom.width}px;
      top: 0px;
      left: 0px;
      transform: translate(${part.custom.x || 0}px, ${part.custom.y || 0}px);
      z-index: ${part.custom.z};
    }`;
  });

  const handlePartEdit = useCallback(async () => {
    console.log('AUTHOR PART EDIT', { selectedPart });
  }, [selectedPart]);

  const handlePartConfigure = useCallback(async () => {
    console.log('AUTHOR PART CONFIGURE', { selectedPart, configurePartId });
    if (configurePartId === selectedPart.id) {
      setConfigurePartId('');
    } else {
      setConfigurePartId(selectedPart?.id);
    }
  }, [selectedPart, configurePartId]);

  const handlePartDelete = useCallback(async () => {
    // console.log('AUTHOR PART DELETE', { selectedPart });
    const modelClone = clone(props.model);
    modelClone.content.partsLayout = parts.filter((part) => part.id !== selectedPart.id);
    modelClone.authoring.parts = modelClone.authoring.parts.filter(
      (part: any) => part.id !== selectedPart.id,
    );
    props.onEdit(modelClone);
    // optimistically remove part from model
    setParts(modelClone.content.partsLayout);
    // just setting the part ID should trigger the selectedPart also to get reset
    setSelectedPartId('');
  }, [selectedPart, props.model]);

  const DeleteComponentHandler = useCallback(() => {
    handlePartDelete();
    setShowConfirmDelete(false);
  }, [handlePartDelete]);

  const handlePartMoveForward = useCallback(async () => {
    console.log('AUTHOR PART MOVE FWD', { selectedPart });
    const modelClone = clone(props.model);
    const part = modelClone.content.partsLayout.find((p: any) => p.id === selectedPart.id);
    part.custom.z = part.custom.z + 1;
    props.onEdit(modelClone);
  }, [selectedPart, props.model]);

  const handleCopyComponent = useCallback(async () => {
    console.log('AUTHOR PART COPY', { selectedPart });
    if (props.onCustomEvent) {
      const result = await props.onCustomEvent('copyPart', { copiedPart: selectedPart });
    }
    //dispatch(setCopiedPart({ copiedPart: selectedPart }));
  }, [selectedPart, props.model]);

  const handlePartMoveBack = useCallback(async () => {
    console.log('AUTHOR PART MOVE BACK', { selectedPart });
    const modelClone = clone(props.model);
    const part = modelClone.content.partsLayout.find((p: any) => p.id === selectedPart.id);
    part.custom.z = part.custom.z - 1;
    props.onEdit(modelClone);
  }, [selectedPart, props.model]);

  const handlePartCancelConfigure = useCallback(
    async ({ id }: { id: string }) => {
      console.log('AUTHOR PART CANCEL CONFIGURE', { id, configurePartId });
      if (!configurePartId) {
        // why is this necessary?
        setConfigurePartId('');
        return true;
      }
      if (id === configurePartId) {
        setConfigurePartId('');
        return true;
      }
      console.warn(`Part ${id} asked to cancel configure but ${configurePartId} is the one.`);
      return false;
=======
  const handleLayoutChange = useCallback(
    async (parts: AnyPartComponent[]) => {
      console.log('Layout Change!', parts);
      const modelClone = clone(props.model);
      modelClone.content.partsLayout = parts;
      props.onEdit(modelClone);
>>>>>>> 1ce83227
    },
    [props.model],
  );

  const handlePartSelect = useCallback(
    async (partId: string) => {
      if (!props.editMode || selectedPartId === partId) {
        return;
      }
      setSelectedPartId(partId);
      if (props.onCustomEvent) {
        const result = await props.onCustomEvent('selectPart', { id: partId });
        console.log('got result from onSelect', result);
      }
    },
    [props.onCustomEvent, props.editMode, selectedPartId],
  );

<<<<<<< HEAD
  const handlePortalBgClick = (e: any) => {
    // console.log('BG CLICK', { e });
    if (e.target.getAttribute('class') === 'part-config-container') {
      setConfigurePartId('');
    }
  };

  return parts && parts.length ? (
    <NotificationContext.Provider value={pusher}>
      <div className="activity-content">
        <style>
          {`
          .activity-content {
            border: 1px solid #ccc;
            background-color: ${props.model.content?.custom?.palette.backgroundColor || '#fff'};
            width: ${props.model.content?.custom?.width || 1000}px;
            height: ${props.model.content?.custom?.height || 500}px;
          }
          .react-draggable {
            position: absolute;
            cursor: pointer;
          }
          .react-draggable.selected {
            cursor: move;
          }
          .react-draggable:hover::before{
            content: "";
            width: calc(100% + 10px);
            height: calc(100% + 10px);
            position: absolute;
            top: -5px;
            left: -5px;
            border: 1px #ccc solid;
            z-index: -1;
          }
          .react-draggable.selected::before{
            content: "";
            width: calc(100% + 10px);
            height: calc(100% + 10px);
            position: absolute;
            top: -5px;
            left: -5px;
            border: 2px #00ff00 dashed;
            z-index: -1;
          }
          .active-selection-toolbar {
            position: absolute;
            z-index: 999;
          }
          .part-config-container {
            position: absolute;
            top: 0;
            left: 0;
            width: 100%;
            height: 100%;
            background-color: rgba(0, 0, 0, 0.5);
            z-index: 9999;
          }
          .part-config-container-inner > :first-child {
            position: absolute;
            top: 15px;
            left: 25%;
            background-color: #fff;
          }
          ${partStyles.join('\n')}
        `}
        </style>
        <div
          className="part-config-container"
          style={{ display: configurePartId.trim() ? 'block' : 'none' }}
          onClick={handlePortalBgClick}
        >
          <div id={`part-portal-${props.model.id}`} className="part-config-container-inner"></div>
        </div>
        <div
          id={`active-selection-toolbar-${props.model.id}`}
          className="active-selection-toolbar"
          style={{
            display: selectedPart && !isDragging ? 'block' : 'none',
            top: toolbarPosition.y,
            left: toolbarPosition.x,
          }}
        >
          {selectedPart && selectedPart.capabilities.configure && (
            <button title="Edit" onClick={handlePartConfigure}>
              <i className="las la-edit"></i>
            </button>
          )}
          {selectedPart && selectedPart.capabilities.copy && (
            <button title="Copy" onClick={handleCopyComponent}>
              <i className="las la-copy"></i>
            </button>
          )}
          {/* <button title="Configure" onClick={handlePartConfigure}>
            <i className="las la-cog"></i>
          </button> */}
          {selectedPart && selectedPart.capabilities.move && (
            <button title="Move Forward" onClick={handlePartMoveForward}>
              <i className="las la-plus"></i>
            </button>
          )}
          {selectedPart && selectedPart.capabilities.move && (
            <button title="Move Back" onClick={handlePartMoveBack}>
              <i className="las la-minus"></i>
            </button>
          )}
          {selectedPart && selectedPart.capabilities.delete && (
            <button title="Delete" onClick={() => setShowConfirmDelete(true)}>
              <i className="las la-trash"></i>
            </button>
          )}
          <ConfirmDelete
            show={showConfirmDelete}
            elementType="Component"
            elementName={selectedPart?.id}
            deleteHandler={DeleteComponentHandler}
            cancelHandler={() => {
              setShowConfirmDelete(false);
            }}
          />
        </div>
        {parts.map((part) => {
          const partProps = {
            id: part.id,
            type: part.type,
            model: part.custom,
            state: {},
            configureMode: part.id === configurePartId,
            editMode: true,
            portal: `part-portal-${props.model.id}`,
            onInit: defaultHandler,
            onReady: defaultHandler,
            onSave: defaultHandler,
            onSubmit: defaultHandler,
            onResize: defaultHandler,
          };
          const disableDrag =
            selectedPartId !== part.id ||
            part.id === configurePartId ||
            (selectedPart && !selectedPart.capabilities.move);
          return (
            <Draggable
              key={part.id}
              grid={[5, 5]}
              defaultPosition={{ x: part.custom.x, y: part.custom.y }}
              disabled={disableDrag}
              onStart={() => {
                setIsDragging(true);
              }}
              onStop={(_, dragData) => {
                setIsDragging(false);
                handlePartDrag({ activityId: props.model.id, partId: part.id, dragData });
              }}
            >
              <PartComponent
                {...partProps}
                className={selectedPartId === part.id ? 'selected' : ''}
                onClick={() => handlePartClick({ id: part.id })}
                onSaveConfigure={handlePartSaveConfigure}
                onCancelConfigure={handlePartCancelConfigure}
              />
            </Draggable>
          );
        })}
      </div>
    </NotificationContext.Provider>
  ) : null;
=======
  return (
    <LayoutEditor
      id={props.model.id || ''}
      hostRef={props.hostRef}
      width={props.model.content?.custom?.width || 1000}
      height={props.model.content?.custom?.height || 500}
      backgroundColor={props.model.content?.custom?.palette.backgroundColor || '#fff'}
      selected={selectedPartId}
      parts={parts}
      onChange={handleLayoutChange}
      onSelect={handlePartSelect}
    />
  );
>>>>>>> 1ce83227
};

export class AdaptiveAuthoring extends AuthoringElement<AdaptiveModelSchema> {
  props() {
    const superProps = super.props();
    return {
      ...superProps,
      hostRef: this,
    };
  }

  render(mountPoint: HTMLDivElement, props: AuthoringElementProps<AdaptiveModelSchema>) {
    ReactDOM.render(<Adaptive {...props} />, mountPoint);
  }
}
// eslint-disable-next-line
const manifest = require('./manifest.json') as ActivityTypes.Manifest;
window.customElements.define(manifest.authoring.element, AdaptiveAuthoring);<|MERGE_RESOLUTION|>--- conflicted
+++ resolved
@@ -25,134 +25,12 @@
     }
   }, [props.authoringContext]);
 
-<<<<<<< HEAD
-  const handlePartInit = async (payload: any) => {
-    console.log('AUTHOR PART INIT', payload);
-    return { snapshot: {} };
-  };
-
-  const handlePartClick = async (payload: any) => {
-    // console.log('AUTHOR PART CLICK', { payload, props });
-    if (!props.editMode || selectedPartId === payload.id) {
-      return;
-    }
-    setSelectedPartId(payload.id);
-    if (props.onCustomEvent) {
-      const result = await props.onCustomEvent('selectPart', payload);
-      console.log('got result from onSelect', result);
-    }
-  };
-
-  const handlePartDrag = async (payload: any) => {
-    // console.log('AUTHOR PART DRAG', payload);
-    if (payload.dragData.deltaX === 0 && payload.dragData.deltaY === 0) {
-      return;
-    }
-    let transformStyle = ''; // 'transform: translate(0px, 0px);';
-    if (props.onCustomEvent) {
-      const result = await props.onCustomEvent('dragPart', payload);
-      if (result) {
-        transformStyle = `transform: translate(${result.x}px, ${result.y}px);`;
-        setToolbarPosition({ x: result.x, y: result.y + toolBarTopOffset });
-      }
-    }
-
-    // optimistically update part location and sync with draggable
-
-    // need to reset the styling applied by react-draggable
-    payload.dragData.node.setAttribute('style', transformStyle);
-  };
-
-  const partStyles = parts.map((part) => {
-    return `#${part.id.replace(/:/g, '\\:')} {
-      display: block;
-      position: absolute;
-      width: ${part.custom.width}px;
-      top: 0px;
-      left: 0px;
-      transform: translate(${part.custom.x || 0}px, ${part.custom.y || 0}px);
-      z-index: ${part.custom.z};
-    }`;
-  });
-
-  const handlePartEdit = useCallback(async () => {
-    console.log('AUTHOR PART EDIT', { selectedPart });
-  }, [selectedPart]);
-
-  const handlePartConfigure = useCallback(async () => {
-    console.log('AUTHOR PART CONFIGURE', { selectedPart, configurePartId });
-    if (configurePartId === selectedPart.id) {
-      setConfigurePartId('');
-    } else {
-      setConfigurePartId(selectedPart?.id);
-    }
-  }, [selectedPart, configurePartId]);
-
-  const handlePartDelete = useCallback(async () => {
-    // console.log('AUTHOR PART DELETE', { selectedPart });
-    const modelClone = clone(props.model);
-    modelClone.content.partsLayout = parts.filter((part) => part.id !== selectedPart.id);
-    modelClone.authoring.parts = modelClone.authoring.parts.filter(
-      (part: any) => part.id !== selectedPart.id,
-    );
-    props.onEdit(modelClone);
-    // optimistically remove part from model
-    setParts(modelClone.content.partsLayout);
-    // just setting the part ID should trigger the selectedPart also to get reset
-    setSelectedPartId('');
-  }, [selectedPart, props.model]);
-
-  const DeleteComponentHandler = useCallback(() => {
-    handlePartDelete();
-    setShowConfirmDelete(false);
-  }, [handlePartDelete]);
-
-  const handlePartMoveForward = useCallback(async () => {
-    console.log('AUTHOR PART MOVE FWD', { selectedPart });
-    const modelClone = clone(props.model);
-    const part = modelClone.content.partsLayout.find((p: any) => p.id === selectedPart.id);
-    part.custom.z = part.custom.z + 1;
-    props.onEdit(modelClone);
-  }, [selectedPart, props.model]);
-
-  const handleCopyComponent = useCallback(async () => {
-    console.log('AUTHOR PART COPY', { selectedPart });
-    if (props.onCustomEvent) {
-      const result = await props.onCustomEvent('copyPart', { copiedPart: selectedPart });
-    }
-    //dispatch(setCopiedPart({ copiedPart: selectedPart }));
-  }, [selectedPart, props.model]);
-
-  const handlePartMoveBack = useCallback(async () => {
-    console.log('AUTHOR PART MOVE BACK', { selectedPart });
-    const modelClone = clone(props.model);
-    const part = modelClone.content.partsLayout.find((p: any) => p.id === selectedPart.id);
-    part.custom.z = part.custom.z - 1;
-    props.onEdit(modelClone);
-  }, [selectedPart, props.model]);
-
-  const handlePartCancelConfigure = useCallback(
-    async ({ id }: { id: string }) => {
-      console.log('AUTHOR PART CANCEL CONFIGURE', { id, configurePartId });
-      if (!configurePartId) {
-        // why is this necessary?
-        setConfigurePartId('');
-        return true;
-      }
-      if (id === configurePartId) {
-        setConfigurePartId('');
-        return true;
-      }
-      console.warn(`Part ${id} asked to cancel configure but ${configurePartId} is the one.`);
-      return false;
-=======
   const handleLayoutChange = useCallback(
     async (parts: AnyPartComponent[]) => {
       console.log('Layout Change!', parts);
       const modelClone = clone(props.model);
       modelClone.content.partsLayout = parts;
       props.onEdit(modelClone);
->>>>>>> 1ce83227
     },
     [props.model],
   );
@@ -171,175 +49,6 @@
     [props.onCustomEvent, props.editMode, selectedPartId],
   );
 
-<<<<<<< HEAD
-  const handlePortalBgClick = (e: any) => {
-    // console.log('BG CLICK', { e });
-    if (e.target.getAttribute('class') === 'part-config-container') {
-      setConfigurePartId('');
-    }
-  };
-
-  return parts && parts.length ? (
-    <NotificationContext.Provider value={pusher}>
-      <div className="activity-content">
-        <style>
-          {`
-          .activity-content {
-            border: 1px solid #ccc;
-            background-color: ${props.model.content?.custom?.palette.backgroundColor || '#fff'};
-            width: ${props.model.content?.custom?.width || 1000}px;
-            height: ${props.model.content?.custom?.height || 500}px;
-          }
-          .react-draggable {
-            position: absolute;
-            cursor: pointer;
-          }
-          .react-draggable.selected {
-            cursor: move;
-          }
-          .react-draggable:hover::before{
-            content: "";
-            width: calc(100% + 10px);
-            height: calc(100% + 10px);
-            position: absolute;
-            top: -5px;
-            left: -5px;
-            border: 1px #ccc solid;
-            z-index: -1;
-          }
-          .react-draggable.selected::before{
-            content: "";
-            width: calc(100% + 10px);
-            height: calc(100% + 10px);
-            position: absolute;
-            top: -5px;
-            left: -5px;
-            border: 2px #00ff00 dashed;
-            z-index: -1;
-          }
-          .active-selection-toolbar {
-            position: absolute;
-            z-index: 999;
-          }
-          .part-config-container {
-            position: absolute;
-            top: 0;
-            left: 0;
-            width: 100%;
-            height: 100%;
-            background-color: rgba(0, 0, 0, 0.5);
-            z-index: 9999;
-          }
-          .part-config-container-inner > :first-child {
-            position: absolute;
-            top: 15px;
-            left: 25%;
-            background-color: #fff;
-          }
-          ${partStyles.join('\n')}
-        `}
-        </style>
-        <div
-          className="part-config-container"
-          style={{ display: configurePartId.trim() ? 'block' : 'none' }}
-          onClick={handlePortalBgClick}
-        >
-          <div id={`part-portal-${props.model.id}`} className="part-config-container-inner"></div>
-        </div>
-        <div
-          id={`active-selection-toolbar-${props.model.id}`}
-          className="active-selection-toolbar"
-          style={{
-            display: selectedPart && !isDragging ? 'block' : 'none',
-            top: toolbarPosition.y,
-            left: toolbarPosition.x,
-          }}
-        >
-          {selectedPart && selectedPart.capabilities.configure && (
-            <button title="Edit" onClick={handlePartConfigure}>
-              <i className="las la-edit"></i>
-            </button>
-          )}
-          {selectedPart && selectedPart.capabilities.copy && (
-            <button title="Copy" onClick={handleCopyComponent}>
-              <i className="las la-copy"></i>
-            </button>
-          )}
-          {/* <button title="Configure" onClick={handlePartConfigure}>
-            <i className="las la-cog"></i>
-          </button> */}
-          {selectedPart && selectedPart.capabilities.move && (
-            <button title="Move Forward" onClick={handlePartMoveForward}>
-              <i className="las la-plus"></i>
-            </button>
-          )}
-          {selectedPart && selectedPart.capabilities.move && (
-            <button title="Move Back" onClick={handlePartMoveBack}>
-              <i className="las la-minus"></i>
-            </button>
-          )}
-          {selectedPart && selectedPart.capabilities.delete && (
-            <button title="Delete" onClick={() => setShowConfirmDelete(true)}>
-              <i className="las la-trash"></i>
-            </button>
-          )}
-          <ConfirmDelete
-            show={showConfirmDelete}
-            elementType="Component"
-            elementName={selectedPart?.id}
-            deleteHandler={DeleteComponentHandler}
-            cancelHandler={() => {
-              setShowConfirmDelete(false);
-            }}
-          />
-        </div>
-        {parts.map((part) => {
-          const partProps = {
-            id: part.id,
-            type: part.type,
-            model: part.custom,
-            state: {},
-            configureMode: part.id === configurePartId,
-            editMode: true,
-            portal: `part-portal-${props.model.id}`,
-            onInit: defaultHandler,
-            onReady: defaultHandler,
-            onSave: defaultHandler,
-            onSubmit: defaultHandler,
-            onResize: defaultHandler,
-          };
-          const disableDrag =
-            selectedPartId !== part.id ||
-            part.id === configurePartId ||
-            (selectedPart && !selectedPart.capabilities.move);
-          return (
-            <Draggable
-              key={part.id}
-              grid={[5, 5]}
-              defaultPosition={{ x: part.custom.x, y: part.custom.y }}
-              disabled={disableDrag}
-              onStart={() => {
-                setIsDragging(true);
-              }}
-              onStop={(_, dragData) => {
-                setIsDragging(false);
-                handlePartDrag({ activityId: props.model.id, partId: part.id, dragData });
-              }}
-            >
-              <PartComponent
-                {...partProps}
-                className={selectedPartId === part.id ? 'selected' : ''}
-                onClick={() => handlePartClick({ id: part.id })}
-                onSaveConfigure={handlePartSaveConfigure}
-                onCancelConfigure={handlePartCancelConfigure}
-              />
-            </Draggable>
-          );
-        })}
-      </div>
-    </NotificationContext.Provider>
-  ) : null;
-=======
   return (
     <LayoutEditor
       id={props.model.id || ''}
@@ -353,7 +62,6 @@
       onSelect={handlePartSelect}
     />
   );
->>>>>>> 1ce83227
 };
 
 export class AdaptiveAuthoring extends AuthoringElement<AdaptiveModelSchema> {
