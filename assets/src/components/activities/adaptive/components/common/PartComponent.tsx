/* eslint-disable react/prop-types */
import {
  AuthorPartComponentProps,
  CustomProperties,
  PartComponentProps,
} from 'components/parts/types/parts';
import React, { CSSProperties, useContext, useEffect, useRef, useState, useCallback } from 'react';
import {
  NotificationContext,
  NotificationType,
  subscribeToNotification,
} from '../../../../../apps/delivery/components/NotificationContext';
import { tagName as UnknownTag } from './UnknownPart';

const stubHandler = async () => {
  return;
};

type AuthorProps = AuthorPartComponentProps<CustomProperties>;
type DeliveryProps = PartComponentProps<CustomProperties>;

const PartComponent: React.FC<AuthorProps | DeliveryProps> = (props) => {
  const pusherContext = useContext(NotificationContext);

  let height = props.model.height;
  // TODO: figure out how to default TF *only* to height auto without hard coding type
  if (props.type === 'janus-text-flow' || props.type === 'janus-mcq') {
    if (!props.model.overrideHeight) {
      height = 'auto';
    }
  }
  const initialStyles: CSSProperties = {
    display: 'block',
    position: 'absolute',
    top: props.model.y,
    left: props.model.x,
    zIndex: props.model.z || 0,
    width: props.model.width,
    height,
  };

  const [componentStyle, setComponentStyle] = useState<CSSProperties>(initialStyles);

  const [customCssClass, setCustomCssClass] = useState<string>(props.model.customCssClass || '');

  const handleStylingChanges = (currentStateSnapshot: Record<string, unknown>) => {
    const styleChanges: CSSProperties = {};
    const sX = currentStateSnapshot[`stage.${props.id}.IFRAME_frameX`];
    if (sX !== undefined) {
      styleChanges.left = sX as number;
    }

    const sY = currentStateSnapshot[`stage.${props.id}.IFRAME_frameY`];
    if (sY !== undefined) {
      styleChanges.top = sY as number;
    }

    const sZ = currentStateSnapshot[`stage.${props.id}.IFRAME_frameZ`];
    if (sZ !== undefined) {
      styleChanges.zIndex = sZ as number;
    }

    const sWidth = currentStateSnapshot[`stage.${props.id}.IFRAME_frameWidth`];
    if (sWidth !== undefined) {
      styleChanges.width = sWidth as number;
    }

    const sHeight = currentStateSnapshot[`stage.${props.id}.IFRAME_frameHeight`];
    if (sHeight !== undefined) {
      styleChanges.height = sHeight as number;
    }
    setComponentStyle((previousStyle) => {
      return { ...previousStyle, ...styleChanges };
    });

    const sCssClass = currentStateSnapshot[`stage.${props.id}.IFRAME_frameCssClass`];
    if (sCssClass !== undefined) {
      setCustomCssClass(sCssClass as string);
    }

    const sCustomCssClass = currentStateSnapshot[`stage.${props.id}.customCssClass`];
    if (sCustomCssClass !== undefined) {
      setCustomCssClass(sCustomCssClass as string);
    }
  };

  const onResize = useCallback(
    async (payload: any) => {
      const settings = payload.settings;
      const styleChanges: CSSProperties = {};

      if (componentStyle.width && settings?.width) {
        const newW = settings.width.value;
        if (settings.width.type === 'relative') {
          styleChanges.width = parseFloat(componentStyle.width.toString()) + newW;
        } else {
          styleChanges.width = newW;
        }
      }

      if (componentStyle.height && settings?.height) {
        const newH = settings.height.value;
        if (settings.height.type === 'relative') {
          styleChanges.height = parseFloat(componentStyle.height.toString()) + newH;
        } else {
          styleChanges.height = newH;
        }
      }

<<<<<<< HEAD
      setComponentStyle((previousStyle) => {
        return { ...previousStyle, ...styleChanges };
      });
      return true;
    },
    [componentStyle],
  );
=======
    if (settings?.zIndex) {
      const newZ = settings.zIndex.value;
      styleChanges.zIndex = newZ;
    }
    setComponentStyle((previousStyle) => {
      return { ...previousStyle, ...styleChanges };
    });
    return true;
  };
>>>>>>> b8cf30bc

  const [wcEvents, setWcEvents] = useState<Record<string, (payload: any) => Promise<any>>>({
    init: props.onInit,
    ready: props.onReady,
    save: props.onSave,
    submit: props.onSubmit,
    resize: props.onResize,
    // authoring
    configure: (props as AuthorProps).onConfigure || stubHandler,
    saveconfigure: (props as AuthorProps).onSaveConfigure || stubHandler,
    cancelconfigure: (props as AuthorProps).onCancelConfigure || stubHandler,
  });

  useEffect(() => {
    setWcEvents({
      init: props.onInit,
      ready: props.onReady,
      save: props.onSave,
      submit: props.onSubmit,
      resize: props.onResize,
      // authoring
      configure: (props as AuthorProps).onConfigure || stubHandler,
      saveconfigure: (props as AuthorProps).onSaveConfigure || stubHandler,
      cancelconfigure: (props as AuthorProps).onCancelConfigure || stubHandler,
    });
  }, [
    props.onInit,
    props.onReady,
    props.onSave,
    props.onSubmit,
    props.onResize,
    (props as AuthorProps).onConfigure,
    (props as AuthorProps).onSaveConfigure,
    (props as AuthorProps).onCancelConfigure,
  ]);

  const ref = useRef<any>(null);
  useEffect(() => {
    if (!pusherContext) {
      return;
    }
    const notificationsHandled = [
      NotificationType.CHECK_STARTED,
      NotificationType.CHECK_COMPLETE,
      NotificationType.CONTEXT_CHANGED,
      NotificationType.STATE_CHANGED,
    ];
    const notifications = notificationsHandled.map((notificationType: NotificationType) => {
      const handler = (e: any) => {
        /* console.log(`${notificationType.toString()} notification handled [PC : ${props.id}]`, e); */
        const el = ref.current;
        if (el) {
          if (el.notify) {
            if (
              notificationType === NotificationType.CONTEXT_CHANGED ||
              notificationType === NotificationType.STATE_CHANGED
            ) {
              handleStylingChanges(e.snapshot || e.mutateChanges);
            }
            el.notify(notificationType.toString(), e);
          }
        }
      };
      const unsub = subscribeToNotification(pusherContext, notificationType, handler);
      return unsub;
    });
    return () => {
      notifications.forEach((unsub) => {
        unsub();
      });
    };
  }, [pusherContext]);

  const [listening, setIsListening] = useState(false);

  useEffect(() => {
    const wcEventHandler = async (e: any) => {
      const { payload, callback } = e.detail;
      if (payload.id !== props.id) {
        // because we need to listen to document we'll get all part component events
        // each PC adds a listener, so we need to filter out our own here
        return;
      }
      const handler = wcEvents[e.type];
      if (handler) {
        // TODO: refactor all handlers to take ID and send it here
        const result = await handler(payload);
        if (e.type === 'resize') {
          onResize(payload);
        }
        if (callback) {
          callback(result);
        }
      }
    };
    Object.keys(wcEvents).forEach((eventName) => {
      document.addEventListener(eventName, wcEventHandler);
    });
    setIsListening(true);
    return () => {
      Object.keys(wcEvents).forEach((eventName) => {
        document.removeEventListener(eventName, wcEventHandler);
      });
    };
  }, [wcEvents, onResize]);

  const webComponentProps: any = {
    ref,
    ...props,
    model: JSON.stringify(props.model),
    state: JSON.stringify(props.state),
    customCssClass,
  };

  let wcTagName = props.type;
  if (!wcTagName || !customElements.get(wcTagName)) {
    wcTagName = UnknownTag;
  }

  // if we pass in style then it will be controlled and so nothing else can use it
  if (!(props as AuthorProps).editMode) {
    webComponentProps.style = componentStyle;
    // console.log('DELIVERY RENDER:', wcTagName, props);
  }

  // don't render until we're listening because otherwise the init event will post too fast
  return listening ? React.createElement(wcTagName, webComponentProps) : null;
};

export default PartComponent;<|MERGE_RESOLUTION|>--- conflicted
+++ resolved
@@ -107,7 +107,10 @@
         }
       }
 
-<<<<<<< HEAD
+      if (settings?.zIndex) {
+        const newZ = settings.zIndex.value;
+        styleChanges.zIndex = newZ;
+      }
       setComponentStyle((previousStyle) => {
         return { ...previousStyle, ...styleChanges };
       });
@@ -115,17 +118,6 @@
     },
     [componentStyle],
   );
-=======
-    if (settings?.zIndex) {
-      const newZ = settings.zIndex.value;
-      styleChanges.zIndex = newZ;
-    }
-    setComponentStyle((previousStyle) => {
-      return { ...previousStyle, ...styleChanges };
-    });
-    return true;
-  };
->>>>>>> b8cf30bc
 
   const [wcEvents, setWcEvents] = useState<Record<string, (payload: any) => Promise<any>>>({
     init: props.onInit,
