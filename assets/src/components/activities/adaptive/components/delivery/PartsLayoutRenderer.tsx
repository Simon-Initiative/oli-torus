--- conflicted
+++ resolved
@@ -54,13 +54,7 @@
             y: 0, // Ignore y position in responsive mode (but preserve original y in data)
             // In responsive mode, set width to 100% for all parts EXCEPT images with only lockAspectRatio
             // Images with only lockAspectRatio keep original width to maintain aspect ratio
-<<<<<<< HEAD
-            width: isImageWithOnlyLockAspectRatio
-              ? partDefinition.custom.width
-              : '100%',
-=======
             width: isImageWithOnlyLockAspectRatio ? partDefinition.custom.width : '100%',
->>>>>>> 75f04741
           }
         : partDefinition.custom, // Use original model in non-responsive mode
       state,
