import { Hints } from 'components/activities/common/hints/authoring/HintsAuthoringConnected';
import { Stem } from 'components/activities/common/stem/authoring/StemAuthoringConnected';
import { Choices as ChoicesAuthoring } from 'components/activities/common/choices/authoring/ChoicesAuthoring';
import { Choices } from 'data/activities/model/choices';
import React, { useEffect, useRef, useState } from 'react';
import ReactDOM from 'react-dom';
import { Provider } from 'react-redux';
import { configureStore } from 'state/store';
import { AuthoringElement, AuthoringElementProps } from '../AuthoringElement';
import * as ActivityTypes from '../types';
import { ImageHotspotActions } from './actions';
import { getShape, Hotspot, ImageHotspotModelSchema, makeHotspot, shapeType } from './schema';
import { Radio } from 'components/misc/icons/radio/Radio';
import { MCActions } from '../common/authoring/actions/multipleChoiceActions';
import { TabbedNavigation } from 'components/tabbed_navigation/Tabs';
import { defaultWriterContext } from 'data/content/writers/context';
import { SimpleFeedback } from '../common/responses/SimpleFeedback';
import { TargetedFeedback } from '../common/responses/TargetedFeedback';
import { ChoicesDelivery } from '../common/choices/delivery/ChoicesDelivery';
import { getCorrectChoice } from 'components/activities/multiple_choice/utils';
import { useAuthoringElementContext, AuthoringElementProvider } from '../AuthoringElementProvider';
import { Explanation } from '../common/explanation/ExplanationAuthoring';
import { MIMETYPE_FILTERS } from 'components/media/manager/MediaManager';
import { makeContent, MediaItemRequest } from '../types';
import { Checkbox } from 'components/misc/icons/checkbox/Checkbox';
import { CATAActions } from '../check_all_that_apply/actions';
import { getCorrectChoiceIds } from 'data/activities/model/responses';
import { CircleEditor } from './Sections/CircleEditor';
import { RectangleEditor } from './Sections/RectangleEditor';
import { PolygonEditor } from './Sections/PolygonEditor';
import { Maybe } from 'tsmonad';
import * as Immutable from 'immutable';
import { defaultCoords } from './utils';

const ImageHotspot = (props: AuthoringElementProps<ImageHotspotModelSchema>) => {
  const { dispatch, model, editMode, projectSlug, onRequestMedia } =
    useAuthoringElementContext<ImageHotspotModelSchema>();

  const selectedPartId = model.authoring.parts[0].id;
  const writerContext = defaultWriterContext({
    projectSlug: projectSlug,
  });

  const [selectedHotspot, setSelectedHotspot] = useState<string | null>(null);
  const imgRef = useRef<HTMLImageElement>(null);

  function selectImage(): Promise<string> {
    return new Promise((resolve, reject) => {
      const request = {
        type: 'MediaItemRequest',
        mimeTypes: MIMETYPE_FILTERS.IMAGE,
      } as MediaItemRequest;
      if (props.onRequestMedia) {
        props.onRequestMedia(request).then((r) => {
          if (r === false) {
            reject('error');
          } else {
            resolve(r as string);
          }
        });
      }
    });
  }

  const setImageURL = (_e: any) => {
    selectImage().then((url: string) => {
      dispatch(ImageHotspotActions.setImageURL(url));
    });
  };

  const onImageLoad = () => {
    if (imgRef.current) {
      dispatch(ImageHotspotActions.setSize(imgRef.current.height, imgRef.current.width));
    }
  };

  const addHotspot = (hs: Hotspot) => {
    model.multiple ? dispatch(CATAActions.addChoice(hs)) : dispatch(Choices.addOne(hs));
  };

  const addCircle = (_e: any) => {
    if (model.width && model.height) {
<<<<<<< HEAD
      var hs = makeHotspot([Math.floor(model.width / 2), Math.floor(model.height / 2), 50]);
=======
      const hs = makeHotspot([Math.floor(model.width / 2), Math.floor(model.height / 2), 50]);
>>>>>>> 1c88df96
      addHotspot(hs);
      setSelectedHotspot(hs.id);
    }
  };

  const addRect = (_e: any) => {
    if (model.width && model.height) {
<<<<<<< HEAD
      var hs = makeHotspot([
=======
      const hs = makeHotspot([
>>>>>>> 1c88df96
        Math.floor(model.width / 2) - 50,
        Math.floor(model.height / 2) - 50,
        Math.floor(model.width / 2) + 50,
        Math.floor(model.height / 2) + 50,
      ]);
      addHotspot(hs);
      setSelectedHotspot(hs.id);
    }
  };

  const onEditCoords = (id: string, coords: Immutable.List<number>) => {
    dispatch(ImageHotspotActions.setCoords(id, coords.toArray()));
  };

  const removeHotspot = (id: string) => {
    model.multiple
      ? dispatch(CATAActions.removeChoiceAndUpdateRules(id))
      : dispatch(MCActions.removeChoice(id, model.authoring.parts[0].id));
  };

  const hotspotLabel = (model: ImageHotspotModelSchema, id: string) => {
    const index = model.choices.findIndex((h) => h.id === id);
    return index !== undefined ? (index + 1).toString() : '?';
  };

  const shapeEditors = {
    rect: RectangleEditor,
    circle: CircleEditor,
    poly: PolygonEditor,
  };

  // list w/selected hotspot sorted to end so it renders at top of z-order
  const zorderedHotspots = [...model.choices].sort((h1, h2) =>
    h1.id === selectedHotspot ? 1 : h2.id === selectedHotspot ? -1 : 0,
  );

  return (
    <React.Fragment>
      <TabbedNavigation.Tabs>
        <TabbedNavigation.Tab label="Question">
          <Stem />

          <div>
            {model.imageURL && (
              <div
                style={{ position: 'relative', width: model.width, height: model.height }}
                onMouseDown={(e: any) => setSelectedHotspot(null)}
              >
                <img
                  src={model.imageURL}
                  ref={imgRef}
                  onLoad={() => onImageLoad()}
                  style={{ position: 'absolute' }}
                />
                <svg width={model.width} height={model.height} style={{ position: 'relative' }}>
                  {zorderedHotspots.map((hotspot) => {
                    const shape: shapeType | undefined = getShape(hotspot);
                    if (shape) {
                      const ShapeEditor = shapeEditors[shape];
                      return (
                        <ShapeEditor
                          key={hotspot.id}
                          id={hotspot.id}
                          label={hotspotLabel(model, hotspot.id)}
                          selected={hotspot.id === selectedHotspot}
                          boundingClientRect={
                            imgRef.current
                              ? Maybe.just(imgRef.current.getBoundingClientRect())
                              : Maybe.nothing()
                          }
                          coords={Immutable.List(hotspot.coords)}
                          onSelect={setSelectedHotspot}
                          onEdit={(coords) => onEditCoords(hotspot.id, coords)}
                        />
                      );
                    }
                  })}
                </svg>
              </div>
            )}
            <button className="btn btn-primary mt-2" onClick={setImageURL}>
              Choose Image
            </button>
            &nbsp; &nbsp;
            <button className="btn btn-primary mt-2" disabled={!model.imageURL} onClick={addCircle}>
              Add Circle
            </button>
            &nbsp;&nbsp;
            <button className="btn btn-primary mt-2" disabled={!model.imageURL} onClick={addRect}>
              Add Rectangle
            </button>
            &nbsp;&nbsp;
            <button
              className="btn btn-primary mt-2"
              onClick={(_e) => removeHotspot(selectedHotspot!)}
              disabled={!selectedHotspot || model.choices.length <= 1}
            >
              Remove
            </button>
          </div>

          <div className="form-check mb-2">
            <input
              className="form-check-input"
              type="checkbox"
              id="multiple-toggle"
              aria-label="Checkbox for multiple selection"
              checked={model.multiple}
              onChange={(e: any) =>
                dispatch(ImageHotspotActions.setMultipleSelection(e.target.checked))
              }
            />
            <label className="form-check-label" htmlFor="descending-toggle">
              Multiple Selection
            </label>
          </div>

          <ChoicesAuthoring
            icon={model.multiple ? <Checkbox.Unchecked /> : <Radio.Unchecked />}
            choices={model.choices}
            simpleText={true}
            setAll={(choices: Hotspot[]) => dispatch(Choices.setAll(choices))}
            onEdit={(id, content) => dispatch(ImageHotspotActions.setContent(id, content))}
            addOne={() => addHotspot(makeHotspot(defaultCoords))}
            onRemove={(id) => removeHotspot(id)}
          />
        </TabbedNavigation.Tab>
        <TabbedNavigation.Tab label="Answer Key">
          <ChoicesDelivery
            unselectedIcon={model.multiple ? <Checkbox.Unchecked /> : <Radio.Unchecked />}
            selectedIcon={model.multiple ? <Checkbox.Checked /> : <Radio.Checked />}
            choices={model.choices}
            selected={
              model.multiple
                ? getCorrectChoiceIds(model)
                : getCorrectChoice(model, selectedPartId).caseOf({
                    just: (c) => [c.id],
                    nothing: () => [],
                  })
            }
            onSelect={(id) =>
              model.multiple
                ? dispatch(CATAActions.toggleChoiceCorrectness(id))
                : dispatch(MCActions.toggleChoiceCorrectness(id, selectedPartId))
            }
            isEvaluated={false}
            context={writerContext}
          />
          <SimpleFeedback partId={selectedPartId} />
          <TargetedFeedback
            toggleChoice={(choiceId, mapping) => {
              dispatch(MCActions.editTargetedFeedbackChoice(mapping.response.id, choiceId));
            }}
            addTargetedResponse={() => dispatch(MCActions.addTargetedFeedback(selectedPartId))}
            unselectedIcon={<Radio.Unchecked />}
            selectedIcon={<Radio.Checked />}
          />
        </TabbedNavigation.Tab>

        <TabbedNavigation.Tab label="Hints">
          <Hints partId={selectedPartId} />
        </TabbedNavigation.Tab>
        <TabbedNavigation.Tab label="Explanation">
          <Explanation partId={selectedPartId} />
        </TabbedNavigation.Tab>
      </TabbedNavigation.Tabs>
    </React.Fragment>
  );
};

const store = configureStore();

export class ImageHotspotAuthoring extends AuthoringElement<ImageHotspotModelSchema> {
  render(mountPoint: HTMLDivElement, props: AuthoringElementProps<ImageHotspotModelSchema>) {
    ReactDOM.render(
      <Provider store={store}>
        <AuthoringElementProvider {...props}>
          <ImageHotspot {...props} />
        </AuthoringElementProvider>
      </Provider>,
      mountPoint,
    );
  }
}
// eslint-disable-next-line
const manifest = require('./manifest.json') as ActivityTypes.Manifest;
window.customElements.define(manifest.authoring.element, ImageHotspotAuthoring);<|MERGE_RESOLUTION|>--- conflicted
+++ resolved
@@ -2,7 +2,7 @@
 import { Stem } from 'components/activities/common/stem/authoring/StemAuthoringConnected';
 import { Choices as ChoicesAuthoring } from 'components/activities/common/choices/authoring/ChoicesAuthoring';
 import { Choices } from 'data/activities/model/choices';
-import React, { useEffect, useRef, useState } from 'react';
+import React, { useRef, useState } from 'react';
 import ReactDOM from 'react-dom';
 import { Provider } from 'react-redux';
 import { configureStore } from 'state/store';
@@ -21,7 +21,7 @@
 import { useAuthoringElementContext, AuthoringElementProvider } from '../AuthoringElementProvider';
 import { Explanation } from '../common/explanation/ExplanationAuthoring';
 import { MIMETYPE_FILTERS } from 'components/media/manager/MediaManager';
-import { makeContent, MediaItemRequest } from '../types';
+import { MediaItemRequest } from '../types';
 import { Checkbox } from 'components/misc/icons/checkbox/Checkbox';
 import { CATAActions } from '../check_all_that_apply/actions';
 import { getCorrectChoiceIds } from 'data/activities/model/responses';
@@ -80,11 +80,7 @@
 
   const addCircle = (_e: any) => {
     if (model.width && model.height) {
-<<<<<<< HEAD
-      var hs = makeHotspot([Math.floor(model.width / 2), Math.floor(model.height / 2), 50]);
-=======
       const hs = makeHotspot([Math.floor(model.width / 2), Math.floor(model.height / 2), 50]);
->>>>>>> 1c88df96
       addHotspot(hs);
       setSelectedHotspot(hs.id);
     }
@@ -92,11 +88,7 @@
 
   const addRect = (_e: any) => {
     if (model.width && model.height) {
-<<<<<<< HEAD
-      var hs = makeHotspot([
-=======
       const hs = makeHotspot([
->>>>>>> 1c88df96
         Math.floor(model.width / 2) - 50,
         Math.floor(model.height / 2) - 50,
         Math.floor(model.width / 2) + 50,
