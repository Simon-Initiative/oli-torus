--- conflicted
+++ resolved
@@ -1,10 +1,6 @@
 import { ActivityModelSchema, PostUndoable, Undoable } from './types';
 import { ProjectSlug } from 'data/types';
-<<<<<<< HEAD
-import React, { useContext, useMemo } from 'react';
-=======
 import React, { useCallback, useContext, useMemo } from 'react';
->>>>>>> 14fb1f9b
 import { Maybe } from 'tsmonad';
 import produce from 'immer';
 
@@ -77,11 +73,7 @@
 export interface AuthoringElementState {
   projectSlug: string;
   editMode: boolean;
-<<<<<<< HEAD
-  dispatch: (action: any) => void;
-=======
   dispatch: (action: (model: any, post: PostUndoable) => any) => void;
->>>>>>> 14fb1f9b
   model: any;
 }
 const AuthoringElementContext = React.createContext<AuthoringElementState | undefined>(undefined);
@@ -98,17 +90,8 @@
   onPostUndoable,
   onEdit,
 }) => {
-<<<<<<< HEAD
-  const dispatch = useMemo(
-    () => (action: any) => {
-      onEdit(produce(model, (draftState: any) => action(draftState, onPostUndoable)));
-    },
-    [],
-  );
-=======
   const dispatch: AuthoringElementState['dispatch'] = (action) =>
     onEdit(produce(model, (draftState) => action(draftState, onPostUndoable)));
->>>>>>> 14fb1f9b
   return (
     <AuthoringElementContext.Provider value={{ projectSlug, editMode, dispatch, model }}>
       {children}
