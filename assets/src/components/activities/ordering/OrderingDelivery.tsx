--- conflicted
+++ resolved
@@ -117,16 +117,8 @@
         <StemDeliveryConnected />
         <GradedPointsConnected />
         <ResponseChoices
-<<<<<<< HEAD
           writerContext={writerContext}
-          choices={Maybe.maybe(
-            uiState.partState[castPartId(activityState.parts[0].partId)]?.studentInput,
-          )
-            .valueOr<StudentInput>([])
-            .map((id) => Choices.getOne(uiState.model as OrderingSchema, id))}
-=======
           choices={choices}
->>>>>>> 833ee1e8
           setChoices={(choices) => onSelectionChange(choices.map((c) => c.id))}
           disabled={isEvaluated(uiState) || isSubmitted(uiState)}
         />
