--- conflicted
+++ resolved
@@ -23,19 +23,11 @@
   }
 
   return (
-<<<<<<< HEAD
     <div aria-label="result" className={`evaluation feedback ${resultClass} my-1`}>
       <div className="result">
         <span aria-label="score" className="score">{score}</span>
         <span className="result-divider">/</span>
         <span aria-label="out of" className="out-of">{outOf}</span>
-=======
-    <div className={`evaluation feedback ${resultClass} my-1`}>
-      <div className="result">
-        <span className="score">{score}</span>
-        <span className="result-divider">/</span>
-        <span className="out-of">{outOf}</span>
->>>>>>> 04e378e0
       </div>
       <HtmlContentModelRenderer text={error ? errorText : feedback} context={context} />
     </div>
