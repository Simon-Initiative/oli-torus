import { EventEmitter } from 'events';
import { valueOr } from 'utils/common';
import {
  Action,
  ActivityModelSchema,
  ActivityState,
  ClientEvaluation,
  DeliveryMode,
  Hint,
  PartResponse,
  PartState,
  StudentResponse,
  Success,
} from './types';

/**
 * Response to a submitted activity evaluation.
 */
export interface EvaluationResponse extends Success {
  actions: Action[];
}

/**
 * Response to a request for an additional hint.
 * Notice that the hint attribute here is optional.  If a
 * client requests a hint and there are no more, the platform
 * will return an instance of this interface with hasMoreHints set to false
 * and the hint attribute missing.
 */
export interface RequestHintResponse extends Success {
  hint?: Hint;
  hasMoreHints: boolean;
}

/**
 * Response to a request to reset the activity attempt. Resetting
 * an activity attempt simply creates a new activity attempt.
 */
export interface ResetActivityResponse extends Success {
  attemptState: ActivityState;
  model: ActivityModelSchema;
}

/**
 * Response to reset a specific part attempt.
 */
export interface PartActivityResponse extends Success {
  attemptState: PartState;
}

export interface ActivityContext {
  graded: boolean;
  sectionSlug: string;
  projectSlug: string;
  userId: number;
  learningLanguage?: string;
  groupId: string | null;
  surveyId: string | null;
  bibParams: any;
  pageAttemptGuid: string;
  pageState?: any;
  showFeedback: boolean | null;
  resourceId?: number;
  renderPointMarkers: boolean;
  isAnnotationLevel: boolean;
  variables: any;
<<<<<<< HEAD
  reviewMode?: boolean;
=======
  pageLinkParams: any;
>>>>>>> db8d94ef
}

/**
 * Delivery web component properties made available via the
 * `render` method.
 */
export interface DeliveryElementProps<T extends ActivityModelSchema> {
  /**
   * The model of the activity, pruned to remove the authoring specific portion.
   */
  model: T;

  /**
   * The state of the activity and part attempts.
   */
  state: ActivityState;

  /**
   * The larger context that this activity operates within.
   */
  context: ActivityContext;

  /**
   * The current delivery mode.
   */
  mode: DeliveryMode;

  /**
   * @ignore
   */
  notify?: EventEmitter;

  /**
   * The HTML div element reference created by the abstract component for use in
   * rendering by the concrete implementation.
   */
  mountPoint?: HTMLElement;

  /**
   * Allows read access to the user state.
   */
  onReadUserState?: (attemptGuid: string, partAttemptGuid: string, payload: any) => Promise<any>;

  /**
   * Allows writing to the user state.
   */
  onWriteUserState?: (attemptGuid: string, partAttemptGuid: string, payload: any) => Promise<any>;

  /**
   * Initiates saving of the student response for all parts.
   */
  onSaveActivity: (attemptGuid: string, partResponses: PartResponse[]) => Promise<Success>;

  /**
   * Submits all parts of the attempt for evaluation.
   */
  onSubmitActivity: (
    attemptGuid: string,
    partResponses: PartResponse[],
  ) => Promise<EvaluationResponse>;

  /**
   * Resets this activity attempt to create a new attempt.
   */
  onResetActivity: (attemptGuid: string) => Promise<ResetActivityResponse>;

  /**
   * Requests a hint for a specific part.
   */
  onRequestHint: (attemptGuid: string, partAttemptGuid: string) => Promise<RequestHintResponse>;

  /**
   * Saves the state of a specific part.
   */
  onSavePart: (
    attemptGuid: string,
    partAttemptGuid: string,
    response: StudentResponse,
  ) => Promise<Success>;

  /**
   * Submits for evaluation one part.
   */
  onSubmitPart: (
    attemptGuid: string,
    partAttemptGuid: string,
    response: StudentResponse,
  ) => Promise<EvaluationResponse>;

  /**
   * Resets the attempt for one part.
   */
  onResetPart: (attemptGuid: string, partAttemptGuid: string) => Promise<PartActivityResponse>;

  /**
   * Submits client-side evaluations.
   */
  onSubmitEvaluations: (
    attemptGuid: string,
    clientEvaluations: ClientEvaluation[],
  ) => Promise<EvaluationResponse>;

  /**
   * @ignore
   */
  onReady?: (attemptGuid: string, responses?: any[]) => Promise<Success>;

  /**
   * @ignore
   */
  onResize?: (attemptGuid: string) => Promise<Success>;
}

/**
 * An abstract delivery web component, designed to delegate rendering
 * via the `render` method.  This delivery web component will re-render
 * when the 'model' attribute of the the web component changes.  It also provides
 * several callback function to allow the concrete implementation to initiate
 * lifecycle events (e.g. request a hint, reset an attempt, etc).
 *
 * While the delegated implementation is a React component in the case of natively
 * implemented activities, this does not need to be the case.  This `DeliveryElement`
 * implementation is tech-stack agnostic.  One can use it to implement the authoring
 * component of a Torus activity in Vanilla JS, React, Vue, Angular, etc.
 *
 * ```typescript
 * // A typical React delegation
 * export class MultipleChoiceDelivery extends DeliveryElement<MCSchema> {
 *   render(mountPoint: HTMLDivElement, props: DeliveryElementProps<MCSchema>) {
 *     const store = configureStore({}, activityDeliverySlice.reducer);
 *     ReactDOM.render(
 *       <Provider store={store}>
 *         <DeliveryElementProvider {...props}>
 *           <MultipleChoiceComponent />
 *         </DeliveryElementProvider>
 *       </Provider>,
 *       mountPoint,
 *     );
 *   }
 *  }
 * ```
 */
export abstract class DeliveryElement<T extends ActivityModelSchema> extends HTMLElement {
  mountPoint: HTMLDivElement;
  connected: boolean;
  review: boolean;
  onGetData?: (attemptGuid: string, partAttemptGuid: string, payload: any) => Promise<any>;
  onSetData?: (attemptGuid: string, partAttemptGuid: string, payload: any) => Promise<any>;

  protected _notify: EventEmitter;

  onRequestHint: (attemptGuid: string, partAttemptGuid: string) => Promise<RequestHintResponse>;

  onSaveActivity: (attemptGuid: string, partResponses: PartResponse[]) => Promise<Success>;
  onSubmitActivity: (
    attemptGuid: string,
    partResponses: PartResponse[],
  ) => Promise<EvaluationResponse>;
  onResetActivity: (attemptGuid: string) => Promise<ResetActivityResponse>;

  onSavePart: (
    attemptGuid: string,
    partAttemptGuid: string,
    response: StudentResponse,
  ) => Promise<Success>;
  onSubmitPart: (
    attemptGuid: string,
    partAttemptGuid: string,
    response: StudentResponse,
  ) => Promise<EvaluationResponse>;
  onResetPart: (attemptGuid: string, partAttemptGuid: string) => Promise<PartActivityResponse>;
  onSubmitEvaluations: (
    attemptGuid: string,
    clientEvaluations: ClientEvaluation[],
  ) => Promise<EvaluationResponse>;
  onReady: (attemptGuid: string, response?: any[]) => Promise<Success>;
  onResize: (attemptGuid: string) => Promise<Success>;

  constructor() {
    super();
    this.mountPoint = document.createElement('div');
    this.connected = false;
    this.review = false;

    // need a way to push into the react component w/o rerendering the custom element
    this._notify = new EventEmitter().setMaxListeners(50);

    this.onRequestHint = (attemptGuid: string, partAttemptGuid: string) =>
      this.dispatch('requestHint', attemptGuid, partAttemptGuid);

    this.onGetData = (attemptGuid: string, partAttemptGuid: string, payload: any) =>
      this.dispatch('getUserData', attemptGuid, partAttemptGuid, payload);

    this.onSetData = (attemptGuid: string, partAttemptGuid: string, payload: any) =>
      this.dispatch('setUserData', attemptGuid, partAttemptGuid, payload);

    this.onSaveActivity = (attemptGuid: string, partResponses: PartResponse[]) =>
      this.dispatch('saveActivity', attemptGuid, undefined, partResponses);
    this.onSubmitActivity = (attemptGuid: string, partResponses: PartResponse[]) =>
      this.dispatch('submitActivity', attemptGuid, undefined, partResponses);
    this.onResetActivity = (attemptGuid: string) =>
      this.dispatch('resetActivity', attemptGuid, undefined);

    this.onSavePart = (attemptGuid: string, partAttemptGuid: string, response: StudentResponse) =>
      this.dispatch('savePart', attemptGuid, partAttemptGuid, response);
    this.onSubmitPart = (attemptGuid: string, partAttemptGuid: string, response: StudentResponse) =>
      this.dispatch('submitPart', attemptGuid, partAttemptGuid, response);
    this.onResetPart = (attemptGuid: string, partAttemptGuid: string) =>
      this.dispatch('resetPart', attemptGuid, partAttemptGuid);
    this.onSubmitEvaluations = (attemptGuid: string, clientEvaluations: ClientEvaluation[]) =>
      this.dispatch('submitEvaluations', attemptGuid, undefined, clientEvaluations);

    this.onReady = (attemptGuid: string, response?: any[]) =>
      this.dispatch('activityReady', attemptGuid, undefined, response);
    this.onResize = (attemptGuid: string) => this.dispatch('resizePart', attemptGuid, undefined);
  }

  static get observedAttributes() {
    return ['model', 'state'];
  }

  dispatch(
    name: string,
    attemptGuid: string,
    partAttemptGuid: string | undefined,
    payload?: any,
  ): Promise<any> {
    return new Promise((resolve, reject) => {
      const continuation = (result: any, error: any) => {
        if (error !== undefined) {
          reject(error);
          return;
        }
        resolve(result);
      };
      if (this.review) {
        continuation(null, 'in review mode');
        return;
      }
      this.dispatchEvent(
        new CustomEvent(name, this.details(continuation, attemptGuid, partAttemptGuid, payload)),
      );
    });
  }

  notify(eventName: string, payload: any): void {
    this._notify.emit(eventName, payload);
  }

  props(): DeliveryElementProps<T> {
    // required
    const model = JSON.parse(this.getAttribute('model') as any);
    const context = JSON.parse(this.getAttribute('context') as any) as ActivityContext;
    const state = JSON.parse(this.getAttribute('state') as any) as ActivityState;
    const mode = valueOr(this.getAttribute('mode'), 'delivery') as DeliveryMode;

    this.review = mode === 'review';

    return {
      model,
      state,
      context,
      mode,
      notify: this._notify,
      mountPoint: this.mountPoint,
      onWriteUserState: this.onSetData,
      onReadUserState: this.onGetData,
      onRequestHint: this.onRequestHint,
      onSavePart: this.onSavePart,
      onSubmitPart: this.onSubmitPart,
      onResetPart: this.onResetPart,
      onSaveActivity: this.onSaveActivity,
      onSubmitActivity: this.onSubmitActivity,
      onResetActivity: this.onResetActivity,
      onSubmitEvaluations: this.onSubmitEvaluations,
      onReady: this.onReady,
      onResize: this.onResize,
    };
  }

  details(
    continuation: (result: any, error: any) => void,
    attemptGuid: string,
    partAttemptGuid: string | undefined,
    payload?: any,
  ) {
    const props = this.props();

    return {
      bubbles: true,
      detail: {
        payload,
        sectionSlug: props.context.sectionSlug,
        attemptGuid,
        partAttemptGuid,
        continuation,
        props,
      },
    };
  }

  /**
   * Implemented by concrete web component, the `render` method is called
   * once after the web component has been mounted and "connected" to the DOM, and
   * then again every time that either the `state` or `model` attributes have
   * changed on the web component.
   * @param mountPoint a top level div element created by the component that the
   * concrete impl can use to render the rest of the actual UX
   * @param props the current set of delivery component properties
   */
  abstract render(mountPoint: HTMLDivElement, props: DeliveryElementProps<T>): void;

  connectedCallback() {
    // need to skip a cycle to let old elements handle disconnect in LiveView
    setTimeout(() => {
      this.appendChild(this.mountPoint);
      this.render(this.mountPoint, this.props());
      this.connected = true;
    }, 0);
  }

  attributeChangedCallback(_name: any, _oldValue: any, _newValue: any) {
    if (this.connected) {
      this.render(this.mountPoint, this.props());
    }
  }
}<|MERGE_RESOLUTION|>--- conflicted
+++ resolved
@@ -64,11 +64,8 @@
   renderPointMarkers: boolean;
   isAnnotationLevel: boolean;
   variables: any;
-<<<<<<< HEAD
   reviewMode?: boolean;
-=======
   pageLinkParams: any;
->>>>>>> db8d94ef
 }
 
 /**
