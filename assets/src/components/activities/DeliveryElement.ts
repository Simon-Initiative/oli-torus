import {
  ActivityModelSchema,
  ActivityState,
  Hint,
  PartResponse,
  PartState,
  StudentResponse,
  ClientEvaluation,
  Action,
  Success,
} from './types';
import { valueOr } from 'utils/common';
import { EventEmitter } from 'events';

export interface EvaluationResponse extends Success {
  actions: Action[];
}

// Notice that the hint attribute here is optional.  If a
// client requests a hint and there are no more, the platform
// will return an instance of this interface with hasMoreHints set to false
// and the hint attribute missing.
export interface RequestHintResponse extends Success {
  hint?: Hint;
  hasMoreHints: boolean;
}

export interface ResetActivityResponse extends Success {
  attemptState: ActivityState;
  model: ActivityModelSchema;
}

export interface PartActivityResponse extends Success {
  attemptState: PartState;
}

export interface DeliveryElementProps<T extends ActivityModelSchema> {
  graded: boolean;
  model: T;
  state: ActivityState;
  preview: boolean;
  review: boolean;
  sectionSlug?: string;
  userId: number;
  notify?: EventEmitter;

  onSaveActivity: (attemptGuid: string, partResponses: PartResponse[]) => Promise<Success>;
  onSubmitActivity: (
    attemptGuid: string,
    partResponses: PartResponse[],
  ) => Promise<EvaluationResponse>;
  onResetActivity: (attemptGuid: string) => Promise<ResetActivityResponse>;

  onRequestHint: (attemptGuid: string, partAttemptGuid: string) => Promise<RequestHintResponse>;
  onSavePart: (
    attemptGuid: string,
    partAttemptGuid: string,
    response: StudentResponse,
  ) => Promise<Success>;
  onSubmitPart: (
    attemptGuid: string,
    partAttemptGuid: string,
    response: StudentResponse,
  ) => Promise<EvaluationResponse>;
  onResetPart: (attemptGuid: string, partAttemptGuid: string) => Promise<PartActivityResponse>;
<<<<<<< HEAD
  onSubmitEvaluations: (
    attemptGuid: string,
    clientEvaluations: ClientEvaluation[],
  ) => Promise<EvaluationResponse>;
  onReady?: (attemptGuid: string) => Promise<Success>;
=======
  onSubmitEvaluations: (attemptGuid: string, clientEvaluations: ClientEvaluation[]) =>
    Promise<EvaluationResponse>;
  onReady?: (attemptGuid: string) => Promise<Success>
>>>>>>> 9a4cc940
}

// An abstract delivery web component, designed to delegate to
// a React component.  This delivery web component will re-render
// the underlying React component when the 'model' attribute of the
// the web component changes
export abstract class DeliveryElement<T extends ActivityModelSchema> extends HTMLElement {
  mountPoint: HTMLDivElement;
  connected: boolean;
  review: string;

  protected _notify: EventEmitter;

  onRequestHint: (attemptGuid: string, partAttemptGuid: string) => Promise<RequestHintResponse>;

  onSaveActivity: (attemptGuid: string, partResponses: PartResponse[]) => Promise<Success>;
  onSubmitActivity: (
    attemptGuid: string,
    partResponses: PartResponse[],
  ) => Promise<EvaluationResponse>;
  onResetActivity: (attemptGuid: string) => Promise<ResetActivityResponse>;

  onSavePart: (
    attemptGuid: string,
    partAttemptGuid: string,
    response: StudentResponse,
  ) => Promise<Success>;
  onSubmitPart: (
    attemptGuid: string,
    partAttemptGuid: string,
    response: StudentResponse,
  ) => Promise<EvaluationResponse>;
  onResetPart: (attemptGuid: string, partAttemptGuid: string) => Promise<PartActivityResponse>;
<<<<<<< HEAD
  onSubmitEvaluations: (
    attemptGuid: string,
    clientEvaluations: ClientEvaluation[],
  ) => Promise<EvaluationResponse>;
  onReady: (attemptGuid: string) => Promise<Success>;
=======
  onSubmitEvaluations: (attemptGuid: string, clientEvaluations: ClientEvaluation[]) =>
    Promise<EvaluationResponse>;
  onReady: (attemptGuid: string) => Promise<Success>
>>>>>>> 9a4cc940

  constructor() {
    super();
    this.mountPoint = document.createElement('div');
    this.connected = false;

    // need a way to push into the react component w/o rerendering the custom element
    this._notify = new EventEmitter();

    this.onRequestHint = (attemptGuid: string, partAttemptGuid: string) =>
      this.dispatch('requestHint', attemptGuid, partAttemptGuid);

    this.onSaveActivity = (attemptGuid: string, partResponses: PartResponse[]) =>
      this.dispatch('saveActivity', attemptGuid, undefined, partResponses);
    this.onSubmitActivity = (attemptGuid: string, partResponses: PartResponse[]) =>
      this.dispatch('submitActivity', attemptGuid, undefined, partResponses);
    this.onResetActivity = (attemptGuid: string) =>
      this.dispatch('resetActivity', attemptGuid, undefined);

    this.onSavePart = (attemptGuid: string, partAttemptGuid: string, response: StudentResponse) =>
      this.dispatch('savePart', attemptGuid, partAttemptGuid, response);
    this.onSubmitPart = (attemptGuid: string, partAttemptGuid: string, response: StudentResponse) =>
      this.dispatch('submitPart', attemptGuid, partAttemptGuid, response);
    this.onResetPart = (attemptGuid: string, partAttemptGuid: string) =>
      this.dispatch('resetPart', attemptGuid, partAttemptGuid);
    this.onSubmitEvaluations = (attemptGuid: string, clientEvaluations: ClientEvaluation[]) =>
      this.dispatch('submitEvaluations', attemptGuid, undefined, clientEvaluations);

    this.onReady = (attemptGuid: string) => this.dispatch('activityReady', attemptGuid, undefined);
  }

  static get observedAttributes() {
    return ['model', 'state'];
  }

  dispatch(
    name: string,
    attemptGuid: string,
    partAttemptGuid: string | undefined,
    payload?: any,
  ): Promise<any> {
    return new Promise((resolve, reject) => {
      const continuation = (result: any, error: any) => {
        if (error !== undefined) {
          reject(error);
          return;
        }
        resolve(result);
      };
      if (this.review) {
        continuation(null, 'in review mode');
        return;
      }
      this.dispatchEvent(
        new CustomEvent(name, this.details(continuation, attemptGuid, partAttemptGuid, payload)),
      );
    });
  }

  notify(eventName: string, payload: any): void {
    this._notify.emit(eventName, payload);
  }

  props(): DeliveryElementProps<T> {
    const model = JSON.parse(this.getAttribute('model') as any);
    const graded = JSON.parse(this.getAttribute('graded') as any);
    const state = JSON.parse(this.getAttribute('state') as any) as ActivityState;
    const preview = valueOr(JSON.parse(this.getAttribute('preview') as any), false);
    const review = valueOr(JSON.parse(this.getAttribute('review') as any), false);
    const sectionSlug = valueOr(this.getAttribute('section_slug'), undefined);
    const userId = this.getAttribute('user_id') as any;

    this.review = review;

    return {
      graded,
      model,
      state,
      preview,
      review,
      sectionSlug,
      onRequestHint: this.onRequestHint,
      onSavePart: this.onSavePart,
      onSubmitPart: this.onSubmitPart,
      onResetPart: this.onResetPart,
      onSaveActivity: this.onSaveActivity,
      onSubmitActivity: this.onSubmitActivity,
      onResetActivity: this.onResetActivity,
      onSubmitEvaluations: this.onSubmitEvaluations,
      onReady: this.onReady,
      userId,
      notify: this._notify,
    };
  }

  details(
    continuation: (result: any, error: any) => void,
    attemptGuid: string,
    partAttemptGuid: string | undefined,
    payload?: any,
  ) {
    return {
      bubbles: true,
      detail: {
        payload,
        sectionSlug: this.props().sectionSlug,
        attemptGuid,
        partAttemptGuid,
        continuation,
        props: this.props(),
      },
    };
  }

  abstract render(mountPoint: HTMLDivElement, props: DeliveryElementProps<T>): void;

  connectedCallback() {
    this.appendChild(this.mountPoint);
    this.render(this.mountPoint, this.props());
    this.connected = true;
  }

  attributeChangedCallback(name: any, oldValue: any, newValue: any) {
    if (this.connected) {
      this.render(this.mountPoint, this.props());
    }
  }
}<|MERGE_RESOLUTION|>--- conflicted
+++ resolved
@@ -1,16 +1,16 @@
+import { EventEmitter } from 'events';
+import { valueOr } from 'utils/common';
 import {
+  Action,
   ActivityModelSchema,
   ActivityState,
+  ClientEvaluation,
   Hint,
   PartResponse,
   PartState,
   StudentResponse,
-  ClientEvaluation,
-  Action,
   Success,
 } from './types';
-import { valueOr } from 'utils/common';
-import { EventEmitter } from 'events';
 
 export interface EvaluationResponse extends Success {
   actions: Action[];
@@ -63,17 +63,11 @@
     response: StudentResponse,
   ) => Promise<EvaluationResponse>;
   onResetPart: (attemptGuid: string, partAttemptGuid: string) => Promise<PartActivityResponse>;
-<<<<<<< HEAD
   onSubmitEvaluations: (
     attemptGuid: string,
     clientEvaluations: ClientEvaluation[],
   ) => Promise<EvaluationResponse>;
   onReady?: (attemptGuid: string) => Promise<Success>;
-=======
-  onSubmitEvaluations: (attemptGuid: string, clientEvaluations: ClientEvaluation[]) =>
-    Promise<EvaluationResponse>;
-  onReady?: (attemptGuid: string) => Promise<Success>
->>>>>>> 9a4cc940
 }
 
 // An abstract delivery web component, designed to delegate to
@@ -107,17 +101,11 @@
     response: StudentResponse,
   ) => Promise<EvaluationResponse>;
   onResetPart: (attemptGuid: string, partAttemptGuid: string) => Promise<PartActivityResponse>;
-<<<<<<< HEAD
   onSubmitEvaluations: (
     attemptGuid: string,
     clientEvaluations: ClientEvaluation[],
   ) => Promise<EvaluationResponse>;
   onReady: (attemptGuid: string) => Promise<Success>;
-=======
-  onSubmitEvaluations: (attemptGuid: string, clientEvaluations: ClientEvaluation[]) =>
-    Promise<EvaluationResponse>;
-  onReady: (attemptGuid: string) => Promise<Success>
->>>>>>> 9a4cc940
 
   constructor() {
     super();
