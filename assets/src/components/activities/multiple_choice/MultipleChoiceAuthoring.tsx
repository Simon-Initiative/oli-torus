import React from 'react';
import ReactDOM from 'react-dom';
import {
  AuthoringElement,
  AuthoringElementProps,
  AuthoringElementProvider,
  useAuthoringElementContext,
} from '../AuthoringElement';
import { MultipleChoiceModelSchema } from './schema';
import * as ActivityTypes from '../types';
import { MCActions as Actions } from './actions';
import { ModalDisplay } from 'components/modal/ModalDisplay';
import { Provider } from 'react-redux';
import { configureStore } from 'state/store';
<<<<<<< HEAD
import produce from 'immer';
=======
>>>>>>> 14fb1f9b
import { TabbedNavigation } from 'components/tabbed_navigation/Tabs';
import { StemAuthoring } from 'components/activities/common/stem/StemAuthoring';
import { ChoicesAuthoringConnected } from 'components/activities/common/choices/authoring/ChoicesAuthoring';
import { Radio } from 'components/activities/common/icons/Radio';
import { ChoiceActions } from 'components/activities/common/choices/authoring/choiceActions';
import { StemActions } from 'components/activities/common/authoring/actions/stemActions';
import { HintsAuthoringConnected } from 'components/activities/common/hints/authoring/HintsAuthoringConnected';
import { AnswerKeyAuthoring } from 'components/activities/common/authoring/answerKey/AnswerKeyAuthoring';
import {
  getCorrectChoice,
  getCorrectResponse,
  getIncorrectResponse,
} from 'components/activities/multiple_choice/utils';
import { SimpleFeedback } from 'components/activities/common/responses/SimpleFeedback';
import { ResponseActions } from 'components/activities/common/responses/responseActions';
import { ActivitySettings } from 'components/activities/common/authoring/settings/ActivitySettings';
import { shuffleAnswerChoiceSetting } from 'components/activities/common/authoring/settings/activitySettingsActions';

const store = configureStore();

const MultipleChoice = (props: AuthoringElementProps<MultipleChoiceModelSchema>) => {
  const { dispatch } = useAuthoringElementContext();
  return (
    <>
      <TabbedNavigation.Tabs>
        <TabbedNavigation.Tab label="Question">
          <StemAuthoring
            stem={props.model.stem}
<<<<<<< HEAD
            onEdit={(content) => {
              produce(StemActions.editStemAndPreviewText(content));
            }}
          />

          <ChoicesAuthoringConnected
            icon={<Radio.Unchecked />}
            choices={props.model.choices}
            addOne={() => dispatch(Actions.addChoice(ActivityTypes.makeChoice('')))}
            setAll={(choices: ActivityTypes.Choice[]) =>
              dispatch(ChoiceActions.setAllChoices(choices))
            }
            onEdit={(id, content) => dispatch(ChoiceActions.editChoiceContent(id, content))}
            onRemove={(id) => dispatch(Actions.removeChoice(id))}
          />
        </TabbedNavigation.Tab>
        <TabbedNavigation.Tab label="Answer Key">
          <AnswerKeyAuthoring
            stem={props.model.stem}
            choices={props.model.choices}
            selectedChoiceIds={[getCorrectChoice(props.model).id]}
            selectedIcon={<Radio.Correct />}
            unselectedIcon={<Radio.Unchecked />}
            onSelectChoiceId={(id) => dispatch(Actions.toggleChoiceCorrectness(id))}
          />
          <SimpleFeedback
            correctResponse={getCorrectResponse(props.model)}
            incorrectResponse={getIncorrectResponse(props.model)}
            update={(id, content) => dispatch(ResponseActions.editResponseFeedback(id, content))}
          />

          {/* {isTargetedCATA(props.model) && (
            <TargetedFeedback
              choices={props.model.choices}
              targetedMappings={getTargetedResponseMappings(props.model)}
              toggleChoice={(choiceId, mapping) => {
                dispatch(
                  Actions.editTargetedFeedbackChoices(
                    mapping.response.id,
                    mapping.choiceIds.includes(choiceId)
                      ? mapping.choiceIds.filter((id) => id !== choiceId)
                      : mapping.choiceIds.concat(choiceId),
                  ),
                );
              }}
              updateResponse={(id, content) =>
                dispatch(ResponseActions.editResponseFeedback(id, content))
              }
              addTargetedResponse={() => dispatch(Actions.addTargetedFeedback())}
              unselectedIcon={<Radio.Unchecked />}
              selectedIcon={<Radio.Checked />}
              onRemove={(id) => dispatch(Actions.removeTargetedFeedback(id))}
            />
          )} */}
        </TabbedNavigation.Tab>

        <TabbedNavigation.Tab label="Hints">
          <HintsAuthoringConnected />
=======
            onEdit={(content) => dispatch(StemActions.editStemAndPreviewText(content))}
          />

          <ChoicesAuthoringConnected
            icon={<Radio.Unchecked />}
            choices={props.model.choices}
            addOne={() => dispatch(Actions.addChoice(ActivityTypes.makeChoice('')))}
            setAll={(choices: ActivityTypes.Choice[]) =>
              dispatch(ChoiceActions.setAllChoices(choices))
            }
            onEdit={(id, content) => dispatch(ChoiceActions.editChoiceContent(id, content))}
            onRemove={(id) => dispatch(Actions.removeChoice(id))}
          />
        </TabbedNavigation.Tab>
        <TabbedNavigation.Tab label="Answer Key">
          <AnswerKeyAuthoring
            stem={props.model.stem}
            choices={props.model.choices}
            selectedChoiceIds={[getCorrectChoice(props.model).id]}
            selectedIcon={<Radio.Correct />}
            unselectedIcon={<Radio.Unchecked />}
            onSelectChoiceId={(id) => dispatch(Actions.toggleChoiceCorrectness(id))}
          />
          <SimpleFeedback
            correctResponse={getCorrectResponse(props.model)}
            incorrectResponse={getIncorrectResponse(props.model)}
            update={(id, content) => dispatch(ResponseActions.editResponseFeedback(id, content))}
          />
        </TabbedNavigation.Tab>

        <TabbedNavigation.Tab label="Hints">
          <HintsAuthoringConnected hintsPath="$.authoring.parts[0].hints" />
>>>>>>> 14fb1f9b
        </TabbedNavigation.Tab>
        <ActivitySettings settings={[shuffleAnswerChoiceSetting(props.model, dispatch)]} />
      </TabbedNavigation.Tabs>
    </>
  );

  // return (
  //   <React.Fragment>
  //     <Stem
  //       projectSlug={props.projectSlug}
  //       editMode={props.editMode}
  //       stem={props.model.stem}
  //       onEditStem={(content) => dispatch(MCActions.editStem(content))}
  //     />
  //     <Choices
  //       {...sharedProps}
  //       onShuffle={() => dispatch(toggleAnswerChoiceShuffling())}
  //       onAddChoice={() => dispatch(MCActions.addChoice())}
  //       onEditChoice={(id, content) => dispatch(MCActions.editChoice(id, content))}
  //       onRemoveChoice={(id) => dispatch(MCActions.removeChoice(id))}
  //     />
  //     <Feedback
  //       {...sharedProps}
  //       onEditResponse={(id, content) => dispatch(MCActions.editFeedback(id, content))}
  //     />
  //     <Hints
  //       projectSlug={props.projectSlug}
  //       hints={props.model.authoring.parts[0].hints}
  //       editMode={props.editMode}
  //       onAddHint={() => dispatch(MCActions.addHint())}
  //       onEditHint={(id, content) => dispatch(MCActions.editHint(id, content))}
  //       onRemoveHint={(id) => dispatch(MCActions.removeHint(id))}
  //     />
  //   </React.Fragment>
  // );
};

export class MultipleChoiceAuthoring extends AuthoringElement<MultipleChoiceModelSchema> {
  render(mountPoint: HTMLDivElement, props: AuthoringElementProps<MultipleChoiceModelSchema>) {
    ReactDOM.render(
      <Provider store={store}>
        <AuthoringElementProvider {...props}>
          <MultipleChoice {...props} />
        </AuthoringElementProvider>
        <ModalDisplay />
      </Provider>,
      mountPoint,
    );
  }
}
// eslint-disable-next-line
const manifest = require('./manifest.json') as ActivityTypes.Manifest;
window.customElements.define(manifest.authoring.element, MultipleChoiceAuthoring);<|MERGE_RESOLUTION|>--- conflicted
+++ resolved
@@ -12,10 +12,6 @@
 import { ModalDisplay } from 'components/modal/ModalDisplay';
 import { Provider } from 'react-redux';
 import { configureStore } from 'state/store';
-<<<<<<< HEAD
-import produce from 'immer';
-=======
->>>>>>> 14fb1f9b
 import { TabbedNavigation } from 'components/tabbed_navigation/Tabs';
 import { StemAuthoring } from 'components/activities/common/stem/StemAuthoring';
 import { ChoicesAuthoringConnected } from 'components/activities/common/choices/authoring/ChoicesAuthoring';
@@ -44,66 +40,6 @@
         <TabbedNavigation.Tab label="Question">
           <StemAuthoring
             stem={props.model.stem}
-<<<<<<< HEAD
-            onEdit={(content) => {
-              produce(StemActions.editStemAndPreviewText(content));
-            }}
-          />
-
-          <ChoicesAuthoringConnected
-            icon={<Radio.Unchecked />}
-            choices={props.model.choices}
-            addOne={() => dispatch(Actions.addChoice(ActivityTypes.makeChoice('')))}
-            setAll={(choices: ActivityTypes.Choice[]) =>
-              dispatch(ChoiceActions.setAllChoices(choices))
-            }
-            onEdit={(id, content) => dispatch(ChoiceActions.editChoiceContent(id, content))}
-            onRemove={(id) => dispatch(Actions.removeChoice(id))}
-          />
-        </TabbedNavigation.Tab>
-        <TabbedNavigation.Tab label="Answer Key">
-          <AnswerKeyAuthoring
-            stem={props.model.stem}
-            choices={props.model.choices}
-            selectedChoiceIds={[getCorrectChoice(props.model).id]}
-            selectedIcon={<Radio.Correct />}
-            unselectedIcon={<Radio.Unchecked />}
-            onSelectChoiceId={(id) => dispatch(Actions.toggleChoiceCorrectness(id))}
-          />
-          <SimpleFeedback
-            correctResponse={getCorrectResponse(props.model)}
-            incorrectResponse={getIncorrectResponse(props.model)}
-            update={(id, content) => dispatch(ResponseActions.editResponseFeedback(id, content))}
-          />
-
-          {/* {isTargetedCATA(props.model) && (
-            <TargetedFeedback
-              choices={props.model.choices}
-              targetedMappings={getTargetedResponseMappings(props.model)}
-              toggleChoice={(choiceId, mapping) => {
-                dispatch(
-                  Actions.editTargetedFeedbackChoices(
-                    mapping.response.id,
-                    mapping.choiceIds.includes(choiceId)
-                      ? mapping.choiceIds.filter((id) => id !== choiceId)
-                      : mapping.choiceIds.concat(choiceId),
-                  ),
-                );
-              }}
-              updateResponse={(id, content) =>
-                dispatch(ResponseActions.editResponseFeedback(id, content))
-              }
-              addTargetedResponse={() => dispatch(Actions.addTargetedFeedback())}
-              unselectedIcon={<Radio.Unchecked />}
-              selectedIcon={<Radio.Checked />}
-              onRemove={(id) => dispatch(Actions.removeTargetedFeedback(id))}
-            />
-          )} */}
-        </TabbedNavigation.Tab>
-
-        <TabbedNavigation.Tab label="Hints">
-          <HintsAuthoringConnected />
-=======
             onEdit={(content) => dispatch(StemActions.editStemAndPreviewText(content))}
           />
 
@@ -136,7 +72,6 @@
 
         <TabbedNavigation.Tab label="Hints">
           <HintsAuthoringConnected hintsPath="$.authoring.parts[0].hints" />
->>>>>>> 14fb1f9b
         </TabbedNavigation.Tab>
         <ActivitySettings settings={[shuffleAnswerChoiceSetting(props.model, dispatch)]} />
       </TabbedNavigation.Tabs>
