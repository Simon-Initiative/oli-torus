--- conflicted
+++ resolved
@@ -42,19 +42,14 @@
 
   useEffect(() => {
     listenForParentSurveySubmit(surveyId, dispatch, onSubmitActivity);
-<<<<<<< HEAD
     listenForParentSurveyReset(surveyId, dispatch, onResetActivity, {
       [model.authoring.parts[0].id]: [],
     });
 
+    listenForReviewAttemptChange(activityState.activityId as number, dispatch, context);
     dispatch(
       initializeState(activityState, initialPartInputs(model, activityState), model, context),
     );
-=======
-    listenForParentSurveyReset(surveyId, dispatch, onResetActivity, { [DEFAULT_PART_ID]: [] });
-    listenForReviewAttemptChange(activityState.activityId as number, dispatch, context);
-    dispatch(initializeState(activityState, initialPartInputs(activityState), model, context));
->>>>>>> d387c96d
   }, []);
 
   // First render initializes state
