import React, { useEffect } from 'react';
import ReactDOM from 'react-dom';
<<<<<<< HEAD
import { DeliveryElement, DeliveryElementProps } from '../DeliveryElement';
import { MultipleChoiceModelSchema } from './schema';
import * as ActivityTypes from '../types';
import { Evaluation } from '../common/Evaluation';
import { IconCorrect, IconIncorrect } from 'components/misc/Icons';
import { defaultWriterContext } from 'data/content/writers/context';
=======
import {
  DeliveryElement,
  DeliveryElementProps,
  DeliveryElementProvider,
  useDeliveryElementContext,
} from '../DeliveryElement';
import { MultipleChoiceModelSchema } from './schema';
import * as ActivityTypes from '../types';
>>>>>>> 14fb1f9b
import { Provider, useDispatch, useSelector } from 'react-redux';
import { configureStore } from 'state/store';
import {
  ActivityDeliveryState,
  initializeState,
<<<<<<< HEAD
  isEvaluated,
  reset,
  selectChoice,
  slice,
  submit,
} from 'data/content/activities/DeliveryState';
import { StemDelivery } from 'components/activities/common/stem/delivery/StemDelivery';
import { GradedPoints } from 'components/activities/common/GradedPoints';
import { ChoicesDelivery } from 'components/activities/common/choices/delivery/ChoicesDelivery';
import { Radio } from 'components/activities/common/icons/Radio';
import { ResetButton } from 'components/activities/common/delivery/ResetButton';
import { SubmitButton } from 'components/activities/common/SubmitButton';
import { HintsDelivery } from 'components/activities/common/hints/delivery/HintsDelivery';
import { combineReducers } from 'redux';
import { requestHint } from 'data/content/activities/delivery/hintsState';

// export const store = configureStore({}, combineReducers({
//   slice.reducer}));
export const store = configureStore({}, slice.reducer);

export const MultipleChoiceComponent = (props: DeliveryElementProps<MultipleChoiceModelSchema>) => {
  const state = useSelector(
    (state: ActivityDeliveryState & { model: ActivityTypes.HasStem & ActivityTypes.HasChoices }) =>
      state,
  );
  const dispatch = useDispatch();

  useEffect(() => {
    dispatch(initializeState(props.model, props.state));
  }, []);

  // First render initializes state
  if (!state.model) {
    return null;
  }

  const {
    attemptState,
    model: { stem, choices },
    selectedChoices,
    hints,
    hasMoreHints,
  } = state;

  const writerContext = defaultWriterContext({ sectionSlug: props.sectionSlug });

  const isCorrect = attemptState.score !== 0;

  return (
    <div className={`activity mc-activity ${isEvaluated(state) ? 'evaluated' : ''}`}>
      <div className="activity-content">
        <StemDelivery stem={stem} context={writerContext} />
        <GradedPoints
          shouldShow={props.graded && props.review}
          icon={isCorrect ? <IconCorrect /> : <IconIncorrect />}
          attemptState={attemptState}
        />
        <ChoicesDelivery
          unselectedIcon={<Radio.Unchecked />}
          selectedIcon={
            !isEvaluated(state) ? (
              <Radio.Checked />
            ) : isCorrect ? (
=======
  selectChoice,
  slice,
  isEvaluated,
} from 'data/content/activities/DeliveryState';
import { Radio } from 'components/activities/common/icons/Radio';
import { isCorrect } from 'data/content/activities/activityUtils';
import { EvaluationConnected } from 'components/activities/common/delivery/evaluation/EvaluationConnected';
import { HintsDeliveryConnected } from 'components/activities/common/hints/delivery/HintsDeliveryConnected';
import { SubmitButtonConnected } from 'components/activities/common/delivery/submitButton/SubmitButtonConnected';
import { ResetButtonConnected } from 'components/activities/common/delivery/resetButton/ResetButtonConnected';
import { GradedPointsConnected } from 'components/activities/common/delivery/gradedPoints/GradedPointsConnected';
import { StemDeliveryConnected } from 'components/activities/common/stem/delivery/StemDeliveryConnected';
import { ChoicesDeliveryConnected } from 'components/activities/common/choices/delivery/ChoicesDeliveryConnected';

export const store = configureStore({}, slice.reducer);

export const MultipleChoiceComponent: React.FC = () => {
  const {
    model,
    state: activityState,
    onSaveActivity,
  } = useDeliveryElementContext<MultipleChoiceModelSchema>();
  const uiState = useSelector((state: ActivityDeliveryState) => state);
  const dispatch = useDispatch();

  useEffect(() => {
    dispatch(initializeState(model, activityState));
  }, []);

  // First render initializes state
  if (!uiState.selectedChoices) {
    return null;
  }

  const evaluated = isEvaluated(uiState);

  return (
    <div className={`activity mc-activity ${evaluated ? 'evaluated' : ''}`}>
      <div className="activity-content">
        <StemDeliveryConnected />
        <GradedPointsConnected />
        <ChoicesDeliveryConnected
          unselectedIcon={<Radio.Unchecked disabled={evaluated} />}
          selectedIcon={
            !evaluated ? (
              <Radio.Checked />
            ) : isCorrect(uiState.attemptState) ? (
>>>>>>> 14fb1f9b
              <Radio.Correct />
            ) : (
              <Radio.Incorrect />
            )
          }
<<<<<<< HEAD
          choices={choices}
          selected={selectedChoices}
          onSelect={(id) => dispatch(selectChoice(id, props.onSaveActivity))}
          isEvaluated={isEvaluated(state)}
          context={writerContext}
        />
        <ResetButton
          shouldShow={isEvaluated(state) && !props.graded}
          disabled={!attemptState.hasMoreAttempts}
          onClick={() => dispatch(reset(props.onResetActivity))}
        />
        <SubmitButton
          shouldShow={!isEvaluated(state) && !props.graded}
          disabled={selectedChoices.length === 0}
          onClick={() => dispatch(submit(props.onSubmitActivity))}
        />
        <HintsDelivery
          shouldShow={!isEvaluated(state) && !props.graded}
          onClick={() => dispatch(requestHint(props.onRequestHint))}
          hints={hints}
          hasMoreHints={hasMoreHints}
          isEvaluated={isEvaluated(state)}
          context={writerContext}
        />
        <Evaluation
          shouldShow={isEvaluated(state) && (!props.graded || props.review)}
          attemptState={attemptState}
          context={writerContext}
        />
=======
          onSelect={(id) => dispatch(selectChoice(id, onSaveActivity, 'single'))}
        />
        <ResetButtonConnected />
        <SubmitButtonConnected />
        <HintsDeliveryConnected />
        <EvaluationConnected />
>>>>>>> 14fb1f9b
      </div>
    </div>
  );
};

// Defines the web component, a simple wrapper over our React component above
export class MultipleChoiceDelivery extends DeliveryElement<MultipleChoiceModelSchema> {
  render(mountPoint: HTMLDivElement, props: DeliveryElementProps<MultipleChoiceModelSchema>) {
    ReactDOM.render(
      <Provider store={store}>
<<<<<<< HEAD
        <MultipleChoiceComponent {...props} />
=======
        <DeliveryElementProvider {...props}>
          <MultipleChoiceComponent />
        </DeliveryElementProvider>
>>>>>>> 14fb1f9b
      </Provider>,
      mountPoint,
    );
  }
}

// Register the web component:
// eslint-disable-next-line
const manifest = require('./manifest.json') as ActivityTypes.Manifest;
window.customElements.define(manifest.delivery.element, MultipleChoiceDelivery);<|MERGE_RESOLUTION|>--- conflicted
+++ resolved
@@ -1,13 +1,5 @@
 import React, { useEffect } from 'react';
 import ReactDOM from 'react-dom';
-<<<<<<< HEAD
-import { DeliveryElement, DeliveryElementProps } from '../DeliveryElement';
-import { MultipleChoiceModelSchema } from './schema';
-import * as ActivityTypes from '../types';
-import { Evaluation } from '../common/Evaluation';
-import { IconCorrect, IconIncorrect } from 'components/misc/Icons';
-import { defaultWriterContext } from 'data/content/writers/context';
-=======
 import {
   DeliveryElement,
   DeliveryElementProps,
@@ -16,77 +8,11 @@
 } from '../DeliveryElement';
 import { MultipleChoiceModelSchema } from './schema';
 import * as ActivityTypes from '../types';
->>>>>>> 14fb1f9b
 import { Provider, useDispatch, useSelector } from 'react-redux';
 import { configureStore } from 'state/store';
 import {
   ActivityDeliveryState,
   initializeState,
-<<<<<<< HEAD
-  isEvaluated,
-  reset,
-  selectChoice,
-  slice,
-  submit,
-} from 'data/content/activities/DeliveryState';
-import { StemDelivery } from 'components/activities/common/stem/delivery/StemDelivery';
-import { GradedPoints } from 'components/activities/common/GradedPoints';
-import { ChoicesDelivery } from 'components/activities/common/choices/delivery/ChoicesDelivery';
-import { Radio } from 'components/activities/common/icons/Radio';
-import { ResetButton } from 'components/activities/common/delivery/ResetButton';
-import { SubmitButton } from 'components/activities/common/SubmitButton';
-import { HintsDelivery } from 'components/activities/common/hints/delivery/HintsDelivery';
-import { combineReducers } from 'redux';
-import { requestHint } from 'data/content/activities/delivery/hintsState';
-
-// export const store = configureStore({}, combineReducers({
-//   slice.reducer}));
-export const store = configureStore({}, slice.reducer);
-
-export const MultipleChoiceComponent = (props: DeliveryElementProps<MultipleChoiceModelSchema>) => {
-  const state = useSelector(
-    (state: ActivityDeliveryState & { model: ActivityTypes.HasStem & ActivityTypes.HasChoices }) =>
-      state,
-  );
-  const dispatch = useDispatch();
-
-  useEffect(() => {
-    dispatch(initializeState(props.model, props.state));
-  }, []);
-
-  // First render initializes state
-  if (!state.model) {
-    return null;
-  }
-
-  const {
-    attemptState,
-    model: { stem, choices },
-    selectedChoices,
-    hints,
-    hasMoreHints,
-  } = state;
-
-  const writerContext = defaultWriterContext({ sectionSlug: props.sectionSlug });
-
-  const isCorrect = attemptState.score !== 0;
-
-  return (
-    <div className={`activity mc-activity ${isEvaluated(state) ? 'evaluated' : ''}`}>
-      <div className="activity-content">
-        <StemDelivery stem={stem} context={writerContext} />
-        <GradedPoints
-          shouldShow={props.graded && props.review}
-          icon={isCorrect ? <IconCorrect /> : <IconIncorrect />}
-          attemptState={attemptState}
-        />
-        <ChoicesDelivery
-          unselectedIcon={<Radio.Unchecked />}
-          selectedIcon={
-            !isEvaluated(state) ? (
-              <Radio.Checked />
-            ) : isCorrect ? (
-=======
   selectChoice,
   slice,
   isEvaluated,
@@ -134,50 +60,17 @@
             !evaluated ? (
               <Radio.Checked />
             ) : isCorrect(uiState.attemptState) ? (
->>>>>>> 14fb1f9b
               <Radio.Correct />
             ) : (
               <Radio.Incorrect />
             )
           }
-<<<<<<< HEAD
-          choices={choices}
-          selected={selectedChoices}
-          onSelect={(id) => dispatch(selectChoice(id, props.onSaveActivity))}
-          isEvaluated={isEvaluated(state)}
-          context={writerContext}
-        />
-        <ResetButton
-          shouldShow={isEvaluated(state) && !props.graded}
-          disabled={!attemptState.hasMoreAttempts}
-          onClick={() => dispatch(reset(props.onResetActivity))}
-        />
-        <SubmitButton
-          shouldShow={!isEvaluated(state) && !props.graded}
-          disabled={selectedChoices.length === 0}
-          onClick={() => dispatch(submit(props.onSubmitActivity))}
-        />
-        <HintsDelivery
-          shouldShow={!isEvaluated(state) && !props.graded}
-          onClick={() => dispatch(requestHint(props.onRequestHint))}
-          hints={hints}
-          hasMoreHints={hasMoreHints}
-          isEvaluated={isEvaluated(state)}
-          context={writerContext}
-        />
-        <Evaluation
-          shouldShow={isEvaluated(state) && (!props.graded || props.review)}
-          attemptState={attemptState}
-          context={writerContext}
-        />
-=======
           onSelect={(id) => dispatch(selectChoice(id, onSaveActivity, 'single'))}
         />
         <ResetButtonConnected />
         <SubmitButtonConnected />
         <HintsDeliveryConnected />
         <EvaluationConnected />
->>>>>>> 14fb1f9b
       </div>
     </div>
   );
@@ -188,13 +81,9 @@
   render(mountPoint: HTMLDivElement, props: DeliveryElementProps<MultipleChoiceModelSchema>) {
     ReactDOM.render(
       <Provider store={store}>
-<<<<<<< HEAD
-        <MultipleChoiceComponent {...props} />
-=======
         <DeliveryElementProvider {...props}>
           <MultipleChoiceComponent />
         </DeliveryElementProvider>
->>>>>>> 14fb1f9b
       </Provider>,
       mountPoint,
     );
