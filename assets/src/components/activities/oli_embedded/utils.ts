import guid from 'utils/guid';
import { OliEmbeddedModelSchema } from './schema';
import { makeStem, ScoringStrategy } from '../types';

export const defaultEmbeddedModel: () => OliEmbeddedModelSchema = () => {
  return {
    base: 'embedded',
    src: 'index.html',
    modelXml: `<?xml version="1.0" encoding="UTF-8"?>
    <embed_activity id="custom_side" width="670" height="300">
        <title>Custom Activity</title>
        <source>webcontent/custom_activity/customactivity.js</source>
        <assets>
            <asset name="layout">webcontent/custom_activity/layout.html</asset>
            <asset name="controls">webcontent/custom_activity/controls.html</asset>
            <asset name="styles">webcontent/custom_activity/styles.css</asset>
            <asset name="questions">webcontent/custom_activity/questions.xml</asset>
        </assets>
    </embed_activity>`,
    resourceBase: guid(),
    resourceURLs: [],
    stem: makeStem(''),
    title: 'Embedded activity',
    authoring: {
      parts: [
        {
          id: guid(),
          scoringStrategy: ScoringStrategy.average,
          responses: [],
          hints: [],
        },
        {
          id: guid(),
          scoringStrategy: ScoringStrategy.average,
          responses: [],
          hints: [],
        },
      ],
      previewText: '',
    },
  };
};

export function lastPart(path: string): string {
<<<<<<< HEAD
  if (path.includes('media')) {
    return path.substring(path.lastIndexOf('media') + 6);
=======
  if (path.includes('media/')) {
    return path.substring(path.lastIndexOf('media/') + 6);
>>>>>>> a972643e
  }
  return path.substring(path.lastIndexOf('/') + 1);
}<|MERGE_RESOLUTION|>--- conflicted
+++ resolved
@@ -42,13 +42,8 @@
 };
 
 export function lastPart(path: string): string {
-<<<<<<< HEAD
-  if (path.includes('media')) {
-    return path.substring(path.lastIndexOf('media') + 6);
-=======
   if (path.includes('media/')) {
     return path.substring(path.lastIndexOf('media/') + 6);
->>>>>>> a972643e
   }
   return path.substring(path.lastIndexOf('/') + 1);
 }