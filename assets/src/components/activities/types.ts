import { create, ID, Identifiable, ModelElement, Selection } from 'data/content/model';
import { ResourceContext } from 'data/content/resource';
import { ResourceId } from 'data/types';
<<<<<<< HEAD
import { InsertOperation } from 'utils/undo';

export type PostUndoable = (undoable: Undoable) => void;

export type Undoable = {
  type: 'Undoable';
  description: string;
  operations: InsertOperation[];
}
=======
import guid from 'utils/guid';
>>>>>>> 7141e24e

export type ChoiceId = ID;
export type ResponseId = ID;

export type RichText = {
  model: ModelElement[];
  selection: Selection;
};

export interface Success {
  type: 'success';
}

export interface HasContent {
  content: RichText;
}
export function makeContent(text: string): { id: string; content: RichText } {
  return {
    id: guid() + '',
    content: {
      model: [
        create({
          type: 'p',
          children: [{ text }],
          id: guid() + '',
        }),
      ],
      selection: null,
    },
  };
}

export interface StudentResponse {
  input: any;
}

export type ModeSpecification = {
  element: string;
  entry: string;
};

export type PartResponse = {
  attemptGuid: string;
  response: StudentResponse;
};

export type ClientEvaluation = {
  attemptGuid: string;
  score: number | null;
  outOf: number | null;
  response: any;
  feedback: any;
};

export type Manifest = {
  id: ID;
  friendlyName: string;
  description: string;
  delivery: ModeSpecification;
  authoring: ModeSpecification;
};

export interface ActivityModelSchema {
  resourceId?: number;
  authoring?: any;
  content?: any;
  activityType?: any;
  id?: string; // maybe slug
}

export interface PartState {
  attemptGuid: string;
  attemptNumber: number;
  dateEvaluated: Date | null;
  score: number | null;
  outOf: number | null;
  response: any;
  feedback: any;
  hints: [];
  partId: string | number;
  hasMoreAttempts: boolean;
  hasMoreHints: boolean;
  error?: string;
}

export interface ActivityState {
  activityId?: ResourceId;
  attemptGuid: string;
  attemptNumber: number;
  dateEvaluated: Date | null;
  score: number | null;
  outOf: number | null;
  parts: PartState[];
  hasMoreAttempts: boolean;
  hasMoreHints: boolean;
  snapshot?: any;
}

export interface Choice extends Identifiable, HasContent {}
export const makeChoice: (text: string) => Choice = makeContent;
export interface HasChoices {
  choices: Choice[];
}

export interface Stem extends Identifiable, HasContent {}
export interface HasStem {
  stem: Stem;
}
export const makeStem: (text: string) => Stem = makeContent;
export interface Hint extends Identifiable, HasContent {}
export type HasHints = HasParts;
export const makeHint: (text: string) => Hint = makeContent;
export interface Feedback extends Identifiable, HasContent {}
export const makeFeedback: (text: string) => Feedback = makeContent;
export interface Transformation extends Identifiable {
  path: string;
  operation: Operation;
}
export interface HasTransformations {
  authoring: {
    transformations: Transformation[];
  };
}

export const makeTransformation = (path: string, operation: Operation): Transformation => ({
  id: guid(),
  path: 'choices',
  operation,
});

export interface Response extends Identifiable {
  // see `parser.ex` and `rule.ex`
  rule: string;

  // `score >= 0` indicates the feedback corresponds to a correct choice
  score: number;

  feedback: Feedback;
}
export const makeResponse = (rule: string, score: number, text: ''): Response => ({
  id: guid(),
  rule,
  score,
  feedback: makeFeedback(text),
});

export interface ConditionalOutcome extends Identifiable {
  // eslint-disable-next-line
  rule: Object;
  actions: ActionDesc[];
}

export interface IsAction {
  attempt_guid: string;
  error?: string;
}

export type Action = NavigationAction | FeedbackAction | StateUpdateAction;
export type ActionDesc = NavigationActionDesc | FeedbackActionDesc | StateUpdateActionDesc;

export interface FeedbackActionCore {
  score: number;
  feedback: Feedback;
}

export interface NavigationActionCore {
  to: string;
}

export interface StateUpdateActionCore {
  // eslint-disable-next-line
  update: Object;
}

export interface NavigationActionDesc extends Identifiable, NavigationActionCore {
  type: 'NavigationActionDesc';
}

export interface NavigationAction extends NavigationActionCore, IsAction {
  type: 'NavigationAction';
}

export interface FeedbackActionDesc extends Identifiable, FeedbackActionCore {
  type: 'FeedbackActionDesc';
}

export interface FeedbackAction extends FeedbackActionCore, IsAction {
  type: 'FeedbackAction';
  out_of: number;
}

export interface StateUpdateActionDesc extends Identifiable, StateUpdateActionCore {
  type: 'StateUpdateActionDesc';
}

export interface StateUpdateAction extends StateUpdateActionCore, IsAction {
  type: 'StateUpdateAction';
}

export interface Part extends Identifiable {
  responses: Response[];
  outcomes?: ConditionalOutcome[];
  hints: Hint[];
  scoringStrategy: ScoringStrategy;
}
export interface HasParts {
  authoring: {
    parts: Part[];
  };
}

export enum ScoringStrategy {
  'average' = 'average',
  'best' = 'best',
  'most_recent' = 'most_recent',
}

export enum EvaluationStrategy {
  'regex' = 'regex',
  'numeric' = 'numeric',
  'none' = 'none',
}

export enum Operation {
  'shuffle' = 'shuffle',
}
// eslint-disable-next-line
export interface CreationContext extends ResourceContext {}

export interface PartComponentDefinition {
  id: string;
  type: string;
  custom: Record<string, any>;
}

export interface HasPreviewText {
  authoring: {
    previewText: string;
  };
}
export const makePreviewText = () => '';<|MERGE_RESOLUTION|>--- conflicted
+++ resolved
@@ -1,8 +1,8 @@
 import { create, ID, Identifiable, ModelElement, Selection } from 'data/content/model';
 import { ResourceContext } from 'data/content/resource';
 import { ResourceId } from 'data/types';
-<<<<<<< HEAD
 import { InsertOperation } from 'utils/undo';
+import guid from 'utils/guid';
 
 export type PostUndoable = (undoable: Undoable) => void;
 
@@ -11,9 +11,7 @@
   description: string;
   operations: InsertOperation[];
 }
-=======
-import guid from 'utils/guid';
->>>>>>> 7141e24e
+
 
 export type ChoiceId = ID;
 export type ResponseId = ID;
