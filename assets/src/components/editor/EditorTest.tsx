import React, { useState } from 'react';

import { Node } from 'slate';
import { Editor } from './Editor';
import { ToolbarItem } from './interfaces';
import { commandDesc as imageCommandDesc } from './editors/Image';
import { olCommandDesc as olCmd, ulCommanDesc as ulCmd } from './editors/Lists';
import { commandDesc as youtubeCommandDesc } from './editors/YouTube';
import { commandDesc as quoteCommandDesc } from './editors/Blockquote';
import { commandDesc as audioCommandDesc } from './editors/Audio';

const initialStem: Node[] = [
  {
    type: 'p',
    children: [{ text: 'This is the editor test view.' }],
  },
  {
    type: 'p',
    children: [
      { text: 'Here is a sentence.' },
    ],
  },

];

const toolbarItems: ToolbarItem[] = [
  quoteCommandDesc,
  {
<<<<<<< HEAD
    type: 'CommandDesc',
    icon: 'las la-list-ol',
    description: 'Ordered List',
    command: {
      execute: (e: ReactEditor) => {},
      precondition: (e: ReactEditor) => true,
    },
  },
  {
    type: 'CommandDesc',
    icon: 'las la-list-ul',
    description: 'Unordered List',
    command: {
      execute: (e: ReactEditor) => {},
      precondition: (e: ReactEditor) => true,
    },
=======
    type: 'GroupDivider',
>>>>>>> 23278f9c
  },
  olCmd,
  ulCmd,
  {
    type: 'GroupDivider',
  },
  imageCommandDesc,
  youtubeCommandDesc,
  audioCommandDesc,
];

export const TestEditor = () => {
  const [stem, setStem] = useState(initialStem);

  return (
    <div>

      <p><b>Question Stem:</b></p>
      <Editor
        value={stem}
        onEdit={(value) => {
          setStem(value);
        }}
        toolbarItems={toolbarItems} />

    </div>

  );
};<|MERGE_RESOLUTION|>--- conflicted
+++ resolved
@@ -26,26 +26,7 @@
 const toolbarItems: ToolbarItem[] = [
   quoteCommandDesc,
   {
-<<<<<<< HEAD
-    type: 'CommandDesc',
-    icon: 'las la-list-ol',
-    description: 'Ordered List',
-    command: {
-      execute: (e: ReactEditor) => {},
-      precondition: (e: ReactEditor) => true,
-    },
-  },
-  {
-    type: 'CommandDesc',
-    icon: 'las la-list-ul',
-    description: 'Unordered List',
-    command: {
-      execute: (e: ReactEditor) => {},
-      precondition: (e: ReactEditor) => true,
-    },
-=======
     type: 'GroupDivider',
->>>>>>> 23278f9c
   },
   olCmd,
   ulCmd,
