--- conflicted
+++ resolved
@@ -93,16 +93,9 @@
   }
 }
 
-<<<<<<< HEAD
-export const hoverMenuButtons = [
-  { icon: 'las la-bold', command: (e: Editor) => Commands.toggleMark(e, 'strong') },
-  { icon: 'las la-italic', command: (e: Editor) => Commands.toggleMark(e, 'em') },
-  { icon: 'las la-code', command: (e: Editor) => Commands.toggleMark(e, 'code') },
-=======
 export const hoverMenuCommands = [
   format('fas fa-bold', 'strong', 'Bold'),
   format('fas fa-italic', 'em', 'Italic'),
   format('fas fa-code', 'code', 'Code'),
   linkCmd,
->>>>>>> 23278f9c
 ];
