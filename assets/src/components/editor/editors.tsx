import * as React from 'react';

import * as ContentModel from 'data/content/model';

import { ImageEditor } from './editors/Image';
import { YouTubeEditor } from './editors/YouTube';
import { BlockQuoteEditor } from './editors/Blockquote';
<<<<<<< HEAD
import { LinkEditor, commandDesc as linkCmd } from './editors/Link';
=======
import { AudioEditor } from './editors/Audio';
>>>>>>> 85846fdb
import { assertNever } from 'utils/common';
import { EditorProps } from './editors/interfaces';
import { createToggleFormatCommand as format } from './commands';

export function editorFor(
  element: ContentModel.ModelElement, props: any, editor: any): JSX.Element {

  const { attributes, children } = props;

  const editorProps = {
    model: element,
    editor,
    attributes,
    children,
  };

  switch (element.type) {
    case 'p':
      return <p {...attributes}>{children}</p>;
    case 'h1':
      return <h1 {...attributes}>{children}</h1>;
    case 'h2':
      return <h2 {...attributes}>{children}</h2>;
    case 'h3':
      return <h3 {...attributes}>{children}</h3>;
    case 'h4':
      return <h4 {...attributes}>{children}</h4>;
    case 'h5':
      return <h5 {...attributes}>{children}</h5>;
    case 'h6':
      return <h6 {...attributes}>{children}</h6>;
    case 'img':
      return <ImageEditor {...(editorProps as EditorProps<ContentModel.Image>)} />;
    case 'ol':
      return <ol {...attributes}>{children}</ol>;
    case 'ul':
      return <ul {...attributes}>{children}</ul>;
    case 'li':
      return <li {...attributes}>{children}</li>;
    case 'blockquote':
      return <BlockQuoteEditor {...(editorProps as EditorProps<ContentModel.Blockquote>)} />;
    case 'youtube':
      return <YouTubeEditor {...(editorProps as EditorProps<ContentModel.YouTube>)} />;
<<<<<<< HEAD
    case 'a':
      return <LinkEditor {...(editorProps as EditorProps<ContentModel.Hyperlink>)} />;
    case 'code':
=======
>>>>>>> 85846fdb
    case 'audio':
      return <AudioEditor {...(editorProps as EditorProps<ContentModel.Audio>)} />;
    case 'code':

    case 'table':
    case 'tr':
    case 'td':
    case 'th':
    case 'math':
    case 'math_line':
    case 'code_line':


      return <span {...attributes}>Not implemented</span>;
    default:
      assertNever(element);
  }
}

export function markFor(mark: ContentModel.Mark, children: any): JSX.Element {
  switch (mark) {
    case 'em':
      return <em>{children}</em>;
    case 'strong':
      return <strong>{children}</strong>;
    case 'del':
      return <del>{children}</del>;
    case 'mark':
      return <mark>{children}</mark>;
    case 'code':
      return <code>{children}</code>;
    case 'var':
      return <var>{children}</var>;
    case 'sub':
      return <sub>{children}</sub>;
    case 'sup':
      return <sup>{children}</sup>;
    default:
      assertNever(mark);
  }
}

export const hoverMenuCommands = [
  format('fas fa-bold', 'strong', 'Bold'),
  format('fas fa-italic', 'em', 'Italic'),
  format('fas fa-code', 'code', 'Code'),
  linkCmd,
];
<|MERGE_RESOLUTION|>--- conflicted
+++ resolved
@@ -5,11 +5,8 @@
 import { ImageEditor } from './editors/Image';
 import { YouTubeEditor } from './editors/YouTube';
 import { BlockQuoteEditor } from './editors/Blockquote';
-<<<<<<< HEAD
 import { LinkEditor, commandDesc as linkCmd } from './editors/Link';
-=======
 import { AudioEditor } from './editors/Audio';
->>>>>>> 85846fdb
 import { assertNever } from 'utils/common';
 import { EditorProps } from './editors/interfaces';
 import { createToggleFormatCommand as format } from './commands';
@@ -53,16 +50,11 @@
       return <BlockQuoteEditor {...(editorProps as EditorProps<ContentModel.Blockquote>)} />;
     case 'youtube':
       return <YouTubeEditor {...(editorProps as EditorProps<ContentModel.YouTube>)} />;
-<<<<<<< HEAD
     case 'a':
       return <LinkEditor {...(editorProps as EditorProps<ContentModel.Hyperlink>)} />;
-    case 'code':
-=======
->>>>>>> 85846fdb
     case 'audio':
       return <AudioEditor {...(editorProps as EditorProps<ContentModel.Audio>)} />;
     case 'code':
-
     case 'table':
     case 'tr':
     case 'td':
