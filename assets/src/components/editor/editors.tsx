--- conflicted
+++ resolved
@@ -37,7 +37,6 @@
       return <h6 {...attributes}>{children}</h6>;
     case 'img':
       return <ImageEditor {...(editorProps as EditorProps<ContentModel.Image>)} />;
-<<<<<<< HEAD
     case 'ol':
       return <ol {...attributes}>{children}</ol>;
     case 'ul':
@@ -45,8 +44,6 @@
     case 'li':
       return <li {...attributes}>{children}</li>;
     case 'code':
-=======
->>>>>>> 2b08ad51
     case 'youtube':
       return <YouTubeEditor {...(editorProps as EditorProps<ContentModel.YouTube>)} />;
     case 'code':
