--- conflicted
+++ resolved
@@ -1,12 +1,7 @@
 import React, { useMemo, useCallback, useEffect, useState, KeyboardEvent } from 'react';
 import { Slate, Editable, withReact, ReactEditor } from 'slate-react';
-<<<<<<< HEAD
-import { createEditor, Node, NodeEntry, Point, Range, Editor as SlateEditor, Transforms, Path } from 'slate';
+import { createEditor, Node, Point, Range, Editor as SlateEditor, Transforms, Path } from 'slate';
 import { create, Mark, ModelElement, schema, Paragraph, SchemaConfig } from 'data/content/model';
-=======
-import { createEditor, Node, Range, Transforms, Path } from 'slate';
-import { create, Mark, ModelElement, schema, Paragraph } from 'data/content/model';
->>>>>>> 74ca1f8a
 import { editorFor, markFor } from './editors';
 import { ToolbarItem, CommandContext } from './interfaces';
 import { FixedToolbar, HoveringToolbar } from './Toolbars';
