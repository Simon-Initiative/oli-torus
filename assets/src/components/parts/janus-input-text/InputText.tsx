/* eslint-disable react/prop-types */
import debounce from 'lodash/debounce';
import React, { CSSProperties, ReactEventHandler, useCallback, useEffect, useState } from 'react';
<<<<<<< HEAD
import { parseBool } from 'utils/common';
=======
import { parseBool } from '../../../utils/common';
import { contexts } from '../../../types/applicationContext';
>>>>>>> 20d83071
import { CapiVariableTypes } from '../../../adaptivity/capi';
import {
  NotificationType,
  subscribeToNotification,
} from '../../../apps/delivery/components/NotificationContext';
import { JanusAbsolutePositioned, PartComponentProps } from '../types/parts';
<<<<<<< HEAD

interface InputTextModel extends JanusAbsolutePositioned {
  showLabel: boolean;
  label: string;
  prompt: string;
}

=======

interface InputTextModel extends JanusAbsolutePositioned {
  showLabel: boolean;
  label: string;
  prompt: string;
}

>>>>>>> 20d83071
const InputText: React.FC<PartComponentProps<InputTextModel>> = (props) => {
  const [state, setState] = useState<any[]>(Array.isArray(props.state) ? props.state : []);
  const [model, setModel] = useState<any>(typeof props.model === 'object' ? props.model : {});
  const [ready, setReady] = useState<boolean>(false);
  const id: string = props.id;

  const [enabled, setEnabled] = useState(true);
  const [cssClass, setCssClass] = useState('');
  const [text, setText] = useState<string>('');

  const initialize = useCallback(async (pModel) => {
    // set defaults
    const dEnabled = typeof pModel.enabled === 'boolean' ? pModel.enabled : enabled;
    setEnabled(dEnabled);

    const dCssClass = pModel.customCssClass || '';
    setCssClass(dCssClass);

    const dText = pModel.text || '';
    setText(dText);

    const initResult = await props.onInit({
      id,
      responses: [
        {
          key: 'enabled',
          type: CapiVariableTypes.BOOLEAN,
          value: dEnabled,
        },
        {
          key: 'customCssClass',
          type: CapiVariableTypes.STRING,
          value: dCssClass,
        },
        {
          key: 'text',
          type: CapiVariableTypes.STRING,
          value: dText,
        },
        {
          key: 'textLength',
          type: CapiVariableTypes.NUMBER,
          value: dText.length,
        },
      ],
    });

    // result of init has a state snapshot with latest (init state applied)
    const currentStateSnapshot = initResult.snapshot;
    const sEnabled = currentStateSnapshot[`stage.${id}.enabled`];
    if (sEnabled !== undefined) {
      setEnabled(parseBool(sEnabled));
    }
    const sText = currentStateSnapshot[`stage.${id}.text`];
    if (sText !== undefined) {
      setText(sText);
    }
    const sCssClass = currentStateSnapshot[`stage.${id}.customCssClass`];
    if (sCssClass !== undefined) {
      setCssClass(sCssClass);
    }
    //Instead of hardcoding REVIEW, we can make it an global interface and then importa that here.
    if (initResult.context.mode === contexts.REVIEW) {
      setEnabled(false);
    }
    setReady(true);
  }, []);

  useEffect(() => {
    if (!props.notify) {
      return;
    }
    const notificationsHandled = [
      NotificationType.CHECK_STARTED,
      NotificationType.CHECK_COMPLETE,
      NotificationType.CONTEXT_CHANGED,
      NotificationType.STATE_CHANGED,
    ];
    const notifications = notificationsHandled.map((notificationType: NotificationType) => {
      const handler = (payload: any) => {
        /* console.log(`${notificationType.toString()} notification handled [InputText]`, payload); */
        switch (notificationType) {
          case NotificationType.CHECK_STARTED:
            // nothing to do
            break;
          case NotificationType.CHECK_COMPLETE:
            // nothing to do... change color if wrong?
            break;
          case NotificationType.STATE_CHANGED:
            {
              /* console.log('MUTATE STATE!!!!', {
                payload,
              }); */
              const { mutateChanges: changes } = payload;
              const sEnabled = changes[`stage.${id}.enabled`];
              if (sEnabled !== undefined) {
                setEnabled(parseBool(sEnabled));
              }
              const sText = changes[`stage.${id}.text`];
              if (sText !== undefined) {
                setText(sText);
                props.onSave({
                  id,
                  responses: [
                    {
                      key: 'textLength',
                      type: CapiVariableTypes.NUMBER,
                      value: sText.length,
                    },
                  ],
                });
              }
              const sCssClass = changes[`stage.${id}.customCssClass`];
              if (sCssClass !== undefined) {
                setCssClass(sCssClass);
              }
            }
            break;
          case NotificationType.CONTEXT_CHANGED:
            // nothing to do
            break;
        }
      };
      const unsub = subscribeToNotification(props.notify, notificationType, handler);
      return unsub;
    });
    return () => {
      notifications.forEach((unsub) => {
        unsub();
      });
    };
  }, [props.notify]);

  useEffect(() => {
    let pModel;
    let pState;
    if (typeof props?.model === 'string') {
      try {
        pModel = JSON.parse(props.model);
        setModel(pModel);
      } catch (err) {
        // bad json, what do?
      }
    }
    if (typeof props?.state === 'string') {
      try {
        pState = JSON.parse(props.state);
        setState(pState);
      } catch (err) {
        // bad json, what do?
      }
    }
    if (!pModel) {
      return;
    }
    initialize(pModel);
  }, [props]);

  useEffect(() => {
    if (!ready) {
      return;
    }
    props.onReady({ id, responses: [] });
  }, [ready]);

  const { x, y, z, width, height, showLabel, label, prompt } = model;
  const styles: CSSProperties = {
    position: 'absolute',
    top: y,
    left: x,
    width,
    height,
    zIndex: z,
  };

  const saveInputText = (val: string) => {
    props.onSave({
      id,
      responses: [
        {
          key: 'text',
          type: CapiVariableTypes.STRING,
          value: val,
        },
        {
          key: 'textLength',
          type: CapiVariableTypes.NUMBER,
          value: val.length,
        },
      ],
    });
  };

  const handleOnChange: ReactEventHandler<HTMLInputElement> = (event) => {
    const el = event.target as HTMLInputElement;
    const val = el.value;
    // Update/set the value
    setText(val);
    // Wait until user has stopped typing to save the new value
    debounceInputText(val);
  };
  const debounceWaitTime = 250;
  const debounceInputText = useCallback(
    debounce((val) => saveInputText(val), debounceWaitTime),
    [],
  );

  // TODO: MUTATE STATE CHANGES

  return ready ? (
    <div data-janus-type={props.type} style={styles} className={`short-text-input ${cssClass}`}>
      <label htmlFor={id}>{showLabel && label ? label : <span>&nbsp;</span>}</label>
      <input
        name="janus-input-text"
        id={id}
        type="text"
        placeholder={prompt}
        onChange={handleOnChange}
        disabled={!enabled}
        value={text}
      />
    </div>
  ) : null;
};

export const tagName = 'janus-input-text';

export default InputText;<|MERGE_RESOLUTION|>--- conflicted
+++ resolved
@@ -1,19 +1,14 @@
 /* eslint-disable react/prop-types */
 import debounce from 'lodash/debounce';
 import React, { CSSProperties, ReactEventHandler, useCallback, useEffect, useState } from 'react';
-<<<<<<< HEAD
-import { parseBool } from 'utils/common';
-=======
 import { parseBool } from '../../../utils/common';
 import { contexts } from '../../../types/applicationContext';
->>>>>>> 20d83071
 import { CapiVariableTypes } from '../../../adaptivity/capi';
 import {
   NotificationType,
   subscribeToNotification,
 } from '../../../apps/delivery/components/NotificationContext';
 import { JanusAbsolutePositioned, PartComponentProps } from '../types/parts';
-<<<<<<< HEAD
 
 interface InputTextModel extends JanusAbsolutePositioned {
   showLabel: boolean;
@@ -21,15 +16,6 @@
   prompt: string;
 }
 
-=======
-
-interface InputTextModel extends JanusAbsolutePositioned {
-  showLabel: boolean;
-  label: string;
-  prompt: string;
-}
-
->>>>>>> 20d83071
 const InputText: React.FC<PartComponentProps<InputTextModel>> = (props) => {
   const [state, setState] = useState<any[]>(Array.isArray(props.state) ? props.state : []);
   const [model, setModel] = useState<any>(typeof props.model === 'object' ? props.model : {});
