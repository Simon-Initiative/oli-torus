--- conflicted
+++ resolved
@@ -1,9 +1,5 @@
 /* eslint-disable @typescript-eslint/no-non-null-assertion */
 /* eslint-disable react/prop-types */
-import {
-  NotificationType,
-  subscribeToNotification,
-} from '../../../apps/delivery/components/NotificationContext';
 import chroma from 'chroma-js';
 import React, { CSSProperties, useCallback, useEffect, useState } from 'react';
 import { parseBool } from 'utils/common';
@@ -139,37 +135,6 @@
     ];
     const notifications = notificationsHandled.map((notificationType: NotificationType) => {
       const handler = (payload: any) => {
-<<<<<<< HEAD
-        console.log(`${notificationType.toString()} notification handled [Pop-up]`, payload);
-        switch (notificationType) {
-          case NotificationType.CHECK_STARTED:
-            {
-              console.log('CHECK REQUEST STARTED STATE!!!!', {
-                payload,
-              });
-            }
-            break;
-          case NotificationType.CHECK_COMPLETE:
-            {
-              console.log('CHECK REQUEST COMPLETED STATE!!!!', {
-                payload,
-              });
-            }
-            break;
-          case NotificationType.STATE_CHANGED:
-            {
-              console.log('MUTATE STATE!!!!', {
-                payload,
-              });
-            }
-            break;
-          case NotificationType.CONTEXT_CHANGED:
-            {
-              console.log('CONTEXT CHANGED!!!!', {
-                payload,
-              });
-            }
-=======
         /* console.log(`${notificationType.toString()} notification handled [Pop-up]`, payload); */
         switch (notificationType) {
           case NotificationType.CHECK_STARTED:
@@ -207,7 +172,6 @@
             break;
           case NotificationType.CONTEXT_CHANGED:
             // nothing to do
->>>>>>> ab0b0e7d
             break;
         }
       };
