import register from '../customElementWrapper';
import {
  customEvents as apiCustomEvents,
  observedAttributes as apiObservedAttributes,
  PartAuthoringMode,
} from '../partsApi';
<<<<<<< HEAD
import {
  adaptivitySchema,
  createSchema,
  schema,
  simpleSchema,
  simpleUISchema,
  uiSchema,
} from './schema';
=======
>>>>>>> 59d09451
import VideoAuthor from './VideoAuthor';
import { adaptivitySchema, createSchema, schema, uiSchema } from './schema';

/* eslint-disable @typescript-eslint/no-var-requires */
const manifest = require('./manifest.json');

const observedAttributes: string[] = [...apiObservedAttributes];
const customEvents: any = { ...apiCustomEvents };

register(VideoAuthor, manifest.authoring.element, observedAttributes, {
  customEvents,
  shadow: false,
  attrs: {
    model: {
      json: true,
    },
  },
  customApi: {
    getSchema: (mode: PartAuthoringMode) => (mode === 'simple' ? simpleSchema : schema),
    getUiSchema: (mode: PartAuthoringMode) => (mode === 'simple' ? simpleUISchema : uiSchema),
    createSchema,
    getAdaptivitySchema: async () => adaptivitySchema,
  },
});<|MERGE_RESOLUTION|>--- conflicted
+++ resolved
@@ -4,7 +4,7 @@
   observedAttributes as apiObservedAttributes,
   PartAuthoringMode,
 } from '../partsApi';
-<<<<<<< HEAD
+import VideoAuthor from './VideoAuthor';
 import {
   adaptivitySchema,
   createSchema,
@@ -13,10 +13,6 @@
   simpleUISchema,
   uiSchema,
 } from './schema';
-=======
->>>>>>> 59d09451
-import VideoAuthor from './VideoAuthor';
-import { adaptivitySchema, createSchema, schema, uiSchema } from './schema';
 
 /* eslint-disable @typescript-eslint/no-var-requires */
 const manifest = require('./manifest.json');
