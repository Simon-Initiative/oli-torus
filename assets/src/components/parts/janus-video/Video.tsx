--- conflicted
+++ resolved
@@ -1,8 +1,4 @@
 /* eslint-disable react/prop-types */
-import {
-  NotificationType,
-  subscribeToNotification,
-} from '../../../apps/delivery/components/NotificationContext';
 import React, { CSSProperties, useCallback, useEffect, useState } from 'react';
 import YouTube from 'react-youtube';
 import { CapiVariableTypes } from '../../../adaptivity/capi';
@@ -178,37 +174,6 @@
     ];
     const notifications = notificationsHandled.map((notificationType: NotificationType) => {
       const handler = (payload: any) => {
-<<<<<<< HEAD
-        console.log(`${notificationType.toString()} notification handled [Video]`, payload);
-        switch (notificationType) {
-          case NotificationType.CHECK_STARTED:
-            {
-              console.log('CHECK REQUEST STARTED STATE!!!!', {
-                payload,
-              });
-            }
-            break;
-          case NotificationType.CHECK_COMPLETE:
-            {
-              console.log('CHECK REQUEST COMPLETED STATE!!!!', {
-                payload,
-              });
-            }
-            break;
-          case NotificationType.STATE_CHANGED:
-            {
-              console.log('MUTATE STATE!!!!', {
-                payload,
-              });
-            }
-            break;
-          case NotificationType.CONTEXT_CHANGED:
-            {
-              console.log('CONTEXT CHANGED!!!!', {
-                payload,
-              });
-            }
-=======
         /* console.log(`${notificationType.toString()} notification handled [Video]`, payload); */
         switch (notificationType) {
           case NotificationType.CHECK_STARTED:
@@ -243,7 +208,6 @@
             break;
           case NotificationType.CONTEXT_CHANGED:
             // nothing to do
->>>>>>> ab0b0e7d
             break;
         }
       };
