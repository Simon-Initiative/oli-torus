--- conflicted
+++ resolved
@@ -17,8 +17,5 @@
   val: number;
   disabled?: boolean;
   index: number;
-<<<<<<< HEAD
-=======
   overrideHeight: boolean;
->>>>>>> 20d83071
 }