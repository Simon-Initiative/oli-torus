--- conflicted
+++ resolved
@@ -227,11 +227,7 @@
     ];
     const notifications = notificationsHandled.map((notificationType: NotificationType) => {
       const handler = (payload: any) => {
-<<<<<<< HEAD
-        console.log(`${notificationType.toString()} notification handled [CAPI_IFRAME]`, payload);
-=======
         /* console.log(`${notificationType.toString()} notification handled [CAPI_IFRAME]`, payload); */
->>>>>>> ab0b0e7d
         switch (notificationType) {
           case NotificationType.CHECK_STARTED:
             {
@@ -373,12 +369,8 @@
   };
 
   const writeCapiLog = (msg: any, ...rest: any[]) => {
-<<<<<<< HEAD
-    const boolWriteLog = true;
-=======
     // TODO: change to a config value?
     const boolWriteLog = false;
->>>>>>> ab0b0e7d
     let colorStyle = 'background: #222; color: #bada55';
     const [logStyle] = rest;
     const args = rest;
