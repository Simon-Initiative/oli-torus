import { templatizeText } from 'apps/delivery/components/TextParser';
import { Environment } from 'janus-script';
import debounce from 'lodash/debounce';
import React, { CSSProperties, useCallback, useEffect, useRef, useState } from 'react';
import { CapiVariable, CapiVariableTypes } from '../../../adaptivity/capi';
import {
  NotificationType,
  subscribeToNotification,
} from '../../../apps/delivery/components/NotificationContext';
import { contexts } from '../../../types/applicationContext';
import { clone, parseBool, parseBoolean } from '../../../utils/common';
import { PartComponentProps } from '../types/parts';
import { getJanusCAPIRequestTypeString, JanusCAPIRequestTypes } from './JanusCAPIRequestTypes';
import { CapiIframeModel } from './schema';

let context = 'VIEWER';
const ExternalActivity: React.FC<PartComponentProps<CapiIframeModel>> = (props) => {
  const [state, setState] = useState<any[]>(Array.isArray(props.state) ? props.state : []);
  const [model, setModel] = useState<any>(Array.isArray(props.model) ? props.model : {});
  const [ready, setReady] = useState<boolean>(false);
  const [initState, setInitState] = useState<any>(null);
  const [initStateBindToFacts, setInitStateBindToFacts] = useState<any>(null);
  const [initStateReceived, setInitStateReceived] = useState(false);
  const [screenContext, setScreenContext] = useState('');
  const id: string = props.id;

  const [scriptEnv, setScriptEnv] = useState<any>();
  // model items, note that we use default values now because
  // the delay from parsing the json means we can't set them from the model immediately
  const [frameX, setFrameX] = useState<number>(0);
  const [frameY, setFrameY] = useState<number>(0);
  const [frameZ, setFrameZ] = useState<number>(0);
  const [frameWidth, setFrameWidth] = useState<number>(0);
  const [frameHeight, setFrameHeight] = useState<number>(0);
  const [frameVisible, setFrameVisible] = useState<boolean>(true);
  const [simFrame, setSimFrame] = useState<HTMLIFrameElement>();
  const [frameSrc, setFrameSrc] = useState<string>('');
  const [frameCssClass, setFrameCssClass] = useState('');
  // these rely on being set every render and the "model" useState value being set
  const { src, title, allowScrolling, configData } = model;
  useEffect(() => {
    const styleChanges: any = {};
    if (frameWidth !== undefined) {
      styleChanges.width = { value: frameWidth as number };
    }
    if (frameHeight != undefined) {
      styleChanges.height = { value: frameHeight as number };
    }

    props.onResize({ id: `${id}`, settings: styleChanges });
  }, [frameWidth, frameHeight]);

  const initialize = useCallback(async (pModel) => {
    // set defaults
    const dCssClass = pModel.customCssClass || frameCssClass;
    setFrameCssClass(dCssClass);

    const dSrc = pModel.src || frameSrc;
    setFrameSrc(dSrc);

    const dX = pModel.x || frameX;
    setFrameX(dX);

    const dY = pModel.y || frameY;
    setFrameY(dY);

    const dZ = pModel.z || frameZ;
    setFrameZ(dZ);

    const dWidth = pModel.width || frameWidth;
    setFrameWidth(dWidth);

    const dHeight = pModel.height || frameHeight;
    setFrameHeight(dHeight);

    const dVisible = pModel.visible === undefined ? frameVisible : !!parseBoolean(pModel.visible);
    setFrameVisible(dVisible);

    const initResult = await props.onInit({
      id,
      responses: [
        {
          key: 'IFRAME_frameVisible',
          type: CapiVariableTypes.BOOLEAN,
          value: dVisible,
        },
        {
          key: 'IFRAME_frameCssClass',
          type: CapiVariableTypes.STRING,
          value: dCssClass,
        },
        {
          key: 'IFRAME_frameX',
          type: CapiVariableTypes.NUMBER,
          value: dX,
        },
        {
          key: 'IFRAME_frameY',
          type: CapiVariableTypes.NUMBER,
          value: dY,
        },
        {
          key: 'IFRAME_frameZ',
          type: CapiVariableTypes.NUMBER,
          value: dZ,
        },
        {
          key: 'IFRAME_frameWidth',
          type: CapiVariableTypes.NUMBER,
          value: dWidth,
        },
        {
          key: 'IFRAME_frameHeight',
          type: CapiVariableTypes.NUMBER,
          value: dHeight,
        },
        {
          key: 'IFRAME_frameSrc',
          type: CapiVariableTypes.STRING,
          value: dSrc,
        },
      ],
    });

    // result of init has a state snapshot with latest (init state applied)
    writeCapiLog('INIT RESULT CAPI', initResult);
    const currentStateSnapshot = initResult.snapshot;
    if (initResult.context.currentActivity) {
      simLife.ownerActivityId = initResult.context.currentActivity;
    }
    if (initResult.context.mode) {
      context = initResult.context.mode;
    }
    if (initResult.env) {
      const env = new Environment(initResult.env);
      setScriptEnv(env);
    }
    simLife.domain = initResult.context.domain || 'stage';
    processInitStateVariable(currentStateSnapshot, simLife.domain);
  }, []);

  const processInitStateVariable = (currentStateSnapshot: any, domain = 'stage') => {
    const sVisible = currentStateSnapshot[`${domain}.${id}.IFRAME_frameVisible`];
    if (sVisible !== undefined) {
      setFrameVisible(parseBool(sVisible));
    }

    const sX = currentStateSnapshot[`${domain}.${id}.IFRAME_frameX`];
    if (sX !== undefined) {
      setFrameX(sX);
    }

    const sY = currentStateSnapshot[`${domain}.${id}.IFRAME_frameY`];
    if (sY !== undefined) {
      setFrameY(sY);
    }

    const sZ = currentStateSnapshot[`${domain}.${id}.IFRAME_frameZ`];
    if (sZ !== undefined) {
      setFrameZ(sZ);
    }

    const sWidth = currentStateSnapshot[`${domain}.${id}.IFRAME_frameWidth`];
    if (sWidth !== undefined) {
      setFrameWidth(sWidth);
    }

    const sHeight = currentStateSnapshot[`${domain}.${id}.IFRAME_frameHeight`];
    if (sHeight !== undefined) {
      setFrameHeight(sHeight);
    }

    const sCssClass = currentStateSnapshot[`${domain}.${id}.IFRAME_frameCssClass`];
    if (sCssClass !== undefined) {
      setFrameCssClass(sCssClass);
    }

    const sSrc = currentStateSnapshot[`${domain}.${id}.IFRAME_frameSrc`];
    if (sSrc !== undefined) {
      setFrameSrc(sSrc);
    }

    // INIT STATE also needs to take in all the sim values
    const interestedSnapshot = Object.keys(currentStateSnapshot).reduce(
      (collect: Record<string, any>, key) => {
        if (key.indexOf(`${domain}.${id}.`) === 0) {
          const value = currentStateSnapshot[key];
          const typeOfValue = typeof value;
          if (value === '[]') {
            collect[key] = '';
          } else if (typeOfValue === 'object') {
            collect[key] = JSON.stringify(value);
          } else {
            collect[key] = value;
          }
        }
        return collect;
      },
      {},
    );
    setInitState(interestedSnapshot);
    simLife.snapshot = currentStateSnapshot;
    setInitStateReceived(true);
  };
  useEffect(() => {
    let pModel;
    let pState;
    if (typeof props?.model === 'string') {
      try {
        pModel = JSON.parse(props.model);
        setModel(pModel);
      } catch (err) {
        // bad json, what do?
      }
    }
    if (typeof props?.state === 'string') {
      try {
        pState = JSON.parse(props.state);
        setState(pState);
      } catch (err) {
        // bad json, what do?
      }
    }
    if (!pModel) {
      return;
    }
    initialize(pModel);
  }, [props]);

  useEffect(() => {
    if (!ready) {
      return;
    }
    props.onReady({ id, responses: [] });
  }, [ready]);

  interface CapiHandshake {
    requestToken: string;
    authToken: string;
    version?: string;
    config: any;
    /*
      config:
          context: "VIEWER"
          lessonAttempt: 0
          lessonId: 109535
          questionId: "q:1540493294565:499"
          servicesBaseUrl: "https://api.smartsparrow.com"
          userData:
              givenName: "Ben"
              id: "4261745"
              surname: "Sparks"
  */
  }

  interface CapiMessage {
    handshake: CapiHandshake;
    options?: any; // ?? dunno
    type: JanusCAPIRequestTypes;
    values: any; // usually array, but sometimes more?
  }

  const messageListener = useRef<any>(null);
  const [simIsInitStatePassedOnce, setSimIsInitStatePassedOnce] = useState(false);

  const externalActivityStyles: CSSProperties = {
    /* position: 'absolute',
    top: frameY,
    left: frameX, */
    width: '100%',
    height: '100%',
    zIndex: frameZ,
    // writing 'visible' by default will take precedence (inline styles) over
    // any (legacy) override css attempt at hiding it
    visibility: frameVisible ? undefined : 'hidden',
  };

  const frameRef = useCallback((frame) => {
    /* console.log('%c DEBUG FRAME REF CALLBACK', 'background: darkred; color: #fff;', { frame }); */
    if (frame) {
      setSimFrame(frame);
    }
  }, []);

  const getCleanSimLife = () => ({
    // these 2 are mysterious
    key: '',
    simId: '',
    domain: 'stage',
    // ...
    handshakeMade: false,
    handshake: {
      // should be of type CapiHandshake
      requestToken: '',
      authToken: props.id,
      config: {},
    },
    init: false, // initial setup complete; this might be init state?
    ready: false,
    currentState: [],
    ownerActivityId: 0,
    snapshot: {},
  });
  const [simLife, setSimLife] = useState(getCleanSimLife());
  const [internalState, setInternalState] = useState(state || []);

  const sendToIframe = (data: any) => {
    simFrame?.contentWindow?.postMessage(JSON.stringify(data), '*');
  };

  const writeCapiLog = (msg: any, ...rest: any[]) => {
    // TODO: change to a config value?
    const boolWriteLog = true;
    let colorStyle = 'background: #222; color: #bada55';
    const [logStyle] = rest;
    const args = rest;
    if (logStyle && logStyle === 1) {
      colorStyle = 'background: #222; color: yellow;';
      args.shift();
    }
    if (logStyle && logStyle === 2) {
      colorStyle = 'background: darkred; color: white;';
      args.shift();
    }
    if (logStyle && logStyle === 3) {
      colorStyle = 'background: blue; color: white;';
      args.shift();
    }
    //help debug during development. set boolWriteLog = false once you are ready to check-in the code
    if (boolWriteLog) {
      // eslint-disable-next-line
      console.log(`%c Capi(${id}) - ${msg}`, colorStyle, ...args);
    }
  };

  /*
   * Notify clients that configuration is updated. (eg. the question has changed)
   */
  const notifyConfigChange = () => {
    if (simLife.ready)
      sendFormedResponse(simLife.handshake, {}, JanusCAPIRequestTypes.CONFIG_CHANGE, []);
  };
  useEffect(() => {
    if (!props.notify) {
      return;
    }
    const notificationsHandled = [
      NotificationType.CHECK_STARTED,
      NotificationType.CHECK_COMPLETE,
      NotificationType.CONTEXT_CHANGED,
      NotificationType.STATE_CHANGED,
    ];
    const notifications = notificationsHandled.map((notificationType: NotificationType) => {
      const handler = (payload: any) => {
        /* console.log(`${notificationType.toString()} notification handled [CAPI_IFRAME]`, payload); */
        switch (notificationType) {
          case NotificationType.CHECK_STARTED:
            {
              writeCapiLog('CHECK REQUEST STARTED STATE!!!!', 3, {
                payload,
                simLife,
              });
              sendFormedResponse(
                simLife.handshake,
                {},
                JanusCAPIRequestTypes.CHECK_START_RESPONSE,
                {},
              );
            }
            break;
          case NotificationType.CHECK_COMPLETE:
            {
              writeCapiLog('CHECK REQUEST COMPLETED STATE!!!!', 3, {
                simLife,
                payload,
              });
              // Need to reply to sim with type === 8
              sendFormedResponse(
                simLife.handshake,
                {},
                JanusCAPIRequestTypes.CHECK_COMPLETE_RESPONSE,
                {},
              );
            }
            break;
          case NotificationType.STATE_CHANGED:
            {
              writeCapiLog('MUTATE STATE!!!!', 3, {
                simLife,
                payload,
                initStateBindToFacts,
              });
              const currentMutateStateSnapshot = payload.mutateChanges;
              const changedVariables = Object.keys(currentMutateStateSnapshot).reduce(
                (acc: any, key: any) => {
                  if (key.indexOf('stage.') === 0) {
                    const value = currentMutateStateSnapshot[key];
                    let initValue = initStateBindToFacts[key];
                    const typeOfInitValue = typeof initValue;
                    if (typeOfInitValue === 'object') {
                      initValue = JSON.stringify(initValue);
                    }
                    if (value.toString() !== initValue?.toString()) {
                      acc[key] = currentMutateStateSnapshot[key];
                    }
                  }
                  return acc;
                },
                {},
              );
              if (Object.keys(changedVariables).length > 0) {
                setScreenContext(NotificationType.STATE_CHANGED);
                processInitStateVariable(currentMutateStateSnapshot, simLife.domain);
                setSimIsInitStatePassedOnce(false);
              }
            }
            break;
          case NotificationType.CONTEXT_CHANGED:
            {
              context = payload.mode;
              writeCapiLog('CONTEXT CHANGED!!!!', 3, {
                simLife,
                payload,
              });
              simLife.snapshot = payload.snapshot;
              if (payload.domain) {
                simLife.domain = payload.domain;
              }
              simLife.handshake.config = {
                context: payload.mode,
                questionId: payload.currentActivityId,
              };
              notifyConfigChange();
              setScreenContext(NotificationType.CONTEXT_CHANGED);
              // we only send the Init state variables.
              const currentStateSnapshot = payload.initStateFacts;
<<<<<<< HEAD
              setInitStateBindToFacts(payload.initStateBindToFacts);
=======
              console.log({ initFactsSnapshot_EA_CC: currentStateSnapshot });

>>>>>>> 552ca9fe
              processInitStateVariable(currentStateSnapshot, simLife.domain);

              setSimIsInitStatePassedOnce(false);
            }
            break;
        }
      };
      const unsub = subscribeToNotification(props.notify, notificationType, handler);
      return unsub;
    });
    return () => {
      notifications.forEach((unsub) => {
        unsub();
      });
    };
  }, [props.notify, simLife]);

  //#region Capi Handlers
  const updateInternalState = (vars: any[]) => {
    const mutableState = [...internalState];
    if (vars?.length) {
      let hasDiff = false;

      vars.forEach((changedVar) => {
        const existing = mutableState.find((ms) => ms.id === changedVar.id);
        if (!existing) {
          mutableState.push(changedVar);
          hasDiff = true;
          return;
        }
        if (existing.value !== changedVar.value) {
          hasDiff = true;
          existing.value = changedVar.value;
        }
      });
      if (hasDiff) {
        setInternalState(mutableState);
      }
    }
    return mutableState;
  };

  const createCapiObjectFromStateVars = (vars: any[], domain = 'stage') => {
    return vars
      .filter((v) => v.id.indexOf(`${domain}.${id}.`) === 0)
      .reduce((capiFormatted, item) => {
        capiFormatted[item.key] = new CapiVariable({
          key: item.key,
          type: item.type,
          value: item.value,
          allowedValues: item.allowedValues,
        });
        return capiFormatted;
      }, {});
  };

  const sendFormedResponse = (
    handshake: CapiHandshake,
    options: any,
    type: JanusCAPIRequestTypes,
    values: any,
  ) => {
    const responseMsg: CapiMessage = {
      handshake,
      options,
      type,
      values,
    };
    writeCapiLog(`Response (${getJanusCAPIRequestTypeString(type)} : ${type}): `, 1, responseMsg);
    sendToIframe(responseMsg);
  };

  const handleHandshakeRequest = (msgData: CapiMessage) => {
    const {
      handshake: { requestToken: msgRequestToken },
    } = msgData;
    simLife.handshakeMade = true;
    simLife.handshake.requestToken = msgRequestToken;

    // taken from simcapi.js TODO move somewhere, use from settings
    simLife.handshake.config = { context: context };

    // TODO: here in the handshake response we should send come config...
    sendFormedResponse(simLife.handshake, {}, JanusCAPIRequestTypes.HANDSHAKE_RESPONSE, []);
  };

  const handleOnReady = (data: any) => {
    if (simLife.ready) {
      return;
    }
    // should / will sim send onReady more than once??
    const filterVars = createCapiObjectFromStateVars(simLife.currentState, simLife.domain);
    if (filterVars && Object.keys(filterVars)?.length !== 0) {
      handleIFrameSpecificProperties(simLife.currentState, simLife.domain);
      writeCapiLog('SENDING SIM CONFIG DATA !!!!', 3, {
        simLife,
        configData: filterVars,
      });
      Object.keys(filterVars).forEach((variable: any) => {
        const formatted: Record<string, any> = {};
        formatted[variable] = filterVars[variable];
        if (typeof formatted[variable].value === 'string') {
          formatted[variable].value = templatizeText(
            formatted[variable].value,
            simLife.snapshot,
            scriptEnv,
            true,
          );
        }
        sendFormedResponse(simLife.handshake, {}, JanusCAPIRequestTypes.VALUE_CHANGE, formatted);
      });
    }
    //if there are no more facts/init state data then send INITIAL_SETUP_COMPLETE response to SIM
    if (!initState && !Object.keys(initState)?.length) {
      simLife.init = true;
      sendFormedResponse(simLife.handshake, {}, JanusCAPIRequestTypes.INITIAL_SETUP_COMPLETE, {});
    }
    simLife.ready = true;
    const updateSimLife = { ...simLife };
    updateSimLife.ready = true;
    setSimLife(updateSimLife);
    return;
  };

  const handleGetData = async (msgData: any) => {
    // GET DATA is meant to pull data from user based persistance for a specific sim
    // this data is *not* stored by the current scripting environment (used by adaptivity)
    const { key, simId } = msgData.values;
    simLife.key = key;
    simLife.simId = simId;

    const response: { values: any } = {
      values: {
        simId,
        key,
      },
    };

    try {
      if (!props.onGetData) {
        return;
      }
      const val = await props.onGetData({ simId, key, id });
      let value = val;
      const exists = val !== undefined;
      if (exists && typeof val !== 'string') {
        value = JSON.stringify(val);
      }
      response.values.responseType = 'success';
      response.values.value = value;
      response.values.exists = exists;
    } catch (err) {
      response.values.responseType = 'error';
      response.values.error = err;
    }

    /* console.log('Sending the response', response); */

    sendFormedResponse(
      simLife.handshake,
      msgData.options,
      JanusCAPIRequestTypes.GET_DATA_RESPONSE,
      response.values,
    );
  };

  const debounceSave = useCallback(
    debounce(
      ({ id, responses }) => {
        props.onSave({
          id,
          responses,
        });
      },
      100,
      { maxWait: 30000, leading: true },
    ),
    [],
  );

  const handleValueChange = (msgData: any, domain = 'stage') => {
    const stateVarsFromSim = Object.keys(msgData.values).map((stateValueKey) => {
      const variableObj = {
        id: `${domain}.${id}.${stateValueKey}`,
        key: stateValueKey,
        type: msgData.values[stateValueKey] ? msgData.values[stateValueKey].type : null,
        value: msgData.values[stateValueKey] ? msgData.values[stateValueKey].value : null,
      };
      return variableObj;
    }, {} as any);

    const updatedInternalState = updateInternalState(stateVarsFromSim);
    writeCapiLog('VALUE CHANGE INTERNAL STATE', { updatedInternalState, stateVarsFromSim });

    // value change is really the only time we should be saving
    debounceSave({
      id: `${id}`,
      responses: updatedInternalState,
    });
  };

  const handleSetData = async (message: any) => {
    // SET DATA is intended to write to user storage, it expects a response
    const { key, simId, value } = message.values;

    const response: { values: any } = {
      values: {
        simId,
        key,
      },
    };

    try {
      if (!props.onSetData) {
        return;
      }
      const obj = value;
      await props.onSetData({ simId, key, value: obj, id });
      response.values.responseType = 'success';
      response.values.value = value;
    } catch (err) {
      response.values.responseType = 'error';
      response.values.error = err;
    }

    sendFormedResponse(
      simLife.handshake,
      message.options,
      JanusCAPIRequestTypes.SET_DATA_RESPONSE,
      response.values,
    );
  };

  const handleCheckRequest = (data: any) => {
    setTimeout(() => {
      props.onSubmit({
        id: `${id}`,
        responses: [],
      });
    }, 150);
  };

  const handleResizeParentContainer = useCallback(
    (data: any) => {
      const iFrameResponse: { key: string; type: number; value: string }[] = [];
      const modifiedData = clone(data);
      if (data?.width) {
        setFrameWidth((previousWidth) => {
          const newW = parseFloat(data.width.value);
          if (data.width.type === 'relative') {
            modifiedData.width.value = previousWidth + newW;
          } else {
            modifiedData.width.value = newW;
          }
          return modifiedData.width.value;
        });
      }
      if (data?.height) {
        setFrameHeight((previousHeight) => {
          const newW = parseFloat(data.height.value);
          if (data.height.type === 'relative') {
            modifiedData.height.value = previousHeight + newW;
          } else {
            modifiedData.height.value = newW;
          }
          return modifiedData.height.value;
        });
      }

      if (modifiedData?.height?.value) {
        iFrameResponse.push({
          key: `IFRAME_frameHeight`,
          type: CapiVariableTypes.NUMBER,
          value: modifiedData?.height?.value || frameHeight,
        });
      }
      if (modifiedData?.width?.value) {
        iFrameResponse.push({
          key: `IFRAME_frameWidth`,
          type: CapiVariableTypes.NUMBER,
          value: modifiedData?.width?.value || frameWidth,
        });
      }
      props.onResize({ id: `${id}`, settings: modifiedData });
      sendFormedResponse(
        simLife.handshake,
        {},
        JanusCAPIRequestTypes.RESIZE_PARENT_CONTAINER_RESPONSE,
        {
          messageId: data.messageId,
          responseType: 'success',
        },
      );
    },
    [frameWidth, frameHeight],
  );

  //#endregion

  const handleIFrameSpecificProperties = (stateVars: any[], domain = 'stage') => {
    const interested = stateVars.filter((v) => v.id.indexOf(`${domain}.${id}.`) === 0);

    const visibility = interested.find((v) => v.key === 'IFRAME_frameVisible');
    if (visibility) {
      setFrameVisible(parseBool(visibility.value));
    }
    const xPos = interested.find((v) => v.key === 'IFRAME_frameX');
    if (xPos) {
      setFrameX(xPos.value);
    }
    const yPos = interested.find((v) => v.key === 'IFRAME_frameY');
    if (yPos) {
      setFrameY(yPos.value);
    }
    const zPos = interested.find((v) => v.key === 'IFRAME_frameZ');
    if (zPos) {
      setFrameZ(zPos.value);
    }
    const wVal = interested.find((v) => v.key === 'IFRAME_frameWidth');
    if (wVal) {
      setFrameWidth(wVal.value);
    }
    const hVal = interested.find((v) => v.key === 'IFRAME_frameHeight');
    if (hVal) {
      setFrameHeight(hVal.value);
    }
  };

  useEffect(() => {
    if (!simFrame) {
      return;
    }
    //console.log('%c DEBUG SIM LIFE RESET', 'background: purple; color: #fff;', { simLife });
    // whenever src changes, need to reset life
    const newLife = getCleanSimLife();
    setSimLife(newLife);

    // state should be updated already with init state by the time we get it
    // so here we want to apply configData FIRST, then overwrite it with anything already set in the state
    const configDataState: any = [
      ...configData.map((cdVar: { key: any }) => {
        return { ...cdVar, id: `${newLife.domain}.${id}.${cdVar.key}` };
      }),
    ];
    // override configData values from init trap state data.
    const newInternalState =
      configDataState?.map((item: any) => {
        const initStateValue = initState[item.id];
        if (initStateValue?.length || initStateValue?.toString()?.length) {
          item.value = initStateValue;
        }
        return item;
      }) || [];

    setInternalState(newInternalState);

    simLife.currentState = newInternalState;

    /*   console.log('%c CAPI RENDER ************', 'background: navy;color: #fff;', {
      activitySrc,
      ref: simFrame,
      simLife,
      configData,
      newInternalState,
    }); */

    // Catch post messages from our iFrame
    const messageListenerRef = window.addEventListener('message', (evnt) => {
      if (!(simFrame?.contentWindow === evnt.source)) {
        return;
      }
      let data: CapiMessage;
      try {
        data = JSON.parse(evnt.data);
      } catch (e) {
        // not json
        return;
      }
      // TODO: check that we haven't got wires crossed? i.e. requestToken is the same
      // every time after handshake (if more than one on the same page);
      writeCapiLog(`Received (${getJanusCAPIRequestTypeString(data.type)} : ${data.type}): `, {
        data,
      });
      switch (data.type) {
        case JanusCAPIRequestTypes.HANDSHAKE_REQUEST:
          handleHandshakeRequest(data);
          break;

        case JanusCAPIRequestTypes.ON_READY:
          handleOnReady(data);
          break;

        case JanusCAPIRequestTypes.GET_DATA_REQUEST:
          handleGetData(data);
          break;

        case JanusCAPIRequestTypes.VALUE_CHANGE:
          if (context !== contexts.REVIEW) handleValueChange(data, simLife.domain);
          break;

        case JanusCAPIRequestTypes.SET_DATA_REQUEST:
          handleSetData(data);
          break;

        case JanusCAPIRequestTypes.CHECK_REQUEST:
          handleCheckRequest(data);
          break;

        case JanusCAPIRequestTypes.RESIZE_PARENT_CONTAINER_REQUEST:
          handleResizeParentContainer(data.values);
          break;

        default:
          break;
      }
    });
    messageListener.current = messageListenerRef;

    // TODO: set only after SIM says READY???
    setReady(true);

    // Introducing listeners requires returning a function that also un-listens
    return () => {
      /* console.log('%c MESSAGE LISTENER UNLOADED', 'background: darkred; color: #fff;', {
        activityId: id,
      }); */
      // unlisten to post message calls
      window.removeEventListener('message', messageListener.current);
    };
  }, [simFrame]);

  const processCapiFormattedResponse = (baseKey: string, value: any) => {
    const cVar = new CapiVariable({
      key: baseKey,
      value,
    });
    const typeOfValue = typeof value;
    if (cVar.type === CapiVariableTypes.ARRAY) {
      const isMultidimensional = cVar.value.filter(Array.isArray).length;
      if (isMultidimensional && typeOfValue === 'string') {
        cVar.value = JSON.stringify(cVar.value);
      }
    }
    return cVar;
  };

  useEffect(() => {
    if (!simLife.ready || simIsInitStatePassedOnce || !initState) {
      return;
    }

    writeCapiLog('INIT STATE APPLIED', 3, { initState });
    const arrInitStateVars = Object.keys(initState);
    //hack for KIP SIMs. 'CurrentEclipse' variables needs to be sent at last so moving it to last position in array.
    if (arrInitStateVars.indexOf('stage.orrery.Eclipses.Settings.CurrentEclipse') !== -1) {
      arrInitStateVars.push(
        arrInitStateVars.splice(
          arrInitStateVars.indexOf('stage.orrery.Eclipses.Settings.CurrentEclipse'),
          1,
        )[0],
      );
    }
    arrInitStateVars.forEach((key: any) => {
      const formatted: Record<string, unknown> = {};
      const baseKey = key.replace(`stage.${id}.`, '').replace(`app.${id}.`, '');
      const value = initState[key];
      const cVar = processCapiFormattedResponse(baseKey, value);
      formatted[baseKey] = cVar;
      //hack for Small world type SIMs
      if (baseKey.indexOf('System.AllowNextOnCacheCase') !== -1) {
        const mFormatted: Record<string, unknown> = {};
        const updatedVar = { ...cVar };
        updatedVar.value = !parseBool(cVar.value);
        mFormatted[baseKey] = updatedVar;
        sendFormedResponse(simLife.handshake, {}, JanusCAPIRequestTypes.VALUE_CHANGE, mFormatted);
      }
      sendFormedResponse(simLife.handshake, {}, JanusCAPIRequestTypes.VALUE_CHANGE, formatted);
    });
    if (!simLife.init) {
      sendFormedResponse(simLife.handshake, {}, JanusCAPIRequestTypes.INITIAL_SETUP_COMPLETE, {});
      simLife.init = true;
      if (screenContext === NotificationType.CONTEXT_CHANGED) {
        Object.keys(initStateBindToFacts).forEach((key: any) => {
          const formatted: Record<string, unknown> = {};
          const baseKey = key.replace(`stage.${id}.`, '').replace(`app.${id}.`, '');
          const value = initStateBindToFacts[key];
          const cVar = processCapiFormattedResponse(baseKey, value);
          formatted[baseKey] = cVar;
          sendFormedResponse(simLife.handshake, {}, JanusCAPIRequestTypes.VALUE_CHANGE, formatted);
        });
      }
    }
    setSimIsInitStatePassedOnce(true);
  }, [simLife, initState, simIsInitStatePassedOnce, initStateBindToFacts, screenContext]);
  const scrolling = allowScrolling ? 'yes' : 'no';
  return initStateReceived ? (
    <iframe
      data-janus-type={tagName}
      ref={frameRef}
      style={externalActivityStyles}
      title={title}
      src={frameSrc}
      scrolling={scrolling}
    />
  ) : null;
};

export const tagName = 'janus-capi-iframe';

export default ExternalActivity;<|MERGE_RESOLUTION|>--- conflicted
+++ resolved
@@ -434,12 +434,8 @@
               setScreenContext(NotificationType.CONTEXT_CHANGED);
               // we only send the Init state variables.
               const currentStateSnapshot = payload.initStateFacts;
-<<<<<<< HEAD
               setInitStateBindToFacts(payload.initStateBindToFacts);
-=======
               console.log({ initFactsSnapshot_EA_CC: currentStateSnapshot });
-
->>>>>>> 552ca9fe
               processInitStateVariable(currentStateSnapshot, simLife.domain);
 
               setSimIsInitStatePassedOnce(false);
