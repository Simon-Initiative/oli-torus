--- conflicted
+++ resolved
@@ -1,12 +1,8 @@
 /* eslint-disable react/prop-types */
 import debounce from 'lodash/debounce';
 import React, { CSSProperties, ReactEventHandler, useCallback, useEffect, useState } from 'react';
-<<<<<<< HEAD
-import { parseBool } from 'utils/common';
-=======
 import { parseBool } from '../../../utils/common';
 import { contexts } from '../../../types/applicationContext';
->>>>>>> 20d83071
 import { CapiVariableTypes } from '../../../adaptivity/capi';
 import {
   NotificationType,
