--- conflicted
+++ resolved
@@ -176,11 +176,7 @@
       let modifiedValue = handleValueExpression(currentActivityTree, s.value, s.operator);
       modifiedValue =
         typeof modifiedValue === 'string'
-<<<<<<< HEAD
-          ? templatizeText(modifiedValue, defaultGlobalEnv, defaultGlobalEnv, false)
-=======
           ? templatizeText(modifiedValue, {}, defaultGlobalEnv, false)
->>>>>>> ba579ee7
           : modifiedValue;
       if (!ownerActivity) {
         // shouldn't happen, but ignore I guess
