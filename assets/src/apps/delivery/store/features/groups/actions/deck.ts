import { createAsyncThunk } from '@reduxjs/toolkit';
import { ActivityState } from 'components/activities/types';
import { getBulkActivitiesForAuthoring } from 'data/persistence/activity';
import {
  getBulkAttemptState,
  getPageAttemptState,
  writePageAttemptState,
} from 'data/persistence/state/intrinsic';
import { ResourceId } from 'data/types';
import guid from 'utils/guid';
import {
  ApplyStateOperation,
  bulkApplyState,
  defaultGlobalEnv,
  getEnvState,
} from '../../../../../../adaptivity/scripting';
import { RootState } from '../../../rootReducer';
import {
  selectCurrentActivity,
  selectCurrentActivityId,
  setActivities,
  setCurrentActivityId,
} from '../../activities/slice';
import { setLessonEnd } from '../../adaptivity/slice';
import { loadActivityAttemptState, updateExtrinsicState } from '../../attempt/slice';
import {
  selectActivityTypes,
  selectPreviewMode,
  selectResourceAttemptGuid,
  selectSectionSlug,
} from '../../page/slice';
import { selectCurrentActivityTree, selectSequence } from '../selectors/deck';
import { GroupsSlice } from '../slice';
import { getNextQBEntry, getParentBank } from './navUtils';
import { SequenceBank, SequenceEntry, SequenceEntryType } from './sequence';

export const initializeActivity = createAsyncThunk(
  `${GroupsSlice}/deck/initializeActivity`,
  async (activityId: ResourceId, thunkApi) => {
    const rootState = thunkApi.getState() as RootState;
    const isPreviewMode = selectPreviewMode(rootState);
    const sectionSlug = selectSectionSlug(rootState);
    const resourceAttemptGuid = selectResourceAttemptGuid(rootState);
    const sequence = selectSequence(rootState);
    const currentSequenceId = sequence.find((entry) => entry.activity_id === activityId)?.custom
      .sequenceId;
    if (!currentSequenceId) {
      throw new Error(`Activity ${activityId} not found in sequence!`);
    }
    const currentActivity = selectCurrentActivity(rootState);
    const currentActivityTree = selectCurrentActivityTree(rootState);

    const visitOperation: ApplyStateOperation = {
      target: `session.visits.${currentSequenceId}`,
      operator: '+',
      value: 1,
    };
    const timeOnQuestion: ApplyStateOperation = {
      target: 'session.timeOnQuestion',
      operator: '=',
      value: 0,
    };
    const timeStartOp: ApplyStateOperation = {
      target: 'session.timeStartQuestion',
      operator: '=',
      value: Date.now(),
    };
    const timeExceededOp: ApplyStateOperation = {
      target: 'session.questionTimeExceeded',
      operator: '=',
      value: false,
    };
    const currentAttempNumber = 0; // TODO: increment the server value
    const attemptNumberOp: ApplyStateOperation = {
      target: 'session.attemptNumber',
      operator: '=',
      value: currentAttempNumber,
    };
    const targettedAttemptNumberOp: ApplyStateOperation = {
      target: `${currentSequenceId}|session.attemptNumber`,
      operator: '=',
      value: currentAttempNumber,
    };
    const tutorialScoreOp: ApplyStateOperation = {
      target: 'session.tutorialScore',
      operator: '+',
      value: '{session.currentQuestionScore}',
    };
    const currentScoreOp: ApplyStateOperation = {
      target: 'session.currentQuestionScore',
      operator: '=',
      value: 0,
    };
    const sessionOps = [
      visitOperation,
      timeStartOp,
      timeOnQuestion,
      timeExceededOp,
      attemptNumberOp,
      targettedAttemptNumberOp,
      tutorialScoreOp,
      // must come *after* the tutorial score op
      currentScoreOp,
    ];

    // init state is always "local" but the parts may come from parent layers
    // in that case they actually need to be written to the parent layer values
    const initState = currentActivity?.content.custom?.facts || [];
    const globalizedInitState = initState.map((s: any) => {
      if (s.target.indexOf('stage.') !== 0) {
        return { ...s };
      }
      const [, targetPart] = s.target.split('.');
      const ownerActivity = currentActivityTree?.find(
        (activity) => !!activity.content.partsLayout.find((p: any) => p.id === targetPart),
      );
      if (!ownerActivity) {
        // shouldn't happen, but ignore I guess
        return { ...s };
      }
      return { ...s, target: `${ownerActivity.id}|${s.target}` };
    });

    const results = bulkApplyState([...sessionOps, ...globalizedInitState], defaultGlobalEnv);
    // now that the scripting env should be up to date, need to update attempt state in redux and server
<<<<<<< HEAD
    console.log('INIT STATE OPS', { results, ops: [...sessionOps, ...globalizedInitState] });
=======
    /* console.log('INIT STATE OPS', { results, ops: [...sessionOps, ...globalizedInitState] }); */
>>>>>>> ab0b0e7d
    const currentState = getEnvState(defaultGlobalEnv);
    const sessionState = Object.keys(currentState).reduce((collect: any, key) => {
      if (key.indexOf('session.') === 0) {
        collect[key] = currentState[key];
      }
      return collect;
    }, {});

    // optimistically write to redux
    thunkApi.dispatch(updateExtrinsicState({ state: sessionState }));

    // in preview mode we don't talk to the server, so we're done
    if (isPreviewMode) {
      const allGood = results.every(({result}) => result === null);
      // TODO: report actual errors?
      const status = allGood ? 'success' : 'error';
      return { result: status };
    }

    await writePageAttemptState(sectionSlug, resourceAttemptGuid, sessionState);
  },
);

const getSessionVisitHistory = async (
  sectionSlug: string,
  resourceAttemptGuid: string,
  isPreviewMode = false,
) => {
  let pageAttemptState: any;
  if (isPreviewMode) {
    const allState = getEnvState(defaultGlobalEnv);
    pageAttemptState = allState;
  } else {
    const { result } = await getPageAttemptState(sectionSlug, resourceAttemptGuid);
    pageAttemptState = result;
  }
  return Object.keys(pageAttemptState)
    .filter((key) => key.indexOf('session.visits.') === 0)
    .map((visitKey: string) => ({
      sequenceId: visitKey.replace('session.visits.', ''),
      visitCount: pageAttemptState[visitKey] as number,
    }));
};

export const navigateToNextActivity = createAsyncThunk(
  `${GroupsSlice}/deck/navigateToNextActivity`,
  async (_, thunkApi) => {
    const rootState = thunkApi.getState() as RootState;
    const isPreviewMode = selectPreviewMode(rootState);
    const sectionSlug = selectSectionSlug(rootState);
    const resourceAttemptGuid = selectResourceAttemptGuid(rootState);
    const sequence = selectSequence(rootState);
    const currentActivityId = selectCurrentActivityId(rootState);
    const currentIndex = sequence.findIndex(
      (entry) => entry.custom.sequenceId === currentActivityId,
    );
    let nextSequenceEntry: SequenceEntry<SequenceEntryType> | null = null;
    let navError = '';
    if (currentIndex >= 0) {
      const nextIndex = currentIndex + 1;
      nextSequenceEntry = sequence[nextIndex];

      const parentBank = getParentBank(sequence, currentIndex);
      const visitHistory = await getSessionVisitHistory(
        sectionSlug,
        resourceAttemptGuid,
        isPreviewMode,
      );
      if (parentBank) {
        nextSequenceEntry = getNextQBEntry(sequence, parentBank, visitHistory);
      }
      while (nextSequenceEntry?.custom?.isBank || nextSequenceEntry?.custom?.isLayer) {
        while (nextSequenceEntry && nextSequenceEntry?.custom?.isBank) {
          // this runs when we're about to enter a QB for the first time
          nextSequenceEntry = getNextQBEntry(
            sequence,
            nextSequenceEntry as SequenceEntry<SequenceBank>,
            visitHistory,
          );
        }
        while (nextSequenceEntry && nextSequenceEntry?.custom?.isLayer) {
          // for layers if you try to navigate it should go to first child
          const firstChild = sequence.find(
            (entry) =>
              entry.custom?.layerRef ===
              (nextSequenceEntry as SequenceEntry<SequenceEntryType>).custom.sequenceId,
          );
          if (!firstChild) {
            navError = 'Target Layer has no children!';
          }
          nextSequenceEntry = firstChild;
        }
      }
      if (!nextSequenceEntry) {
        // If is end of sequence, return and set isEnd to truthy
        thunkApi.dispatch(setLessonEnd({ lessonEnded: true }));
        return;
      }
    } else {
      navError = `Current Activity ${currentActivityId} not found in sequence`;
    }
    if (navError) {
      throw new Error(navError);
    }

    thunkApi.dispatch(setCurrentActivityId({ activityId: nextSequenceEntry?.custom.sequenceId }));
  },
);

export const navigateToPrevActivity = createAsyncThunk(
  `${GroupsSlice}/deck/navigateToPrevActivity`,
  async (_, thunkApi) => {
    const rootState = thunkApi.getState() as RootState;
    const sequence = selectSequence(rootState);
    const nextActivityId = 1;

    thunkApi.dispatch(setCurrentActivityId({ activityId: nextActivityId }));
  },
);

export const navigateToFirstActivity = createAsyncThunk(
  `${GroupsSlice}/deck/navigateToFirstActivity`,
  async (_, thunkApi) => {
    const rootState = thunkApi.getState() as RootState;
    const sequence = selectSequence(rootState);
    const nextActivityId = sequence[0].custom.sequenceId;

    thunkApi.dispatch(setCurrentActivityId({ activityId: nextActivityId }));
  },
);

export const navigateToLastActivity = createAsyncThunk(
  `${GroupsSlice}/deck/navigateToLastActivity`,
  async (_, thunkApi) => {
    const rootState = thunkApi.getState() as RootState;
    const sequence = selectSequence(rootState);
    const nextActivityId = 1;

    thunkApi.dispatch(setCurrentActivityId({ activityId: nextActivityId }));
  },
);

export const navigateToActivity = createAsyncThunk(
  `${GroupsSlice}/deck/navigateToActivity`,
  async (sequenceId: string, thunkApi) => {
    const rootState = thunkApi.getState() as RootState;
    const sequence = selectSequence(rootState);
    const nextActivityId = sequence.filter((s) => s.custom?.sequenceId === sequenceId)[0].custom
      ?.sequenceId;

    thunkApi.dispatch(setCurrentActivityId({ activityId: nextActivityId }));
  },
);

interface ActivityAttemptMapping {
  attemptGuid: string;
  id: ResourceId;
}

export const loadActivities = createAsyncThunk(
  `${GroupsSlice}/deck/loadActivities`,
  async (activityAttemptMapping: ActivityAttemptMapping[], thunkApi) => {
    const rootState = thunkApi.getState() as RootState;
    const sectionSlug = selectSectionSlug(rootState);
    const isPreviewMode = selectPreviewMode(rootState);
    let results;
    if (isPreviewMode) {
      const activityIds = activityAttemptMapping.map((m) => m.id);
      results = await getBulkActivitiesForAuthoring(sectionSlug, activityIds);
    } else {
      const attemptGuids = activityAttemptMapping.map((m) => m.attemptGuid);
      results = await getBulkAttemptState(sectionSlug, attemptGuids);
    }
    const sequence = selectSequence(rootState);
    const activityTypes = selectActivityTypes(rootState);
    const activities = results.map((result) => {
      const resultActivityId = isPreviewMode ? result.id : result.activityId;
      const sequenceEntry = sequence.find((entry: any) => entry.activity_id === resultActivityId);
      if (!sequenceEntry) {
        console.warn(`Activity ${result.id} not found in the page model!`);
        return;
      }
      const attemptEntry = activityAttemptMapping.find((m) => m.id === sequenceEntry.activity_id);
      const activityType = activityTypes.find((t) => t.id === result.activityType);
      let partAttempts = result.partAttempts;
      if (isPreviewMode) {
        partAttempts = result.authoring.parts.map((p: any) => {
          return {
            attemptGuid: `preview_${guid()}`,
            attemptNumber: 1,
            dateEvaluated: null,
            feedback: null,
            outOf: null,
            partId: p.id,
            response: null,
            score: null,
          };
        });
      }
      const activityModel = {
        id: sequenceEntry.custom.sequenceId,
        resourceId: sequenceEntry.activity_id,
        content: isPreviewMode ? result.content : result.model,
        authoring: result.authoring || null,
        activityType,
        title: result.title,
      };
      const attemptState: ActivityState = {
        attemptGuid: attemptEntry?.attemptGuid || '',
        activityId: activityModel.resourceId,
        attemptNumber: result.attemptNumber || 1,
        dateEvaluated: result.dateEvaluated || null,
        score: result.score || null,
        outOf: result.outOf || null,
        parts: partAttempts,
        hasMoreAttempts: result.hasMoreAttempts || true,
        hasMoreHints: result.hasMoreHints || true,
      };
      return { model: activityModel, state: attemptState };
    });

    const models = activities.map((a) => a?.model);
    const states = activities.map((a) => a?.state);

    thunkApi.dispatch(loadActivityAttemptState({ attempts: states }));
    thunkApi.dispatch(setActivities({ activities: models }));
  },
);<|MERGE_RESOLUTION|>--- conflicted
+++ resolved
@@ -123,11 +123,7 @@
 
     const results = bulkApplyState([...sessionOps, ...globalizedInitState], defaultGlobalEnv);
     // now that the scripting env should be up to date, need to update attempt state in redux and server
-<<<<<<< HEAD
-    console.log('INIT STATE OPS', { results, ops: [...sessionOps, ...globalizedInitState] });
-=======
     /* console.log('INIT STATE OPS', { results, ops: [...sessionOps, ...globalizedInitState] }); */
->>>>>>> ab0b0e7d
     const currentState = getEnvState(defaultGlobalEnv);
     const sessionState = Object.keys(currentState).reduce((collect: any, key) => {
       if (key.indexOf('session.') === 0) {
@@ -141,7 +137,7 @@
 
     // in preview mode we don't talk to the server, so we're done
     if (isPreviewMode) {
-      const allGood = results.every(({result}) => result === null);
+      const allGood = results.every(({ result }) => result === null);
       // TODO: report actual errors?
       const status = allGood ? 'success' : 'error';
       return { result: status };
