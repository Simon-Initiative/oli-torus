--- conflicted
+++ resolved
@@ -430,11 +430,7 @@
   async (activityAttemptMapping: ActivityAttemptMapping[], thunkApi) => {
     //reset the screen Idle Time
     thunkApi.dispatch(setScreenIdleExpirationTime({ screenIdleExpireTime: Date.now() }));
-<<<<<<< HEAD
-    const rootState = thunkApi.getState() as RootState;
-=======
     const rootState = thunkApi.getState() as DeliveryRootState;
->>>>>>> a3d1755b
     const sectionSlug = selectSectionSlug(rootState);
     const isPreviewMode = selectPreviewMode(rootState);
     const isInstructor = selectIsInstructor(rootState);
