import { createSelector } from '@reduxjs/toolkit';
import { RootState } from 'apps/delivery/store/rootReducer';
import { ActivityState } from 'components/activities/types';
import { selectAllActivities, selectCurrentActivityId } from '../../activities/slice';
import {
  selectActivtyAttemptState,
  selectAll as selectAllActivityAttempts,
} from '../../attempt/slice';
import { getSequenceLineage } from '../actions/sequence';
import { GroupsState, selectState } from '../slice';

export const selectSequence = createSelector(selectState, (state: GroupsState) => {
  if (state.currentGroupId === -1) {
    return [];
  }
  const currentGroup = state.entities[state.currentGroupId];
  return currentGroup ? currentGroup.children : [];
});

<<<<<<< HEAD
=======
export const selectIsEnd = createSelector(selectSequence, (sequence) => {
  // check where we are currently
  // vs sequence end
  return false;
});

>>>>>>> 9a4cc940
export const selectCurrentActivityTree = createSelector(
  [selectSequence, selectAllActivities, selectCurrentActivityId],
  (sequence, activities, currentActivityId) => {
    const currentSequenceEntry = (sequence as any[]).find(
      (entry) => entry.custom.sequenceId === currentActivityId,
    );
    if (!currentSequenceEntry) {
      console.error(`Current Activity ${currentActivityId} not found in sequence!`);
      return null;
    }
    const lineage = getSequenceLineage(sequence as any[], currentSequenceEntry.custom.sequenceId);
    const tree = lineage.map((entry) =>
      (activities as any[]).find((a) => a.id === entry.custom.sequenceId),
    );
    // filtering out undefined, however TODO make sure they are loaded ahead of time!
    return tree.filter((t) => t);
  },
);

export const selectCurrentActivityTreeAttemptState = createSelector(
  (state: RootState) => {
    const currentTree = selectCurrentActivityTree(state);
    const attempts = currentTree?.map((t) => selectActivtyAttemptState(state, t.resourceId));
    return [currentTree, attempts];
  },
  ([currentTree, attempts]: [any[], ActivityState[]]) => {
    if (!currentTree?.length || !attempts?.length) {
      return;
    }
    const mappedTree = currentTree.map((activity) => {
      const attempt = attempts.find((a) => a.activityId === activity.resourceId);
      return attempt;
    });
    return mappedTree;
  },
);<|MERGE_RESOLUTION|>--- conflicted
+++ resolved
@@ -2,10 +2,7 @@
 import { RootState } from 'apps/delivery/store/rootReducer';
 import { ActivityState } from 'components/activities/types';
 import { selectAllActivities, selectCurrentActivityId } from '../../activities/slice';
-import {
-  selectActivtyAttemptState,
-  selectAll as selectAllActivityAttempts,
-} from '../../attempt/slice';
+import { selectActivtyAttemptState } from '../../attempt/slice';
 import { getSequenceLineage } from '../actions/sequence';
 import { GroupsState, selectState } from '../slice';
 
@@ -17,15 +14,6 @@
   return currentGroup ? currentGroup.children : [];
 });
 
-<<<<<<< HEAD
-=======
-export const selectIsEnd = createSelector(selectSequence, (sequence) => {
-  // check where we are currently
-  // vs sequence end
-  return false;
-});
-
->>>>>>> 9a4cc940
 export const selectCurrentActivityTree = createSelector(
   [selectSequence, selectAllActivities, selectCurrentActivityId],
   (sequence, activities, currentActivityId) => {
