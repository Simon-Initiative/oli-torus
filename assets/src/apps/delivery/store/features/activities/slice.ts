import {
  createAsyncThunk,
  createEntityAdapter,
  createSelector,
  createSlice,
  EntityAdapter,
  EntityState,
  PayloadAction,
  Slice,
} from '@reduxjs/toolkit';
import { getActivityForDelivery, getBulkActivitiesForDelivery } from 'data/persistence/activity';
import { getBulkAttemptState } from 'data/persistence/state/intrinsic';
import { ResourceId } from 'data/types';
import { RootState } from '../../rootReducer';
import { loadPageState, selectPageContent, selectSectionSlug } from '../page/slice';

interface IActivity {
  // TODO
  [key: string]: any;
}

export interface ActivitiesState extends EntityState<IActivity> {
  currentActivityId: string;
}

const adapter: EntityAdapter<IActivity> = createEntityAdapter<IActivity>();

const slice: Slice<ActivitiesState> = createSlice({
  name: 'activities',
  initialState: adapter.getInitialState({
    currentActivityId: '',
  }),
  reducers: {
    setActivities(state, action: PayloadAction<{ activities: IActivity[] }>) {
      adapter.setAll(state, action.payload.activities);
    },
    upsertActivity(state, action: PayloadAction<{ activity: IActivity }>) {
      adapter.upsertOne(state, action.payload.activity);
    },
    deleteActivity(state, action: PayloadAction<{ activityId: string }>) {
      adapter.removeOne(state, action.payload.activityId);
    },
    deleteActivities(state, action: PayloadAction<{ ids: string[] }>) {
      adapter.removeMany(state, action.payload.ids);
    },
    setCurrentActivityId(state, action: PayloadAction<{ activityId: string }>) {
      state.currentActivityId = action.payload.activityId;
    },
  },
  extraReducers: (builder) => {
    builder.addCase(loadPageState, (state, action) => {
      const { content } = action.payload;
      // for now auto set current to index 0
      state.currentActivityId = content.model[0].custom.sequenceId;
    });
  },
});

export const ActivitiesSlice = slice.name;

export const {
  setActivities,
  upsertActivity,
  deleteActivity,
  deleteActivities,
  setCurrentActivityId,
} = slice.actions;

export const fetchActivity = createAsyncThunk(
  `${ActivitiesSlice}/fetchActivity`,
  async (activityId: ResourceId, thunkApi) => {
    const sectionSlug = selectSectionSlug(thunkApi.getState() as RootState);
    const activity = await getActivityForDelivery(sectionSlug, activityId);
    // TODO: need a sequence ID and/or some other ID than db id to use here
    thunkApi.dispatch(upsertActivity({ activity: { ...activity, id: activityId.toString() } }));
  },
);

export const loadActivities = createAsyncThunk(
  `${ActivitiesSlice}/loadActivities`,
  async (activityIds: ResourceId[], thunkApi) => {
    const sectionSlug = selectSectionSlug(thunkApi.getState() as RootState);
    const activities = await getBulkActivitiesForDelivery(sectionSlug, activityIds);
    // TODO: need a sequence ID and/or some other ID than db id to use here
    thunkApi.dispatch(setActivities({ activities }));
  },
);

export const loadActivityState = createAsyncThunk(
  `${ActivitiesSlice}/loadActivityState`,
  async (attemptGuids: string[], thunkApi) => {
    const sectionSlug = selectSectionSlug(thunkApi.getState() as RootState);
    const results = await getBulkAttemptState(sectionSlug, attemptGuids);

    // TODO: map back to activities in model and update everything
    const { model: sequence } = selectPageContent(thunkApi.getState() as RootState);
    const activities = results.map((result) => {
      const sequenceEntry = sequence.find((entry: any) => entry.activity_id === result.activityId);
      if (!sequenceEntry) {
        console.warn(`Activity ${result.activityId} not found in the page model!`);
        return;
      }
      const activity = {
        id: sequenceEntry.custom.sequenceId,
        resourceId: sequenceEntry.activity_id,
        content: result.model,
      };
      return activity;
    });

<<<<<<< HEAD
    console.log('GOT STATE', { results, activities });
    // TODO: upsert instead?
=======
>>>>>>> c6cb6b01
    thunkApi.dispatch(setActivities({ activities }));
  },
);

// SELECTORS
export const selectState = (state: RootState) => state[ActivitiesSlice] as ActivitiesState;
export const selectCurrentActivityId = createSelector(
  selectState,
  (state) => state.currentActivityId,
);
const { selectAll, selectById, selectTotal } = adapter.getSelectors(selectState);
export const selectAllActivities = selectAll;
export const selectActivityById = selectById;
export const selectTotalActivities = selectTotal;

export const selectCurrentActivity = createSelector(
  (state: RootState) => [state, selectCurrentActivityId(state)],
  ([state, currentActivityId]: [RootState, string]) => selectActivityById(state, currentActivityId),
);

export default slice.reducer;<|MERGE_RESOLUTION|>--- conflicted
+++ resolved
@@ -108,11 +108,6 @@
       return activity;
     });
 
-<<<<<<< HEAD
-    console.log('GOT STATE', { results, activities });
-    // TODO: upsert instead?
-=======
->>>>>>> c6cb6b01
     thunkApi.dispatch(setActivities({ activities }));
   },
 );
