--- conflicted
+++ resolved
@@ -177,20 +177,13 @@
         currentActivityAttemptGuid,
         partResponses,
       );
-<<<<<<< HEAD
-      /* console.log('EVAL RESULT', { evalResult }); */
-      checkResult = (evalResult.result as any).actions;
-      console.log({ result: checkResult });
-
-      isCorrect = checkResult.every((action: any) => action.params.correct);
-=======
+
       console.log('EVAL RESULT', { evalResult });
       const resultData: CheckResult = (evalResult as any).result.actions;
       checkResult = resultData.results;
       isCorrect = resultData.correct;
       score = resultData.score;
       outOf = resultData.out_of;
->>>>>>> e5d17cdc
     }
 
     let attempt: any = currentAttempt;
