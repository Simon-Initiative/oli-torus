import { createAsyncThunk } from '@reduxjs/toolkit';
import { RootState } from 'apps/delivery/store/rootReducer';
import { check } from '../../../../../../adaptivity/rules-engine';
import {
  ApplyStateOperation,
  bulkApplyState,
  defaultGlobalEnv,
} from '../../../../../../adaptivity/scripting';
import { selectAll, selectExtrinsicState, setExtrinsicState } from '../../attempt/slice';
import { selectCurrentActivityTree } from '../../groups/selectors/deck';
import { selectPreviewMode } from '../../page/slice';
import { AdaptivitySlice, setLastCheckResults, setLastCheckTriggered } from '../slice';

export const triggerCheck = createAsyncThunk(
  `${AdaptivitySlice}/triggerCheck`,
  async (options: { activityId: string; customRules?: any[] }, { dispatch, getState }) => {
    const rootState = getState() as RootState;
    const isPreviewMode = selectPreviewMode(rootState);

    const currentActivityTree = selectCurrentActivityTree(rootState);
    if (!currentActivityTree || !currentActivityTree.length) {
      throw new Error('No Activity Tree, something very wrong!');
    }
    const currentActivity = currentActivityTree[currentActivityTree.length - 1];

    // reset timeStartQuestion (per attempt timer, maybe should wait til resolved)
    // increase attempt number
    const extrinsicState = selectExtrinsicState(rootState);
    const modifiedExtrinsicState = [extrinsicState]?.reduce((collect: any, entry: any) => {
      Object.keys(entry).forEach((key) => {
        collect[key] = extrinsicState[key];
      });
      return collect;
    }, {});
    const timeStartQuestion = modifiedExtrinsicState['session.timeStartQuestion'];
    const timeOnQuestion = Date.now() - timeStartQuestion;
    modifiedExtrinsicState['session.timeOnQuestion'] = timeOnQuestion;

    const currentAttemptNumber = modifiedExtrinsicState['session.attemptNumber'];
    modifiedExtrinsicState['session.attemptNumber'] = currentAttemptNumber + 1;
    modifiedExtrinsicState[`${currentActivity.id}|session.attemptNumber`] =
      currentAttemptNumber + 1;

    const updateScripting: ApplyStateOperation[] = [
      {
        target: 'session.timeOnQuestion',
        operator: '=',
        value: timeOnQuestion,
      },
      {
        target: 'session.attemptNumber',
        operator: '=',
        value: currentAttemptNumber + 1,
      },
      {
        target: `${currentActivity.id}|session.attemptNumber`,
        operator: '=',
        value: currentAttemptNumber + 1,
      },
    ];

    bulkApplyState(updateScripting, defaultGlobalEnv);

    await dispatch(setExtrinsicState({ state: modifiedExtrinsicState }));

    //update the store with the latest changes
    await dispatch(setLastCheckTriggered({ timestamp: Date.now() }));

    // this needs to be the attempt state
    // at the very least needs the "local" version `stage.foo.whatevr` vs `q:1234|stage.foo.whatever`
    // server side we aren't going to have the scripting engine until just in time (for condition eval)
    // so the logic here should mimic server and pull only attempt state
    const allActivityAttempts = selectAll(rootState);
    const allResponseState = allActivityAttempts.reduce((collect: any, attempt: any) => {
      attempt.parts.forEach((part: any) => {
        if (part.response) {
          Object.keys(part.response).forEach((key) => {
            collect[part.response[key].path] = part.response[key].value;
          });
        }
      });
      return collect;
    }, {});
    // need to duplicate "local" state based on current sequenceId
    Object.keys(allResponseState).forEach((key) => {
      // need to localize for all layers
      currentActivityTree.forEach((activity) => {
        if (key.indexOf(`${activity.id}|`) === 0) {
          const localKey = key.replace(`${activity.id}|`, '');
          allResponseState[localKey] = allResponseState[key];
        }
      });
    });
    const stateSnapshot = { ...allResponseState, ...modifiedExtrinsicState };

    let checkResult;
    // if preview mode, gather up all state and rules from redux
    if (isPreviewMode) {
      const currentRules = JSON.parse(JSON.stringify(currentActivity?.authoring?.rules || []));
      // custom rules can be provided via PreviewTools Adaptivity pane for specific rule triggering
      const customRules = options.customRules || [];
      const rulesToCheck = customRules.length > 0 ? customRules : currentRules;

      /* console.log('PRE CHECK RESULT', { currentActivity, currentRules, stateSnapshot }); */
      checkResult = await check(stateSnapshot, rulesToCheck);
<<<<<<< HEAD
      console.log('CHECK RESULT', { currentActivity, currentRules, checkResult, stateSnapshot, rootState });
=======
      console.log('CHECK RESULT', {
        currentActivity,
        currentRules,
        checkResult,
        stateSnapshot,
      });
>>>>>>> f4c03584
    } else {
      // server mode (delivery) TODO
      checkResult = [
        {
          type: 'correct',
          params: {
            actions: [{ params: { target: 'next' }, type: 'navigation' }],
            order: 1,
            correct: true,
          },
        },
      ];
    }

    await dispatch(setLastCheckResults({ results: checkResult }));
  },
);<|MERGE_RESOLUTION|>--- conflicted
+++ resolved
@@ -103,16 +103,12 @@
 
       /* console.log('PRE CHECK RESULT', { currentActivity, currentRules, stateSnapshot }); */
       checkResult = await check(stateSnapshot, rulesToCheck);
-<<<<<<< HEAD
-      console.log('CHECK RESULT', { currentActivity, currentRules, checkResult, stateSnapshot, rootState });
-=======
       console.log('CHECK RESULT', {
         currentActivity,
         currentRules,
         checkResult,
         stateSnapshot,
       });
->>>>>>> f4c03584
     } else {
       // server mode (delivery) TODO
       checkResult = [
