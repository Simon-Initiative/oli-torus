import { createAsyncThunk } from '@reduxjs/toolkit';
import { readGlobalUserState } from 'data/persistence/extrinsic';
import { writePageAttemptState } from 'data/persistence/state/intrinsic';
import { clone } from 'utils/common';
import guid from 'utils/guid';
import {
  defaultGlobalEnv,
  evalAssignScript,
  evalScript,
  getAssignScript,
  getEnvState,
} from '../../../../../../adaptivity/scripting';
import { DeliveryRootState } from '../../../rootReducer';
import { setHistoryNavigationTriggered } from '../../adaptivity/slice';
import { setExtrinsicState, setResourceAttemptGuid } from '../../attempt/slice';
import {
  loadActivities,
  navigateToActivity,
  navigateToFirstActivity,
} from '../../groups/actions/deck';
import { selectSequence } from '../../groups/selectors/deck';
import { LayoutType, selectCurrentGroup, setGroups } from '../../groups/slice';
import PageSlice from '../name';
import { loadPageState, PageState, selectResourceAttemptGuid, selectReviewMode } from '../slice';

export const loadInitialPageState = createAsyncThunk(
  `${PageSlice}/loadInitialPageState`,
  async (params: PageState, thunkApi) => {
    const { dispatch, getState } = thunkApi;

    await dispatch(loadPageState(params));

    const groups = params.content.model.filter((item: any) => item.type === 'group');
    const otherTypes = params.content.model.filter((item: any) => item.type !== 'group');
    // for now just stick them into a group, this isn't reallly thought out yet
    // and there is technically only 1 supported layout type atm
    if (otherTypes.length) {
      groups.push({ type: 'group', layout: 'deck', children: [...otherTypes] });
    }
    const isReviewMode = selectReviewMode;
    // wait for this to resolve so that state will be updated
    await dispatch(setGroups({ groups }));
<<<<<<< HEAD
    const currentGroup = selectCurrentGroup(getState() as RootState);
=======

    const currentGroup = selectCurrentGroup(getState() as DeliveryRootState);
>>>>>>> 7515546a
    if (currentGroup?.layout === LayoutType.DECK) {
      // write initial session state (TODO: factor out elsewhere)
      const resourceAttemptGuid = selectResourceAttemptGuid(getState() as DeliveryRootState);
      dispatch(setResourceAttemptGuid({ guid: resourceAttemptGuid }));
      const sequence = selectSequence(getState() as DeliveryRootState);
      const sessionState: any = sequence.reduce((acc: any, entry) => {
        acc[`session.visits.${entry.custom.sequenceId}`] = 0;
        return acc;
      }, {});
      // init variables so add ops can function
      sessionState['session.tutorialScore'] = 0;
      sessionState['session.currentQuestionScore'] = 0;
      sessionState['session.timeStartQuestion'] = 0;
      sessionState['session.attemptNumber'] = 0;
      sessionState['session.timeOnQuestion'] = 0;

      // Sets up Current Active Everapp to None
      sessionState['app.active'] = 'none';
      // read all user state for the assigned everapps into the session state
      /* console.log('INIT PAGE', params); */
      if (params.content.custom?.everApps) {
        const everAppIds = params.content.custom.everApps.map((everApp: any) => everApp.id);
        const userState = await readGlobalUserState(everAppIds, params.previewMode);
        if (typeof userState === 'object') {
          const everAppState = Object.keys(userState).reduce((acc: any, key) => {
            const subState = userState[key];
            if (typeof subState !== 'object') {
              return acc;
            }
            Object.keys(subState).forEach((subKey) => {
              acc[`app.${key}.${subKey}`] = subState[subKey];
            });
            return acc;
          }, {});
          /* console.log('EVER APP STATE', { userState, everAppIds, everAppState }); */
          Object.assign(sessionState, everAppState);
        }
      }

      if (params.resourceAttemptState) {
        //EverApp state is already up-to date and merged with sessionState at this point. We should not update the Ever App state with params.resourceAttemptState
        const partAttemptVariables = Object.keys(params.resourceAttemptState).filter(
          (key) => !key.startsWith('app.'),
        );
        const resourceAttemptStateWithoutEverAppState = partAttemptVariables.reduce(
          (acc: Record<string, any>, entry) => {
            acc[entry] = params.resourceAttemptState[entry];
            return acc;
          },
          {},
        );
        Object.assign(sessionState, resourceAttemptStateWithoutEverAppState);
      }

      // update scripting env with session state
      const assignScript = getAssignScript(sessionState, defaultGlobalEnv);
      const { result: scriptResult } = evalScript(assignScript, defaultGlobalEnv);

      if (!params.previewMode) {
        await writePageAttemptState(params.sectionSlug, resourceAttemptGuid, sessionState);
      }

      dispatch(setExtrinsicState({ state: sessionState }));

      let activityAttemptMapping;
      if (params.previewMode) {
        // need to load activities from the authoring api
        const activityIds = currentGroup.children.map((child: any) => child.activity_id);
        activityAttemptMapping = activityIds.map((id) => ({
          id,
          attemptGuid: `preview_${guid()}`,
        }));
      } else {
        activityAttemptMapping = Object.keys(params.activityGuidMapping).map(
          (activityResourceId) => {
            return params.activityGuidMapping[activityResourceId];
          },
        );
      }
      const {
        payload: { attempts },
      }: any = await dispatch(loadActivities(activityAttemptMapping));

      const shouldResume = attempts.some((attempt: any) => attempt.dateEvaluated !== null);
      if (shouldResume && !isReviewMode) {
        // state should be all up to date by now
        const snapshot = getEnvState(defaultGlobalEnv);
        const visitHistory = Object.keys(snapshot)
          .filter((key: string) => key.indexOf('session.visitTimestamps.') === 0)
          .map((entry) => ({ id: entry.split('.')[2], ts: snapshot[entry] }))
          .sort((a, b) => b.ts - a.ts);
        const resumeId = snapshot['session.resume'];

        /* console.log('VISIT HISTORY', { visitHistory, resumeId, snapshot }); */

        /* console.log('RESUMING!: ', { attempts, resumeId }); */
        // if we are resuming, then session.tutorialScore should be set based on the total attempt.score
        // and session.currentQuestionScore should be 0
        const totalScore = attempts.reduce((acc: number, attempt: any) => {
          acc += attempt.score;
          return acc;
        }, 0);
        evalAssignScript(
          { 'session.tutorialScore': totalScore, 'session.currentQuestionScore': 0 },
          defaultGlobalEnv,
        );
        const updateSessionState = clone(sessionState);
        updateSessionState['session.tutorialScore'] = totalScore;
        updateSessionState['session.currentQuestionScore'] = 0;
        if (!params.previewMode) {
          await writePageAttemptState(params.sectionSlug, resourceAttemptGuid, updateSessionState);
        }

        let resumeSequenceId = sequence[0].custom.sequenceId;
        if (resumeId) {
          // resume from a previous attempt
          resumeSequenceId = resumeId;
        } else {
          // find the spot in the sequence that we should start from
          const resumeTarget = sequence.reduce((target, entry, index) => {
            const sequenceAttempt = attempts.find(
              (attempt: any) => attempt.activityId === entry.activity_id,
            );
            if (sequenceAttempt?.dateEvaluated !== null) {
              // this actually isn't reliable because of pathed sequences
              // so hopefully we had a session.resume from above
              target = index + 1; // +1 because we are starting from the next item after the last completed one
            }
            return target;
          }, 0);
          resumeSequenceId = sequence[resumeTarget].custom.sequenceId;
        }
        // need to check the visitHistory to see if the resumeSequenceId is in there and is NOT the latest, then we need to set history mode to true
        const resumeHistoryIndex = visitHistory.findIndex(
          (entry) => entry.id === resumeSequenceId && entry.ts > 0,
        );
        if (resumeHistoryIndex > 0) {
          /*  console.log('RESUMING IN HISTORY MODE', { resumeHistoryIndex, visitHistory }); */
          dispatch(setHistoryNavigationTriggered({ historyModeNavigation: true }));
        }
        /* console.log('RESUME SEQUENCE ID', { resumeSequenceId }); */
        dispatch(navigateToActivity(resumeSequenceId));
      } else {
        dispatch(navigateToFirstActivity());
      }
    }
  },
);<|MERGE_RESOLUTION|>--- conflicted
+++ resolved
@@ -40,12 +40,7 @@
     const isReviewMode = selectReviewMode;
     // wait for this to resolve so that state will be updated
     await dispatch(setGroups({ groups }));
-<<<<<<< HEAD
-    const currentGroup = selectCurrentGroup(getState() as RootState);
-=======
-
     const currentGroup = selectCurrentGroup(getState() as DeliveryRootState);
->>>>>>> 7515546a
     if (currentGroup?.layout === LayoutType.DECK) {
       // write initial session state (TODO: factor out elsewhere)
       const resourceAttemptGuid = selectResourceAttemptGuid(getState() as DeliveryRootState);
