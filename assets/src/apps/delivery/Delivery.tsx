/* eslint-disable react/prop-types */
import useWindowSize from 'components/hooks/useWindowSize';
import React, { useEffect } from 'react';
import { Provider, useDispatch, useSelector } from 'react-redux';
import PreviewTools from './components/PreviewTools';
import DeckLayoutView from './layouts/deck/DeckLayoutView';
import LessonFinishedDialogProps from './layouts/deck/LessonFinishedDialog';
import { LayoutProps } from './layouts/layouts';
import store from './store';
import { selectLessonEnd } from './store/features/adaptivity/slice';
import { LayoutType, selectCurrentGroup } from './store/features/groups/slice';
import { loadInitialPageState } from './store/features/page/actions/loadInitialPageState';
import { selectRestartLesson } from './store/features/adaptivity/slice';
import RestartLessonDialog from './layouts/deck/RestartLessonDialog';

export interface DeliveryProps {
  resourceId: number;
  sectionSlug: string;
  userId: number;
  pageTitle: string;
  pageSlug: string;
  content: any;
  resourceAttemptState: any;
  resourceAttemptGuid: string;
  activityGuidMapping: any;
  previewMode?: boolean;
  activityTypes?: any[];
}

const Delivery: React.FC<DeliveryProps> = ({
  userId,
  resourceId,
  sectionSlug,
  pageTitle = '',
  pageSlug,
  content,
  resourceAttemptGuid,
  resourceAttemptState,
  activityGuidMapping,
  activityTypes = [],
  previewMode = false,
}) => {
  const dispatch = useDispatch();
  const currentGroup = useSelector(selectCurrentGroup);
  const restartLesson = useSelector(selectRestartLesson);
  let LayoutView: React.FC<LayoutProps> = () => <div>Unknown Layout</div>;
  if (currentGroup?.layout === LayoutType.DECK) {
    LayoutView = DeckLayoutView;
  }

  useEffect(() => {
    setInitialPageState();
  }, []);

  const setInitialPageState = () => {
    dispatch(
      loadInitialPageState({
        userId,
        resourceId,
        sectionSlug,
        pageTitle,
        pageSlug,
        content,
        resourceAttemptGuid,
        resourceAttemptState,
        activityGuidMapping,
        previewMode: !!previewMode,
        activityTypes,
      }),
    );
  }
  const parentDivClasses: string[] = [];
  if (content?.custom?.viewerSkin) {
    parentDivClasses.push(`skin-${content?.custom?.viewerSkin}`);
  }
  const dialogImageUrl = content?.custom?.logoutPanelImageURL;
  const dialogMessage = content?.custom?.logoutMessage;
  // this is something SS does...
  const { width: windowWidth } = useWindowSize();
  const isLessonEnded = useSelector(selectLessonEnd);
  return (
    <div className={parentDivClasses.join(' ')}>
      {previewMode && <PreviewTools model={content?.model} />}
      <div className="mainView" role="main" style={{ width: windowWidth }}>
        <LayoutView pageTitle={pageTitle} previewMode={previewMode} pageContent={content} />
      </div>
<<<<<<< HEAD
      {restartLesson ? (
            <RestartLessonDialog onRestart={setInitialPageState} />
        ) : null}
=======
      {isLessonEnded ? (
        <LessonFinishedDialogProps imageUrl={dialogImageUrl} message={dialogMessage} />
      ) : null}
>>>>>>> ccbcafad
    </div>
  );
};

const ReduxApp: React.FC<DeliveryProps> = (props) => (
  <Provider store={store}>
    <Delivery {...props} />
  </Provider>
);

export default ReduxApp;<|MERGE_RESOLUTION|>--- conflicted
+++ resolved
@@ -84,15 +84,12 @@
       <div className="mainView" role="main" style={{ width: windowWidth }}>
         <LayoutView pageTitle={pageTitle} previewMode={previewMode} pageContent={content} />
       </div>
-<<<<<<< HEAD
       {restartLesson ? (
             <RestartLessonDialog onRestart={setInitialPageState} />
         ) : null}
-=======
       {isLessonEnded ? (
         <LessonFinishedDialogProps imageUrl={dialogImageUrl} message={dialogMessage} />
       ) : null}
->>>>>>> ccbcafad
     </div>
   );
 };
