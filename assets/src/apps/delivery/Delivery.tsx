import { janus_std } from 'adaptivity/janus-scripts/builtin_functions';
import { defaultGlobalEnv, evalScript } from 'adaptivity/scripting';
import useWindowSize from 'components/hooks/useWindowSize';
import React, { useEffect } from 'react';
import { Provider, useDispatch, useSelector } from 'react-redux';
import PreviewTools from './components/PreviewTools';
import DeckLayoutView from './layouts/deck/DeckLayoutView';
import ScreenIdleTimeOutDialog from './layouts/deck/IdleTimeOutDialog';
import LessonFinishedDialog from './layouts/deck/LessonFinishedDialog';
import RestartLessonDialog from './layouts/deck/RestartLessonDialog';
import { LayoutProps } from './layouts/layouts';
import store from './store';
import {
  selectLessonEnd,
  selectRestartLesson,
  selectScreenIdleTimeOutTriggered,
  setScreenIdleTimeOutTriggered,
} from './store/features/adaptivity/slice';
import { LayoutType, selectCurrentGroup } from './store/features/groups/slice';
import { loadInitialPageState } from './store/features/page/actions/loadInitialPageState';
import { selectScreenIdleExpirationTime } from './store/features/page/slice';
<<<<<<< HEAD
=======

>>>>>>> aca17889
export interface DeliveryProps {
  resourceId: number;
  sectionSlug: string;
  projectSlug: string;
  userId: number;
  userName: string;
  pageTitle: string;
  pageSlug: string;
  content: any;
  resourceAttemptState: any;
  resourceAttemptGuid: string;
  activityGuidMapping: any;
  previewMode?: boolean;
  isInstructor: boolean;
  enableHistory?: boolean;
  activityTypes?: any[];
  graded: boolean;
  overviewURL: string;
  finalizeGradedURL: string;
  screenIdleTimeOutInSeconds?: number;
}

const Delivery: React.FC<DeliveryProps> = ({
  userId,
  userName,
  resourceId,
  sectionSlug,
  pageTitle = '',
  pageSlug,
  content,
  resourceAttemptGuid,
  resourceAttemptState,
  activityGuidMapping,
  activityTypes = [],
  previewMode = false,
  isInstructor = false,
  enableHistory = false,
  graded = false,
  overviewURL = '',
  finalizeGradedURL = '',
  screenIdleTimeOutInSeconds = 1800,
}) => {
  const dispatch = useDispatch();
  const currentGroup = useSelector(selectCurrentGroup);
  const restartLesson = useSelector(selectRestartLesson);
  const screenIdleExpirationTime = useSelector(selectScreenIdleExpirationTime);
  const screenIdleTimeOutTriggered = useSelector(selectScreenIdleTimeOutTriggered);
  let LayoutView: React.FC<LayoutProps> = () => <div>Unknown Layout</div>;
  if (currentGroup?.layout === LayoutType.DECK) {
    LayoutView = DeckLayoutView;
  }
<<<<<<< HEAD
  console.log({ screenIdleTimeOutInSeconds });

  const screenIdleWarningTime = screenIdleTimeOutInSeconds * 1000 - 300000;
=======
  const screenIdleWarningTime = screenIdleTimeOutInSeconds * 1000 - 60000;
>>>>>>> aca17889
  useEffect(() => {
    //if it's preview mode, we don't need to do anything
    if (!screenIdleExpirationTime || previewMode) {
      return;
    }
    const timer = setTimeout(() => {
      dispatch(setScreenIdleTimeOutTriggered({ screenIdleTimeOutTriggered: true }));
    }, screenIdleWarningTime);
    return () => clearTimeout(timer);
  }, [screenIdleExpirationTime]);

  useEffect(() => {
    setInitialPageState();
  }, []);

  const setInitialPageState = () => {
    // the standard lib relies on first the userId and userName session variables being set
    const userScript = `let session.userId = ${userId};let session.userName = "${
      userName || 'guest'
    }";`;
    evalScript(userScript, defaultGlobalEnv);
    evalScript(janus_std, defaultGlobalEnv);

    dispatch(
      loadInitialPageState({
        userId,
        userName,
        resourceId,
        sectionSlug,
        pageTitle,
        pageSlug,
        content,
        resourceAttemptGuid,
        resourceAttemptState,
        activityGuidMapping,
        previewMode: !!previewMode,
        isInstructor,
        activityTypes,
        enableHistory,
        showHistory: false,
        score: 0,
        graded,
        activeEverapp: 'none',
        overviewURL,
        finalizeGradedURL,
        screenIdleTimeOutInSeconds,
      }),
    );
  };
  const parentDivClasses: string[] = [];
  if (content?.custom?.viewerSkin) {
    parentDivClasses.push(`skin-${content?.custom?.viewerSkin}`);
  }
  const dialogImageUrl = content?.custom?.logoutPanelImageURL;
  const dialogMessage = content?.custom?.logoutMessage;
  // this is something SS does...
  const { width: windowWidth } = useWindowSize();
  const isLessonEnded = useSelector(selectLessonEnd);
  return (
    <div className={parentDivClasses.join(' ')}>
      {previewMode && <PreviewTools model={content?.model} />}
      <div className="mainView" role="main" style={{ width: windowWidth }}>
        <LayoutView pageTitle={pageTitle} previewMode={previewMode} pageContent={content} />
      </div>
      {restartLesson ? <RestartLessonDialog onRestart={setInitialPageState} /> : null}
      {isLessonEnded ? (
        <LessonFinishedDialog imageUrl={dialogImageUrl} message={dialogMessage} />
      ) : null}
      {screenIdleTimeOutTriggered ? <ScreenIdleTimeOutDialog remainingTime={2} /> : null}
    </div>
  );
};

export default Delivery;<|MERGE_RESOLUTION|>--- conflicted
+++ resolved
@@ -19,10 +19,7 @@
 import { LayoutType, selectCurrentGroup } from './store/features/groups/slice';
 import { loadInitialPageState } from './store/features/page/actions/loadInitialPageState';
 import { selectScreenIdleExpirationTime } from './store/features/page/slice';
-<<<<<<< HEAD
-=======
 
->>>>>>> aca17889
 export interface DeliveryProps {
   resourceId: number;
   sectionSlug: string;
@@ -74,13 +71,9 @@
   if (currentGroup?.layout === LayoutType.DECK) {
     LayoutView = DeckLayoutView;
   }
-<<<<<<< HEAD
-  console.log({ screenIdleTimeOutInSeconds });
 
   const screenIdleWarningTime = screenIdleTimeOutInSeconds * 1000 - 300000;
-=======
-  const screenIdleWarningTime = screenIdleTimeOutInSeconds * 1000 - 60000;
->>>>>>> aca17889
+
   useEffect(() => {
     //if it's preview mode, we don't need to do anything
     if (!screenIdleExpirationTime || previewMode) {
