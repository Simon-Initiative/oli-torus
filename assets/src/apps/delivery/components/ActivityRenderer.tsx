/* eslint-disable react/prop-types */
import { defaultGlobalEnv, getValue } from 'adaptivity/scripting';
import {
  EvaluationResponse,
  PartActivityResponse,
  RequestHintResponse,
  ResetActivityResponse,
} from 'components/activities/DeliveryElement';
import {
  ActivityModelSchema,
  ActivityState,
  ClientEvaluation,
  makeFeedback,
  PartResponse,
  PartState,
  StudentResponse,
  Success,
} from 'components/activities/types';
import { Environment } from 'janus-script';
import React, { useEffect, useRef, useState } from 'react';
import { useSelector } from 'react-redux';
import { clone } from 'utils/common';
import { contexts } from '../../../types/applicationContext';
import { selectCurrentActivityId } from '../store/features/activities/slice';
import {
  CheckResults,
  selectHistoryNavigationActivity,
  selectInitPhaseComplete,
  selectInitStateFacts,
  selectLastCheckResults,
  selectLastCheckTriggered,
  selectLastMutateChanges,
  selectLastMutateTriggered,
} from '../store/features/adaptivity/slice';
import { debounce } from 'lodash';
import * as Extrinsic from 'data/persistence/extrinsic';
import { selectPreviewMode, selectUserId } from '../store/features/page/slice';
import { NotificationType } from './NotificationContext';
import { selectCurrentActivityTree } from '../store/features/groups/selectors/deck';
import { templatizeText } from './TextParser';
import { CapiVariableTypes } from 'adaptivity/capi';

interface ActivityRendererProps {
  activity: ActivityModelSchema;
  attempt: ActivityState;
  onActivitySave?: any;
  onActivitySubmit?: any;
  onActivityReset?: any;
  onActivitySavePart?: any;
  onActivitySubmitPart?: any;
  onActivityResetPart?: any;
  onActivityRequestHint?: any;
  onActivitySubmitEvaluations?: any;
  onActivityReady?: any;
  onRequestLatestState?: any;
  adaptivityDomain?: string; // currently 'stage' or 'app'
}

const defaultHandler = async () => {
  /* console.log('DEFAULT HANDLER AR'); */
  return true;
};

// because of events and function references, we need to store state outside of the function
const sharedAttemptStateMap = new Map();

const AllAttemptStateList: {
  activityId: string | undefined;
  attemptGuid: string;
  attempt: unknown;
}[] = [];
// the activity renderer should be capable of handling *any* activity type, not just adaptive
// most events should be simply bubbled up to the layout renderer for handling
const ActivityRenderer: React.FC<ActivityRendererProps> = ({
  activity,
  attempt,
  onActivitySave = defaultHandler,
  onActivitySubmit = defaultHandler,
  onActivityReset = defaultHandler,
  onActivitySavePart = defaultHandler,
  onActivitySubmitPart = defaultHandler,
  onActivityRequestHint = defaultHandler,
  onActivityResetPart = defaultHandler,
  onActivitySubmitEvaluations = defaultHandler,
  onActivityReady = defaultHandler,
  onRequestLatestState = async () => ({ snapshot: {} }),
  adaptivityDomain = 'stage',
}) => {
  const isPreviewMode = useSelector(selectPreviewMode);
  const currentUserId = useSelector(selectUserId);

  const saveUserData = async (attemptGuid: string, partAttemptGuid: string, payload: any) => {
    const objId = `${payload.key}`;
    await debouncedSaveData({ isPreviewMode, payload, objId, value: payload.value });
  };

  const readUserData = async (attemptGuid: string, partAttemptGuid: string, payload: any) => {
    // Read only the key from the simid
    const objId = `${payload.key}`;
    const data = await debouncedReadData({ isPreviewMode, payload, objId });
    return data;
  };

  const debouncedReadData = debounce(
    async ({ isPreviewMode, payload, objId }) => {
      const retrievedData = await Extrinsic.readGlobalUserState([payload.simId], isPreviewMode);
      return retrievedData?.[payload.simId]?.[objId];
    },
    500,
    { maxWait: 10000, leading: true, trailing: false },
  );

  const debouncedSaveData = debounce(
    async ({ isPreviewMode, payload, objId, value }) => {
      await Extrinsic.updateGlobalUserState({ [payload.simId]: { [objId]: value } }, isPreviewMode);
    },
    200,
    { maxWait: 10000, leading: true, trailing: false },
  );

  const activityState: ActivityState = {
    attemptGuid: 'foo',
    attemptNumber: 1,
    dateEvaluated: null,
    score: null,
    outOf: null,
    parts: [],
    hasMoreAttempts: true,
    hasMoreHints: true,
  };

  const partState: PartState = {
    attemptGuid: 'TODO1234',
    attemptNumber: 1,
    dateEvaluated: null,
    score: null,
    outOf: null,
    response: '',
    feedback: makeFeedback(''),
    hints: [],
    partId: 1,
    hasMoreAttempts: false,
    hasMoreHints: false,
  };

  const onSaveActivity = async (attemptGuid: string, partResponses: PartResponse[]) => {
    await onActivitySave(activity.id, attemptGuid, partResponses);
    // TODO: use something from parent call to determine if is actually a success
    const result: Success = {
      type: 'success',
    };
    return result;
  };

  const onSubmitActivity = async (attemptGuid: string, partResponses: PartResponse[]) => {
    await onActivitySubmit(activity.id, attemptGuid, partResponses);
    // TODO: use something from parent call to determine if is actually a success
    const result: EvaluationResponse = {
      type: 'success',
      actions: [],
    };
    return result;
  };

  const onResetActivity = async (attemptGuid: string) => {
    await onActivityReset(activity.id, attemptGuid);
    // TODO
    const result: ResetActivityResponse = {
      type: 'success',
      attemptState: activityState,
      model: activity,
    };
    return result;
  };

  const onRequestHint = async (attemptGuid: string, partAttemptGuid: string) => {
    await onActivityRequestHint(activity.id, attemptGuid, partAttemptGuid);
    const result: RequestHintResponse = {
      type: 'success',
      hasMoreHints: false,
    };
    return result;
  };

  const onSavePart = async (
    attemptGuid: string,
    partAttemptGuid: string,
    response: StudentResponse,
  ) => {
    /* console.log('onSavePart (ActivityRenderer)', { attemptGuid, partAttemptGuid, response }); */

    const result = await onActivitySavePart(activity.id, attemptGuid, partAttemptGuid, response);

    return result;
  };

  const onSubmitPart = async (
    attemptGuid: string,
    partAttemptGuid: string,
    response: StudentResponse,
  ) => {
    await onActivitySubmitPart(activity.id, attemptGuid, partAttemptGuid, response);
    const result: EvaluationResponse = {
      type: 'success',
      actions: [],
    };
    return result;
  };

  const onResetPart = async (attemptGuid: string, partAttemptGuid: string) => {
    await onActivityResetPart(activity.id, attemptGuid, partAttemptGuid);
    const result: PartActivityResponse = {
      type: 'success',
      attemptState: partState,
    };
    return result;
  };

  const onSubmitEvaluations = async (
    attemptGuid: string,
    clientEvaluations: ClientEvaluation[],
  ) => {
    await onActivitySubmitEvaluations(activity.id, attemptGuid, clientEvaluations);

    const result: EvaluationResponse = {
      type: 'success',
      actions: [],
    };
    return result;
  };

  const onReady = async (attemptGuid: string) => {
    const results = await onActivityReady(activity.id, attemptGuid);
    const result: Success = {
      type: 'success',
    };
    // provide each activity with a local scope based on the global scope
    // should allow it to do some same screen interactivity/adaptivity
    const activityScriptEnv = new Environment(defaultGlobalEnv);
    /* evalScript(`let global.screenId = "${activity.id}"`, activityScriptEnv); */
    // BS: TODO make compatible with *any* activity
    return { ...results, ...result, env: activityScriptEnv, domain: adaptivityDomain };
  };

  const onResize = async (attemptGuid: string) => {
    // no need to do anything for now.
    /*  console.log('onResize called'); */
  };

  const bridgeEvents: Record<string, any> = {
    saveActivity: onSaveActivity,
    submitActivity: onSubmitActivity,
    resetActivity: onResetActivity,
    savePart: onSavePart,
    submitPart: onSubmitPart,
    resetPart: onResetPart,
    requestHint: onRequestHint,
    submitEvaluations: onSubmitEvaluations,
    activityReady: onReady,
    resizePart: onResize,
    getUserData: readUserData,
    setUserData: saveUserData,
  };

  const [isReady, setIsReady] = useState(false);
  const [model, setModel] = useState('');
  const [state, setState] = useState('');

  useEffect(() => {
    // listen at the document level for events coming from activities
    // because using a ref to listen to the specific activity gets messed up
    // with the React render cycle, need to start listening *BEFORE* it renders
    const wcEventHandler = async (e: CustomEvent) => {
      const { continuation, attemptGuid, partAttemptGuid, payload } = e.detail;
      let isForMe = false;

      const currentAttempt = sharedAttemptStateMap.get(activity.id);
      const currentActivityAllAttempt = AllAttemptStateList.filter(
        (activityAttempt) =>
          activityAttempt.activityId === activity.id && activityAttempt.attemptGuid === attemptGuid,
      );

      if (attemptGuid === currentAttempt.attemptGuid || currentActivityAllAttempt?.length) {
        /* console.log('EVENT FOR ME', { e, activity, attempt, currentAttempt }); */
        isForMe = true;
      }
      const handler = bridgeEvents[e.type];
      if (isForMe && handler) {
        const result = await handler(attemptGuid, partAttemptGuid, payload);
        if (continuation) {
          continuation(result);
        }
      }
    };

    Object.keys(bridgeEvents).forEach((eventName) => {
      document.addEventListener(eventName, wcEventHandler);
    });

    // send a state snapshot of everything in with the attempt
    // because we need at least read only access to cross activity values and extrinsic
    // *maybe* better to have a onInit callback and send it as a response?
    // because this is BIG
    /* const envSnapshot = getEnvState(defaultGlobalEnv);
    const fullState = { ...attempt, snapshot: envSnapshot }; */
    setState(JSON.stringify(attempt));
    sharedAttemptStateMap.set(activity.id, attempt);

    setModel(JSON.stringify(activity));

    setIsReady(true);

    return () => {
      Object.keys(bridgeEvents).forEach((eventName) => {
        document.removeEventListener(eventName, wcEventHandler);
      });
      setIsReady(false);
      sharedAttemptStateMap.delete(activity.id);
    };
  }, []);

  const ref = useRef<any>(null);

  const lastCheckTriggered = useSelector(selectLastCheckTriggered);
  const lastCheckResults = useSelector(selectLastCheckResults);
  const [checkInProgress, setCheckInProgress] = useState(false);
  const historyModeNavigation = useSelector(selectHistoryNavigationActivity);
  useEffect(() => {
    if (!lastCheckTriggered || !ref.current) {
      return;
    }
    setCheckInProgress(true);
    ref.current.notify(NotificationType.CHECK_STARTED, { ts: lastCheckTriggered });
  }, [lastCheckTriggered]);

  const notifyCheckComplete = async (results: CheckResults) => {
    if (!ref.current) {
      return;
    }
    const { snapshot } = await onRequestLatestState();
    const payload = { ...clone(results), snapshot };
    setCheckInProgress(false);
    if (!ref.current) {
      return;
    }
    ref.current.notify(NotificationType.CHECK_COMPLETE, payload);
  };

  useEffect(() => {
    if (checkInProgress && lastCheckResults && lastCheckResults.timestamp === lastCheckTriggered) {
      /* console.log('AR Check Effect', { lastCheckTriggered, lastCheckResults }); */
      const currentAttempt = sharedAttemptStateMap.get(activity.id);
      if (currentAttempt.activityId === lastCheckResults.attempt.activityId) {
        sharedAttemptStateMap.set(activity.id, lastCheckResults.attempt);
        AllAttemptStateList.push({
          activityId: activity?.id,
          attemptGuid: lastCheckResults.attempt.attemptGuid,
          attempt: lastCheckResults.attempt,
        });
      }
      notifyCheckComplete(lastCheckResults);
    }
  }, [checkInProgress, lastCheckResults, lastCheckTriggered]);

  // BS: it might not should know about this currentActivityId, though in other layouts maybe (single view)
  // maybe it will just be the same and never actually change.
  // TODO: check if it needs to come from somewhere higher
  const currentActivityId = useSelector(selectCurrentActivityId);
  const initPhaseComplete = useSelector(selectInitPhaseComplete);
  const initStateFacts = useSelector(selectInitStateFacts);
  const currentActivityTree = useSelector(selectCurrentActivityTree);
  const updateGlobalState = async (snapshot: any, stateFacts: any) => {
    const payloadData = {} as any;
    Object.keys(stateFacts).map((fact: string) => {
      // EverApp Information
      if (fact.startsWith('app.')) {
        const data = fact.split('.');
        const objId = data.splice(2).join('.');
        const value = snapshot[fact];
        payloadData[data[1]] = { ...payloadData[data[1]], [objId]: value };
      }
    });
    await Extrinsic.updateGlobalUserState(payloadData, isPreviewMode);
  };

  const notifyContextChanged = async () => {
    // even though ActivityRenderer still lives inside the main react app ecosystem
    // it can't logically access the "localized" version of the state snapshot
    // because this is a single activity and doesn't know about Layout (Deck View) behavior
    // so it needs to ask the parent for it.
    const { snapshot } = await onRequestLatestState();
    const initStateBindToFacts: any = {};
    updateGlobalState(snapshot, initStateFacts);
    const finalInitSnapshot = Object.keys(initStateFacts).reduce((acc: any, key: string) => {
      let target = key;
      const operator = initStateFacts[key];
      if (target.indexOf('stage') === 0) {
        const lstVar = target.split('.');
        if (lstVar?.length > 1) {
          const ownerActivity = currentActivityTree?.find(
            (activity) => !!activity.content.partsLayout.find((p: any) => p.id === lstVar[1]),
          );
          target = ownerActivity ? `${ownerActivity.id}|${target}` : `${target}`;
        }
      }
<<<<<<< HEAD

      if (operator === 'bind to') {
        initStateBindToFacts[key] = snapshot[target];
      } else {
        acc[key] = snapshot[target];
      }
=======
      acc[target] = snapshot[target];
>>>>>>> efdf76e0
      return acc;
    }, {});

    ref.current.notify(NotificationType.CONTEXT_CHANGED, {
      currentActivityId,
      mode: historyModeNavigation ? contexts.REVIEW : contexts.VIEWER,
      snapshot,
      initStateFacts: finalInitSnapshot,
      domain: adaptivityDomain,
      initStateBindToFacts: initStateBindToFacts,
    });
  };

  useEffect(() => {
    if (!initPhaseComplete || !ref.current) {
      return;
    }
    notifyContextChanged();
  }, [initPhaseComplete]);

  const mutationTriggered = useSelector(selectLastMutateTriggered);
  const mutateChanges = useSelector(selectLastMutateChanges);

  const notifyStateMutation = async () => {
    ref.current.notify(NotificationType.STATE_CHANGED, {
      mutateChanges,
    });
  };
  useEffect(() => {
    if (!mutationTriggered || !ref.current) {
      return;
    }
    notifyStateMutation();
  }, [mutationTriggered]);
  const handleStateChangeEvents = async (changes: any) => {
    if (!ref.current) {
      return;
    }
    const currentStateSnapshot: any = {};
    if (changes?.changed?.length > 1) {
      changes.changed.forEach((element: string, index: number) => {
        if (index > 0) {
          const variable = element.split(`${currentActivityId}|`);
          const variableName = variable?.length > 1 ? variable[1] : element;
          currentStateSnapshot[variableName] = getValue(element, defaultGlobalEnv);
        }
      });

      if (Object.keys(currentStateSnapshot).length > 0) {
        ref.current.notify(NotificationType.STATE_CHANGED, {
          mutateChanges: currentStateSnapshot,
        });
      }
    }
  };
  useEffect(() => {
    defaultGlobalEnv.addListener('change', handleStateChangeEvents);
    return () => {
      defaultGlobalEnv.removeListener('change', handleStateChangeEvents);
    };
  }, [activity.id]);
  const elementProps = {
    ref,
    graded: false,
    model,
    state,
    preview: isPreviewMode,
    progressState: 'progressState',
    userId: currentUserId,
    onSaveActivity,
    onSubmitActivity,
    onRequestHint,
    onResetActivity,
    onResetPart,
    onSavePart,
    onSubmitEvaluations,
    onSubmitPart,
    onReady,
    onResize,
    onSetData: saveUserData,
    onGetData: readUserData,
  };

  // don't render until we're already listening!
  if (!isReady) {
    return null;
  }
  return React.createElement(activity.activityType?.delivery_element, elementProps, null);
};

export default ActivityRenderer;<|MERGE_RESOLUTION|>--- conflicted
+++ resolved
@@ -403,16 +403,11 @@
           target = ownerActivity ? `${ownerActivity.id}|${target}` : `${target}`;
         }
       }
-<<<<<<< HEAD
-
       if (operator === 'bind to') {
         initStateBindToFacts[key] = snapshot[target];
       } else {
         acc[key] = snapshot[target];
       }
-=======
-      acc[target] = snapshot[target];
->>>>>>> efdf76e0
       return acc;
     }, {});
 
