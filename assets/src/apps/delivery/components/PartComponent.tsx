/* eslint-disable react/prop-types */
import React, { useContext, useEffect, useRef, useState } from 'react';
import {
  NotificationContext,
  NotificationType,
  subscribeToNotification,
} from './NotificationContext';
import Unknown from './UnknownComponent';

const WebComponent: React.FC<any> = (props) => {
  const pusherContext = useContext(NotificationContext);

  // TODO: build from configuration instead
  const wcEvents: any = {
    init: props.onInit,
    ready: props.onReady,
    save: props.onSave,
    submit: props.onSubmit,
  };

  const ref = useRef<any>(null);
  useEffect(() => {
    if (!pusherContext) {
      return;
    }
    const notificationsHandled = [
      NotificationType.CHECK_STARTED,
      NotificationType.CHECK_COMPLETE,
      NotificationType.CONTEXT_CHANGED,
      NotificationType.STATE_CHANGED,
    ];
    const notifications = notificationsHandled.map((notificationType: NotificationType) => {
      const handler = (e: any) => {
<<<<<<< HEAD
        console.log(`${notificationType.toString()} notification handled [PC : ${props.id}]`, e);
=======
        /* console.log(`${notificationType.toString()} notification handled [PC : ${props.id}]`, e); */
>>>>>>> ab0b0e7d
        const el = ref.current;
        if (el) {
          if (el.notify) {
            el.notify(notificationType.toString(), e);
          }
        }
      };
      const unsub = subscribeToNotification(pusherContext, notificationType, handler);
      return unsub;
    });
    return () => {
      notifications.forEach((unsub) => {
        unsub();
      });
    };
  }, [pusherContext]);

  const [listening, setIsListening] = useState(false);
  useEffect(() => {
    const wcEventHandler = async (e: any) => {
      const { payload, callback } = e.detail;
      if (payload.id !== props.id) {
        // because we need to listen to document we'll get all part component events
        // each PC adds a listener, so we need to filter out our own here
        return;
      }
      const handler = wcEvents[e.type];
      if (handler) {
        const result = await handler(payload);
        if (callback) {
          callback(result);
        }
      }
    };
    Object.keys(wcEvents).forEach((eventName) => {
      document.addEventListener(eventName, wcEventHandler);
    });
    setIsListening(true);
    return () => {
      Object.keys(wcEvents).forEach((eventName) => {
        document.removeEventListener(eventName, wcEventHandler);
      });
    };
  }, []);

  const webComponentProps = {
    ref,
    id: props.id,
    type: props.type,
    ...props,
    model: JSON.stringify(props.model),
    state: JSON.stringify(props.state),
  };

  const wcTagName = props.type;
  if (!wcTagName || !customElements.get(wcTagName)) {
    const unknownProps = { ...webComponentProps, ref: undefined };
    return <Unknown {...unknownProps} />;
  }

  // don't render until we're listening because otherwise the init event will post too fast
  return listening ? React.createElement(wcTagName, webComponentProps) : null;
};

export default WebComponent;<|MERGE_RESOLUTION|>--- conflicted
+++ resolved
@@ -31,11 +31,7 @@
     ];
     const notifications = notificationsHandled.map((notificationType: NotificationType) => {
       const handler = (e: any) => {
-<<<<<<< HEAD
-        console.log(`${notificationType.toString()} notification handled [PC : ${props.id}]`, e);
-=======
         /* console.log(`${notificationType.toString()} notification handled [PC : ${props.id}]`, e); */
->>>>>>> ab0b0e7d
         const el = ref.current;
         if (el) {
           if (el.notify) {
