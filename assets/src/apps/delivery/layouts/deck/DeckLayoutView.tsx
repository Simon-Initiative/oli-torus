--- conflicted
+++ resolved
@@ -238,13 +238,7 @@
     if (!currentActivity) {
       console.error('[initCurrentActivity] bad tree??', currentActivityTree);
       return;
-<<<<<<< HEAD
-    }
-    /* console.log('[initCurrentActivity]', { currentActivity }); */
-=======
-    } /*
-    console.log('[initCurrentActivity]', { currentActivity }); */
->>>>>>> e5d17cdc
+    }
     await dispatch(initializeActivity(currentActivity.resourceId));
   }, [currentActivityTree]);
 
