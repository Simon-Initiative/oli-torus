--- conflicted
+++ resolved
@@ -40,11 +40,7 @@
       return;
     }
     setIsOpen(false);
-<<<<<<< HEAD
-    if (isPreviewMode) {
-=======
     if (!graded || isPreviewMode) {
->>>>>>> aca17889
       window.location.reload();
     } else {
       window.location.href = overviewURL;
