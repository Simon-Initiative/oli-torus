--- conflicted
+++ resolved
@@ -29,11 +29,7 @@
   useEffect(() => {
     const timer = setTimeout(() => {
       handleSessionExpire();
-<<<<<<< HEAD
     }, remainingTimeInMinutes * 60 * 1000);
-=======
-    }, 300000);
->>>>>>> de681ce9
     return () => clearTimeout(timer);
   }, []);
 
@@ -59,15 +55,11 @@
             <div className="type"></div>
             <div className="message">
               <p>
-<<<<<<< HEAD
                 Your session will timeout in{' '}
                 <b>
                   {<TimeRemaining remainingTimeInMinutes={remainingTimeInMinutes}></TimeRemaining>}
                 </b>
-                . You want to continue?
-=======
-                Your session will timeout in <b>5 minutes</b>. You want to continue?
->>>>>>> de681ce9
+                . Do you want to continue?
               </p>
             </div>
           </div>
