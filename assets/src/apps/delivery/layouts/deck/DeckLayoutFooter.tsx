--- conflicted
+++ resolved
@@ -172,11 +172,6 @@
         return globalOp;
       });
 
-<<<<<<< HEAD
-      console.log('FOOT MUTATION!', { mutationsModified });
-
-=======
->>>>>>> ab0b0e7d
       bulkApplyState(mutationsModified, defaultGlobalEnv);
 
       const latestSnapshot = getLocalizedStateSnapshot(
