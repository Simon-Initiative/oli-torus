--- conflicted
+++ resolved
@@ -200,10 +200,6 @@
 
     // depending on combineFeedback value is whether we should address more than one event
     const combineFeedback = !!currentActivity?.custom.combineFeedback;
-<<<<<<< HEAD
-
-=======
->>>>>>> 20d83071
     let eventsToProcess = [lastCheckResults.results[0]];
     if (combineFeedback) {
       //if the first event has a navigation to different screen
@@ -330,11 +326,7 @@
       currentFeedbacks?.length > 0 &&
       displayFeedbackIcon
     ) {
-<<<<<<< HEAD
-      if (currentPage.custom?.advancedAuthoring && !currentPage.custom?.enableHistory) {
-=======
       if (currentPage.custom?.advancedAuthoring && !enableHistory) {
->>>>>>> 20d83071
         dispatch(triggerCheck({ activityId: currentActivity?.id }));
       } else if (
         !isGoodFeedback &&
