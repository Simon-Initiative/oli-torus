--- conflicted
+++ resolved
@@ -6,11 +6,7 @@
   ApplyStateOperation,
   bulkApplyState,
   defaultGlobalEnv,
-<<<<<<< HEAD
   extractAllExpressionsFromText,
-  getEnvState,
-=======
->>>>>>> 2c325498
   getLocalizedStateSnapshot,
   getValue,
 } from '../../../../adaptivity/scripting';
@@ -48,6 +44,7 @@
   selectEnableHistory,
   selectIsLegacyTheme,
   selectPageContent,
+  selectPreviewMode,
   setScore,
 } from '../../store/features/page/slice';
 import EverappContainer from './components/EverappContainer';
@@ -178,12 +175,8 @@
   const lastCheckTimestamp = useSelector(selectLastCheckTriggered);
   const lastCheckResults = useSelector(selectLastCheckResults);
   const initPhaseComplete = useSelector(selectInitPhaseComplete);
-<<<<<<< HEAD
   const sequence = useSelector(selectSequence);
   const isPreviewMode = useSelector(selectPreviewMode);
-=======
-
->>>>>>> 2c325498
   const [isLoading, setIsLoading] = useState(false);
   const [hasOnlyMutation, setHasOnlyMutation] = useState(false);
   const [displayFeedback, setDisplayFeedback] = useState(false);
