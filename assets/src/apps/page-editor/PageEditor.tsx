import React from 'react';
import { connect } from 'react-redux';
import { State, Dispatch } from 'state';
import * as Immutable from 'immutable';
import { EditorUpdate as ActivityEditorUpdate } from 'components/activity/InlineActivityEditor';
import { PersistenceStrategy } from 'data/persistence/PersistenceStrategy';
import { DeferredPersistenceStrategy } from 'data/persistence/DeferredPersistenceStrategy';
import {
  ResourceContent,
  ResourceContext,
  ActivityMap,
  createDefaultStructuredContent,
  StructuredContent,
  ActivityReference,
} from 'data/content/resource';
import { Objective } from 'data/content/objective';
import { ActivityEditorMap } from 'data/content/editors';
import { Editors } from 'components/resource/editors/Editors';
import { TitleBar } from 'components/content/TitleBar';
import { PersistenceStatus } from 'components/content/PersistenceStatus';
import { ProjectSlug, ResourceSlug, ResourceId } from 'data/types';
import * as Persistence from 'data/persistence/resource';
import * as ActivityPersistence from 'data/persistence/activity';
import { releaseLock, acquireLock, NotAcquired } from 'data/persistence/lock';
import { Message, Severity, createMessage } from 'data/messages/messages';
import { Banner } from 'components/messages/Banner';
import { ActivityEditContext } from 'data/content/activity';
import { Undoable as ActivityUndoable } from 'components/activities/types';
import { registerUnload, unregisterUnload } from './listeners';
import { loadPreferences } from 'state/preferences';
import guid from 'utils/guid';
import { Undoables, empty, PageUndoable } from './types';
import './ResourceEditor.scss';
import { Operations } from 'utils/pathOperations';
import { UndoToasts } from 'components/resource/undo/UndoToasts';
<<<<<<< HEAD
=======
import { applyOperations } from 'utils/undo';
import { Tag } from 'data/content/tags';
>>>>>>> 2a06377f
import './PageEditor.scss';
import { guaranteeValididty } from 'data/content/bank';

export interface PageEditorProps extends ResourceContext {
  editorMap: ActivityEditorMap; // Map of activity types to activity elements
  activities: ActivityMap;
  onLoadPreferences: () => void;
}

// The changes that the editor can make
type EditorUpdate = {
  title: string;
  content: Immutable.OrderedMap<string, ResourceContent>;
  objectives: Immutable.List<ResourceId>;
};

type PageEditorState = {
  messages: Message[];
  title: string;
  content: Immutable.OrderedMap<string, ResourceContent>;
  activityContexts: Immutable.OrderedMap<string, ActivityEditContext>;
  objectives: Immutable.List<ResourceId>;
  allObjectives: Immutable.List<Objective>;
  allTags: Immutable.List<Tag>;
  childrenObjectives: Immutable.Map<ResourceId, Immutable.List<Objective>>;
  editMode: boolean;
  persistence: 'idle' | 'pending' | 'inflight';
  undoables: Undoables;
};

// Creates a function that when invoked submits a save request
function prepareSaveFn(
  project: ProjectSlug,
  resource: ResourceSlug,
  update: Persistence.ResourceUpdate,
) {
  return (releaseLock: boolean) =>
    Persistence.edit(project, resource, update, releaseLock).then((result) => {
      // check if the slug has changed as a result of the edit and reload the page if it has
      if (result.type === 'success' && result.revision_slug !== resource) {
        window.location.replace(`/authoring/project/${project}/resource/${result.revision_slug}`);
        return result;
      }
      return result;
    });
}

// Ensures that there is some default content if the initial content
// of this resource is empty
function withDefaultContent(
  content: (StructuredContent | ActivityReference)[],
): [string, ResourceContent][] {
  if (content.length > 0) {
    return content.map((contentItem) => {
      // There is the possibility that ingested course material did not specify the
      // id attribute. If so, we will assign one here that will get persisted once the user
      // edits the page.
      contentItem =
        contentItem.id === undefined ? Object.assign({}, contentItem, { id: guid() }) : contentItem;
      return [contentItem.id, contentItem];
    });
  }
  const defaultContent = createDefaultStructuredContent();
  return [[defaultContent.id, defaultContent]];
}

function mapChildrenObjectives(
  objectives: Objective[],
): Immutable.Map<ResourceId, Immutable.List<Objective>> {
  return objectives.reduce((map, o) => {
    if (o.parentId !== null) {
      let updatedMap = map;
      if (o.parentId !== null && !map.has(o.parentId)) {
        updatedMap = updatedMap.set(o.parentId, Immutable.List());
      }
      const appended = (updatedMap.get(o.parentId) as any).push(o);
      return updatedMap.set(o.parentId, appended);
    }
    return map;
  }, Immutable.Map<ResourceId, Immutable.List<Objective>>());
}

// The resource editor
export class PageEditor extends React.Component<PageEditorProps, PageEditorState> {
  persistence: PersistenceStrategy;
  activityPersistence: { [id: string]: PersistenceStrategy };
  windowUnloadListener: any;
  undoRedoListener: any;
  keydownListener: any;
  keyupListener: any;
  mousedownListener: any;
  mouseupListener: any;
  windowBlurListener: any;

  constructor(props: PageEditorProps) {
    super(props);

<<<<<<< HEAD
    const { title, objectives, allObjectives, content } = props;
=======
    const { title, objectives, allObjectives, content, allTags } = props;
>>>>>>> 2a06377f

    const activityContexts = Immutable.OrderedMap<string, ActivityEditContext>(
      this.props.activityContexts.map((c) => {
        return [c.activitySlug, c];
      }),
    );

    this.state = {
      activityContexts,
      messages: [],
      editMode: true,
      title,
      allTags: Immutable.List<Tag>(allTags),
      objectives: Immutable.List<ResourceId>(objectives.attached),
      content: Immutable.OrderedMap<string, ResourceContent>(
        withDefaultContent(content.model as any),
      ),
      persistence: 'idle',
      allObjectives: Immutable.List<Objective>(allObjectives),
      childrenObjectives: mapChildrenObjectives(allObjectives),
      undoables: empty(),
    };

    this.persistence = new DeferredPersistenceStrategy();

    this.update = this.update.bind(this);
    this.onActivityEdit = this.onActivityEdit.bind(this);
    this.onPostUndoable = this.onPostUndoable.bind(this);
    this.onInvokeUndo = this.onInvokeUndo.bind(this);
  }

  componentDidMount() {
    const { projectSlug, resourceSlug, onLoadPreferences } = this.props;

    onLoadPreferences();

    this.persistence
      .initialize(
        acquireLock.bind(undefined, projectSlug, resourceSlug),
        releaseLock.bind(undefined, projectSlug, resourceSlug),
        // eslint-disable-next-line
        () => {},
        (failure) => this.publishErrorMessage(failure),
        (persistence) => this.setState({ persistence }),
      )
      .then((editMode) => {
        this.setState({ editMode });
        if (editMode) {
          this.initActivityPersistence();
          this.windowUnloadListener = registerUnload(this.persistence);
        } else if (this.persistence.getLockResult().type === 'not_acquired') {
          const notAcquired: NotAcquired = this.persistence.getLockResult() as NotAcquired;
          this.editingLockedMessage(notAcquired.user);
        }
      });

    if (window.location.hash !== '') {
      const e = document.getElementById(window.location.hash.substr(1));
      if (e !== null) {
        e.scrollIntoView();
      }
    }
  }

  componentWillUnmount() {
    this.persistence.destroy();

    unregisterUnload(this.windowUnloadListener);
  }

  initActivityPersistence() {
    this.activityPersistence = Object.keys(this.state.activityContexts.toObject()).reduce(
      (map, key) => {
        const activity: ActivityEditContext = this.state.activityContexts.get(
          key,
        ) as ActivityEditContext;

        const persistence = new DeferredPersistenceStrategy();
        persistence.initialize(
          () => Promise.resolve({ type: 'acquired' }),
          () => Promise.resolve({ type: 'acquired' }),
          // eslint-disable-next-line
          () => {},
          (failure) => this.publishErrorMessage(failure),
          (persistence) => this.setState({ persistence }),
        );

        (map as any)[activity.activitySlug] = persistence;
        return map;
      },
      {},
    );
  }

  editingLockedMessage(email: string) {
    const message = createMessage({
      guid: 'readonly-error',
      canUserDismiss: false,
      content: 'Read Only. User ' + email + ' is currently editing this page.',
      severity: Severity.Information,
    });
    this.addAsUnique(message);
  }

  publishErrorMessage(failure: any) {
    let message;
    switch (failure?.status) {
      case 423:
        message = 'refresh the page to re-gain edit access.';
        break;
      case 404:
        message = 'this page was not found. Try reopening it from the Curriculum.';
        break;
      case 403:
        message = "you're not able to access this page. Did your login expire?";
        break;
      case 500:
      default:
        message =
          // tslint:disable-next-line
          'there was a general problem on our end. Please try refreshing the page and trying again.';
        break;
    }

    this.addAsUnique(
      createMessage({
        guid: 'general-error',
        canUserDismiss: true,
        content: "Your changes weren't saved: " + message,
      }),
    );
  }

  onActivityEdit(key: string, update: ActivityEditorUpdate): void {
    const withModel = {
      title: update.title !== undefined ? update.title : undefined,
      model: update.content !== undefined ? update.content : undefined,
      objectives: update.objectives !== undefined ? update.objectives : undefined,
      tags: update.tags !== undefined ? update.tags : undefined,
    };
    // apply the edit
    const merged = Object.assign({}, this.state.activityContexts.get(key), withModel);
    const activityContexts = this.state.activityContexts.set(key, merged);

    this.setState({ activityContexts }, () => {
      const saveFn = (releaseLock: boolean) =>
        ActivityPersistence.edit(
          this.props.projectSlug,
          this.props.resourceId,
          merged.activityId,
          update as any,
          releaseLock,
        );

      this.activityPersistence[key].save(saveFn);
    });
  }

  onRemove(key: string) {
    const item = this.state.content.get(key);
    const index = this.state.content.toArray().findIndex(([k, _item]) => k === key);

    if (item !== undefined) {
      const undoable: PageUndoable = {
        type: 'PageUndoable',
        description: 'Removed ' + (item.type === 'content' ? 'Content' : 'Activity'),
        index,
        item,
      };

      const content = this.state.content.delete(key);
      this.update({ content });
      this.onPostUndoable(key, undoable);
    }
  }

  onPostUndoable(key: string, undoable: ActivityUndoable | PageUndoable) {
    const id = guid();
    this.setState(
      {
        undoables: this.state.undoables.set(id, {
          guid: id,
          contentKey: key,
          undoable,
        }),
      },
      () =>
        setTimeout(
          () =>
            this.setState({
              undoables: this.state.undoables.delete(id),
            }),
          5000,
        ),
    );
  }

  onInvokeUndo(guid: string) {
    const item = this.state.undoables.get(guid);

    if (item !== undefined) {
      if (item.undoable.type === 'PageUndoable') {
        const content = this.state.content.toArray();
        content.splice(item.undoable.index, 0, [item.contentKey, item.undoable.item]);
        this.update({ content: Immutable.OrderedMap<string, ResourceContent>(content) });
      } else {
        const context = this.state.activityContexts.get(item.contentKey);
        if (context !== undefined) {
          // Perform a deep copy
          const model = JSON.parse(JSON.stringify(context.model));

          // Apply the undo operations to the model
          Operations.applyAll(model as any, item.undoable.operations);

          // Now save the change and push it down to the activity editor
          this.onActivityEdit(item.contentKey, {
            content: model,
            title: context.title,
            objectives: context.objectives,
            tags: context.tags,
          });
        }
      }
    }

    this.setState({ undoables: this.state.undoables.delete(guid) });
  }

  createObjectiveErrorMessage(_failure: any) {
    const message = createMessage({
      guid: 'objective-error',
      canUserDismiss: true,
      content: 'A problem occurred while creating your new objective',
      severity: Severity.Error,
    });
    this.addAsUnique(message);
  }

  addAsUnique(message: Message) {
    const messages = this.state.messages.filter((m) => m.guid !== message.guid);
    this.setState({ messages: [...messages, message] });
  }

  update(update: Partial<EditorUpdate>) {
    const mergedState = Object.assign({}, this.state, update);
    this.setState(mergedState, () => this.save());
  }

  updateImmediate(update: Partial<EditorUpdate>) {
    const mergedState = Object.assign({}, this.state, update);
    this.setState(mergedState, () => this.saveImmediate());
  }

  // Makes any modifications necessary to adhere to a set of constraints that the server
  // uses to define "valid page content"
  //
  // The only adjustment made currently is to manipulate bank selections to ensure that they will be
  // valid queries.
  //
  // Adjustments are made in a way that does not push down the results back to the component
  // tree as updated props, rather, they are made inline just prior to scheduling an update
  // of content to be saved.  In this manner, we allow the user interface to display invalid, intermediate
  // states (as the user is creating a selection, for instance) that will always be saved
  // as valid states.
  adjustContentForConstraints(
    content: Immutable.OrderedMap<string, ResourceContent>,
  ): ResourceContent[] {
    const arr = content.toArray();

    return arr.map((v: any) => {
      const e = v[1];
      if (e.type === 'selection') {
        return Object.assign({}, e, { logic: guaranteeValididty(e.logic) });
      }
      return e;
    });
  }

  save() {
    const { projectSlug, resourceSlug } = this.props;

    const model = this.adjustContentForConstraints(this.state.content);

    const toSave: Persistence.ResourceUpdate = {
      objectives: { attached: this.state.objectives.toArray() },
      title: this.state.title,
      content: { model },
      releaseLock: false,
    };

    this.persistence.save(prepareSaveFn(projectSlug, resourceSlug, toSave));
  }

  saveImmediate() {
    const { projectSlug, resourceSlug } = this.props;

    const toSave: Persistence.ResourceUpdate = {
      objectives: { attached: this.state.objectives.toArray() },
      title: this.state.title,
      content: { model: this.state.content.toArray().map(([_k, v]) => v) },
      releaseLock: false,
    };

    this.persistence.saveImmediate(prepareSaveFn(projectSlug, resourceSlug, toSave));
  }

  render() {
    const props = this.props;
    const state = this.state;

    const { projectSlug, resourceSlug } = this.props;

    const onEdit = (content: Immutable.OrderedMap<string, ResourceContent>) => {
      this.update({ content });
    };

    const onTitleEdit = (title: string) => {
      this.updateImmediate({ title });
    };

    const onAddItem = (
      c: StructuredContent | ActivityReference,
      index: number,
      a?: ActivityEditContext,
    ) => {
      this.update({
        content: this.state.content
          .take(index)
          .concat([[c.id, c]])
          .concat(this.state.content.skip(index)),
      });
      if (a) {
        const persistence = new DeferredPersistenceStrategy();
        persistence.initialize(
          () => Promise.resolve({ type: 'acquired' }),
          () => Promise.resolve({ type: 'acquired' }),
          // eslint-disable-next-line
          () => {},
          (failure) => this.publishErrorMessage(failure),
          (persistence) => this.setState({ persistence }),
        );
        this.activityPersistence[a.activitySlug] = persistence;

        this.setState({ activityContexts: this.state.activityContexts.set(a.activitySlug, a) });
      }
    };

    const onRegisterNewObjective = (objective: Objective) => {
      this.setState({
        allObjectives: this.state.allObjectives.push(objective),
        childrenObjectives: this.state.childrenObjectives.set(
          objective.id,
          Immutable.List<Objective>(),
        ),
      });
    };

    const onRegisterNewTag = (tag: Tag) => {
      this.setState({
        allTags: this.state.allTags.push(tag),
      });
    };

    const isSaving = this.state.persistence === 'inflight' || this.state.persistence === 'pending';

    const PreviewButton = () => (
      <a
        className={`btn btn-sm btn-outline-primary ml-3 ${isSaving ? 'disabled' : ''}`}
        onClick={() =>
          window.open(
            `/authoring/project/${projectSlug}/preview/${resourceSlug}`,
            `preview-${projectSlug}`,
          )
        }
      >
        Preview <i className="las la-external-link-alt ml-1"></i>
      </a>
    );

    return (
      <div className="resource-editor row">
        <div className="col-12">
          <UndoToasts undoables={this.state.undoables} onInvokeUndo={this.onInvokeUndo} />

          <Banner
            dismissMessage={(msg: any) =>
              this.setState({ messages: this.state.messages.filter((m) => msg.guid !== m.guid) })
            }
            executeAction={(message: any, action: any) => action.execute(message)}
            messages={this.state.messages}
          />
          <TitleBar title={state.title} onTitleEdit={onTitleEdit} editMode={this.state.editMode}>
            <PersistenceStatus persistence={this.state.persistence} />

            <PreviewButton />
          </TitleBar>
          <div>
            <Editors
              {...props}
              editMode={this.state.editMode}
              objectives={this.state.allObjectives}
              allTags={this.state.allTags}
              childrenObjectives={this.state.childrenObjectives}
              onRegisterNewObjective={onRegisterNewObjective}
              onRegisterNewTag={onRegisterNewTag}
              activityContexts={this.state.activityContexts}
              onRemove={(key: string) => this.onRemove(key)}
              onEdit={(c: any, key: string) => onEdit(this.state.content.set(key, c))}
              onEditContentList={onEdit}
              onActivityEdit={this.onActivityEdit}
              onPostUndoable={this.onPostUndoable}
              content={this.state.content}
              onAddItem={onAddItem}
              resourceContext={props}
            />
          </div>
        </div>
      </div>
    );
  }
}

// eslint-disable-next-line
interface StateProps {}

interface DispatchProps {
  onLoadPreferences: () => void;
}

type OwnProps = {
  editorMap: ActivityEditorMap;
  activities: ActivityMap;
};

const mapStateToProps = (_state: State, _ownProps: OwnProps): StateProps => {
  return {};
};

const mapDispatchToProps = (dispatch: Dispatch, _ownProps: OwnProps): DispatchProps => {
  return {
    onLoadPreferences: () => dispatch(loadPreferences()),
  };
};

export default connect<StateProps, DispatchProps, OwnProps>(
  mapStateToProps,
  mapDispatchToProps,
)(PageEditor);<|MERGE_RESOLUTION|>--- conflicted
+++ resolved
@@ -33,11 +33,7 @@
 import './ResourceEditor.scss';
 import { Operations } from 'utils/pathOperations';
 import { UndoToasts } from 'components/resource/undo/UndoToasts';
-<<<<<<< HEAD
-=======
-import { applyOperations } from 'utils/undo';
 import { Tag } from 'data/content/tags';
->>>>>>> 2a06377f
 import './PageEditor.scss';
 import { guaranteeValididty } from 'data/content/bank';
 
@@ -135,11 +131,7 @@
   constructor(props: PageEditorProps) {
     super(props);
 
-<<<<<<< HEAD
-    const { title, objectives, allObjectives, content } = props;
-=======
     const { title, objectives, allObjectives, content, allTags } = props;
->>>>>>> 2a06377f
 
     const activityContexts = Immutable.OrderedMap<string, ActivityEditContext>(
       this.props.activityContexts.map((c) => {
