import { MultiInputSchema } from 'components/activities/multi_input/schema';
import { guaranteeMultiInputValidity } from 'components/activities/multi_input/utils';
import { ActivityModelSchema, Undoable as ActivityUndoable } from 'components/activities/types';
import { EditorUpdate as ActivityEditorUpdate } from 'components/activity/InlineActivityEditor';
import { PersistenceStatus } from 'components/content/PersistenceStatus';
import { TitleBar } from 'components/content/TitleBar';
import { Banner } from 'components/messages/Banner';
import { Editors } from 'components/resource/editors/Editors';
import { Objectives } from 'components/resource/objectives/Objectives';
import { ObjectivesSelection } from 'components/resource/objectives/ObjectivesSelection';
import { UndoToasts } from 'components/resource/undo/UndoToasts';
import { ActivityEditContext } from 'data/content/activity';
import { guaranteeValididty } from 'data/content/bank';
import { ActivityEditorMap } from 'data/content/editors';
import { Objective } from 'data/content/objective';
import {
  ActivityMap,
  ActivityReference,
  ResourceContent,
  ResourceContext,
  StructuredContent,
  getResourceContentName,
} from 'data/content/resource';
import { Tag } from 'data/content/tags';
import { createMessage, Message, Severity } from 'data/messages/messages';
import * as ActivityPersistence from 'data/persistence/activity';
import { DeferredPersistenceStrategy } from 'data/persistence/DeferredPersistenceStrategy';
import { acquireLock, NotAcquired, releaseLock } from 'data/persistence/lock';
import { PersistenceStrategy } from 'data/persistence/PersistenceStrategy';
import * as Persistence from 'data/persistence/resource';
import { ProjectSlug, ResourceId, ResourceSlug } from 'data/types';
import * as Immutable from 'immutable';
import React from 'react';
import { connect } from 'react-redux';
import { Dispatch, State } from 'state';
import { loadPreferences } from 'state/preferences';
import guid from 'utils/guid';
import { Operations } from 'utils/pathOperations';
import { registerUnload, unregisterUnload } from './listeners';
import { empty, PageUndoable, Undoables } from './types';
import { ContentOutline } from 'components/resource/editors/ContentOutline';

import '../ResourceEditor.scss';
<<<<<<< HEAD
import { PageEditorContent } from '../../data/editor/PageEditorContent';
=======
>>>>>>> b2e323eb

export interface PageEditorProps extends ResourceContext {
  editorMap: ActivityEditorMap; // Map of activity types to activity elements
  activities: ActivityMap;
  onLoadPreferences: () => void;
}

// The changes that the editor can make
type EditorUpdate = {
  title: string;
  content: PageEditorContent;
  objectives: Immutable.List<ResourceId>;
};

type PageEditorState = {
  messages: Message[];
  title: string;
  content: PageEditorContent;
  activityContexts: Immutable.OrderedMap<string, ActivityEditContext>;
  objectives: Immutable.List<ResourceId>;
  allObjectives: Immutable.List<Objective>;
  allTags: Immutable.List<Tag>;
  childrenObjectives: Immutable.Map<ResourceId, Immutable.List<Objective>>;
  editMode: boolean;
  persistence: 'idle' | 'pending' | 'inflight';
  undoables: Undoables;
};

// Creates a function that when invoked submits a save request
function prepareSaveFn(
  project: ProjectSlug,
  resource: ResourceSlug,
  update: Persistence.ResourceUpdate,
) {
  return (releaseLock: boolean) =>
    Persistence.edit(project, resource, update, releaseLock).then((result) => {
      // check if the slug has changed as a result of the edit and reload the page if it has
      if (result.type === 'success' && result.revision_slug !== resource) {
        window.location.replace(`/authoring/project/${project}/resource/${result.revision_slug}`);
        return result;
      }
      return result;
    });
}

function mapChildrenObjectives(
  objectives: Objective[],
): Immutable.Map<ResourceId, Immutable.List<Objective>> {
  return objectives.reduce((map, o) => {
    if (o.parentId !== null) {
      let updatedMap = map;
      if (o.parentId !== null && !map.has(o.parentId)) {
        updatedMap = updatedMap.set(o.parentId, Immutable.List());
      }
      const appended = (updatedMap.get(o.parentId) as any).push(o);
      return updatedMap.set(o.parentId, appended);
    }
    return map;
  }, Immutable.Map<ResourceId, Immutable.List<Objective>>());
}

// The resource editor
export class PageEditor extends React.Component<PageEditorProps, PageEditorState> {
  persistence: PersistenceStrategy;
  activityPersistence: { [id: string]: PersistenceStrategy };
  windowUnloadListener: any;
  undoRedoListener: any;
  keydownListener: any;
  keyupListener: any;
  mousedownListener: any;
  mouseupListener: any;
  windowBlurListener: any;

  constructor(props: PageEditorProps) {
    super(props);

    const { title, objectives, allObjectives, content, allTags } = props;

    const activityContexts = Immutable.OrderedMap<string, ActivityEditContext>(
      this.props.activityContexts.map((c) => {
        return [c.activitySlug, c];
      }),
    );

    this.state = {
      activityContexts,
      messages: [],
      editMode: false,
      title,
      allTags: Immutable.List<Tag>(allTags),
      objectives: Immutable.List<ResourceId>(objectives.attached),
      content: PageEditorContent.fromPersistence(content),
      persistence: 'idle',
      allObjectives: Immutable.List<Objective>(allObjectives),
      childrenObjectives: mapChildrenObjectives(allObjectives),
      undoables: empty(),
    };

    this.persistence = new DeferredPersistenceStrategy();

    this.update = this.update.bind(this);
    this.onActivityEdit = this.onActivityEdit.bind(this);
    this.onPostUndoable = this.onPostUndoable.bind(this);
    this.onInvokeUndo = this.onInvokeUndo.bind(this);
  }

  componentDidMount() {
    const { projectSlug, resourceSlug, onLoadPreferences } = this.props;

    onLoadPreferences();

    this.persistence
      .initialize(
        acquireLock.bind(undefined, projectSlug, resourceSlug),
        releaseLock.bind(undefined, projectSlug, resourceSlug),
        // eslint-disable-next-line
        () => {},
        (failure) => this.publishErrorMessage(failure),
        (persistence) => this.setState({ persistence }),
      )
      .then((editMode) => {
        this.setState({ editMode });
        if (editMode) {
          this.initActivityPersistence();
          this.windowUnloadListener = registerUnload(this.persistence);
        } else if (this.persistence.getLockResult().type === 'not_acquired') {
          const notAcquired: NotAcquired = this.persistence.getLockResult() as NotAcquired;
          this.editingLockedMessage(notAcquired.user);
        }
      });

    if (window.location.hash !== '') {
      const e = document.getElementById(window.location.hash.substr(1));
      if (e !== null) {
        e.scrollIntoView();
      }
    }
  }

  componentWillUnmount() {
    this.persistence.destroy();

    unregisterUnload(this.windowUnloadListener);
  }

  initActivityPersistence() {
    this.activityPersistence = Object.keys(this.state.activityContexts.toObject()).reduce(
      (map, key) => {
        const activity: ActivityEditContext = this.state.activityContexts.get(
          key,
        ) as ActivityEditContext;

        const persistence = new DeferredPersistenceStrategy();
        persistence.initialize(
          () => Promise.resolve({ type: 'acquired' }),
          () => Promise.resolve({ type: 'acquired' }),
          // eslint-disable-next-line
          () => {},
          (failure) => this.publishErrorMessage(failure),
          (persistence) => this.setState({ persistence }),
        );

        (map as any)[activity.activitySlug] = persistence;
        return map;
      },
      {},
    );
  }

  editingLockedMessage(email: string) {
    const message = createMessage({
      guid: 'readonly-error',
      canUserDismiss: false,
      content: 'Read Only. User ' + email + ' is currently editing this page.',
      severity: Severity.Information,
    });
    this.addAsUnique(message);
  }

  publishErrorMessage(failure: any) {
    let message;
    switch (failure?.status) {
      case 423:
        message = 'refresh the page to re-gain edit access.';
        break;
      case 404:
        message = 'this page was not found. Try reopening it from the Curriculum.';
        break;
      case 403:
        message = "you're not able to access this page. Did your login expire?";
        break;
      case 500:
      default:
        message =
          // tslint:disable-next-line
          'there was a general problem on our end. Please try refreshing the page and trying again.';
        break;
    }

    this.addAsUnique(
      createMessage({
        guid: 'general-error',
        canUserDismiss: true,
        content: "Your changes weren't saved: " + message,
      }),
    );
  }

  onActivityEdit(key: string, update: ActivityEditorUpdate): void {
    const model = this.adjustActivityForConstraints(
      this.state.activityContexts.get(key)?.typeSlug,
      update.content,
    );
    const withModel = {
      model: update.content,
      title: update.title,
      objectives: update.objectives,
      tags: update.tags,
    };
    // apply the edit
    const merged = Object.assign({}, this.state.activityContexts.get(key), withModel);
    const activityContexts = this.state.activityContexts.set(key, merged);

    this.setState({ activityContexts }, () => {
      const saveFn = (releaseLock: boolean) =>
        ActivityPersistence.edit(
          this.props.projectSlug,
          this.props.resourceId,
          merged.activityId,
          { ...update, content: model },
          releaseLock,
        );

      this.activityPersistence[key].save(saveFn);
    });
  }

  onRemove(key: string) {
    const item = this.state.content.find(key);
    const index = this.state.content.findIndex((c) => c.id === key);

    if (item !== undefined) {
      const undoable: PageUndoable = {
        type: 'PageUndoable',
        description: 'Removed ' + getResourceContentName(item),
        index,
        item,
      };

      // If what we are removing is an activity reference, we need to flush any
      // pending saves to force the server to see the addition of this activity,
      // in the case where this removal hits in the same deferred persistence
      // window.
      if (item.type === 'activity-reference') {
        this.persistence.flushPendingChanges(false);
      }

      const content = this.state.content.delete(key);
      this.update({ content });
      this.onPostUndoable(key, undoable);
    }
  }

  onPostUndoable(key: string, undoable: ActivityUndoable | PageUndoable) {
    const id = guid();
    this.setState(
      {
        undoables: this.state.undoables.set(id, {
          guid: id,
          contentKey: key,
          undoable,
        }),
      },
      () =>
        setTimeout(
          () =>
            this.setState({
              undoables: this.state.undoables.delete(id),
            }),
          5000,
        ),
    );
  }

  onInvokeUndo(guid: string) {
    const item = this.state.undoables.get(guid);

    if (item !== undefined) {
      if (item.undoable.type === 'PageUndoable') {
        this.update({
          content: this.state.content.insertAt(item.undoable.index, item.undoable.item),
        });
      } else {
        const context = this.state.activityContexts.get(item.contentKey);
        if (context !== undefined) {
          // Perform a deep copy
          const model = JSON.parse(JSON.stringify(context.model));

          // Apply the undo operations to the model
          Operations.applyAll(model as any, item.undoable.operations);

          // Now save the change and push it down to the activity editor
          this.onActivityEdit(item.contentKey, {
            content: model,
            title: context.title,
            objectives: context.objectives,
            tags: context.tags,
          });
        }
      }
    }

    this.setState({ undoables: this.state.undoables.delete(guid) });
  }

  createObjectiveErrorMessage(_failure: any) {
    const message = createMessage({
      guid: 'objective-error',
      canUserDismiss: true,
      content: 'A problem occurred while creating your new objective',
      severity: Severity.Error,
    });
    this.addAsUnique(message);
  }

  addAsUnique(message: Message) {
    const messages = this.state.messages.filter((m) => m.guid !== message.guid);
    this.setState({ messages: [...messages, message] });
  }

  update(update: Partial<EditorUpdate>) {
    const mergedState = Object.assign({}, this.state, update);
    this.setState(mergedState, () => this.save());
  }

  updateImmediate(update: Partial<EditorUpdate>) {
    const mergedState = Object.assign({}, this.state, update);
    this.setState(mergedState, () => this.saveImmediate());
  }

  // Makes any modifications necessary to adhere to a set of constraints that the server
  // uses to define "valid page content"
  //
  // The only adjustment made currently is to manipulate bank selections to ensure that they will be
  // valid queries.
  //
  // Adjustments are made in a way that does not push down the results back to the component
  // tree as updated props, rather, they are made inline just prior to scheduling an update
  // of content to be saved.  In this manner, we allow the user interface to display invalid, intermediate
  // states (as the user is creating a selection, for instance) that will always be saved
  // as valid states.
  adjustContentForConstraints(content: PageEditorContent): PageEditorContent {
    return content.updateAll((c: ResourceContent) => {
      if (c.type === 'selection') {
        return Object.assign({}, c, { logic: guaranteeValididty(c.logic) });
      }
      return c;
    });
  }

  adjustActivityForConstraints(
    activityType: string | undefined,
    model: ActivityModelSchema,
  ): ActivityModelSchema {
    if (activityType === 'oli_multi_input') {
      return guaranteeMultiInputValidity(model as MultiInputSchema);
    }
    return model;
  }

  save() {
    const { projectSlug, resourceSlug } = this.props;

    const adjusted = this.adjustContentForConstraints(this.state.content);

    const toSave: Persistence.ResourceUpdate = {
      objectives: { attached: this.state.objectives.toArray() },
      title: this.state.title,
      content: adjusted.toPersistence(),
      releaseLock: false,
    };

    this.persistence.save(prepareSaveFn(projectSlug, resourceSlug, toSave));
  }

  saveImmediate() {
    const { projectSlug, resourceSlug } = this.props;

    const toSave: Persistence.ResourceUpdate = {
      objectives: { attached: this.state.objectives.toArray() },
      title: this.state.title,
      content: { model: this.state.content.model.toJS() },
      releaseLock: false,
    };

    this.persistence.saveImmediate(prepareSaveFn(projectSlug, resourceSlug, toSave));
  }

  render() {
    const props = this.props;
    const state = this.state;

    const { projectSlug, resourceSlug } = this.props;

    const onEdit = (content: PageEditorContent) => {
      this.update({ content });
    };

    const onTitleEdit = (title: string) => {
      this.updateImmediate({ title });
    };

    const onAddItem = (
      c: StructuredContent | ActivityReference,
      index: number[],
      a?: ActivityEditContext,
    ) => {
      this.update({
        content: this.state.content.insertAt(index, c),
      });
      if (a) {
        const persistence = new DeferredPersistenceStrategy();
        persistence.initialize(
          () => Promise.resolve({ type: 'acquired' }),
          () => Promise.resolve({ type: 'acquired' }),
          // eslint-disable-next-line
          () => {},
          (failure) => this.publishErrorMessage(failure),
          (persistence) => this.setState({ persistence }),
        );
        this.activityPersistence[a.activitySlug] = persistence;

        this.setState({ activityContexts: this.state.activityContexts.set(a.activitySlug, a) });
      }
    };

    const onRegisterNewObjective = (objective: Objective) => {
      this.setState({
        allObjectives: this.state.allObjectives.push(objective),
        childrenObjectives: this.state.childrenObjectives.set(
          objective.id,
          Immutable.List<Objective>(),
        ),
      });
    };

    const onRegisterNewTag = (tag: Tag) => {
      this.setState({
        allTags: this.state.allTags.push(tag),
      });
    };

    const isSaving = this.state.persistence === 'inflight' || this.state.persistence === 'pending';

    const PreviewButton = () => (
      <a
        className={`btn btn-sm btn-outline-primary ml-3 ${isSaving ? 'disabled' : ''}`}
        onClick={() =>
          window.open(
            `/authoring/project/${projectSlug}/preview/${resourceSlug}`,
            `preview-${projectSlug}`,
          )
        }
      >
        Preview <i className="las la-external-link-alt ml-1"></i>
      </a>
    );

    return (
      <React.StrictMode>
        <div className="resource-editor row">
          <div className="col-12">
            <UndoToasts undoables={this.state.undoables} onInvokeUndo={this.onInvokeUndo} />

            <Banner
              dismissMessage={(msg: any) =>
                this.setState({ messages: this.state.messages.filter((m) => msg.guid !== m.guid) })
              }
              executeAction={(message: any, action: any) => action.execute(message)}
              messages={this.state.messages}
            />
            <TitleBar title={state.title} onTitleEdit={onTitleEdit} editMode={this.state.editMode}>
              <PersistenceStatus persistence={this.state.persistence} />

              <PreviewButton />
            </TitleBar>
            <Objectives>
              <ObjectivesSelection
                editMode={this.state.editMode}
                projectSlug={this.props.projectSlug}
                objectives={this.state.allObjectives.toArray()}
                selected={this.state.objectives.toArray()}
                onEdit={(objectives) => this.update({ objectives: Immutable.List(objectives) })}
                onRegisterNewObjective={onRegisterNewObjective}
              />
            </Objectives>

            <div className="d-flex flex-row">
              <ContentOutline
                editMode={this.state.editMode}
                content={this.state.content}
                activityContexts={this.state.activityContexts}
                editorMap={props.editorMap}
                projectSlug={projectSlug}
<<<<<<< HEAD
                onEditContent={onEdit}
=======
                onEditContentList={onEdit}
>>>>>>> b2e323eb
              />
              <Editors
                {...props}
                editMode={this.state.editMode}
                objectives={this.state.allObjectives}
                allTags={this.state.allTags}
                childrenObjectives={this.state.childrenObjectives}
                onRegisterNewObjective={onRegisterNewObjective}
                onRegisterNewTag={onRegisterNewTag}
                activityContexts={this.state.activityContexts}
                onRemove={(key: string) => this.onRemove(key)}
<<<<<<< HEAD
                onEdit={(c: any, key: string) =>
                  onEdit(this.state.content.updateContentItem(key, c))
                }
=======
                onEdit={(c: any, key: string) => onEdit(this.state.content.set(key, c))}
>>>>>>> b2e323eb
                onActivityEdit={this.onActivityEdit}
                onPostUndoable={this.onPostUndoable}
                content={this.state.content}
                onAddItem={onAddItem}
                resourceContext={props}
              />
            </div>
          </div>
        </div>
      </React.StrictMode>
    );
  }
}

// eslint-disable-next-line
interface StateProps {}

interface DispatchProps {
  onLoadPreferences: () => void;
}

type OwnProps = {
  editorMap: ActivityEditorMap;
  activities: ActivityMap;
};

const mapStateToProps = (_state: State, _ownProps: OwnProps): StateProps => {
  return {};
};

const mapDispatchToProps = (dispatch: Dispatch, _ownProps: OwnProps): DispatchProps => {
  return {
    onLoadPreferences: () => dispatch(loadPreferences()),
  };
};

export default connect<StateProps, DispatchProps, OwnProps>(
  mapStateToProps,
  mapDispatchToProps,
)(PageEditor);<|MERGE_RESOLUTION|>--- conflicted
+++ resolved
@@ -39,12 +39,8 @@
 import { registerUnload, unregisterUnload } from './listeners';
 import { empty, PageUndoable, Undoables } from './types';
 import { ContentOutline } from 'components/resource/editors/ContentOutline';
-
+import { PageEditorContent } from '../../data/editor/PageEditorContent';
 import '../ResourceEditor.scss';
-<<<<<<< HEAD
-import { PageEditorContent } from '../../data/editor/PageEditorContent';
-=======
->>>>>>> b2e323eb
 
 export interface PageEditorProps extends ResourceContext {
   editorMap: ActivityEditorMap; // Map of activity types to activity elements
@@ -549,11 +545,7 @@
                 activityContexts={this.state.activityContexts}
                 editorMap={props.editorMap}
                 projectSlug={projectSlug}
-<<<<<<< HEAD
                 onEditContent={onEdit}
-=======
-                onEditContentList={onEdit}
->>>>>>> b2e323eb
               />
               <Editors
                 {...props}
@@ -565,13 +557,9 @@
                 onRegisterNewTag={onRegisterNewTag}
                 activityContexts={this.state.activityContexts}
                 onRemove={(key: string) => this.onRemove(key)}
-<<<<<<< HEAD
                 onEdit={(c: any, key: string) =>
                   onEdit(this.state.content.updateContentItem(key, c))
                 }
-=======
-                onEdit={(c: any, key: string) => onEdit(this.state.content.set(key, c))}
->>>>>>> b2e323eb
                 onActivityEdit={this.onActivityEdit}
                 onPostUndoable={this.onPostUndoable}
                 content={this.state.content}
