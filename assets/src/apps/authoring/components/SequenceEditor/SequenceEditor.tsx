--- conflicted
+++ resolved
@@ -1,10 +1,7 @@
 import React from 'react';
 import { Accordion, ListGroup, OverlayTrigger, Tooltip } from 'react-bootstrap';
 import { useDispatch, useSelector } from 'react-redux';
-<<<<<<< HEAD
 import guid from 'utils/guid';
-=======
->>>>>>> 41b48ecf
 import {
   selectCurrentActivityId,
   setCurrentActivityId,
@@ -253,10 +250,7 @@
               key={entry.custom.sequenceId}
               active={entry.activitySlug === currentActivityId}
               onClick={() => handleItemClick(entry)}
-<<<<<<< HEAD
               tabIndex={0}
-=======
->>>>>>> 41b48ecf
             >
               {entry.custom.sequenceName}
               <SequenceItemContextMenu id={entry.activitySlug} />
