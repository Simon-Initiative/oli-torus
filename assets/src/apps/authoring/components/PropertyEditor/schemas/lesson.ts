--- conflicted
+++ resolved
@@ -4,64 +4,10 @@
 const lessonSchema = {
   type: 'object',
   properties: {
-<<<<<<< HEAD
-    title: {
-      type: 'string',
-      title: 'Title',
-    },
-    Size: {
-      type: 'object',
-      title: 'Dimensions',
-      properties: {
-        width: { type: 'number' },
-        height: { type: 'number' },
-      },
-    },
-    Appearance: {
-=======
     Properties: {
->>>>>>> 20d83071
       type: 'object',
       title: ' Properties',
       properties: {
-<<<<<<< HEAD
-        theme: {
-          type: 'string',
-          title: 'Lesson Theme',
-          enum: [
-            'Light Responsive',
-            'Blue Responsive',
-            'Dark Responsive',
-            'Material Responsive',
-            'Light',
-            'Dark',
-            'LEGACY',
-          ],
-        },
-        customCssUrl: {
-          type: 'string',
-          title: 'Custom CSS URL',
-        },
-      },
-    },
-    enableHistory: {
-      title: 'Enable History',
-      type: 'boolean'
-    },
-    ScoreOverview: {
-      type: 'object',
-      properties: {
-        enableLessonMax: { type: 'boolean', title: 'Enable a Lesson Maximum' },
-        lessonMax: { type: 'number', title: 'Lesson Max' },
-      },
-    },
-    customCSS: {
-      title: 'Custom CSS',
-      type: 'string',
-      description: 'block of css code to be injected into style tag',
-      format: 'textarea',
-    },
-=======
         title: {
           type: 'string',
           title: 'Title',
@@ -137,31 +83,10 @@
         },
       },
     },
->>>>>>> 20d83071
   },
 };
 
 export const lessonUiSchema = {
-<<<<<<< HEAD
-  Size: {
-    'ui:ObjectFieldTemplate': CustomFieldTemplate,
-    'ui:title': 'Screen Size',
-    width: {
-      classNames: 'col-6',
-    },
-    height: {
-      classNames: 'col-6',
-    },
-  },
-  Appearance: {
-    'ui:ObjectFieldTemplate': CustomFieldTemplate,
-    'ui:title': 'Lesson Appearance',
-  },
-  ScoreOverview: {
-    'ui:ObjectFieldTemplate': CustomFieldTemplate,
-    'ui:title': 'Score Overview',
-  },
-=======
   Properties: {
     'ui:ObjectFieldTemplate': AccordionTemplate,
     Size: {
@@ -190,37 +115,10 @@
   CustomLogic: {
     'ui:ObjectFieldTemplate': AccordionTemplate,
   },
->>>>>>> 20d83071
 };
 
 // we don't have the actual theme urls yet,
 // they will likely come from somehwere else
-<<<<<<< HEAD
-const themeMap: { [key: string]: string } = {
-  'url to new theme': 'Light Responsive',
-};
-
-export const transformModelToSchema = (model: any) => {
-  const [themeUrl, customCssUrl] = model.additionalStylesheets;
-  const theme = themeMap[themeUrl] || 'LEGACY';
-
-  return {
-    Size: { width: model.custom.defaultScreenWidth, height: model.custom.defaultScreenHeight },
-    Appearance: {
-      theme,
-      customCssUrl,
-    },
-    ScoreOverview: {
-      enableLessonMax: model.custom.enableLessonMax,
-      lessonMax: model.custom.lessonMax,
-    },
-    title: model.title,
-    customCSS: model.customCss,
-    enableHistory:
-      model.custom.allowNavigation ||
-      model.custom.enableHistory ||
-      false
-=======
 // const themeMap: { [key: string]: string } = {
 //   'url to new theme': 'Light Responsive',
 //   'default': 'LEGACY',
@@ -252,28 +150,10 @@
       variables: JSON.stringify(model.custom.variables),
       customScript: model.customScript,
     },
->>>>>>> 20d83071
   };
 };
 
 export const transformSchemaToModel = (schema: any) => {
-<<<<<<< HEAD
-  const themeUrl = Object.keys(themeMap).find(key => themeMap[key] === schema.Appearance.theme) || null;
-
-  const additionalStylesheets = [themeUrl, schema.Appearance.customCssUrl];
-
-  return {
-    custom: {
-      defaultScreenWidth: schema.Size.width,
-      defaultScreenHeight: schema.Size.height,
-      enableLessonMax: schema.ScoreOverview.enableLessonMax,
-      lessonMax: schema.ScoreOverview.lessonMax,
-      enableHistory: schema.enableHistory
-    },
-    additionalStylesheets,
-    title: schema.title,
-    customCss: schema.customCSS,
-=======
   /* console.log('LESSON SCHEMA -> MODEL', schema); */
 
   const additionalStylesheets = [
@@ -303,7 +183,6 @@
     title: schema.Properties.title,
     customCss: schema.Properties.customCSS,
     customScript: schema.CustomLogic.customScript,
->>>>>>> 20d83071
   };
 };
 
