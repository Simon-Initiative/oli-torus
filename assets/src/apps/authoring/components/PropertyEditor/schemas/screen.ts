import { IActivity } from 'apps/delivery/store/features/activities/slice';
import chroma from 'chroma-js';
import ColorPickerWidget from '../custom/ColorPickerWidget';
import CustomFieldTemplate from '../custom/CustomFieldTemplate';

const screenSchema = {
  type: 'object',
  properties: {
    title: {
      type: 'string',
      title: 'Title',
    },
    Size: {
      type: 'object',
      title: 'Dimensions',
      properties: {
        width: { type: 'number' },
        height: { type: 'number' },
      },
    },
    palette: {
      type: 'object',
      properties: {
<<<<<<< HEAD
        backgroundColor: { type: 'string' },
        borderColor: { type: 'string' },
        borderRadius: { type: 'string' },
        borderStyle: { type: 'string' },
        borderWidth: { type: 'string' },
=======
        backgroundColor: { type: 'string', title: 'Background Color' },
        borderColor: { type: 'string', title: 'Border Color' },
        borderRadius: { type: 'string', title: 'Border Radius' },
        borderStyle: { type: 'string', title: 'Border Style' },
        borderWidth: { type: 'string', title: 'Border Width' },
>>>>>>> 20d83071
      },
    },
    customCssClass: {
      title: 'Custom CSS Class',
      type: 'string',
    },
    combineFeedback: {
      title: 'Combine Feedback',
      type: 'boolean',
      format: 'checkbox',
      default: true,
    },
    checkButton: {
      type: 'object',
      properties: {
        showCheckBtn: {
          title: 'Show Check Button',
          type: 'boolean',
          format: 'checkbox',
        },
        checkButtonLabel: {
          title: 'Check Button Label',
          type: 'string',
        },
      },
    },
    max: {
      type: 'object',
      properties: {
        maxAttempt: {
          title: 'Max Attempts',
          type: 'number',
        },
        maxScore: {
          title: 'Max Score',
          type: 'number',
        },
      },
    },
    trapStateScoreScheme: {
      title: 'Trap State Scoring',
      type: 'boolean',
      format: 'checkbox',
      default: true,
    },
    negativeScoreAllowed: {
      title: 'Allow Negative Question Score',
      type: 'boolean',
      format: 'checkbox',
      default: true,
    },
  },
};

export const screenUiSchema = {
  Size: {
    'ui:ObjectFieldTemplate': CustomFieldTemplate,
    'ui:title': 'Dimensions',
    width: {
      classNames: 'col-6',
    },
    height: {
      classNames: 'col-6',
    },
  },
  max: {
    'ui:ObjectFieldTemplate': CustomFieldTemplate,
    maxAttempt: {
      classNames: 'col-6',
    },
    maxScore: {
      classNames: 'col-6',
    },
  },
  palette: {
    'ui:ObjectFieldTemplate': CustomFieldTemplate,
    'ui:title': 'Palette',
<<<<<<< HEAD
=======
    backgroundColor: {
      'ui:widget': ColorPickerWidget,
    },
    borderColor: {
      'ui:widget': ColorPickerWidget,
    },
>>>>>>> 20d83071
    borderStyle: { classNames: 'col-6' },
    borderWidth: { classNames: 'col-6' },
  },
  checkButton: {
    'ui:ObjectFieldTemplate': CustomFieldTemplate,
    showCheckBtn: {
      classNames: 'col-12',
    },
    checkButtonLabel: {
      classNames: 'col-12',
    },
  },
};

export const transformScreenModeltoSchema = (activity?: IActivity) => {
  if (activity) {
    const data = activity?.content?.custom;
    if (!data) {
      console.warn('no custom??', { activity });
      // this might have happened from a previous version that trashed the lesson data
      // TODO: maybe look into validation / defaults
      return;
    }
    const schemaPalette = {
      ...data.palette,
      borderWidth: `${data.palette.lineThickness ? data.palette.lineThickness + 'px' : '1px'}`,
      borderRadius: '10px',
      borderStyle: 'solid',
      borderColor: `rgba(${
        data.palette.lineColor || data.palette.lineColor === 0
          ? chroma(data.palette.lineColor).rgb().join(',')
          : '255, 255, 255'
      },${data.palette.lineAlpha || '100'})`,
      backgroundColor: `rgba(${
        data.palette.fillColor || data.palette.fillColor === 0
          ? chroma(data.palette.fillColor).rgb().join(',')
          : '255, 255, 255'
      },${data.palette.fillAlpha || '100'})`,
    };
    return {
      ...data,
      title: activity?.title || '',
      Size: { width: data.width, height: data.height },
      checkButton: { showCheckBtn: data.showCheckBtn, checkButtonLabel: data.checkButtonLabel },
      max: { maxAttempt: data.maxAttempt, maxScore: data.maxScore },
<<<<<<< HEAD
    };
  }
};

=======
      palette: data.palette.useHtmlProps ? data.palette : schemaPalette,
    };
  }
};

export const transformScreenSchematoModel = (schema: any) => {
  return {
    title: schema.title,
    width: schema.Size.width,
    height: schema.Size.height,
    customCssClass: schema.customCssClass,
    combineFeedback: schema.combineFeedback,
    showCheckBtn: schema.checkButton.showCheckBtn,
    checkButtonLabel: schema.checkButton.checkButtonLabel,
    maxAttempt: schema.max.maxAttempt,
    maxScore: schema.max.maxScore,
    palette: { ...schema.palette, useHtmlProps: true },
    trapStateScoreScheme: schema.trapStateScoreScheme,
    negativeScoreAllowed: schema.negativeScoreAllowed,
  };
};

>>>>>>> 20d83071
export default screenSchema;<|MERGE_RESOLUTION|>--- conflicted
+++ resolved
@@ -21,19 +21,11 @@
     palette: {
       type: 'object',
       properties: {
-<<<<<<< HEAD
-        backgroundColor: { type: 'string' },
-        borderColor: { type: 'string' },
-        borderRadius: { type: 'string' },
-        borderStyle: { type: 'string' },
-        borderWidth: { type: 'string' },
-=======
         backgroundColor: { type: 'string', title: 'Background Color' },
         borderColor: { type: 'string', title: 'Border Color' },
         borderRadius: { type: 'string', title: 'Border Radius' },
         borderStyle: { type: 'string', title: 'Border Style' },
         borderWidth: { type: 'string', title: 'Border Width' },
->>>>>>> 20d83071
       },
     },
     customCssClass: {
@@ -111,15 +103,12 @@
   palette: {
     'ui:ObjectFieldTemplate': CustomFieldTemplate,
     'ui:title': 'Palette',
-<<<<<<< HEAD
-=======
     backgroundColor: {
       'ui:widget': ColorPickerWidget,
     },
     borderColor: {
       'ui:widget': ColorPickerWidget,
     },
->>>>>>> 20d83071
     borderStyle: { classNames: 'col-6' },
     borderWidth: { classNames: 'col-6' },
   },
@@ -165,12 +154,6 @@
       Size: { width: data.width, height: data.height },
       checkButton: { showCheckBtn: data.showCheckBtn, checkButtonLabel: data.checkButtonLabel },
       max: { maxAttempt: data.maxAttempt, maxScore: data.maxScore },
-<<<<<<< HEAD
-    };
-  }
-};
-
-=======
       palette: data.palette.useHtmlProps ? data.palette : schemaPalette,
     };
   }
@@ -193,5 +176,4 @@
   };
 };
 
->>>>>>> 20d83071
 export default screenSchema;