import { UiSchema } from '@rjsf/core';
import { IActivity } from 'apps/delivery/store/features/activities/slice';
import chroma from 'chroma-js';
import { JSONSchema7 } from 'json-schema';
import ColorPickerWidget from '../custom/ColorPickerWidget';
import CustomFieldTemplate from '../custom/CustomFieldTemplate';

<<<<<<< HEAD
export interface ScreenModel {
  title: string;
  width: number;
  height: number;
  palette: any;
  customCssClass: string;
  combineFeedback: boolean;
  showCheckButton: boolean;
  checkButtonLabel: string;
  [key: string]: any; // TODO
}

=======
>>>>>>> e538e0f7
const screenSchema: JSONSchema7 = {
  type: 'object',
  properties: {
    title: {
      type: 'string',
      title: 'Title',
    },
    Size: {
      type: 'object',
      title: 'Dimensions',
      properties: {
        width: { type: 'number' },
        height: { type: 'number' },
      },
    },
    palette: {
      type: 'object',
      properties: {
        backgroundColor: { type: 'string', title: 'Background Color' },
        borderColor: { type: 'string', title: 'Border Color' },
        borderRadius: { type: 'string', title: 'Border Radius' },
        borderStyle: { type: 'string', title: 'Border Style' },
        borderWidth: { type: 'string', title: 'Border Width' },
      },
    },
    customCssClass: {
      title: 'Custom CSS Class',
      type: 'string',
    },
    combineFeedback: {
      title: 'Combine Feedback',
      type: 'boolean',
      format: 'checkbox',
      default: true,
    },
    checkButton: {
      type: 'object',
      properties: {
        showCheckBtn: {
          title: 'Show Check Button',
          type: 'boolean',
          format: 'checkbox',
        },
        checkButtonLabel: {
          title: 'Check Button Label',
          type: 'string',
        },
      },
    },
    max: {
      type: 'object',
      properties: {
        maxAttempt: {
          title: 'Max Attempts',
          type: 'number',
        },
        maxScore: {
          title: 'Max Score',
          type: 'number',
        },
      },
    },
    trapStateScoreScheme: {
      title: 'Trap State Scoring',
      type: 'boolean',
      format: 'checkbox',
      default: true,
    },
    negativeScoreAllowed: {
      title: 'Allow Negative Question Score',
      type: 'boolean',
      format: 'checkbox',
      default: true,
    },
  },
};

export const screenUiSchema: UiSchema = {
  Size: {
    'ui:ObjectFieldTemplate': CustomFieldTemplate,
    'ui:title': 'Dimensions',
    width: {
      classNames: 'col-6',
    },
    height: {
      classNames: 'col-6',
    },
  },
  max: {
    'ui:ObjectFieldTemplate': CustomFieldTemplate,
    maxAttempt: {
      classNames: 'col-6',
    },
    maxScore: {
      classNames: 'col-6',
    },
  },
  palette: {
    'ui:ObjectFieldTemplate': CustomFieldTemplate,
    'ui:title': 'Palette',
    backgroundColor: {
      'ui:widget': ColorPickerWidget,
    },
    borderColor: {
      'ui:widget': ColorPickerWidget,
    },
    borderStyle: { classNames: 'col-6' },
    borderWidth: { classNames: 'col-6' },
  },
  checkButton: {
    'ui:ObjectFieldTemplate': CustomFieldTemplate,
    showCheckBtn: {
      classNames: 'col-12',
    },
    checkButtonLabel: {
      classNames: 'col-12',
    },
  },
};

export const transformScreenModeltoSchema = (activity?: IActivity) => {
  if (activity) {
    const data = activity?.content?.custom;
    if (!data) {
      console.warn('no custom??', { activity });
      // this might have happened from a previous version that trashed the lesson data
      // TODO: maybe look into validation / defaults
      return;
    }
    const schemaPalette = {
      ...data.palette,
      borderWidth: `${data.palette.lineThickness ? data.palette.lineThickness + 'px' : '1px'}`,
      borderRadius: '10px',
      borderStyle: 'solid',
      borderColor: `rgba(${
        data.palette.lineColor || data.palette.lineColor === 0
          ? chroma(data.palette.lineColor).rgb().join(',')
          : '255, 255, 255'
      },${data.palette.lineAlpha || '100'})`,
      backgroundColor: `rgba(${
        data.palette.fillColor || data.palette.fillColor === 0
          ? chroma(data.palette.fillColor).rgb().join(',')
          : '255, 255, 255'
      },${data.palette.fillAlpha || '100'})`,
    };
    return {
      ...data,
      title: activity?.title || '',
      Size: { width: data.width, height: data.height },
      checkButton: { showCheckBtn: data.showCheckBtn, checkButtonLabel: data.checkButtonLabel },
      max: { maxAttempt: data.maxAttempt, maxScore: data.maxScore },
      palette: data.palette.useHtmlProps ? data.palette : schemaPalette,
    };
  }
};

export const transformScreenSchematoModel = (schema: any): Partial<ScreenModel> => {
  return {
    title: schema.title,
    width: schema.Size.width,
    height: schema.Size.height,
    customCssClass: schema.customCssClass,
    combineFeedback: schema.combineFeedback,
    showCheckBtn: schema.checkButton.showCheckBtn,
    checkButtonLabel: schema.checkButton.checkButtonLabel,
    maxAttempt: schema.max.maxAttempt,
    maxScore: schema.max.maxScore,
    palette: { ...schema.palette, useHtmlProps: true },
    trapStateScoreScheme: schema.trapStateScoreScheme,
    negativeScoreAllowed: schema.negativeScoreAllowed,
  };
};

export default screenSchema;<|MERGE_RESOLUTION|>--- conflicted
+++ resolved
@@ -5,7 +5,6 @@
 import ColorPickerWidget from '../custom/ColorPickerWidget';
 import CustomFieldTemplate from '../custom/CustomFieldTemplate';
 
-<<<<<<< HEAD
 export interface ScreenModel {
   title: string;
   width: number;
@@ -18,8 +17,6 @@
   [key: string]: any; // TODO
 }
 
-=======
->>>>>>> e538e0f7
 const screenSchema: JSONSchema7 = {
   type: 'object',
   properties: {
