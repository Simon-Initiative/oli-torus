--- conflicted
+++ resolved
@@ -48,10 +48,6 @@
       schema={schema}
       formData={formData}
       onChange={(e) => {
-<<<<<<< HEAD
-        console.log('ONCHANGE P EDITOR', e);
-=======
->>>>>>> df7b3b4c
         const updatedData = e.formData;
         const changedProp = diff(formData, updatedData);
         const changedPropType = findDiffType(changedProp);
