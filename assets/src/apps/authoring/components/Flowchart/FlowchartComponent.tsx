--- conflicted
+++ resolved
@@ -1,16 +1,5 @@
-<<<<<<< HEAD
-import React, { useCallback } from 'react';
-import ReactFlow, { Controls, ReactFlowInstance } from 'reactflow';
-
-import { layoutFlowchart } from './flowchart-layout';
-
-import { FlowchartEdge, FlowchartNode } from './flowchart-utils';
-import { ScreenNode } from './chart-components/ScreenNode';
-import { FloatingEdge } from './chart-components/FloatingEdge';
-=======
 import React from 'react';
-import ReactFlow, { Background, Controls } from 'reactflow';
->>>>>>> 59d09451
+import ReactFlow, { Controls } from 'reactflow';
 import FloatingConnectionLine from './chart-components/FloatingConnectionLine';
 import { FloatingEdge } from './chart-components/FloatingEdge';
 import { PlaceholderEdge } from './chart-components/PlaceholderEdge';
@@ -40,20 +29,20 @@
   const { nodes, edges } = props;
 
   const layout = layoutFlowchart(nodes, edges);
-  const onInit = useCallback(
-    (reactFlowInstance: ReactFlowInstance) => {
-      setTimeout(() => {
-        const startNode = nodes.filter(
-          (n) => (n.data as any)?.authoring?.flowchart?.screenType === 'welcome_screen',
-        );
-        console.info('Fitting to', startNode);
-        reactFlowInstance.fitView({
-          nodes: startNode,
-        });
-      }, 1000);
-    },
-    [nodes],
-  );
+  // const onInit = useCallback(
+  //   (reactFlowInstance: ReactFlowInstance) => {
+  //     setTimeout(() => {
+  //       const startNode = nodes.filter(
+  //         (n) => (n.data as any)?.authoring?.flowchart?.screenType === 'welcome_screen',
+  //       );
+  //       console.info('Fitting to', startNode);
+  //       reactFlowInstance.fitView({
+  //         nodes: startNode,
+  //       });
+  //     }, 1000);
+  //   },
+  //   [nodes],
+  // );
 
   return (
     <ReactFlow
