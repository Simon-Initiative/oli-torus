--- conflicted
+++ resolved
@@ -1,8 +1,5 @@
+/* eslint-disable @typescript-eslint/no-non-null-assertion */
 import React, { useCallback, useContext } from 'react';
-<<<<<<< HEAD
-=======
-import { OverlayTrigger, Tooltip, Dropdown } from 'react-bootstrap';
->>>>>>> 905c5f76
 import { useDispatch, useSelector } from 'react-redux';
 import { useDrop } from 'react-dnd';
 import { Handle, Position } from 'reactflow';
@@ -21,11 +18,8 @@
 import { validateScreen } from '../screens/screen-validation';
 import { selectSequence } from '../../../../delivery/store/features/groups/selectors/deck';
 import { duplicateFlowchartScreen } from '../flowchart-actions/duplicate-screen';
-<<<<<<< HEAD
 import { WelcomeScreenIcon } from '../screen-icons/WelcomeScreenIcon';
 import { ScreenValidationColors, screenTypeToIcon } from '../screen-icons/screen-icons';
-=======
->>>>>>> 905c5f76
 
 interface NodeProps {
   data: IActivity;
@@ -66,11 +60,7 @@
 
   const onDrop = (item: any) => {
     if (isEndScreen) {
-<<<<<<< HEAD
       console.warn("Can't add a screen after the end screen");
-=======
-      onAddScreen({ nextNodeId: data.resourceId, screenType: item.screenType });
->>>>>>> 905c5f76
     } else {
       onAddScreen({ prevNodeId: data.resourceId, screenType: item.screenType });
     }
@@ -124,26 +114,15 @@
           </ScreenButton> */}
 
           <ScreenButton tooltip="Edit Screen" onClick={() => onEditScreen(data.resourceId!)}>
-<<<<<<< HEAD
             <Icon />
-=======
-            <Icon icon="edit" />
->>>>>>> 905c5f76
           </ScreenButton>
           {isRequiredScreen || (
             <>
               <ScreenButton tooltip="Duplicate Screen" onClick={onDuplicateScreen}>
-<<<<<<< HEAD
                 <Icon />
               </ScreenButton>
               <ScreenButton tooltip="Delete Screen" onClick={toggleConfirmDelete}>
                 <Icon />
-=======
-                <Icon icon="clone" />
-              </ScreenButton>
-              <ScreenButton tooltip="Delete Screen" onClick={toggleConfirmDelete}>
-                <Icon icon="trash" />
->>>>>>> 905c5f76
               </ScreenButton>
             </>
           )}
