/* eslint-disable @typescript-eslint/no-non-null-assertion */
import React, { useCallback, useContext } from 'react';
<<<<<<< HEAD
import { useDispatch, useSelector } from 'react-redux';
=======
>>>>>>> 59d09451
import { useDrop } from 'react-dnd';
import { useDispatch, useSelector } from 'react-redux';
import { Handle, Position } from 'reactflow';
<<<<<<< HEAD

=======
import { useToggle } from '../../../../../components/hooks/useToggle';
import { Icon } from '../../../../../components/misc/Icon';
>>>>>>> 59d09451
import {
  IActivity,
  selectAllActivities,
  selectCurrentActivityId,
} from '../../../../delivery/store/features/activities/slice';
import { selectSequence } from '../../../../delivery/store/features/groups/selectors/deck';
import ConfirmDelete from '../../Modal/DeleteConfirmationModal';
import { FlowchartEventContext } from '../FlowchartEventContext';
import { duplicateFlowchartScreen } from '../flowchart-actions/duplicate-screen';
import { screenTypes } from '../screens/screen-factories';
import { validateScreen } from '../screens/screen-validation';
<<<<<<< HEAD
import { selectSequence } from '../../../../delivery/store/features/groups/selectors/deck';
import { duplicateFlowchartScreen } from '../flowchart-actions/duplicate-screen';
import { WelcomeScreenIcon } from '../screen-icons/WelcomeScreenIcon';
import { ScreenValidationColors, screenTypeToIcon } from '../screen-icons/screen-icons';
import { ScreenEditIcon } from './ScreenEditIcon';
import { ScreenDuplicateIcon } from './ScreenDuplicateIcon';
import { ScreenDeleteIcon } from './ScreenDeleteIcon';
import { ScreenIcon } from './ScreenIcon';
=======
import { ScreenButton } from './ScreenButton';
>>>>>>> 59d09451

interface NodeProps {
  data: IActivity;
}

// Note: use className="nodrag" on interactive pieces here.
export const ScreenNode: React.FC<NodeProps> = ({ data }) => {
  return (
    <>
      <Handle type="target" position={Position.Left} style={{ display: 'none' }} />
      <ScreenNodeBody data={data} />
      <Handle type="source" position={Position.Right} id="a" style={{ display: 'none' }} />
    </>
  );
};

<<<<<<< HEAD
=======
const _dontDoNothing = () => {
  console.warn("This don't do nuthin yet");
};

>>>>>>> 59d09451
// Just the interior of the node, useful to have separate for storybook
export const ScreenNodeBody: React.FC<NodeProps> = ({ data }) => {
  const { onAddScreen, onDeleteScreen, onSelectScreen, onEditScreen } =
    useContext(FlowchartEventContext);
  const dispatch = useDispatch();
  const selectedId = useSelector(selectCurrentActivityId);
  const selected = selectedId === data.resourceId;
  const [showConfirmDelete, toggleConfirmDelete] = useToggle(false);

  const activities = useSelector(selectAllActivities);
  const sequence = useSelector(selectSequence);

  const isValid = validateScreen(data, activities, sequence).length === 0;
  const isEndScreen =
    activities.find((s) => s.resourceId === data.resourceId)?.authoring?.flowchart?.screenType ===
    'end_screen';
  const isWelcomeScreen =
    activities.find((s) => s.resourceId === data.resourceId)?.authoring?.flowchart?.screenType ===
    'welcome_screen';

  const isRequiredScreen = isEndScreen || isWelcomeScreen;

  const onDrop = (item: any) => {
    if (isEndScreen) {
      console.warn("Can't add a screen after the end screen");
    } else {
      onAddScreen({ prevNodeId: data.resourceId, screenType: item.screenType });
    }
  };

  const onDuplicateScreen = useCallback(() => {
    if (!data.resourceId) return;
    dispatch(duplicateFlowchartScreen({ screenId: data.resourceId }));
  }, [data.resourceId, dispatch]);

  const [{ canDrop, isOver }, drop] = useDrop(() => ({
    accept: screenTypes,
    canDrop: () => !isEndScreen,
    drop: onDrop,
    collect: (monitor) => ({
      isOver: monitor.isOver(),
      canDrop: monitor.canDrop(),
    }),
  }));

  const hover = isOver && canDrop;

  const classNames = ['node-box'];
  if (selected) classNames.push('node-selected');
  if (hover) classNames.push('drop-over');

  const iconBG = isValid ? ScreenValidationColors.VALIDATED : ScreenValidationColors.NOT_VALIDATED;

  return (
    <div className={`flowchart-node`}>
      <div className="title-bar">
        <div className="title-icon">
          <ScreenIcon screenType={data.authoring?.flowchart?.screenType} bgColor={iconBG} />
        </div>
        <div className="title-text" title={data.title}>
          {data.title}
        </div>
      </div>

      <div
        className={classNames.join(' ')}
        onClick={() => onSelectScreen(data.resourceId!)}
        ref={drop}
      >
        <div className="button-bar">
          {isWelcomeScreen && <span className="start-end-label">Start</span>}
          {isEndScreen && <span className="start-end-label">End</span>}

          {selected && (
            <>
              <ScreenButton tooltip="Edit Screen" onClick={() => onEditScreen(data.resourceId!)}>
                <ScreenEditIcon />
              </ScreenButton>
              {isRequiredScreen || (
                <>
                  <ScreenButton tooltip="Duplicate Screen" onClick={onDuplicateScreen}>
                    <ScreenDuplicateIcon />
                  </ScreenButton>
                  <ScreenButton tooltip="Delete Screen" onClick={toggleConfirmDelete}>
                    <ScreenDeleteIcon />
                  </ScreenButton>
                </>
              )}
            </>
          )}
        </div>
      </div>
      {isValid || <small className="text-gray-400">This screen is not validated.</small>}

      {showConfirmDelete && (
        <ConfirmDelete
          show={showConfirmDelete}
          elementType="Screen"
          elementName={data.title}
          deleteHandler={() => {
            onDeleteScreen(data.resourceId!);
            toggleConfirmDelete();
          }}
          cancelHandler={toggleConfirmDelete}
        />
      )}
    </div>
  );
};<|MERGE_RESOLUTION|>--- conflicted
+++ resolved
@@ -1,18 +1,9 @@
 /* eslint-disable @typescript-eslint/no-non-null-assertion */
 import React, { useCallback, useContext } from 'react';
-<<<<<<< HEAD
-import { useDispatch, useSelector } from 'react-redux';
-=======
->>>>>>> 59d09451
 import { useDrop } from 'react-dnd';
 import { useDispatch, useSelector } from 'react-redux';
 import { Handle, Position } from 'reactflow';
-<<<<<<< HEAD
-
-=======
 import { useToggle } from '../../../../../components/hooks/useToggle';
-import { Icon } from '../../../../../components/misc/Icon';
->>>>>>> 59d09451
 import {
   IActivity,
   selectAllActivities,
@@ -24,18 +15,12 @@
 import { duplicateFlowchartScreen } from '../flowchart-actions/duplicate-screen';
 import { screenTypes } from '../screens/screen-factories';
 import { validateScreen } from '../screens/screen-validation';
-<<<<<<< HEAD
-import { selectSequence } from '../../../../delivery/store/features/groups/selectors/deck';
-import { duplicateFlowchartScreen } from '../flowchart-actions/duplicate-screen';
-import { WelcomeScreenIcon } from '../screen-icons/WelcomeScreenIcon';
-import { ScreenValidationColors, screenTypeToIcon } from '../screen-icons/screen-icons';
+import { ScreenButton } from './ScreenButton';
+import { ScreenValidationColors } from '../screen-icons/screen-icons';
+import { ScreenIcon } from './ScreenIcon';
 import { ScreenEditIcon } from './ScreenEditIcon';
 import { ScreenDuplicateIcon } from './ScreenDuplicateIcon';
 import { ScreenDeleteIcon } from './ScreenDeleteIcon';
-import { ScreenIcon } from './ScreenIcon';
-=======
-import { ScreenButton } from './ScreenButton';
->>>>>>> 59d09451
 
 interface NodeProps {
   data: IActivity;
@@ -52,13 +37,6 @@
   );
 };
 
-<<<<<<< HEAD
-=======
-const _dontDoNothing = () => {
-  console.warn("This don't do nuthin yet");
-};
-
->>>>>>> 59d09451
 // Just the interior of the node, useful to have separate for storybook
 export const ScreenNodeBody: React.FC<NodeProps> = ({ data }) => {
   const { onAddScreen, onDeleteScreen, onSelectScreen, onEditScreen } =
