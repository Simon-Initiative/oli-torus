--- conflicted
+++ resolved
@@ -1,21 +1,16 @@
 import { createAsyncThunk } from '@reduxjs/toolkit';
-import { clone } from '../../../../../utils/common';
 import {
   selectAllActivities,
   upsertActivity,
 } from '../../../../delivery/store/features/activities/slice';
-<<<<<<< HEAD
 import { addFlowchartScreen } from './add-screen';
 import { clone, cloneT } from '../../../../../utils/common';
-=======
 import { selectSequence } from '../../../../delivery/store/features/groups/selectors/deck';
->>>>>>> 59d09451
 import {
   IGroup,
   selectCurrentGroup,
   upsertGroup,
 } from '../../../../delivery/store/features/groups/slice';
-<<<<<<< HEAD
 import { compareRules, generateRules } from '../rules/rule-compilation';
 import { savePage } from '../../../store/page/actions/savePage';
 import { saveActivity } from '../../../store/activities/actions/saveActivity';
@@ -24,15 +19,9 @@
 import { reportAPIError } from '../../../store/flowchart/flowchart-slice';
 import { isUnknownPath } from '../paths/path-utils';
 import { replacePath } from './replace-path';
-=======
-import { saveActivity } from '../../../store/activities/actions/saveActivity';
 import { selectAppMode } from '../../../store/app/slice';
 import { FlowchartSlice } from '../../../store/flowchart/name';
-import { savePage } from '../../../store/page/actions/savePage';
 import { AuthoringRootState } from '../../../store/rootReducer';
-import { createExitPath } from '../paths/path-factories';
-import { addFlowchartScreen } from './add-screen';
->>>>>>> 59d09451
 
 interface VerifyFlowchartLessonPayload {}
 
