--- conflicted
+++ resolved
@@ -4,7 +4,6 @@
   selectActivityById,
   upsertActivity,
 } from '../../../../delivery/store/features/activities/slice';
-import { selectSequence } from '../../../../delivery/store/features/groups/selectors/deck';
 import { saveActivity } from '../../../store/activities/actions/saveActivity';
 import { FlowchartSlice } from '../../../store/flowchart/name';
 import { AuthoringRootState } from '../../../store/rootReducer';
@@ -21,10 +20,6 @@
   async (payload: DeletePathPayload, { dispatch, getState }) => {
     const { pathId, screenId } = payload;
     const rootState = getState() as AuthoringRootState;
-<<<<<<< HEAD
-=======
-    const _sequence = selectSequence(rootState);
->>>>>>> 59d09451
     const screen = selectActivityById(rootState, screenId);
 
     try {
