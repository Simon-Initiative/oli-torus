import { createAsyncThunk } from '@reduxjs/toolkit';
import { create } from 'data/persistence/activity';
import { cloneT } from '../../../../../utils/common';
import guid from '../../../../../utils/guid';
import {
  selectActivityById,
  selectAllActivities,
  upsertActivity,
} from '../../../../delivery/store/features/activities/slice';
import { selectSequence } from '../../../../delivery/store/features/groups/selectors/deck';
import { selectAllGroups } from '../../../../delivery/store/features/groups/slice';
import { saveActivity } from '../../../store/activities/actions/saveActivity';
import {
  IActivityTemplate,
  createActivityTemplate,
} from '../../../store/activities/templates/activity';
import {
  ActivityRegistration,
  selectActivityTypes,
  selectAppMode,
  selectProjectSlug,
} from '../../../store/app/slice';
import { FlowchartSlice } from '../../../store/flowchart/name';
import { addSequenceItem } from '../../../store/groups/layouts/deck/actions/addSequenceItem';
import { setCurrentActivityFromSequence } from '../../../store/groups/layouts/deck/actions/setCurrentActivityFromSequence';
import { savePage } from '../../../store/page/actions/savePage';
import { selectState as selectPageState } from '../../../store/page/slice';
import { AuthoringRootState } from '../../../store/rootReducer';
import {
  createAlwaysGoToPath,
  createEndOfActivityPath,
  createExitPath,
} from '../paths/path-factories';
import { AuthoringFlowchartScreenData } from '../paths/path-types';
import {
  hasDestinationPath,
  removeDestinationPath,
  setGoToAlwaysPath,
  setUnknownPathDestination,
} from '../paths/path-utils';
import { getActivitySlugFromScreenResourceId } from '../rules/create-generic-rule';
<<<<<<< HEAD
import { useDispatch } from 'react-redux';
import { reportAPIError } from '../../../store/flowchart/flowchart-slice';
=======
import { sortScreens } from '../screens/screen-utils';
>>>>>>> 59d09451

interface AddFlowchartScreenPayload {
  fromScreenId?: number;
  toScreenId?: number;
  title?: string;
  screenType?: string;
  skipPathToNewScreen?: boolean;
}

/**
 * Logic for adding a screen to the flowchart view of a lesson. This only works on appState.applicationMode === 'flowchart'
 *
 *  Assumptions:
 *      - Only a single group
 *      - No layers / parent screens
 */
export const addFlowchartScreen = createAsyncThunk(
  `${FlowchartSlice}/addFlowchartScreen`,
  async (payload: AddFlowchartScreenPayload, { dispatch, getState }) => {
    try {
      const rootState = getState() as AuthoringRootState;
      const appMode = selectAppMode(rootState);
      if (appMode !== 'flowchart') {
        throw new Error('addFlowchartScreen can only be called when appMode is flowchart');
      }
      const projectSlug = selectProjectSlug(rootState);
      const activityTypes = selectActivityTypes(rootState);
      const currentLesson = selectPageState(rootState);
      const sequence = selectSequence(rootState);
      const otherActivities = selectAllActivities(rootState);
      const otherActivityNames = otherActivities.map((a) => a.title || '');

      const group = selectAllGroups(rootState)[0];

      const { title: requestedTitle = 'New Screen', screenType = 'blank_screen' } = payload;

      const title = clearTitle(requestedTitle, otherActivityNames);

      const activity: IActivityTemplate = {
        ...createActivityTemplate(),
        title,
        width: currentLesson.custom.defaultScreenWidth,
        height: currentLesson.custom.defaultScreenHeight,
      };

      activity.model.custom.maxAttempt = 2;

      const flowchartData: AuthoringFlowchartScreenData = {
        paths: [],
        screenType,
        templateApplied: false,
      };
      activity.model.authoring.flowchart = flowchartData;

      if (payload.toScreenId) {
        flowchartData.paths.push(createAlwaysGoToPath(payload.toScreenId));
      } else {
        if (screenType === 'end_screen') {
          flowchartData.paths.push(createExitPath());
        } else {
          flowchartData.paths.push(createEndOfActivityPath());
        }
      }

      const createResults = await create(
        projectSlug,
        activity.typeSlug,
        activity.model,
        activity.objectives.attached,
      );

      if (createResults.result === 'failure') {
        throw new Error("Couldn't create activity: " + JSON.stringify(createResults));
      }

      const getLastScreenId = (): number | undefined => {
        const orderedScreens = sortScreens(otherActivities, sequence).filter(
          (s) => s.authoring?.flowchart?.screenType !== 'end_screen',
        );
        if (orderedScreens.length === 0) {
          return undefined;
        }
        return orderedScreens[orderedScreens.length - 1].resourceId;
      };

      // If a from-screen isn't specified, then tack it on to the very end of the lesson.
      const fromScreenId = payload.fromScreenId || getLastScreenId();

      if (fromScreenId && !payload.skipPathToNewScreen) {
        // In this case, we need to edit that other screen's paths so it goes here.
        const fromScreen = cloneT(selectActivityById(rootState, fromScreenId));

        if (fromScreen) {
          if (payload.toScreenId) {
            // If we're adding a screen in the middle of a path, we need to update the destination of the "to" screen
            removeDestinationPath(fromScreen, payload.toScreenId);
          }

          if (hasDestinationPath(fromScreen)) {
            // If the "from" doesn't have any other paths, we can use an always-path, but if it does, we default
            // to an unknwon-path for the user to fill in later.
            setUnknownPathDestination(fromScreen, createResults.resourceId);
          } else {
            setGoToAlwaysPath(fromScreen, createResults.resourceId);
          }

          dispatch(saveActivity({ activity: fromScreen, undoable: false, immediate: true }));
          await dispatch(upsertActivity({ activity: fromScreen }));
        }
      }

      // Copied this logic from createNew.ts, this absurdity needs to be understood and fixed
      activity.activity_id = createResults.resourceId;
      activity.activityId = activity.activity_id;
      activity.resourceId = activity.activity_id;
      activity.activitySlug = createResults.revisionSlug;

      activity.activityType = activityTypes.find(
        (type: ActivityRegistration) => type.slug === activity.typeSlug,
      );

      const sequenceEntry: any = {
        type: 'activity-reference',
        resourceId: activity.resourceId,
        activitySlug: activity.activitySlug,
        custom: {
          isLayer: false,
          isBank: false,
          layerRef: null,
          sequenceId: `${activity.activitySlug}_${guid()}`,
          sequenceName: title,
        },
      };

      const reduxActivity = {
        id: activity.resourceId,
        resourceId: activity.resourceId,
        activitySlug: activity.activitySlug,
        activityType: activity.activityType,
        content: { ...activity.model, authoring: undefined },
        authoring: activity.model.authoring,
        title,
        tags: [],
      };

      dispatch(saveActivity({ activity: reduxActivity, undoable: false, immediate: true }));
      await dispatch(upsertActivity({ activity: reduxActivity }));

      await dispatch(
        addSequenceItem({
          siblingId: getActivitySlugFromScreenResourceId(fromScreenId, sequence),
          sequence: sequence,
          item: sequenceEntry,
          group,
        }),
      );

      dispatch(setCurrentActivityFromSequence(sequenceEntry.custom.sequenceId));

      // will write the current groups
      await dispatch(savePage({ undoable: false }));
      return activity;
    } catch (e) {
      dispatch(
        reportAPIError({
          error: JSON.stringify(e, Object.getOwnPropertyNames(e), 2),
          title: 'Could not add screen',
          message: 'A screen could not be added. Please try again.',
          failedActivity: null,
          info: null,
        }),
      );
      throw e;
    }
  },
);

const clearTitle = (title: string, otherActivityNames: string[], level = 0): string => {
  const newTitle = level === 0 ? title : `${title} (${level})`;
  if (otherActivityNames.includes(newTitle)) {
    return clearTitle(title, otherActivityNames, level + 1);
  }
  return newTitle;
};<|MERGE_RESOLUTION|>--- conflicted
+++ resolved
@@ -39,12 +39,8 @@
   setUnknownPathDestination,
 } from '../paths/path-utils';
 import { getActivitySlugFromScreenResourceId } from '../rules/create-generic-rule';
-<<<<<<< HEAD
-import { useDispatch } from 'react-redux';
+import { sortScreens } from '../screens/screen-utils';
 import { reportAPIError } from '../../../store/flowchart/flowchart-slice';
-=======
-import { sortScreens } from '../screens/screen-utils';
->>>>>>> 59d09451
 
 interface AddFlowchartScreenPayload {
   fromScreenId?: number;
