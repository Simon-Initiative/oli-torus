import { createAsyncThunk } from '@reduxjs/toolkit';
import { cloneT } from '../../../../../utils/common';
<<<<<<< HEAD

=======
>>>>>>> 59d09451
import {
  IActivity,
  deleteActivity,
  selectActivityById,
  selectAllActivities,
} from '../../../../delivery/store/features/activities/slice';
import {
  SequenceEntry,
  SequenceEntryChild,
} from '../../../../delivery/store/features/groups/actions/sequence';
import { selectSequence } from '../../../../delivery/store/features/groups/selectors/deck';
import { selectCurrentGroup, upsertGroup } from '../../../../delivery/store/features/groups/slice';
import { bulkSaveActivity } from '../../../store/activities/actions/saveActivity';
import { FlowchartSlice } from '../../../store/flowchart/name';
import { savePage } from '../../../store/page/actions/savePage';
import { AuthoringRootState } from '../../../store/rootReducer';
import { selectPathsToScreen } from '../flowchart-selectors';
import {
  createAlwaysGoToPath,
  createEndOfActivityPath,
  createUnknownPathWithDestination,
} from '../paths/path-factories';
import { AllPaths } from '../paths/path-types';
import { getDownstreamScreenIds, isDestinationPath } from '../paths/path-utils';
import { generateRules } from '../rules/rule-compilation';

interface DeleteFlowchartScreenPayload {
  screenId: number;
}

export const deleteFlowchartScreen = createAsyncThunk(
  `${FlowchartSlice}/addFlowchartScreen`,
  async (payload: DeleteFlowchartScreenPayload, { dispatch, getState }) => {
    const { screenId } = payload;
    const rootState = getState() as AuthoringRootState;
    const screen = selectActivityById(rootState, screenId);
    const allScreens = selectAllActivities(rootState);
    if (!screen) return;
    if (allScreens.length <= 1) return; // Don't delete the last screen

    /* imagine:  [a] -> [b] -> [c]
      If we delete screen [b], we want [a] -> [c]
    */

    dispatch(removePathsToScreen(screen, rootState));
    dispatch(deleteActivity({ activityId: screenId }));
    dispatch(removeScreenGromGroup(screenId, rootState));
    dispatch(savePage({ undoable: false, immiediate: true }));
  },
);

const isActivity = (a: IActivity | undefined): a is IActivity => !!a;

const isNotToDestination = (destinationId: number) => (path: AllPaths) =>
  !('destinationScreenId' in path) || path.destinationScreenId !== destinationId;

const removeDestinationPaths =
  (
    screenId: number,
    nextScreenIds: number[],
    sequence: SequenceEntry<SequenceEntryChild>[],
    defaultDestination: number,
  ) =>
  (original: IActivity) => {
    const activity = cloneT(original);
    if (!activity?.authoring?.flowchart) return original;

    // Go from
    // [original] -> [screenId] -> [nextScreenIds] (maybe several)
    // to
    // [original] -> [nextScreenIds] (maybe several)

    // First, remove the middle one
    activity.authoring.flowchart.paths = activity.authoring.flowchart.paths.filter(
      isNotToDestination(screenId),
    );

    // Special Case: Can we create an always-go-to path instead of unknown paths?
    const canBeAlwaysPath =
      nextScreenIds.length === 1 && activity.authoring.flowchart.paths.length === 0;

    // Then add in the new paths
    nextScreenIds.forEach((nextScreenId) => {
      // If we already have a path to this screen, don't add another
      const alreadyHasPath = !!activity.authoring?.flowchart?.paths
        .filter(isDestinationPath)
        .some((p) => p.destinationScreenId === nextScreenId);

      if (!alreadyHasPath) {
        if (canBeAlwaysPath) {
          activity.authoring?.flowchart?.paths.push(createAlwaysGoToPath(nextScreenId));
        } else {
          activity.authoring?.flowchart?.paths.push(createUnknownPathWithDestination(nextScreenId));
        }
      }
    });

    if (activity.authoring.flowchart.paths.length === 0) {
      // If there aren't any next paths, add in an end of activity
      activity.authoring.flowchart.paths = [createEndOfActivityPath()];
    }

    const { rules, variables } = generateRules(activity, sequence, defaultDestination);
    activity.authoring.rules = rules;
    activity.authoring.variablesRequiredForEvaluation = variables;

    return activity;
  };

const removePathsToScreen = (screen: IActivity, rootState: AuthoringRootState) => {
  const inputPaths = selectPathsToScreen(rootState, screen.resourceId!);
  const sequence = selectSequence(rootState);
  const all = selectAllActivities(rootState);
  const screenIdsToModify = new Set(inputPaths.map((p) => p.sourceScreenId));
  const screensToModify = Array.from(screenIdsToModify)
    .map((id) => selectActivityById(rootState, id))
    .filter(isActivity);

  const nextScreenIds = getDownstreamScreenIds(screen);
  const endScreen = all.find((s) => s.authoring?.flowchart?.screenType === 'end_screen');

  const modifiedScreens = screensToModify.map(
    removeDestinationPaths(
      screen.resourceId!,
      nextScreenIds,
      sequence,
      endScreen?.resourceId || -1,
    ),
  );

  return bulkSaveActivity({ activities: modifiedScreens });
};

const removeScreenGromGroup = (screenId: number, rootState: AuthoringRootState) => {
  const currentGroup = selectCurrentGroup(rootState);
  const sequence = selectSequence(rootState);
  const newGroup = {
    ...currentGroup,
    children: sequence.filter((seq) => seq.resourceId !== screenId),
  };
  return upsertGroup({ group: newGroup });
};<|MERGE_RESOLUTION|>--- conflicted
+++ resolved
@@ -1,9 +1,5 @@
 import { createAsyncThunk } from '@reduxjs/toolkit';
 import { cloneT } from '../../../../../utils/common';
-<<<<<<< HEAD
-
-=======
->>>>>>> 59d09451
 import {
   IActivity,
   deleteActivity,
