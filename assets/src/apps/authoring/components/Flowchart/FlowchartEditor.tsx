--- conflicted
+++ resolved
@@ -7,17 +7,7 @@
   selectCurrentActivityId,
   setCurrentActivityId,
 } from '../../../delivery/store/features/activities/slice';
-<<<<<<< HEAD
-
-import { addFlowchartScreen } from './flowchart-actions/add-screen';
-import { deleteFlowchartScreen } from './flowchart-actions/delete-screen';
-
-import { buildEdges, activitiesToNodes } from './flowchart-utils';
-
-=======
-import { selectSequence } from '../../../delivery/store/features/groups/selectors/deck';
 import { changeAppMode, changeEditMode } from '../../store/app/slice';
->>>>>>> 59d09451
 import { FlowchartComponent } from './FlowchartComponent';
 import {
   FlowchartAddScreenParams,
@@ -27,21 +17,11 @@
 import { FlowchartModeOptions } from './FlowchartModeOptions';
 import { addFlowchartScreen } from './flowchart-actions/add-screen';
 import { deleteFlowchartScreen } from './flowchart-actions/delete-screen';
-import {
-  activitiesToNodes,
-  buildEdges,
-  buildPlaceholders,
-  buildStartingNode,
-} from './flowchart-utils';
+import { activitiesToNodes, buildEdges } from './flowchart-utils';
 import { screenTypeToTitle } from './screens/screen-factories';
 import { FlowchartSidebar } from './sidebar/FlowchartSidebar';
 import { FlowchartTopToolbar } from './toolbar/FlowchartTopToolbar';
-<<<<<<< HEAD
-import { changeAppMode, changeEditMode } from '../../store/app/slice';
-import { screenTypeToTitle } from './screens/screen-factories';
 import { FlowchartErrorDisplay } from './FlowchartErrorMessages';
-=======
->>>>>>> 59d09451
 
 /*
   Flowchart editor deals with translating data to/from the format that the FlowchartComponent requires.
