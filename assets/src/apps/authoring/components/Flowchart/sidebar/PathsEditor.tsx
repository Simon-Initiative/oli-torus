--- conflicted
+++ resolved
@@ -1,10 +1,5 @@
 import React from 'react';
-<<<<<<< HEAD
-=======
-import { useDispatch } from 'react-redux';
 import { EntityId } from '@reduxjs/toolkit';
-import { addPath } from '../flowchart-actions/add-path';
->>>>>>> 59d09451
 import { AllPaths } from '../paths/path-types';
 import { sortByPriority } from '../paths/path-utils';
 import { PathEditBox } from './PathEditor';
