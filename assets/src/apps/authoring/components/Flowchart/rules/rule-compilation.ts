import guid from '../../../../../utils/guid';
<<<<<<< HEAD
import {
  IActivity,
  IAdaptiveRule,
  ICondition,
} from '../../../../delivery/store/features/activities/slice';
=======
import { IActivity, IAdaptiveRule } from '../../../../delivery/store/features/activities/slice';
>>>>>>> 905c5f76
import {
  SequenceEntry,
  SequenceEntryChild,
} from '../../../../delivery/store/features/groups/actions/sequence';
import { getScreenQuestionType } from '../paths/path-options';
import { isAlwaysPath } from '../paths/path-utils';
import { generateCATAChoiceRules } from './create-cata-choice-rules';
import { generateDropdownRules } from './create-dropdown-rules';
import {
  createRuleTemplate,
  defaultNextScreenRule,
  generateAlwaysGoTo,
  getSequenceIdFromScreenResourceId,
} from './create-generic-rule';
import { generateMultilineTextInputRules } from './create-multiline-text-rules';
import { generateMultipleChoiceRules } from './create-multiple-choice-rules';
import { createNavigationAction } from './create-navigation-action';
import { generteNumberInputRules as generateNumberInputRules } from './create-number-input-rules';
import { generateSliderRules } from './create-slider-rules';
import { generateTextInputRules } from './create-text-input-rules';

export type RulesAndVariables = { rules: IAdaptiveRule[]; variables: string[] };

const notNull = <T>(t: T | null): t is T => t !== null;

export const generateRules = (
  screen: IActivity,
  sequence: SequenceEntry<SequenceEntryChild>[],
  defaultDestination: number,
): RulesAndVariables => {
  try {
    const { rules, variables } = _generateRules(screen, sequence, defaultDestination);
<<<<<<< HEAD
    //console.info('Rules generated:', variables, rules);
=======
    console.info('Rules generated:', variables, rules);
>>>>>>> 905c5f76
    return { rules: rules.filter(notNull), variables: variables.filter(notNull) };
  } catch (e) {
    console.error('Error generating rules for screen', screen, e);
    return { rules: [], variables: [] };
  }
};

<<<<<<< HEAD
const compareConditions = (a: ICondition[], b: ICondition[]): boolean => {
  if (a?.length !== b?.length) {
    return false;
  }

  if (!a && !b) {
    return true;
  }

  //Need to check: fact operator type value
  for (let i = 0; i < a.length; i++) {
    const aCondition = a[i];
    const bCondition = b[i];
    if (
      aCondition.fact !== bCondition.fact ||
      aCondition.operator !== bCondition.operator ||
      aCondition.type !== bCondition.type ||
      aCondition.value !== bCondition.value
    ) {
      return false;
    }
  }

  return true;
};

export const compareRules = (a: IAdaptiveRule[], b: IAdaptiveRule[]): boolean => {
  if (a.length !== b.length) {
    return false;
  }

  for (let i = 0; i < a.length; i++) {
    const aRule = a[i];
    const bRule = b[i];
    if (
      aRule.additionalScore !== bRule.additionalScore ||
      aRule.correct !== bRule.correct ||
      aRule.default !== bRule.default ||
      aRule.disabled !== bRule.disabled ||
      aRule.forceProgress !== bRule.forceProgress ||
      aRule.name !== bRule.name ||
      aRule.priority !== bRule.priority
    ) {
      console.warn("Rule doesn't match based on properties ", aRule, bRule);
      return false;
    }

    if (!compareConditions(aRule?.conditions?.any || [], bRule?.conditions?.any || [])) {
      console.warn("Rule doesn't match based on any conditions ", aRule, bRule);
      return false;
    }
    if (!compareConditions(aRule?.conditions?.all || [], bRule?.conditions?.all || [])) {
      console.warn("Rule doesn't match based on all conditions ", aRule, bRule);
      return false;
    }

    const aActions = aRule.event.params.actions || [];
    const bActions = bRule.event.params.actions || [];

    if (aActions.length !== bActions.length) {
      console.warn("Rule doesn't match based on actions length ", aRule, bRule);
      return false;
    }

    for (let j = 0; j < aActions.length; j++) {
      const aAction = aActions[j];
      const bAction = bActions[j];
      // Need to compare type, and then params, but not params.id
      if (aAction.type !== bAction.type) {
        console.warn("Rule doesn't match based on action type ", aRule, bRule);
        return false;
      }
      const aParams = (aAction.params as any) || {};
      const bParams = (bAction.params as any) || {};
      const keysToIgnore = ['id', 'custom', 'partsLayout', 'feedback'];
      const aKeys = Object.keys(aParams).filter((key) => !keysToIgnore.includes(key));
      const bKeys = Object.keys(bParams).filter((key) => !keysToIgnore.includes(key));
      if (aKeys.length !== bKeys.length) {
        console.warn("Rule doesn't match based on action params length ", aRule, bRule);
        return false;
      }
      for (let k = 0; k < aKeys.length; k++) {
        const key = aKeys[k];
        if (aParams[key] != bParams[key]) {
          console.warn("Rule doesn't match based on action param ", key, aRule, bRule);
          return false;
        }
      }
    }
  }

  return true;
};

=======
>>>>>>> 905c5f76
export const _generateRules = (
  screen: IActivity,
  sequence: SequenceEntry<SequenceEntryChild>[],
  defaultDestination: number,
): RulesAndVariables => {
  const questionType = getScreenQuestionType(screen);
  switch (questionType) {
    case 'check-all-that-apply':
      return generateCATAChoiceRules(screen, sequence, defaultDestination);
    case 'multiple-choice':
      return generateMultipleChoiceRules(screen, sequence, defaultDestination);
    case 'multi-line-text':
      return generateMultilineTextInputRules(screen, sequence, defaultDestination);
    case 'input-text':
      return generateTextInputRules(screen, sequence, defaultDestination);
    case 'slider':
      return generateSliderRules(screen, sequence, defaultDestination);
    case 'input-number':
      return generateNumberInputRules(screen, sequence, defaultDestination);
    case 'dropdown':
      return generateDropdownRules(screen, sequence, defaultDestination);
    default:
      return createBlankScreenRules(screen, sequence, defaultDestination);
  }
};

const createBlankScreenRules = (
  screen: IActivity,
  sequence: SequenceEntry<SequenceEntryChild>[],
  defaultDestination: number,
): RulesAndVariables => {
<<<<<<< HEAD
  //const notBlank = screen.authoring?.flowchart?.screenType !== 'blank';
  //notBlank && console.warn('Using generic blank screen rules for screen', screen);
=======
  const notBlank = screen.authoring?.flowchart?.screenType !== 'blank';
  notBlank && console.warn('Using generic blank screen rules for screen', screen);
>>>>>>> 905c5f76
  const paths = screen.authoring?.flowchart?.paths || [];
  const rules = paths
    .filter(isAlwaysPath)
    .map((path) => generateAlwaysGoTo(path, sequence))
    .flat();

  if (rules.length === 0) {
    const dest = getSequenceIdFromScreenResourceId(defaultDestination, sequence);
    if (dest) {
      const rule = createRuleTemplate('blank-screen-default');
      rule.event.params.actions = [createNavigationAction(dest)];
<<<<<<< HEAD
      rules.push(rule);
=======
      rules.push(defaultNextScreenRule());
>>>>>>> 905c5f76
    } else {
      rules.push(defaultNextScreenRule());
    }
  }

  return {
    rules: rules,
    variables: [],
  };
};<|MERGE_RESOLUTION|>--- conflicted
+++ resolved
@@ -1,13 +1,8 @@
-import guid from '../../../../../utils/guid';
-<<<<<<< HEAD
 import {
   IActivity,
   IAdaptiveRule,
   ICondition,
 } from '../../../../delivery/store/features/activities/slice';
-=======
-import { IActivity, IAdaptiveRule } from '../../../../delivery/store/features/activities/slice';
->>>>>>> 905c5f76
 import {
   SequenceEntry,
   SequenceEntryChild,
@@ -40,11 +35,7 @@
 ): RulesAndVariables => {
   try {
     const { rules, variables } = _generateRules(screen, sequence, defaultDestination);
-<<<<<<< HEAD
     //console.info('Rules generated:', variables, rules);
-=======
-    console.info('Rules generated:', variables, rules);
->>>>>>> 905c5f76
     return { rules: rules.filter(notNull), variables: variables.filter(notNull) };
   } catch (e) {
     console.error('Error generating rules for screen', screen, e);
@@ -52,7 +43,6 @@
   }
 };
 
-<<<<<<< HEAD
 const compareConditions = (a: ICondition[], b: ICondition[]): boolean => {
   if (a?.length !== b?.length) {
     return false;
@@ -147,8 +137,6 @@
   return true;
 };
 
-=======
->>>>>>> 905c5f76
 export const _generateRules = (
   screen: IActivity,
   sequence: SequenceEntry<SequenceEntryChild>[],
@@ -180,13 +168,8 @@
   sequence: SequenceEntry<SequenceEntryChild>[],
   defaultDestination: number,
 ): RulesAndVariables => {
-<<<<<<< HEAD
   //const notBlank = screen.authoring?.flowchart?.screenType !== 'blank';
   //notBlank && console.warn('Using generic blank screen rules for screen', screen);
-=======
-  const notBlank = screen.authoring?.flowchart?.screenType !== 'blank';
-  notBlank && console.warn('Using generic blank screen rules for screen', screen);
->>>>>>> 905c5f76
   const paths = screen.authoring?.flowchart?.paths || [];
   const rules = paths
     .filter(isAlwaysPath)
@@ -198,11 +181,7 @@
     if (dest) {
       const rule = createRuleTemplate('blank-screen-default');
       rule.event.params.actions = [createNavigationAction(dest)];
-<<<<<<< HEAD
       rules.push(rule);
-=======
-      rules.push(defaultNextScreenRule());
->>>>>>> 905c5f76
     } else {
       rules.push(defaultNextScreenRule());
     }
