--- conflicted
+++ resolved
@@ -14,11 +14,8 @@
   createIncorrectPath,
   createInputNumberCommonErrorPath,
   createMCQCommonErrorPath,
-<<<<<<< HEAD
   createEndOfActivityPath,
-=======
   createUnknownPathWithDestination,
->>>>>>> 59d09451
 } from './path-factories';
 import { AllPaths } from './path-types';
 import { isDropdown, isInputNumber, isInputText, isMCQ, isSlider } from './path-utils';
