import { usePrevious } from 'components/hooks/usePrevious';
import { debounce } from 'lodash';
import React, { useCallback, useEffect, useState } from 'react';
import { Accordion, ListGroup, OverlayTrigger, Tooltip } from 'react-bootstrap';
import { useDispatch, useSelector } from 'react-redux';
import guid from 'utils/guid';
import { clone } from '../../../../utils/common';
import {
  IActivity,
  selectCurrentActivity,
} from '../../../delivery/store/features/activities/slice';
import { getIsLayer, getIsBank } from '../../../delivery/store/features/groups/actions/sequence';
import { createCorrectRule, createIncorrectRule } from '../../store/activities/actions/rules';
import { saveActivity } from '../../store/activities/actions/saveActivity';
import { selectCurrentRule, setCurrentRule } from '../../store/app/slice';
import ContextAwareToggle from '../Accordion/ContextAwareToggle';

export interface AdaptiveRule {
  id?: string;
  name: string;
  disabled: boolean;
  additionalScore?: number;
  forceProgress?: boolean;
  default: boolean;
  correct: boolean;
  conditions: Record<string, unknown>;
  event: Record<string, unknown>;
}

const AdaptiveRulesList: React.FC = () => {
  const dispatch = useDispatch();
  const currentActivity = useSelector(selectCurrentActivity);
  const currentRule = useSelector(selectCurrentRule);
  const rules = currentActivity?.authoring.rules || [];
  const [ruleToEdit, setRuleToEdit] = useState<any>(undefined);
  const isLayer = getIsLayer();
  const isBank = getIsBank();
  let sequenceTypeLabel = '';
  if (isLayer) {
    sequenceTypeLabel = 'Layer';
  } else if (isBank) {
    sequenceTypeLabel = 'Question Bank';
  } else {
    sequenceTypeLabel = 'Screen';
  }

  const handleSelectRule = (rule: AdaptiveRule) => dispatch(setCurrentRule({ currentRule: rule }));

  const debounceSaveChanges = useCallback(
    debounce(
      (activity) => {
        dispatch(saveActivity({ activity }));
      },
      500,
      { maxWait: 10000, leading: false },
    ),
    [],
  );

  const handleAddCorrectRule = async () => {
    const { payload: newCorrectRule } = await dispatch<any>(
      createCorrectRule({ isDefault: false }),
    );
    const activityClone: IActivity = clone(currentActivity);
    const currentRuleIndex = activityClone.authoring.rules.findIndex(
      (rule: AdaptiveRule) => rule.id === currentRule.id,
    );
    activityClone.authoring.rules.splice(currentRuleIndex + 1, 0, newCorrectRule);
    activityClone.authoring.rules = reorderDefaultRules(activityClone.authoring.rules);
    debounceSaveChanges(activityClone);
    handleSelectRule(newCorrectRule);
  };

  const handleAddIncorrectRule = async () => {
    const { payload: newIncorrectRule } = await dispatch<any>(
      createIncorrectRule({ isDefault: false }),
    );
    const activityClone: IActivity = clone(currentActivity);
    const currentRuleIndex = activityClone.authoring.rules.findIndex(
      (rule: AdaptiveRule) => rule.id === currentRule.id,
    );
    activityClone.authoring.rules.splice(currentRuleIndex + 1, 0, newIncorrectRule);
    activityClone.authoring.rules = reorderDefaultRules(activityClone.authoring.rules);
    debounceSaveChanges(activityClone);
    handleSelectRule(newIncorrectRule);
  };

  const handleDeleteRule = (rule: AdaptiveRule) => {
    const activityClone: IActivity = clone(currentActivity);
    const indexToDelete = activityClone.authoring.rules.findIndex(
      (r: AdaptiveRule) => r.id === rule.id,
    );
    const isActiveRule: boolean = rule.id === currentRule.id;

    if (indexToDelete !== -1) {
      activityClone.authoring.rules.splice(indexToDelete, 1);
      const prevRule = activityClone.authoring.rules[indexToDelete - 1];
      const nextRule = activityClone.authoring.rules[indexToDelete + 1];
      debounceSaveChanges(activityClone);
      handleSelectRule(isActiveRule ? (prevRule !== undefined ? prevRule : nextRule) : currentRule);
    }
  };

  const handleMoveRule = (ruleIndex: number, direction: string) => {
    const activityClone: IActivity = clone(currentActivity);
    const ruleToMove = activityClone.authoring.rules.splice(ruleIndex, 1)[0];
    switch (direction) {
      case 'down':
        activityClone.authoring.rules.splice(ruleIndex + 1, 0, ruleToMove);
        break;
      case 'up':
        activityClone.authoring.rules.splice(ruleIndex - 1, 0, ruleToMove);
        break;
      default:
        break;
    }
    debounceSaveChanges(activityClone);
  };

  const handleRenameRule = (rule: AdaptiveRule) => {
    if (ruleToEdit.name.trim() === '') {
      setRuleToEdit(undefined);
      return;
    }
    if (rule.name === ruleToEdit.name) {
      setRuleToEdit(undefined);
      return;
    }
    const activityClone: IActivity = clone(currentActivity);
    const indexToRename = activityClone.authoring.rules.findIndex(
      (r: AdaptiveRule) => r.id === rule.id,
    );
    activityClone.authoring.rules[indexToRename].name = ruleToEdit.name;
    debounceSaveChanges(activityClone);
    setRuleToEdit(undefined);
    handleSelectRule(
      currentRule.id === rule.id ? activityClone.authoring.rules[indexToRename] : currentRule,
    );
  };

  const reorderDefaultRules = (rules: AdaptiveRule[], saveChanges?: boolean) => {
    // process the rules to make a defaultRule sandwich before displaying them
    const defaultCorrectIndex = rules.findIndex(
      (rule: AdaptiveRule) => rule.default && rule.correct,
    );
    const defaultWrongIndex = rules.findIndex(
      (rule: AdaptiveRule) => rule.default && !rule.correct,
    );

    if (defaultCorrectIndex === 0 && defaultWrongIndex === rules.length - 1) return rules;
    const rulesClone = clone(rules);

    // set the defaultCorrect to the first position
    rulesClone.unshift(rulesClone.splice(defaultCorrectIndex, 1)[0]);

    // set the defaultWrong rule to the last position
    rulesClone.push(rulesClone.splice(defaultWrongIndex, 1)[0]);

    if (saveChanges) {
      const activityClone: IActivity = clone(currentActivity);
      activityClone.authoring.rules = rulesClone;
      debounceSaveChanges(activityClone);
    } else return rulesClone;
  };

  const previousActivity = usePrevious(currentActivity);
  useEffect(() => {
    if (currentActivity === undefined) return;
    if (previousActivity?.id !== currentActivity.id) {
      reorderDefaultRules(currentActivity.authoring.rules, true);
      handleSelectRule(currentActivity.authoring.rules[0]);
    }
  }, [currentActivity]);

  useEffect(() => {
    if (!ruleToEdit) return;
    const inputToFocus = document.getElementById('input-rule-name');
    if (inputToFocus) inputToFocus.focus();
  }, [ruleToEdit]);

  const RuleItemContextMenu = (props: {
    id: string;
    item: AdaptiveRule;
    index: number;
    arr: AdaptiveRule[];
  }) => {
    const { id, item, index, arr } = props;

    return (
      <div key={id} className="dropdown aa-sequence-item-context-menu">
        <button
          className="dropdown-toggle aa-context-menu-trigger btn btn-link p-0 px-1"
          type="button"
          id={`rule-list-item-${id}-context-trigger`}
          data-toggle="dropdown"
          aria-haspopup="true"
          aria-expanded="false"
          onClick={(e) => {
            e.stopPropagation();
            ($(`#rule-list-item-${id}-context-trigger`) as any).dropdown('toggle');
          }}
        >
          <i className="fas fa-ellipsis-v" />
        </button>
        <div
          id={`rule-list-item-${id}-context-menu`}
          className="dropdown-menu"
          aria-labelledby={`rule-list-item-${id}-context-trigger`}
        >
          <button
            className="dropdown-item"
            onClick={(e) => {
              e.stopPropagation();
              ($(`#rule-list-item-${id}-context-menu`) as any).dropdown('toggle');
              setRuleToEdit(item);
            }}
          >
            <i className="fas fa-i-cursor align-text-top mr-2" /> Rename
          </button>
          {!item.default && (
            <>
              <div className="dropdown-divider"></div>
              <button
                className="dropdown-item text-danger"
                onClick={(e) => {
                  e.stopPropagation();
                  ($(`#rule-list-item-${id}-context-menu`) as any).dropdown('toggle');
                  handleDeleteRule(item);
                }}
              >
                <i className="fas fa-trash mr-2" /> Delete
              </button>
              <div className="dropdown-divider"></div>
            </>
          )}
          {index > 1 && !item.default && (
            <button
              className="dropdown-item"
              onClick={(e) => {
                e.stopPropagation();
                handleMoveRule(index, 'up');
                ($(`#rule-list-item-${id}-context-menu`) as any).dropdown('toggle');
              }}
            >
              <i className="fas fa-arrow-up mr-2" /> Move Up
            </button>
          )}
          {index < arr.length - 2 && !item.default && (
            <button
              className="dropdown-item"
              onClick={(e) => {
                e.stopPropagation();
                handleMoveRule(index, 'down');
                ($(`#rule-list-item-${id}-context-menu`) as any).dropdown('toggle');
              }}
            >
              <i className="fas fa-arrow-down mr-2" /> Move Down
            </button>
          )}
        </div>
      </div>
    );
  };

  const RuleName = ({ rule }: any) => {
    return (
      <span>
        {rule.correct && <i className="fa fa-check-circle mr-1 text-muted align-middle" />}
        {!rule.correct && <i className="fa fa-times-circle mr-1 text-muted align-middle" />}
        <span
          className={`title${rule.default ? ' font-italic' : ''}${
            rule.disabled ? ' strikethru' : ''
          }`}
        >
          {rule.name}
        </span>
      </span>
    );
  };

  return (
    <Accordion className="aa-adaptivity-rules" defaultActiveKey="0">
      <div className="aa-panel-section-title-bar">
        <div className="d-flex align-items-center">
          <ContextAwareToggle eventKey="0" />
          <span className="title">Adaptivity</span>
        </div>
        {currentRule && !isLayer && !isBank && (
          <OverlayTrigger
            placement="right"
            delay={{ show: 150, hide: 150 }}
            overlay={
              <Tooltip id="button-tooltip" style={{ fontSize: '12px' }}>
                New Rule
              </Tooltip>
            }
          >
            <div className="dropdown">
              <button
                className="dropdown-toggle btn btn-link p-0 ml-1"
                type="button"
                id={`rules-list-add-context-trigger`}
                data-toggle="dropdown"
                aria-haspopup="true"
                aria-expanded="false"
                onClick={(e) => {
                  ($(`#rules-list-add-context-trigger`) as any).dropdown('toggle');
                }}
              >
                <i className="fa fa-plus" />
              </button>
              <div
                id={`rules-list-add-context-menu`}
                className="dropdown-menu"
                aria-labelledby={`rules-list-add-context-trigger`}
              >
                <button
                  className="dropdown-item"
                  onClick={() => {
                    handleAddCorrectRule();
                  }}
                >
                  <i className="fa fa-check mr-2" /> New Correct Rule
                </button>
                <button
                  className="dropdown-item"
                  onClick={() => {
                    handleAddIncorrectRule();
                  }}
                >
                  <i className="fa fa-times mr-2" /> New Incorrect Rule
                </button>
              </div>
            </div>
          </OverlayTrigger>
        )}
      </div>
      <Accordion.Collapse eventKey="0">
        <ListGroup className="aa-rules-list" as="ol">
          {currentRule &&
            !isLayer &&
            !isBank &&
<<<<<<< HEAD
            rules.map((rule: any, index: any, arr: any) => (
=======
            rules.map((rule: AdaptiveRule, index: number, arr: AdaptiveRule[]) => (
>>>>>>> 7c00752e
              <ListGroup.Item
                className="aa-rules-list-item"
                as="li"
                key={rule.id}
                active={rule.id === currentRule?.id}
                onClick={() => handleSelectRule(rule)}
              >
                <div className="aa-rules-list-details-wrapper">
                  <div className="details">
                    {!ruleToEdit ? (
                      <RuleName rule={rule} />
                    ) : ruleToEdit?.id !== rule.id ? (
                      <RuleName rule={rule} />
                    ) : null}
                    {ruleToEdit && ruleToEdit?.id === rule.id && (
                      <input
                        id="input-rule-name"
                        className="form-control form-control-sm"
                        type="text"
                        placeholder="Rule name"
                        value={ruleToEdit.name}
                        onClick={(e) => e.preventDefault()}
                        onChange={(e) => setRuleToEdit({ ...rule, name: e.target.value })}
                        onFocus={(e) => e.target.select()}
                        onBlur={() => handleRenameRule(rule)}
                        onKeyDown={(e) => {
                          if (e.key === 'Enter') handleRenameRule(rule);
                          if (e.key === 'Escape') setRuleToEdit(undefined);
                        }}
                      />
                    )}
                  </div>
                  <RuleItemContextMenu id={guid()} item={rule} index={index} arr={arr} />
                </div>
              </ListGroup.Item>
            ))}
          {!currentRule && (
            <div className="text-center border rounded m-3">
              <div className="card-body">
                <p>
                  <small>Please select a sequence item</small>
                </p>
              </div>
            </div>
          )}
          {currentRule && (isLayer || isBank) && (
            <div className="text-center border rounded m-3">
              <div className="card-body">
                <p>
                  <small>{`This sequence item is a ${sequenceTypeLabel} and does not support adaptivity`}</small>
                </p>
              </div>
            </div>
          )}
        </ListGroup>
      </Accordion.Collapse>
    </Accordion>
  );
};

export default AdaptiveRulesList;<|MERGE_RESOLUTION|>--- conflicted
+++ resolved
@@ -340,11 +340,7 @@
           {currentRule &&
             !isLayer &&
             !isBank &&
-<<<<<<< HEAD
-            rules.map((rule: any, index: any, arr: any) => (
-=======
             rules.map((rule: AdaptiveRule, index: number, arr: AdaptiveRule[]) => (
->>>>>>> 7c00752e
               <ListGroup.Item
                 className="aa-rules-list-item"
                 as="li"
