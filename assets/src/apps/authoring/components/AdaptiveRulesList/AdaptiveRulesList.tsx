--- conflicted
+++ resolved
@@ -339,12 +339,8 @@
         <ListGroup className="aa-rules-list" as="ol">
           {currentRule &&
             !isLayer &&
-<<<<<<< HEAD
+            !isBank &&
             rules.map((rule: AdaptiveRule, index: number, arr: AdaptiveRule[]) => (
-=======
-            !isBank &&
-            rules.map((rule: any, index: any, arr: any) => (
->>>>>>> 66168d1e
               <ListGroup.Item
                 className="aa-rules-list-item"
                 as="li"
