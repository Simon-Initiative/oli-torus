--- conflicted
+++ resolved
@@ -406,8 +406,7 @@
       </Tab>
       <Tab eventKey={RightPanelTabs.COMPONENT} title="Component" disabled={!currentComponent}>
         {currentComponent && currentComponentData && (
-<<<<<<< HEAD
-          <div className="component-tab p-3">
+          <div className="component-tab p-3 overflow-hidden">
             <Modal
               show={showTextModal}
               onHide={() => setShowTextModal(false)}
@@ -432,9 +431,7 @@
                 <Button onClick={() => setShowTextModal(false)}>Close</Button>
               </Modal.Footer>
             </Modal>
-=======
-          <div className="component-tab p-3 overflow-hidden">
->>>>>>> 8835c080
+
             <ButtonToolbar aria-label="Component Tools">
               <ButtonGroup className="me-2" aria-label="First group">
                 <Button onClick={() => setShowTextModal(true)}>
