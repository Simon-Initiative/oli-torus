--- conflicted
+++ resolved
@@ -95,18 +95,11 @@
             custom: {
               'ui:ObjectFieldTemplate': AccordionTemplate,
               'ui:title': 'Custom',
-<<<<<<< HEAD
-               ...customPartUiSchema },
-          };
-          const customPartSchema = instance.getSchema();
-          if(customPartSchema.palette){
-=======
               ...customPartUiSchema,
             },
           };
           const customPartSchema = instance.getSchema();
           if (customPartSchema.palette) {
->>>>>>> fe9d89f4
             newUiSchema.custom = {
               ...newUiSchema.custom,
               palette: {
@@ -121,11 +114,7 @@
                 borderStyle: { classNames: 'col-6' },
                 borderWidth: { classNames: 'col-6' },
               },
-<<<<<<< HEAD
-            }
-=======
             };
->>>>>>> fe9d89f4
           }
           setComponentUiSchema(newUiSchema);
         }
