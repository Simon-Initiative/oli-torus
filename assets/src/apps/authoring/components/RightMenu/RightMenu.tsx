--- conflicted
+++ resolved
@@ -4,11 +4,7 @@
 } from '../../../authoring/store/app/slice';
 import { JSONSchema7 } from 'json-schema';
 import { debounce } from 'lodash';
-<<<<<<< HEAD
-import React, { useCallback, useState } from 'react';
-=======
 import React, { useCallback } from 'react';
->>>>>>> 86a2f05a
 import { Tab, Tabs } from 'react-bootstrap';
 import { useDispatch, useSelector } from 'react-redux';
 import { clone } from 'utils/common';
