/* eslint-disable @typescript-eslint/ban-types */
import { JSONSchema7 } from 'json-schema';
import { debounce, isEqual } from 'lodash';
import React, { useCallback, useEffect, useState } from 'react';
import { Button, ButtonGroup, ButtonToolbar, Tab, Tabs } from 'react-bootstrap';
import { useDispatch, useSelector } from 'react-redux';
import { clone } from 'utils/common';
import {
  selectRightPanelActiveTab,
  setRightPanelActiveTab,
} from '../../../authoring/store/app/slice';
import {
  selectCurrentActivityTree,
  selectCurrentSequenceId,
  selectSequence,
} from '../../../delivery/store/features/groups/selectors/deck';
import { selectCurrentGroup } from '../../../delivery/store/features/groups/slice';
import { saveActivity } from '../../store/activities/actions/saveActivity';
import {
  updateSequenceItem,
  updateSequenceItemFromActivity,
} from '../../store/groups/layouts/deck/actions/updateSequenceItemFromActivity';
import { savePage } from '../../store/page/actions/savePage';
import { selectState as selectPageState, updatePage } from '../../store/page/slice';
import { selectCurrentSelection, setCurrentSelection } from '../../store/parts/slice';
import AccordionTemplate from '../PropertyEditor/custom/AccordionTemplate';
import ColorPickerWidget from '../PropertyEditor/custom/ColorPickerWidget';
import CustomFieldTemplate from '../PropertyEditor/custom/CustomFieldTemplate';
import CompJsonEditor from '../PropertyEditor/custom/CompJsonEditor';
import PropertyEditor from '../PropertyEditor/PropertyEditor';
import lessonSchema, {
  lessonUiSchema,
  transformModelToSchema as transformLessonModel,
  transformSchemaToModel as transformLessonSchema,
} from '../PropertyEditor/schemas/lesson';
import partSchema, {
  partUiSchema,
  transformModelToSchema as transformPartModelToSchema,
  transformSchemaToModel as transformPartSchemaToModel,
} from '../PropertyEditor/schemas/part';
import screenSchema, {
  screenUiSchema,
  transformScreenModeltoSchema,
  transformScreenSchematoModel,
} from '../PropertyEditor/schemas/screen';
import bankSchema, {
  bankUiSchema,
  transformBankModeltoSchema,
  transformBankSchematoModel,
} from '../PropertyEditor/schemas/bank';
import {
  findInSequence,
  SequenceBank,
  SequenceEntry,
} from '../../../delivery/store/features/groups/actions/sequence';

export enum RightPanelTabs {
  LESSON = 'lesson',
  SCREEN = 'screen',
  COMPONENT = 'component',
}

const RightMenu: React.FC<any> = () => {
  const dispatch = useDispatch();
  const selectedTab = useSelector(selectRightPanelActiveTab);
  const currentActivityTree = useSelector(selectCurrentActivityTree);
  const currentLesson = useSelector(selectPageState);
  const currentGroup = useSelector(selectCurrentGroup);
  const currentPartSelection = useSelector(selectCurrentSelection);

  // TODO: dynamically load schema from Part Component configuration
  const [componentSchema, setComponentSchema] = useState<JSONSchema7>(partSchema);
  const [componentUiSchema, setComponentUiSchema] = useState(partUiSchema);
  const [currentComponent, setCurrentComponent] = useState(null);
  const currentSequenceId = useSelector(selectCurrentSequenceId);
  const sequence = useSelector(selectSequence);
  const currentSequence = findInSequence(sequence, currentSequenceId);

  const [currentActivity] = (currentActivityTree || []).slice(-1);

  const [scrData, setScreenData] = useState();
  const [scrSchema, setScreenSchema] = useState<JSONSchema7>();
  const [questionBankData, setBankData] = useState<any>();
  const [questionBankSchema, setBankSchema] = useState<JSONSchema7>();
  useEffect(() => {
    if (!currentActivity) {
      return;
    }
    console.log('CURRENT', { currentActivity, currentLesson });
    setScreenData(transformScreenModeltoSchema(currentActivity));
    setScreenSchema(screenSchema);

    setBankData(transformBankModeltoSchema(currentSequence as SequenceEntry<SequenceBank>));
    setBankSchema(bankSchema);
    const currentIds = currentActivityTree?.reduce(
      (acc, activity) => acc.concat(activity.content.partsLayout.map((p: any) => p.id)),
      [],
    );
    setExistingIds(currentIds);
  }, [currentActivity, currentSequence]);

  // should probably wrap this in state too, but it doesn't change really
  const lessonData = transformLessonModel(currentLesson);

  const handleSelectTab = (key: RightPanelTabs) => {
    // TODO: any other saving or whatever
    dispatch(setRightPanelActiveTab({ rightPanelActiveTab: key }));
  };

  const bankPropertyChangeHandler = useCallback(
    (properties: object) => {
      if (currentSequence) {
        const modelChanges = transformBankSchematoModel(properties);
        console.log('Bank Property Change...', { properties, modelChanges });
        const { bankShowCount, bankEndTarget } = modelChanges;
        if (currentSequence) {
          const cloneSequence = clone(currentSequence);
          cloneSequence.custom.bankShowCount = bankShowCount;
          cloneSequence.custom.bankEndTarget = bankEndTarget;
          dispatch(updateSequenceItem({ sequence: cloneSequence, group: currentGroup }));
          dispatch(savePage());
        }
        //debounceSaveBankSettings(currentGroup, currentSequence, bankShowCount, bankEndTarget);
      }
    },
    [currentSequence],
  );

  const debounceSaveBankSettings = useCallback(
    debounce(
      (group, currentSequence, bankShowCount, bankEndTarget) => {
        if (currentSequence) {
          const cloneSequence = clone(currentSequence);
          cloneSequence.custom.bankShowCount = bankShowCount;
          cloneSequence.custom.bankEndTarget = bankEndTarget;
          dispatch(updateSequenceItem({ sequence: cloneSequence, group: group }));
          dispatch(savePage());
        }
      },
      0,
      { maxWait: 10000, leading: false },
    ),
    [],
  );

  const screenPropertyChangeHandler = useCallback(
    (properties: object) => {
      if (currentActivity) {
        const modelChanges = transformScreenSchematoModel(properties);
        console.log('Screen Property Change...', { properties, modelChanges });
        const { title, ...screenModelChanges } = modelChanges;
        const screenChanges = {
          ...currentActivity?.content?.custom,
          ...screenModelChanges,
        };
        const cloneActivity = clone(currentActivity);
        cloneActivity.content.custom = screenChanges;
        if (title) {
          cloneActivity.title = title;
        }
        debounceSaveScreenSettings(cloneActivity, currentActivity, currentGroup);
      }
    },
    [currentActivity],
  );

  const debounceSaveScreenSettings = useCallback(
    debounce(
      (activity, currentActivity, group) => {
        console.log('SAVING ACTIVITY:', { activity });
        dispatch(saveActivity({ activity }));

        if (activity.title !== currentActivity?.title) {
          dispatch(updateSequenceItemFromActivity({ activity: activity, group: group }));
          dispatch(savePage());
        }
      },
      500,
      { maxWait: 10000, leading: false },
    ),
    [],
  );

  const debounceSavePage = useCallback(
    debounce(
      (changes) => {
        console.log('SAVING PAGE', { changes });
        // update server
        dispatch(savePage(changes));
        // update redux
        // TODO: check if revision slug changes?
        dispatch(updatePage(changes));
      },
      500,
      { maxWait: 10000, leading: false },
    ),
    [],
  );

  const lessonPropertyChangeHandler = (properties: object) => {
    const modelChanges = transformLessonSchema(properties);

    // special consideration for legacy stylesheets
    if (modelChanges.additionalStylesheets[0] === null) {
      modelChanges.additionalStylesheets[0] = (currentLesson.additionalStylesheets || [])[0];
    }

    const lessonChanges = {
      ...currentLesson,
      ...modelChanges,
      custom: { ...currentLesson.custom, ...modelChanges.custom },
    };
    //need to remove the allowNavigation property
    //making sure the enableHistory is present before removing that.
    if (
      lessonChanges.custom.enableHistory !== undefined &&
      lessonChanges.custom.allowNavigation !== undefined
    ) {
      delete lessonChanges.custom.allowNavigation;
    }
    console.log('LESSON PROP CHANGED', { modelChanges, lessonChanges, properties });

    // need to put a healthy debounce in here, this fires every keystroke
    // save the page
    debounceSavePage(lessonChanges);
  };

  const debouncePartPropertyChanges = useCallback(
    debounce(
      (properties, partInstance, origActivity, origId) => {
        let modelChanges = properties;
        if (partInstance && partInstance.transformSchemaToModel) {
          modelChanges.custom = partInstance.transformSchemaToModel(properties.custom);
        }
        modelChanges = transformPartSchemaToModel(modelChanges);
        console.log('COMPONENT PROP CHANGED', { properties, modelChanges });

        const cloneActivity = clone(origActivity);
        const ogPart = cloneActivity.content?.partsLayout.find((part: any) => part.id === origId);
        if (!ogPart) {
          // hopefully UI will prevent this from happening
          console.warn(
            'couldnt find part in current activity, most like lives on a layer; you need to update they layer copy directly',
          );
          return;
        }
        if (modelChanges.id !== ogPart.id) {
          ogPart.id = modelChanges.id;
          // also need to update the authoring.parts
          const authoringPart = cloneActivity.authoring?.parts?.find(
            (p: any) => p.id === ogPart.id,
          );
          // TODO: if that isn't found, then it's a problem. maybe should write it new?
          if (authoringPart) {
            authoringPart.id = modelChanges.id;
          }
          // in case the id changes, update the selection
          dispatch(setCurrentSelection({ selection: modelChanges.id }));
        }
        ogPart.custom = modelChanges.custom;

        if (!isEqual(cloneActivity, origActivity)) {
          dispatch(saveActivity({ activity: cloneActivity }));
        }
      },
      500,
      { maxWait: 10000, leading: false },
    ),
    [],
  );

  const [currentComponentData, setCurrentComponentData] = useState(null);
  const [currentPartInstance, setCurrentPartInstance] = useState(null);
  const [existingIds, setExistingIds] = useState<string[]>([]);
  useEffect(() => {
    if (!currentPartSelection || !currentActivityTree) {
      return;
    }
    let partDef;
    for (let i = 0; i < currentActivityTree.length; i++) {
      const activity = currentActivityTree[i];
      partDef = activity.content?.partsLayout.find((part: any) => part.id === currentPartSelection);
      if (partDef) {
        break;
      }
    }
    console.log('part selected', { partDef });
    if (partDef) {
      // part component should be registered by type as a custom element
      const PartClass = customElements.get(partDef.type);
      if (PartClass) {
        const instance = new PartClass();

        setCurrentPartInstance(instance);

        let data = clone(partDef);
        if (instance.transformModelToSchema) {
          // because the part schema below only knows about the "custom" block
          data.custom = instance.transformModelToSchema(partDef.custom);
        }
        data = transformPartModelToSchema(data);
        setCurrentComponentData(data);

        // schema
        if (instance.getSchema) {
          const customPartSchema = instance.getSchema();
          const newSchema: any = {
            ...partSchema,
            properties: {
              ...partSchema.properties,
              custom: { type: 'object', properties: { ...customPartSchema } },
            },
          };
          if (customPartSchema.definitions) {
            newSchema.definitions = customPartSchema.definitions;
            delete newSchema.properties.custom.properties.definitions;
          }
          setComponentSchema(newSchema);
        }

        // ui schema
        if (instance.getUiSchema) {
          const customPartUiSchema = instance.getUiSchema();
          const newUiSchema = {
            ...partUiSchema,
            custom: {
              'ui:ObjectFieldTemplate': AccordionTemplate,
              'ui:title': 'Custom',
              ...customPartUiSchema,
            },
          };
          const customPartSchema = instance.getSchema();
          if (customPartSchema.palette) {
            newUiSchema.custom = {
              ...newUiSchema.custom,
              palette: {
                'ui:ObjectFieldTemplate': CustomFieldTemplate,
                'ui:title': 'Palette',
                backgroundColor: {
                  'ui:widget': ColorPickerWidget,
                },
                borderColor: {
                  'ui:widget': ColorPickerWidget,
                },
                borderStyle: { classNames: 'col-6' },
                borderWidth: { classNames: 'col-6' },
              },
            };
          }
          setComponentUiSchema(newUiSchema);
        }
      }
      setCurrentComponent(partDef);
    }
    return () => {
      setComponentSchema(partSchema);
      setComponentUiSchema(partUiSchema);
      setCurrentComponent(null);
      setCurrentComponentData(null);
      setCurrentPartInstance(null);
    };
  }, [currentPartSelection, currentActivityTree]);

  const componentPropertyChangeHandler = useCallback(
    (properties: object) => {
      debouncePartPropertyChanges(
        properties,
        currentPartInstance,
        currentActivity,
        currentPartSelection,
      );
    },
    [currentActivity, currentPartInstance, currentPartSelection],
  );
  const handleEditComponentJson = (newJson: any) => {
    const cloneActivity = clone(currentActivity);
    const ogPart = cloneActivity.content?.partsLayout.find(
      (part: any) => part.id === currentPartSelection,
    );
    if (!ogPart) {
      console.warn(
        'couldnt find part in current activity, most like lives on a layer; you need to update they layer copy directly',
      );
      return;
    }
    if (newJson.id !== '' && newJson.id !== ogPart.id) {
      ogPart.id = newJson.id;
      // in case the id changes, update the selection
      dispatch(setCurrentSelection({ selection: newJson.id }));
    }
    ogPart.custom = newJson.custom;
    if (!isEqual(cloneActivity, currentActivity)) {
      dispatch(saveActivity({ activity: cloneActivity }));
    }
  };
  const handleDeleteComponent = useCallback(() => {
    // only allow delete of "owned" parts
    // TODO: disable/hide button if that is not owned
    if (!currentActivity || !currentPartSelection) {
      return;
    }
    const partDef = currentActivity.content?.partsLayout.find(
      (part: any) => part.id === currentPartSelection,
    );
    if (!partDef) {
      console.warn(`Part with id ${currentPartSelection} not found on this screen`);
      return;
    }
    const cloneActivity = clone(currentActivity);
    cloneActivity.authoring.parts = cloneActivity.authoring.parts.filter(
      (part: any) => part.id !== currentPartSelection,
    );
    cloneActivity.content.partsLayout = cloneActivity.content.partsLayout.filter(
      (part: any) => part.id !== currentPartSelection,
    );
    dispatch(saveActivity({ activity: cloneActivity }));
    dispatch(setCurrentSelection({ selection: '' }));
    dispatch(setRightPanelActiveTab({ rightPanelActiveTab: RightPanelTabs.SCREEN }));
  }, [currentPartSelection, currentActivity]);

  return (
    <Tabs
      className="aa-panel-section-title-bar aa-panel-tabs"
      activeKey={selectedTab}
      onSelect={handleSelectTab}
    >
      <Tab eventKey={RightPanelTabs.LESSON} title="Lesson">
        <div className="lesson-tab overflow-hidden">
          <PropertyEditor
            schema={lessonSchema as JSONSchema7}
            uiSchema={lessonUiSchema}
            value={lessonData}
            onChangeHandler={lessonPropertyChangeHandler}
          />
        </div>
      </Tab>
      <Tab eventKey={RightPanelTabs.SCREEN} title="Screen">
        {currentActivity && currentSequence && currentSequence?.custom.isBank ? (
          <div className="bank-tab p-3">
            <PropertyEditor
              key={currentActivity.id}
              schema={questionBankSchema as JSONSchema7}
              uiSchema={bankUiSchema}
              value={questionBankData}
              onChangeHandler={bankPropertyChangeHandler}
            />
          </div>
        ) : null}
        <div className="screen-tab p-3 overflow-hidden">
<<<<<<< HEAD
          {currentActivity && screenData ? (
            <React.Fragment>
              <PropertyEditor
                key={currentActivity.id}
                schema={screenSchema as JSONSchema7}
                uiSchema={screenUiSchema}
                value={screenData}
                onChangeHandler={screenPropertyChangeHandler}
              />
              <PropertyEditor
                key={currentActivity.id}
                schema={screenSchema as JSONSchema7}
                uiSchema={screenUiSchema}
                value={screenData}
                onChangeHandler={screenPropertyChangeHandler}
              />
            </React.Fragment>
=======
          {currentActivity && scrData ? (
            <PropertyEditor
              key={currentActivity.id}
              schema={screenSchema as JSONSchema7}
              uiSchema={screenUiSchema}
              value={scrData}
              onChangeHandler={screenPropertyChangeHandler}
            />
>>>>>>> e538e0f7
          ) : null}
        </div>
      </Tab>
      <Tab eventKey={RightPanelTabs.COMPONENT} title="Component" disabled={!currentComponent}>
        {currentComponent && currentComponentData && (
          <div className="component-tab p-3 overflow-hidden">
            <ButtonToolbar aria-label="Component Tools">
              <ButtonGroup className="me-2" aria-label="First group">
                <Button>
                  <i className="fas fa-wrench mr-2" />
                </Button>
                <Button>
                  <i className="fas fa-cog mr-2" />
                </Button>
                <Button>
                  <i className="fas fa-copy mr-2" />
                </Button>
                <CompJsonEditor
                  onChange={handleEditComponentJson}
                  jsonValue={currentComponentData}
                  existingPartIds={existingIds}
                />
                <Button variant="danger" onClick={handleDeleteComponent}>
                  <i className="fas fa-trash mr-2" />
                </Button>
              </ButtonGroup>
            </ButtonToolbar>
            <PropertyEditor
              schema={componentSchema}
              uiSchema={componentUiSchema}
              value={currentComponentData}
              onChangeHandler={componentPropertyChangeHandler}
            />
          </div>
        )}
      </Tab>
    </Tabs>
  );
};
export default RightMenu;<|MERGE_RESOLUTION|>--- conflicted
+++ resolved
@@ -447,25 +447,6 @@
           </div>
         ) : null}
         <div className="screen-tab p-3 overflow-hidden">
-<<<<<<< HEAD
-          {currentActivity && screenData ? (
-            <React.Fragment>
-              <PropertyEditor
-                key={currentActivity.id}
-                schema={screenSchema as JSONSchema7}
-                uiSchema={screenUiSchema}
-                value={screenData}
-                onChangeHandler={screenPropertyChangeHandler}
-              />
-              <PropertyEditor
-                key={currentActivity.id}
-                schema={screenSchema as JSONSchema7}
-                uiSchema={screenUiSchema}
-                value={screenData}
-                onChangeHandler={screenPropertyChangeHandler}
-              />
-            </React.Fragment>
-=======
           {currentActivity && scrData ? (
             <PropertyEditor
               key={currentActivity.id}
@@ -474,7 +455,6 @@
               value={scrData}
               onChangeHandler={screenPropertyChangeHandler}
             />
->>>>>>> e538e0f7
           ) : null}
         </div>
       </Tab>
