import { findInSequence } from '../../../delivery/store/features/groups/actions/sequence';
import { selectCurrentSequenceId, selectSequence } from '../../../delivery/store/features/groups/selectors/deck';
import { JSONSchema7 } from 'json-schema';
import { debounce } from 'lodash';
import React, { useCallback, useEffect, useState } from 'react';
import { Tab, Tabs } from 'react-bootstrap';
import { useDispatch, useSelector } from 'react-redux';
import { clone } from 'utils/common';
import {
  selectRightPanelActiveTab,
  setRightPanelActiveTab,
} from '../../../authoring/store/app/slice';
import {
  selectCurrentActivity,
  upsertActivity,
} from '../../../delivery/store/features/activities/slice';
import { saveActivity } from '../../store/activities/actions/saveActivity';
import { savePage } from '../../store/page/actions/savePage';
import { selectState as selectPageState, updatePage } from '../../store/page/slice';
import PropertyEditor from '../PropertyEditor/PropertyEditor';
import lessonSchema, {
  lessonUiSchema,
  transformModelToSchema as transformLessonModel,
  transformSchemaToModel as transformLessonSchema,
} from '../PropertyEditor/schemas/lesson';
import screenSchema, {
  screenUiSchema,
  transformScreenModeltoSchema,
  transformScreenSchematoModel,
} from '../PropertyEditor/schemas/screen';

export enum RightPanelTabs {
  LESSON = 'lesson',
  SCREEN = 'screen',
  COMPONENT = 'component',
}

const RightMenu: React.FC<any> = () => {
  const dispatch = useDispatch();
  const selectedTab = useSelector(selectRightPanelActiveTab);
  const currentActivity = useSelector(selectCurrentActivity);
  const currentLesson = useSelector(selectPageState);

  const currentSequenceId = useSelector(selectCurrentSequenceId);
  const sequence = useSelector(selectSequence);
  // TODO: dynamically load schema from Part Component configuration
  const componentSchema: JSONSchema7 = { type: 'object' };
  const currentComponent = null;

  const [screenData, setScreenData] = useState(
    transformScreenModeltoSchema(currentActivity),
  );
  useEffect(() => {
    console.log('CURRENT', { currentActivity, currentLesson });
    setScreenData(transformScreenModeltoSchema(currentActivity));
  }, [currentActivity]);

  // should probably wrap this in state too, but it doesn't change really
  const lessonData = transformLessonModel(currentLesson);

  const handleSelectTab = (key: RightPanelTabs) => {
    // TODO: any other saving or whatever
    dispatch(setRightPanelActiveTab({ rightPanelActiveTab: key }));
  };

  const screenPropertyChangeHandler = useCallback(
    (properties: any) => {
      if (currentActivity) {
        const currentSequence = findInSequence(sequence, currentSequenceId);
        const modelChanges = transformScreenSchematoModel(properties);
<<<<<<< HEAD
        //currentSequence?.custom.sequenceName = modelChanges.title;
        console.log('Screen Property Change...', { modelChanges });
        const title = modelChanges.title;
        delete modelChanges.title;
=======
        console.log('Screen Property Change...', { properties, modelChanges });
>>>>>>> e5d17cdc
        const screenChanges = {
          ...currentActivity?.content?.custom,
          ...modelChanges,
        };
        const cloneActivity = clone(currentActivity);
        cloneActivity.content.custom = screenChanges;
        if(title){
          cloneActivity.title = title;
          cloneActivity.activitySlug = title.toLowerCase().split(' ').join('_');
        }

        debounceSaveScreenSettings(cloneActivity);
      }
    },
    [currentActivity],
  );

  const debounceSaveScreenSettings = useCallback(
    debounce(
      (activity) => {
        console.log('SAVING ACTIVITY:', { activity });
        dispatch(saveActivity({ activity }));
        dispatch(upsertActivity({ activity }));
      },
      500,
      { maxWait: 10000, leading: false },
    ),
    [],
  );

  const debounceSavePage = useCallback(
    debounce(
      (changes) => {
        console.log('SAVING PAGE', { changes });
        // update server
        dispatch(savePage(changes));
        // update redux
        // TODO: check if revision slug changes?
        dispatch(updatePage(changes));
      },
      500,
      { maxWait: 10000, leading: false },
    ),
    [],
  );

  const lessonPropertyChangeHandler = (properties: any) => {
    const modelChanges = transformLessonSchema(properties);

    // special consideration for legacy stylesheets
    if (modelChanges.additionalStylesheets[0] === null) {
      modelChanges.additionalStylesheets[0] = (currentLesson.additionalStylesheets || [])[0];
    }

    const lessonChanges = {
      ...currentLesson,
      ...modelChanges,
      custom: { ...currentLesson.custom, ...modelChanges.custom },
    };
    //need to remove the allowNavigation property
    //making sure the enableHistory is present before removing that.
    if (
      lessonChanges.custom.enableHistory !== undefined &&
      lessonChanges.custom.allowNavigation !== undefined
    ) {
      delete lessonChanges.custom.allowNavigation;
    }
    console.log('LESSON PROP CHANGED', { modelChanges, lessonChanges, properties });

    // need to put a healthy debounce in here, this fires every keystroke
    // save the page
    debounceSavePage(lessonChanges);
  };

  const componentPropertyChangeHandler = (properties: any) => {
    console.log('COMPONENT PROP CHANGED', { properties });
  };

  return (
    <Tabs
      className="aa-panel-section-title-bar aa-panel-tabs"
      activeKey={selectedTab}
      onSelect={handleSelectTab}
    >
      <Tab eventKey={RightPanelTabs.LESSON} title="Lesson">
        <div className="lesson-tab">
          <PropertyEditor
            schema={lessonSchema as JSONSchema7}
            uiSchema={lessonUiSchema}
            value={lessonData}
            onChangeHandler={lessonPropertyChangeHandler}
          />
        </div>
      </Tab>
      <Tab eventKey={RightPanelTabs.SCREEN} title="Screen">
        <div className="screen-tab p-3">
          {currentActivity && screenData ? (
            <PropertyEditor
              key={currentActivity.id}
              schema={screenSchema as JSONSchema7}
              uiSchema={screenUiSchema}
              value={screenData}
              onChangeHandler={screenPropertyChangeHandler}
            />
          ) : null}
        </div>
      </Tab>
      <Tab eventKey={RightPanelTabs.COMPONENT} title="Component" disabled={!currentComponent}>
        {currentComponent && (
          <div className="commponent-tab">
            <PropertyEditor
              schema={componentSchema}
              uiSchema={{}}
              value={currentComponent}
              onChangeHandler={componentPropertyChangeHandler}
            />
          </div>
        )}
      </Tab>
    </Tabs>
  );
};
export default RightMenu;<|MERGE_RESOLUTION|>--- conflicted
+++ resolved
@@ -68,14 +68,10 @@
       if (currentActivity) {
         const currentSequence = findInSequence(sequence, currentSequenceId);
         const modelChanges = transformScreenSchematoModel(properties);
-<<<<<<< HEAD
         //currentSequence?.custom.sequenceName = modelChanges.title;
         console.log('Screen Property Change...', { modelChanges });
         const title = modelChanges.title;
         delete modelChanges.title;
-=======
-        console.log('Screen Property Change...', { properties, modelChanges });
->>>>>>> e5d17cdc
         const screenChanges = {
           ...currentActivity?.content?.custom,
           ...modelChanges,
