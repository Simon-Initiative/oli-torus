--- conflicted
+++ resolved
@@ -27,13 +27,8 @@
   const availablePartComponents = useSelector(selectPartComponentTypes);
   const currentActivityTree = useSelector(selectCurrentActivityTree);
   const currentSequence = useSelector(selectSequence);
-<<<<<<< HEAD
   const copiedPart = useSelector(selectCopiedPart);
   console.log('AVAILABLE PART COMPONENTS', availablePartComponents);
-=======
-
-  // console.log('AVAILABLE PART COMPONENTS', availablePartComponents);
->>>>>>> 1ce83227
 
   const addPartToCurrentScreen = (newPartData: any) => {
     if (currentActivityTree) {
