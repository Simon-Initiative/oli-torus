--- conflicted
+++ resolved
@@ -70,14 +70,9 @@
           sequenceId: sequenceItem.custom.sequenceId,
           sequenceName: sequenceItem.custom.sequenceName,
           resourceId: sequenceItem.resourceId,
-<<<<<<< HEAD
-          maxScore,
-          scoreType: trapStateScoreScheme ? 'Trap State' : `Attempts (${maxAttempt})`,
           objectives: activity.objectives,
-=======
           maxScore: scoringMax,
           scoreType,
->>>>>>> 98d9bd9e
         });
       }
 
