import { NavigationAction, NavigationActionParams } from 'apps/authoring/types';
import { findInSequence } from 'apps/delivery/store/features/groups/actions/sequence';
import { selectSequence } from 'apps/delivery/store/features/groups/selectors/deck';
import React, { useState, useEffect } from 'react';
import { OverlayTrigger, Tooltip } from 'react-bootstrap';
import { useSelector } from 'react-redux';
import guid from 'utils/guid';
import ConfirmDelete from '../Modal/DeleteConfirmationModal';
import ScreenDropdownTemplate from '../PropertyEditor/custom/ScreenDropdownTemplate';

interface ActionNavigationEditorProps {
  action: NavigationAction;
  allowDelete: boolean;
  onChange: (changes: NavigationActionParams) => void;
  onDelete: (changes: NavigationAction) => void;
}

const ActionNavigationEditor: React.FC<ActionNavigationEditorProps> = (props) => {
  const { action, allowDelete, onChange, onDelete } = props;
  const sequence = useSelector(selectSequence);
  const selectedSequence = findInSequence(sequence, action?.params?.target);
<<<<<<< HEAD
  const [target, setTarget] = useState(selectedSequence?.custom.sequenceId || 'invalid');
=======
  const sequenceId =
    action?.params?.target === 'next' ? action.params.target : selectedSequence?.custom.sequenceId;
  const [target, setTarget] = useState(sequenceId || 'invalid');
>>>>>>> a3f0b0cf
  const [showConfirmDelete, setShowConfirmDelete] = useState<boolean>(false);
  const uuid = guid();

  // When the 'Navigate to' Option is changed
  useEffect(() => {
<<<<<<< HEAD
    setTarget(selectedSequence?.custom.sequenceId || 'invalid');
  }, [selectedSequence]);
=======
    const sequenceId =
      action?.params?.target === 'next'
        ? action.params.target
        : selectedSequence?.custom.sequenceId;
    setTarget(sequenceId || 'invalid');
  }, [selectedSequence, action]);
>>>>>>> a3f0b0cf

  const onChangeHandler = (sequenceId: string) => {
    // console.log('onChange picker', sequenceId);
    onChange({ target: sequenceId || 'invalid' });
    setTarget(sequenceId || 'invalid');
  };

  return (
    <div className="aa-action d-flex mb-2 form-inline align-items-center flex-nowrap">
      <label className="sr-only" htmlFor={`action-navigation-${uuid}`}>
        SequenceId
      </label>
      <div className="input-group input-group-sm flex-grow-1">
        <div className="input-group-prepend">
          <div className="input-group-text">
            <i className="fa fa-compass mr-1" />
            Navigate To
          </div>
        </div>
        <ScreenDropdownTemplate
          id={`action-navigation-${uuid}`}
          label=""
          value={target}
          onChange={onChangeHandler}
          dropDownCSSClass="adaptivityDropdown form-control"
          buttonCSSClass="form-control-sm"
        />
        {allowDelete && (
          <OverlayTrigger
            placement="top"
            delay={{ show: 150, hide: 150 }}
            overlay={
              <Tooltip id="button-tooltip" style={{ fontSize: '12px' }}>
                Delete Action
              </Tooltip>
            }
          >
            <span>
              <button className="btn btn-link p-0 ml-1" onClick={() => setShowConfirmDelete(true)}>
                <i className="fa fa-trash-alt" />
              </button>
            </span>
          </OverlayTrigger>
        )}
      </div>
      {showConfirmDelete && (
        <ConfirmDelete
          show={showConfirmDelete}
          elementType="Action"
          elementName="this navigation action"
          deleteHandler={() => {
            onDelete(action);
            setShowConfirmDelete(false);
          }}
          cancelHandler={() => {
            setShowConfirmDelete(false);
          }}
        />
      )}
    </div>
  );
};

export default ActionNavigationEditor;<|MERGE_RESOLUTION|>--- conflicted
+++ resolved
@@ -19,29 +19,20 @@
   const { action, allowDelete, onChange, onDelete } = props;
   const sequence = useSelector(selectSequence);
   const selectedSequence = findInSequence(sequence, action?.params?.target);
-<<<<<<< HEAD
-  const [target, setTarget] = useState(selectedSequence?.custom.sequenceId || 'invalid');
-=======
   const sequenceId =
     action?.params?.target === 'next' ? action.params.target : selectedSequence?.custom.sequenceId;
   const [target, setTarget] = useState(sequenceId || 'invalid');
->>>>>>> a3f0b0cf
   const [showConfirmDelete, setShowConfirmDelete] = useState<boolean>(false);
   const uuid = guid();
 
   // When the 'Navigate to' Option is changed
   useEffect(() => {
-<<<<<<< HEAD
-    setTarget(selectedSequence?.custom.sequenceId || 'invalid');
-  }, [selectedSequence]);
-=======
     const sequenceId =
       action?.params?.target === 'next'
         ? action.params.target
         : selectedSequence?.custom.sequenceId;
     setTarget(sequenceId || 'invalid');
   }, [selectedSequence, action]);
->>>>>>> a3f0b0cf
 
   const onChangeHandler = (sequenceId: string) => {
     // console.log('onChange picker', sequenceId);
