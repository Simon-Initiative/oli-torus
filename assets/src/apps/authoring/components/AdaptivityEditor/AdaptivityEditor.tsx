--- conflicted
+++ resolved
@@ -1,10 +1,3 @@
-<<<<<<< HEAD
-import React from 'react';
-import { Accordion, ListGroup, OverlayTrigger, Tooltip } from 'react-bootstrap';
-import { useSelector } from 'react-redux';
-import { selectCurrentActivity } from '../../../delivery/store/features/activities/slice';
-import ContextAwareToggle from '../Accordion/ContextAwareToggle';
-=======
 import debounce from 'lodash/debounce';
 import isEqual from 'lodash/isEqual';
 import React, { useCallback, useEffect, useState } from 'react';
@@ -25,7 +18,6 @@
 import ActionMutateEditor from './ActionMutateEditor';
 import ActionNavigationEditor from './ActionNavigationEditor';
 import ConditionsBlockEditor from './ConditionsBlockEditor';
->>>>>>> 20d83071
 
 export interface AdaptivityEditorProps {
   content?: any;
@@ -37,10 +29,6 @@
   const dispatch = useDispatch();
   const currentRule = useSelector(selectCurrentRule);
   const currentActivity = useSelector(selectCurrentActivity);
-<<<<<<< HEAD
-  /* console.log('CA', { currentActivity }); */
-  const rules = currentActivity?.authoring.rules || [];
-=======
   const isLayer = getIsLayer();
 
   const [isDirty, setIsDirty] = useState(false);
@@ -220,7 +208,6 @@
       debounceNotifyChanges();
     }
   };
->>>>>>> 20d83071
 
   return (
     <div className="aa-adaptivity-editor">
