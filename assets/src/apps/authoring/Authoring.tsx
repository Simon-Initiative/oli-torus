import React, { useEffect, useMemo, useRef, useState } from 'react';
import { Alert, Button } from 'react-bootstrap';
import { useDispatch, useSelector } from 'react-redux';
import { isFirefox } from 'utils/browser';
import DiagnosticsWindow from './components/Modal/DiagnosticsWindow';
import ScoringOverview from './components/Modal/ScoringOverview';
import { releaseEditingLock } from './store/app/actions/locking';
import { attemptDisableReadOnly } from './store/app/actions/readonly';
import {
  AppConfig,
  selectAppMode,
  selectBottomPanel,
  selectCurrentRule,
  selectEditMode,
  selectHasEditingLock,
  selectLeftPanel,
  selectProjectSlug,
  selectReadOnly,
  selectRevisionSlug,
  selectRightPanel,
  selectShowDiagnosticsWindow,
  selectShowScoringOverview,
  selectTopPanel,
  setInitialConfig,
  setPanelState,
} from './store/app/slice';
import { initializeFromContext } from './store/page/actions/initializeFromContext';
import { PageContext } from './types';
import { getModeFromLocalStorage } from 'components/misc/DarkModeSelector';
import { initAppSignal } from '../../utils/appsignal';
import { AppsignalContext, ErrorBoundary } from '../../components/common/ErrorBoundary';
import { ModalDisplay } from 'components/modal/ModalDisplay';
<<<<<<< HEAD
import { AuthoringExpertPageEditor } from './AuthoringExpertPageEditor';
import { ReadOnlyWarning } from './ReadOnlyWarning';
import { AuthoringFlowchartPageEditor } from './AuthoringFlowchartPageEditor';
import { FlowchartEditor } from './components/Flowchart/FlowchartEditor';
=======
import { ModalContainer } from './components/AdvancedAuthoringModal';
>>>>>>> 70acefdc

export interface AuthoringProps {
  isAdmin: boolean;
  projectSlug: string;
  revisionSlug: string;
  content: PageContext;
  activityTypes?: any[];
  partComponentTypes?: any[];
  resourceId?: number;
  paths: Record<string, string>;
  appsignalKey: string | null;
}

const Authoring: React.FC<AuthoringProps> = (props: AuthoringProps) => {
  const dispatch = useDispatch();

  const [isAppVisible, setIsAppVisible] = useState(false);
  const [isLoading, setIsLoading] = useState(true);

  const hasEditingLock = useSelector(selectHasEditingLock);
  const isReadOnly = useSelector(selectReadOnly);
  const [isReadOnlyWarningDismissed, setIsReadOnlyWarningDismissed] = useState(false);
  const [isAttemptDisableReadOnlyFailed, setIsAttemptDisableReadOnlyFailed] = useState(false);

  const editingMode = useSelector(selectEditMode);

  const shouldShowLockError = !hasEditingLock && !isReadOnly;
  const shouldShowReadOnlyWarning = !isLoading && isReadOnly && !isReadOnlyWarningDismissed;

  const readyToEdit = !isLoading && (hasEditingLock || isReadOnly) && !shouldShowReadOnlyWarning;

  const alertSeverity = isAttemptDisableReadOnlyFailed || shouldShowLockError ? 'warning' : 'info';

  const appsignal = useMemo(
    () =>
      initAppSignal(props.appsignalKey, 'Advanced Authoring', {
        projectSlug: props.projectSlug,
        revisionSlug: props.revisionSlug,
        resourceId: String(props.resourceId),
      }),
    // eslint-disable-next-line react-hooks/exhaustive-deps
    [props.appsignalKey],
  );

  /* console.log('RENDER IT', {
    shouldShowEditor,
    shouldShowLockError,
    shouldShowReadOnlyWarning,
    isAppVisible,
    hasEditingLock,
  }); */

  const showDiagnosticsWindow = useSelector(selectShowDiagnosticsWindow);
  const showScoringOverview = useSelector(selectShowScoringOverview);

  const projectSlug = useSelector(selectProjectSlug);
  const revisionSlug = useSelector(selectRevisionSlug);
  const currentRule = useSelector(selectCurrentRule);
  const leftPanelState = useSelector(selectLeftPanel);
  const rightPanelState = useSelector(selectRightPanel);
  const topPanelState = useSelector(selectTopPanel);
  const bottomPanelState = useSelector(selectBottomPanel);
  const applicationMode = useSelector(selectAppMode);

  const isFlowchartMode = applicationMode === 'flowchart';
  const isExpertMode = applicationMode === 'expert';
  const shouldShowPageEditor = readyToEdit && (editingMode === 'page' || isExpertMode);
  const shouldShowFlowchartEditor = readyToEdit && editingMode === 'flowchart';

  const panelState = {
    left: leftPanelState,
    right: rightPanelState,
    top: topPanelState,
    bottom: bottomPanelState,
  };

  const url = `/authoring/project/${projectSlug}/preview/${revisionSlug}`;
  const windowName = `preview-${projectSlug}`;

  const handlePanelStateChange = ({
    top,
    right,
    left,
    bottom,
  }: {
    top?: boolean;
    right?: boolean;
    left?: boolean;
    bottom?: boolean;
  }) => {
    console.log('handlePanelStateChange', { top, right, left, bottom });
    dispatch(setPanelState({ top, right, left, bottom }));
  };

  const dismissReadOnlyWarning = async ({ attemptEdit }: { attemptEdit: boolean }) => {
    if (attemptEdit) {
      const attemptResult = await dispatch(attemptDisableReadOnly());
      if ((attemptResult as any).meta.requestStatus !== 'fulfilled') {
        const errorCode = (attemptResult as any)?.payload?.error;
        if (errorCode === 'SESSION_EXPIRED') {
          window.location.reload();
        }
        setIsAttemptDisableReadOnlyFailed(true);
        return;
      }
    }
    setIsReadOnlyWarningDismissed(true);
  };

  useEffect(() => {
    if (isAppVisible) {
      // forced light mode to save on initial dev time
      document.documentElement.classList.remove('dark');
      document.body.classList.add('overflow-hidden'); // prevents double scroll bars
    }

    if (!isAppVisible) {
      // reset forced light mode
      switch (getModeFromLocalStorage()) {
        case 'dark':
          document.documentElement.classList.add('dark');
          break;
        case 'auto':
          break;
        case 'light':
          break;
      }
      document.body.classList.remove('overflow-hidden');
    }
    return () => {
      document.body.classList.remove('overflow-hidden');
    };
  }, [isAppVisible]);

  useEffect(() => {
    const appConfig: AppConfig = {
      paths: props.paths,
      isAdmin: props.isAdmin,
      projectSlug: props.projectSlug,
      revisionSlug: props.revisionSlug,
      partComponentTypes: props.partComponentTypes,
      activityTypes: props.activityTypes,
      allObjectives: props.content.allObjectives || [],
      applicationMode:
        props.content.content?.custom?.contentMode === 'flowchart' ? 'flowchart' : 'expert',
    };
    dispatch(setInitialConfig(appConfig));
  }, [dispatch, props]);

  useEffect(() => {
    window.addEventListener('beforeunload', async () =>
      isFirefox
        ? setTimeout(async () => {
            await dispatch(releaseEditingLock());
          })
        : await dispatch(releaseEditingLock()),
    );

    let initTimeout: any = null;
    if (hasEditingLock || (isReadOnly && isReadOnlyWarningDismissed)) {
      initTimeout = setTimeout(() => {
        if (props.content) {
          const appConfig = {
            paths: props.paths,
            isAdmin: props.isAdmin,
            projectSlug: props.projectSlug,
            revisionSlug: props.revisionSlug,
            partComponentTypes: props.partComponentTypes,
            activityTypes: props.activityTypes,
          };
          dispatch(initializeFromContext({ context: props.content, config: appConfig }));
        }
        setIsAppVisible(true);
      }, 500);
    }
    const loadingTimeout = setTimeout(() => {
      setIsLoading(false);
    }, 2000);

    return () => {
      window.removeEventListener('beforeunload', async () => await dispatch(releaseEditingLock()));
      if (initTimeout) {
        clearTimeout(initTimeout);
      }
      if (loadingTimeout) {
        clearTimeout(loadingTimeout);
      }
    };
  }, [props, hasEditingLock, isReadOnly, isReadOnlyWarningDismissed, dispatch]);

  return (
    <AppsignalContext.Provider value={appsignal}>
      <ErrorBoundary>
        <ModalContainer>
          {/* ModalContainer handles re-parenting anywhere we use react-bootstrap Modals, ModalDisplay handles the torus style redux modals. TODO: unite these*/}
          <ModalDisplay />
          {isLoading && (
            <div id="aa-loading">
              <div className="loader spinner-border text-primary" role="status">
                <span className="sr-only">Loading...</span>
              </div>
            </div>
<<<<<<< HEAD
          </div>
        )}

        {shouldShowPageEditor && isExpertMode && (
          <AuthoringExpertPageEditor
            currentRule={currentRule}
            handlePanelStateChange={handlePanelStateChange}
            panelState={panelState}
          />
        )}

        {shouldShowPageEditor && isFlowchartMode && (
          <AuthoringFlowchartPageEditor
            handlePanelStateChange={handlePanelStateChange}
            panelState={panelState}
          />
        )}

        {shouldShowFlowchartEditor && <FlowchartEditor />}

        {shouldShowReadOnlyWarning && (
          <ReadOnlyWarning
            isAttemptDisableReadOnlyFailed={isAttemptDisableReadOnlyFailed}
            alertSeverity={alertSeverity}
            dismissReadOnlyWarning={dismissReadOnlyWarning}
            url={url}
            windowName={windowName}
          />
        )}

        {showDiagnosticsWindow && <DiagnosticsWindow />}
        {showScoringOverview && <ScoringOverview />}
=======
          )}
          {shouldShowEditor && (
            <div
              id="advanced-authoring"
              ref={authoringContainer}
              className={`advanced-authoring d-none`}
            >
              <HeaderNav
                panelState={panelState}
                isVisible={panelState.top}
                authoringContainer={authoringContainer}
              />
              <SidePanel
                position="left"
                panelState={panelState}
                onToggle={() => handlePanelStateChange({ left: !panelState.left })}
              >
                <LeftMenu />
              </SidePanel>
              <EditingCanvas />
              <BottomPanel
                panelState={panelState}
                onToggle={() => handlePanelStateChange({ bottom: !panelState.bottom })}
              >
                {currentRule === 'initState' && (
                  <InitStateEditor authoringContainer={authoringContainer} />
                )}
                {currentRule !== 'initState' && <AdaptivityEditor />}
              </BottomPanel>
              <SidePanel
                position="right"
                panelState={panelState}
                onToggle={() => handlePanelStateChange({ right: !panelState.right })}
              >
                <RightMenu />
              </SidePanel>
            </div>
          )}

          {shouldShowReadOnlyWarning && (
            <Alert variant={alertSeverity}>
              <Alert.Heading>Opening in Read-Only Mode</Alert.Heading>
              {!isAttemptDisableReadOnlyFailed && (
                <p>
                  You are about to open this page in read-only mode. You are able to view the
                  contents of this page, but any changes you make will not be saved. You may instead
                  attempt to open in editing mode, or open a preview of the page.
                </p>
              )}
              {isAttemptDisableReadOnlyFailed && (
                <p>
                  Unfortunately, we were unable to disable read-only mode. Another author currently
                  has the page locked for editing. Please try again later. In the meantime, you may
                  continue in Read Only mode or open a preview of the page.
                </p>
              )}
              <hr />
              <div style={{ textAlign: 'center' }}>
                <Button
                  variant={`outline-${alertSeverity}`}
                  className="text-dark"
                  onClick={() => dismissReadOnlyWarning({ attemptEdit: false })}
                >
                  Continue In Read-Only Mode
                </Button>{' '}
                {!isAttemptDisableReadOnlyFailed && (
                  <>
                    <Button
                      variant={`outline-${alertSeverity}`}
                      className="text-dark"
                      onClick={() => dismissReadOnlyWarning({ attemptEdit: true })}
                    >
                      Open In Edit Mode
                    </Button>{' '}
                  </>
                )}
                <Button
                  variant={`outline-${alertSeverity}`}
                  className="text-dark"
                  onClick={() => window.open(url, windowName)}
                >
                  Open Preview <i className="fas fa-external-link-alt ml-1"></i>
                </Button>
              </div>
            </Alert>
          )}

          {showDiagnosticsWindow && <DiagnosticsWindow />}

          {showScoringOverview && <ScoringOverview />}
        </ModalContainer>
>>>>>>> 70acefdc
      </ErrorBoundary>
    </AppsignalContext.Provider>
  );
};

export default Authoring;<|MERGE_RESOLUTION|>--- conflicted
+++ resolved
@@ -30,14 +30,11 @@
 import { initAppSignal } from '../../utils/appsignal';
 import { AppsignalContext, ErrorBoundary } from '../../components/common/ErrorBoundary';
 import { ModalDisplay } from 'components/modal/ModalDisplay';
-<<<<<<< HEAD
 import { AuthoringExpertPageEditor } from './AuthoringExpertPageEditor';
 import { ReadOnlyWarning } from './ReadOnlyWarning';
 import { AuthoringFlowchartPageEditor } from './AuthoringFlowchartPageEditor';
 import { FlowchartEditor } from './components/Flowchart/FlowchartEditor';
-=======
 import { ModalContainer } from './components/AdvancedAuthoringModal';
->>>>>>> 70acefdc
 
 export interface AuthoringProps {
   isAdmin: boolean;
@@ -240,132 +237,39 @@
                 <span className="sr-only">Loading...</span>
               </div>
             </div>
-<<<<<<< HEAD
-          </div>
-        )}
-
-        {shouldShowPageEditor && isExpertMode && (
-          <AuthoringExpertPageEditor
-            currentRule={currentRule}
-            handlePanelStateChange={handlePanelStateChange}
-            panelState={panelState}
-          />
-        )}
-
-        {shouldShowPageEditor && isFlowchartMode && (
-          <AuthoringFlowchartPageEditor
-            handlePanelStateChange={handlePanelStateChange}
-            panelState={panelState}
-          />
-        )}
-
-        {shouldShowFlowchartEditor && <FlowchartEditor />}
-
-        {shouldShowReadOnlyWarning && (
-          <ReadOnlyWarning
-            isAttemptDisableReadOnlyFailed={isAttemptDisableReadOnlyFailed}
-            alertSeverity={alertSeverity}
-            dismissReadOnlyWarning={dismissReadOnlyWarning}
-            url={url}
-            windowName={windowName}
-          />
-        )}
-
-        {showDiagnosticsWindow && <DiagnosticsWindow />}
-        {showScoringOverview && <ScoringOverview />}
-=======
-          )}
-          {shouldShowEditor && (
-            <div
-              id="advanced-authoring"
-              ref={authoringContainer}
-              className={`advanced-authoring d-none`}
-            >
-              <HeaderNav
-                panelState={panelState}
-                isVisible={panelState.top}
-                authoringContainer={authoringContainer}
-              />
-              <SidePanel
-                position="left"
-                panelState={panelState}
-                onToggle={() => handlePanelStateChange({ left: !panelState.left })}
-              >
-                <LeftMenu />
-              </SidePanel>
-              <EditingCanvas />
-              <BottomPanel
-                panelState={panelState}
-                onToggle={() => handlePanelStateChange({ bottom: !panelState.bottom })}
-              >
-                {currentRule === 'initState' && (
-                  <InitStateEditor authoringContainer={authoringContainer} />
-                )}
-                {currentRule !== 'initState' && <AdaptivityEditor />}
-              </BottomPanel>
-              <SidePanel
-                position="right"
-                panelState={panelState}
-                onToggle={() => handlePanelStateChange({ right: !panelState.right })}
-              >
-                <RightMenu />
-              </SidePanel>
-            </div>
-          )}
+          )}
+
+          {shouldShowPageEditor && isExpertMode && (
+            <AuthoringExpertPageEditor
+              currentRule={currentRule}
+              handlePanelStateChange={handlePanelStateChange}
+              panelState={panelState}
+            />
+          )}
+
+          {shouldShowPageEditor && isFlowchartMode && (
+            <AuthoringFlowchartPageEditor
+              handlePanelStateChange={handlePanelStateChange}
+              panelState={panelState}
+            />
+          )}
+
+          {shouldShowFlowchartEditor && <FlowchartEditor />}
 
           {shouldShowReadOnlyWarning && (
-            <Alert variant={alertSeverity}>
-              <Alert.Heading>Opening in Read-Only Mode</Alert.Heading>
-              {!isAttemptDisableReadOnlyFailed && (
-                <p>
-                  You are about to open this page in read-only mode. You are able to view the
-                  contents of this page, but any changes you make will not be saved. You may instead
-                  attempt to open in editing mode, or open a preview of the page.
-                </p>
-              )}
-              {isAttemptDisableReadOnlyFailed && (
-                <p>
-                  Unfortunately, we were unable to disable read-only mode. Another author currently
-                  has the page locked for editing. Please try again later. In the meantime, you may
-                  continue in Read Only mode or open a preview of the page.
-                </p>
-              )}
-              <hr />
-              <div style={{ textAlign: 'center' }}>
-                <Button
-                  variant={`outline-${alertSeverity}`}
-                  className="text-dark"
-                  onClick={() => dismissReadOnlyWarning({ attemptEdit: false })}
-                >
-                  Continue In Read-Only Mode
-                </Button>{' '}
-                {!isAttemptDisableReadOnlyFailed && (
-                  <>
-                    <Button
-                      variant={`outline-${alertSeverity}`}
-                      className="text-dark"
-                      onClick={() => dismissReadOnlyWarning({ attemptEdit: true })}
-                    >
-                      Open In Edit Mode
-                    </Button>{' '}
-                  </>
-                )}
-                <Button
-                  variant={`outline-${alertSeverity}`}
-                  className="text-dark"
-                  onClick={() => window.open(url, windowName)}
-                >
-                  Open Preview <i className="fas fa-external-link-alt ml-1"></i>
-                </Button>
-              </div>
-            </Alert>
+            <ReadOnlyWarning
+              isAttemptDisableReadOnlyFailed={isAttemptDisableReadOnlyFailed}
+              alertSeverity={alertSeverity}
+              dismissReadOnlyWarning={dismissReadOnlyWarning}
+              url={url}
+              windowName={windowName}
+            />
           )}
 
           {showDiagnosticsWindow && <DiagnosticsWindow />}
 
           {showScoringOverview && <ScoringOverview />}
         </ModalContainer>
->>>>>>> 70acefdc
       </ErrorBoundary>
     </AppsignalContext.Provider>
   );
