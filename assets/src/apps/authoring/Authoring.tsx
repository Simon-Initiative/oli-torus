<<<<<<< HEAD
import React, { useEffect, useMemo, useState } from 'react';
=======
import React, { useEffect, useMemo, useRef, useState } from 'react';
import { Alert, Button } from 'react-bootstrap';
>>>>>>> c93c0ae8
import { useDispatch, useSelector } from 'react-redux';
import { isFirefox } from 'utils/browser';
import DiagnosticsWindow from './components/Modal/DiagnosticsWindow';
import ScoringOverview from './components/Modal/ScoringOverview';
import { releaseEditingLock } from './store/app/actions/locking';
import { attemptDisableReadOnly } from './store/app/actions/readonly';
import {
  AppConfig,
  selectAppMode,
  selectBottomPanel,
  selectCurrentRule,
  selectEditMode,
  selectHasEditingLock,
  selectLeftPanel,
  selectProjectSlug,
  selectReadOnly,
  selectRevisionSlug,
  selectRightPanel,
  selectShowDiagnosticsWindow,
  selectShowScoringOverview,
  selectTopPanel,
  setInitialConfig,
  setPanelState,
} from './store/app/slice';
import { initializeFromContext } from './store/page/actions/initializeFromContext';
import { PageContext } from './types';
import { getModeFromLocalStorage } from 'components/misc/DarkModeSelector';
import { initAppSignal } from '../../utils/appsignal';
import { AppsignalContext, ErrorBoundary } from '../../components/common/ErrorBoundary';
import { ModalDisplay } from 'components/modal/ModalDisplay';
import { AuthoringExpertPageEditor } from './AuthoringExpertPageEditor';
import { ReadOnlyWarning } from './ReadOnlyWarning';
import { AuthoringFlowchartPageEditor } from './AuthoringFlowchartPageEditor';
import { FlowchartEditor } from './components/Flowchart/FlowchartEditor';

export interface AuthoringProps {
  isAdmin: boolean;
  projectSlug: string;
  revisionSlug: string;
  content: PageContext;
  activityTypes?: any[];
  partComponentTypes?: any[];
  resourceId?: number;
  paths: Record<string, string>;
  appsignalKey: string | null;
}

const Authoring: React.FC<AuthoringProps> = (props: AuthoringProps) => {
  const dispatch = useDispatch();

<<<<<<< HEAD
=======
  const authoringContainer = useRef<HTMLDivElement>(null);
>>>>>>> c93c0ae8
  const [isAppVisible, setIsAppVisible] = useState(false);
  const [isLoading, setIsLoading] = useState(true);

  const hasEditingLock = useSelector(selectHasEditingLock);
  const isReadOnly = useSelector(selectReadOnly);
  const [isReadOnlyWarningDismissed, setIsReadOnlyWarningDismissed] = useState(false);
  const [isAttemptDisableReadOnlyFailed, setIsAttemptDisableReadOnlyFailed] = useState(false);

  const editingMode = useSelector(selectEditMode);

  const shouldShowLockError = !hasEditingLock && !isReadOnly;
  const shouldShowReadOnlyWarning = !isLoading && isReadOnly && !isReadOnlyWarningDismissed;

  const readyToEdit = !isLoading && (hasEditingLock || isReadOnly) && !shouldShowReadOnlyWarning;

  const alertSeverity = isAttemptDisableReadOnlyFailed || shouldShowLockError ? 'warning' : 'info';

  const appsignal = useMemo(
    () =>
      initAppSignal(props.appsignalKey, 'Advanced Authoring', {
        projectSlug: props.projectSlug,
        revisionSlug: props.revisionSlug,
        resourceId: String(props.resourceId),
      }),
    // eslint-disable-next-line react-hooks/exhaustive-deps
    [props.appsignalKey],
  );

  /* console.log('RENDER IT', {
    shouldShowEditor,
    shouldShowLockError,
    shouldShowReadOnlyWarning,
    isAppVisible,
    hasEditingLock,
  }); */

  const showDiagnosticsWindow = useSelector(selectShowDiagnosticsWindow);
  const showScoringOverview = useSelector(selectShowScoringOverview);

  const projectSlug = useSelector(selectProjectSlug);
  const revisionSlug = useSelector(selectRevisionSlug);
  const currentRule = useSelector(selectCurrentRule);
  const leftPanelState = useSelector(selectLeftPanel);
  const rightPanelState = useSelector(selectRightPanel);
  const topPanelState = useSelector(selectTopPanel);
  const bottomPanelState = useSelector(selectBottomPanel);
  const applicationMode = useSelector(selectAppMode);

  const isFlowchartMode = applicationMode === 'flowchart';
  const isExpertMode = applicationMode === 'expert';
  const shouldShowPageEditor = readyToEdit && (editingMode === 'page' || isExpertMode);
  const shouldShowFlowchartEditor = readyToEdit && editingMode === 'flowchart';

  const panelState = {
    left: leftPanelState,
    right: rightPanelState,
    top: topPanelState,
    bottom: bottomPanelState,
  };

  const url = `/authoring/project/${projectSlug}/preview/${revisionSlug}`;
  const windowName = `preview-${projectSlug}`;

  const handlePanelStateChange = ({
    top,
    right,
    left,
    bottom,
  }: {
    top?: boolean;
    right?: boolean;
    left?: boolean;
    bottom?: boolean;
  }) => {
    console.log('handlePanelStateChange', { top, right, left, bottom });
    dispatch(setPanelState({ top, right, left, bottom }));
  };

  const dismissReadOnlyWarning = async ({ attemptEdit }: { attemptEdit: boolean }) => {
    if (attemptEdit) {
      const attemptResult = await dispatch(attemptDisableReadOnly());
      if ((attemptResult as any).meta.requestStatus !== 'fulfilled') {
        const errorCode = (attemptResult as any)?.payload?.error;
        if (errorCode === 'SESSION_EXPIRED') {
          window.location.reload();
        }
        setIsAttemptDisableReadOnlyFailed(true);
        return;
      }
    }
    setIsReadOnlyWarningDismissed(true);
  };

  useEffect(() => {
    if (isAppVisible) {
      // forced light mode to save on initial dev time
      document.documentElement.classList.remove('dark');
      document.body.classList.add('overflow-hidden'); // prevents double scroll bars
<<<<<<< HEAD
=======
      authoringContainer.current?.classList.remove('d-none');
      setTimeout(() => {
        authoringContainer.current?.classList.add('startup');
      }, 50);
>>>>>>> c93c0ae8
    }

    if (!isAppVisible) {
      // reset forced light mode
      switch (getModeFromLocalStorage()) {
        case 'dark':
          document.documentElement.classList.add('dark');
          break;
        case 'auto':
          break;
        case 'light':
          break;
      }
      document.body.classList.remove('overflow-hidden');
<<<<<<< HEAD
=======
      authoringContainer.current?.classList.remove('startup');
      setTimeout(() => {
        authoringContainer.current?.classList.add('d-none');
      }, 350);
>>>>>>> c93c0ae8
    }
    return () => {
      document.body.classList.remove('overflow-hidden');
    };
  }, [isAppVisible]);

  useEffect(() => {
    const appConfig: AppConfig = {
      paths: props.paths,
      isAdmin: props.isAdmin,
      projectSlug: props.projectSlug,
      revisionSlug: props.revisionSlug,
      partComponentTypes: props.partComponentTypes,
      activityTypes: props.activityTypes,
      allObjectives: props.content.allObjectives || [],
      applicationMode:
        props.content.content?.custom?.contentMode === 'flowchart' ? 'flowchart' : 'expert',
    };
    dispatch(setInitialConfig(appConfig));
  }, [dispatch, props]);

  useEffect(() => {
    window.addEventListener('beforeunload', async () =>
      isFirefox
        ? setTimeout(async () => {
            await dispatch(releaseEditingLock());
          })
        : await dispatch(releaseEditingLock()),
    );

    let initTimeout: any = null;
    if (hasEditingLock || (isReadOnly && isReadOnlyWarningDismissed)) {
      initTimeout = setTimeout(() => {
        if (props.content) {
          const appConfig = {
            paths: props.paths,
            isAdmin: props.isAdmin,
            projectSlug: props.projectSlug,
            revisionSlug: props.revisionSlug,
            partComponentTypes: props.partComponentTypes,
            activityTypes: props.activityTypes,
          };
          dispatch(initializeFromContext({ context: props.content, config: appConfig }));
        }
        setIsAppVisible(true);
      }, 500);
    }
    const loadingTimeout = setTimeout(() => {
      setIsLoading(false);
    }, 2000);

    return () => {
      window.removeEventListener('beforeunload', async () => await dispatch(releaseEditingLock()));
      if (initTimeout) {
        clearTimeout(initTimeout);
      }
      if (loadingTimeout) {
        clearTimeout(loadingTimeout);
      }
    };
  }, [props, hasEditingLock, isReadOnly, isReadOnlyWarningDismissed, dispatch]);

  return (
    <AppsignalContext.Provider value={appsignal}>
      <ErrorBoundary>
        <ModalDisplay />
        {isLoading && (
          <div id="aa-loading">
            <div className="loader spinner-border text-primary" role="status">
              <span className="sr-only">Loading...</span>
            </div>
          </div>
        )}
<<<<<<< HEAD

        {shouldShowPageEditor && isExpertMode && (
          <AuthoringExpertPageEditor
            currentRule={currentRule}
            handlePanelStateChange={handlePanelStateChange}
            panelState={panelState}
          />
        )}

        {shouldShowPageEditor && isFlowchartMode && (
          <AuthoringFlowchartPageEditor
            handlePanelStateChange={handlePanelStateChange}
            panelState={panelState}
          />
=======
        {shouldShowEditor && (
          <div
            id="advanced-authoring"
            ref={authoringContainer}
            className={`advanced-authoring d-none`}
          >
            <HeaderNav
              panelState={panelState}
              isVisible={panelState.top}
              authoringContainer={authoringContainer}
            />
            <SidePanel
              position="left"
              panelState={panelState}
              onToggle={() => handlePanelStateChange({ left: !panelState.left })}
            >
              <LeftMenu />
            </SidePanel>
            <EditingCanvas />
            <BottomPanel
              panelState={panelState}
              onToggle={() => handlePanelStateChange({ bottom: !panelState.bottom })}
            >
              {currentRule === 'initState' && (
                <InitStateEditor authoringContainer={authoringContainer} />
              )}
              {currentRule !== 'initState' && <AdaptivityEditor />}
            </BottomPanel>
            <SidePanel
              position="right"
              panelState={panelState}
              onToggle={() => handlePanelStateChange({ right: !panelState.right })}
            >
              <RightMenu />
            </SidePanel>
          </div>
>>>>>>> c93c0ae8
        )}

        {shouldShowFlowchartEditor && <FlowchartEditor />}

        {shouldShowReadOnlyWarning && (
          <ReadOnlyWarning
            isAttemptDisableReadOnlyFailed={isAttemptDisableReadOnlyFailed}
            alertSeverity={alertSeverity}
            dismissReadOnlyWarning={dismissReadOnlyWarning}
            url={url}
            windowName={windowName}
          />
        )}

        {showDiagnosticsWindow && <DiagnosticsWindow />}
        {showScoringOverview && <ScoringOverview />}
      </ErrorBoundary>
    </AppsignalContext.Provider>
  );
};

export default Authoring;<|MERGE_RESOLUTION|>--- conflicted
+++ resolved
@@ -1,9 +1,5 @@
-<<<<<<< HEAD
-import React, { useEffect, useMemo, useState } from 'react';
-=======
 import React, { useEffect, useMemo, useRef, useState } from 'react';
 import { Alert, Button } from 'react-bootstrap';
->>>>>>> c93c0ae8
 import { useDispatch, useSelector } from 'react-redux';
 import { isFirefox } from 'utils/browser';
 import DiagnosticsWindow from './components/Modal/DiagnosticsWindow';
@@ -54,10 +50,6 @@
 const Authoring: React.FC<AuthoringProps> = (props: AuthoringProps) => {
   const dispatch = useDispatch();
 
-<<<<<<< HEAD
-=======
-  const authoringContainer = useRef<HTMLDivElement>(null);
->>>>>>> c93c0ae8
   const [isAppVisible, setIsAppVisible] = useState(false);
   const [isLoading, setIsLoading] = useState(true);
 
@@ -156,13 +148,6 @@
       // forced light mode to save on initial dev time
       document.documentElement.classList.remove('dark');
       document.body.classList.add('overflow-hidden'); // prevents double scroll bars
-<<<<<<< HEAD
-=======
-      authoringContainer.current?.classList.remove('d-none');
-      setTimeout(() => {
-        authoringContainer.current?.classList.add('startup');
-      }, 50);
->>>>>>> c93c0ae8
     }
 
     if (!isAppVisible) {
@@ -177,13 +162,6 @@
           break;
       }
       document.body.classList.remove('overflow-hidden');
-<<<<<<< HEAD
-=======
-      authoringContainer.current?.classList.remove('startup');
-      setTimeout(() => {
-        authoringContainer.current?.classList.add('d-none');
-      }, 350);
->>>>>>> c93c0ae8
     }
     return () => {
       document.body.classList.remove('overflow-hidden');
@@ -257,7 +235,6 @@
             </div>
           </div>
         )}
-<<<<<<< HEAD
 
         {shouldShowPageEditor && isExpertMode && (
           <AuthoringExpertPageEditor
@@ -272,44 +249,6 @@
             handlePanelStateChange={handlePanelStateChange}
             panelState={panelState}
           />
-=======
-        {shouldShowEditor && (
-          <div
-            id="advanced-authoring"
-            ref={authoringContainer}
-            className={`advanced-authoring d-none`}
-          >
-            <HeaderNav
-              panelState={panelState}
-              isVisible={panelState.top}
-              authoringContainer={authoringContainer}
-            />
-            <SidePanel
-              position="left"
-              panelState={panelState}
-              onToggle={() => handlePanelStateChange({ left: !panelState.left })}
-            >
-              <LeftMenu />
-            </SidePanel>
-            <EditingCanvas />
-            <BottomPanel
-              panelState={panelState}
-              onToggle={() => handlePanelStateChange({ bottom: !panelState.bottom })}
-            >
-              {currentRule === 'initState' && (
-                <InitStateEditor authoringContainer={authoringContainer} />
-              )}
-              {currentRule !== 'initState' && <AdaptivityEditor />}
-            </BottomPanel>
-            <SidePanel
-              position="right"
-              panelState={panelState}
-              onToggle={() => handlePanelStateChange({ right: !panelState.right })}
-            >
-              <RightMenu />
-            </SidePanel>
-          </div>
->>>>>>> c93c0ae8
         )}
 
         {shouldShowFlowchartEditor && <FlowchartEditor />}
