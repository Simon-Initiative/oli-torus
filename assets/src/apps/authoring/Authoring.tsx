import React, { useEffect, useState } from 'react';
<<<<<<< HEAD
import HeaderNav from './HeaderNav';
import { SidePanel } from './SidePanel';
import store from './store';
import { Provider, useDispatch, useSelector } from 'react-redux';
=======
import Accordion from './Accordion/Accordion';
import HeaderNav from './HeaderNav';
import { SidePanel } from './SidePanel';
import TabStrip from './TabStrip/TabStrip';
>>>>>>> 3d2a1a73

export interface AuthoringProps {
  isAdmin: boolean;
  projectSlug: string;
  revisionSlug: string;
  content: any;
  activityTypes?: any[];
  resourceId?: number;
}

<<<<<<< HEAD
const Authoring: React.FC<AuthoringProps> = (props: AuthoringProps) => {
  const dispatch = useDispatch();

  const url = `/project/${props.projectSlug}/preview/${props.revisionSlug}`;
=======
export const Authoring: React.FC<AuthoringProps> = (props: AuthoringProps) => {
  const url = `/authoring/project/${props.projectSlug}/preview/${props.revisionSlug}`;
>>>>>>> 3d2a1a73
  const windowName = `preview-${props.projectSlug}`;
  const authoringContainer = document.getElementById('advanced-authoring');
  const [appState, setAppState] = useState<any>({ isVisible: false });
  const [panelState, setPanelState] = useState({ left: true, right: true, top: true });
<<<<<<< HEAD

=======
  const leftPanelData = {
    tabs: [
      {
        id: 1,
        title: 'Sequence',
        data: ['Intro Screen',
          'Pick your character',
          'Choose your title']
      },
      {
        id: 2,
        title: 'Adaptivity',
        data: ['Initial Satee',
          'Default Response']
      }
    ],
  };
  const rightPanelData = {
    tabs: [
      {
        id: 1,
        title: 'Lesson',
        data: 'Lesson Data',
      },
      {
        id: 2,
        title: 'Screen',
        data: 'Screen Data',
      },
      {
        id: 3,
        title: 'Component',
        data: 'Component Data',
      },
    ],
  };
>>>>>>> 3d2a1a73
  const PreviewButton = () => (
    <a className="btn btn-sm btn-outline-primary" onClick={() => window.open(url, windowName)}>
      Preview <i className="las la-external-link-alt ml-1"></i>
    </a>
  );

  useEffect(() => {
    if (appState.isVisible) {
      document.body.classList.add('overflow-hidden'); // prevents double scroll bars
      authoringContainer?.classList.remove('d-none');
      setTimeout(() => {
        authoringContainer?.classList.add('startup');
      }, 50);
    }
    if (!appState.isVisible) {
      document.body.classList.remove('overflow-hidden');
      authoringContainer?.classList.remove('startup');
      setTimeout(() => {
        authoringContainer?.classList.add('d-none');
      }, 350);
    }
    return () => {
      document.body.classList.remove('overflow-hidden');
    };
  }, [appState.isVisible]);

  return (
    <>
      {!appState.isVisible && (
        <button
          onClick={() => setAppState({ ...appState, isVisible: true })}
          type="button"
          className="btn btn-primary"
        >
          🚀 Launch
        </button>
      )}
      <div id="advanced-authoring" className={`advanced-authoring d-none`}>
        <HeaderNav content={props.content} isVisible={panelState.top} />
        <SidePanel
          position="left"
          panelState={panelState}
          setPanelState={() => setPanelState({ ...panelState, left: !panelState.left })}
        >
          I am the left side panel.
<<<<<<< HEAD
=======
        <Accordion tabsData={leftPanelData} data={props.content}></Accordion>
>>>>>>> 3d2a1a73
        </SidePanel>
        <section className="aa-stage">
          <div className="aa-stage-inner">
            <PreviewButton />
            <h1>Main Content Stage</h1>
            <div className="btn-group" role="group">
              <button
                onClick={() =>
                  setPanelState({
                    right: false,
                    left: false,
                    top: false,
                  })
                }
                type="button"
                className="btn btn-secondary"
              >
                hide all
              </button>
              <button
                onClick={() =>
                  setPanelState({
                    right: true,
                    left: true,
                    top: true,
                  })
                }
                type="button"
                className="btn btn-secondary"
              >
                show all
              </button>
              <button
                onClick={() => setAppState({ ...appState, isVisible: false })}
                type="button"
                className="btn btn-secondary"
              >
                quit
              </button>
            </div>
          </div>
          {/* <div>{JSON.stringify(props.content)}</div> */}
        </section>
        <SidePanel
          position="right"
          panelState={panelState}
          setPanelState={() => setPanelState({ ...panelState, right: !panelState.right })}
        >
          I am the right side panel.
<<<<<<< HEAD
=======
        <TabStrip tabsData={rightPanelData} data={props.content}></TabStrip>
>>>>>>> 3d2a1a73
        </SidePanel>
      </div>
    </>
  );
};

const ReduxApp: React.FC<AuthoringProps> = (props) => (
  <Provider store={store}>
    <Authoring {...props} />
  </Provider>
);

export default ReduxApp;<|MERGE_RESOLUTION|>--- conflicted
+++ resolved
@@ -1,15 +1,10 @@
 import React, { useEffect, useState } from 'react';
-<<<<<<< HEAD
+import { Provider, useDispatch } from 'react-redux';
+import Accordion from './Accordion/Accordion';
 import HeaderNav from './HeaderNav';
 import { SidePanel } from './SidePanel';
 import store from './store';
-import { Provider, useDispatch, useSelector } from 'react-redux';
-=======
-import Accordion from './Accordion/Accordion';
-import HeaderNav from './HeaderNav';
-import { SidePanel } from './SidePanel';
 import TabStrip from './TabStrip/TabStrip';
->>>>>>> 3d2a1a73
 
 export interface AuthoringProps {
   isAdmin: boolean;
@@ -20,37 +15,26 @@
   resourceId?: number;
 }
 
-<<<<<<< HEAD
 const Authoring: React.FC<AuthoringProps> = (props: AuthoringProps) => {
   const dispatch = useDispatch();
 
   const url = `/project/${props.projectSlug}/preview/${props.revisionSlug}`;
-=======
-export const Authoring: React.FC<AuthoringProps> = (props: AuthoringProps) => {
-  const url = `/authoring/project/${props.projectSlug}/preview/${props.revisionSlug}`;
->>>>>>> 3d2a1a73
   const windowName = `preview-${props.projectSlug}`;
   const authoringContainer = document.getElementById('advanced-authoring');
   const [appState, setAppState] = useState<any>({ isVisible: false });
   const [panelState, setPanelState] = useState({ left: true, right: true, top: true });
-<<<<<<< HEAD
-
-=======
   const leftPanelData = {
     tabs: [
       {
         id: 1,
         title: 'Sequence',
-        data: ['Intro Screen',
-          'Pick your character',
-          'Choose your title']
+        data: ['Intro Screen', 'Pick your character', 'Choose your title'],
       },
       {
         id: 2,
         title: 'Adaptivity',
-        data: ['Initial Satee',
-          'Default Response']
-      }
+        data: ['Initial Satee', 'Default Response'],
+      },
     ],
   };
   const rightPanelData = {
@@ -72,7 +56,6 @@
       },
     ],
   };
->>>>>>> 3d2a1a73
   const PreviewButton = () => (
     <a className="btn btn-sm btn-outline-primary" onClick={() => window.open(url, windowName)}>
       Preview <i className="las la-external-link-alt ml-1"></i>
@@ -118,10 +101,7 @@
           setPanelState={() => setPanelState({ ...panelState, left: !panelState.left })}
         >
           I am the left side panel.
-<<<<<<< HEAD
-=======
-        <Accordion tabsData={leftPanelData} data={props.content}></Accordion>
->>>>>>> 3d2a1a73
+          <Accordion tabsData={leftPanelData} data={props.content}></Accordion>
         </SidePanel>
         <section className="aa-stage">
           <div className="aa-stage-inner">
@@ -171,10 +151,7 @@
           setPanelState={() => setPanelState({ ...panelState, right: !panelState.right })}
         >
           I am the right side panel.
-<<<<<<< HEAD
-=======
-        <TabStrip tabsData={rightPanelData} data={props.content}></TabStrip>
->>>>>>> 3d2a1a73
+          <TabStrip tabsData={rightPanelData} data={props.content}></TabStrip>
         </SidePanel>
       </div>
     </>
