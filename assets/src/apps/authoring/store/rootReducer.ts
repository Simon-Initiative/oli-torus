import { combineReducers } from '@reduxjs/toolkit';
<<<<<<< HEAD
import activitiesReducer, { ActivitiesSlice } from '../../delivery/store/features/activities/slice';
import groupsReducer, { GroupsSlice } from '../../delivery/store/features/groups/slice';
import appReducer, { AppSlice } from './app/slice';
import pageReducer, { PageSlice } from './page/slice';
import partsReducer, { PartsSlice } from './parts/slice';
import authHistorySlice, { HistorySlice } from './history/slice';

const rootReducer = combineReducers({
  [AppSlice]: appReducer,
  [PageSlice]: pageReducer,
  [PartsSlice]: partsReducer,
  [GroupsSlice]: groupsReducer,
  [ActivitiesSlice]: activitiesReducer,
  [HistorySlice]: authHistorySlice,
=======
import ActivitiesSlice from '../../delivery/store/features/activities/name';
import ActivitiesReducer from '../../delivery/store/features/activities/slice';
import GroupsSlice from '../../delivery/store/features/groups/name';
import GroupsReducer from '../../delivery/store/features/groups/slice';
import AppReducer from './app/slice';
import AppSlice from './app/name';
import PageReducer from './page/slice';
import PageSlice from './page/name';
import PartsSlice from './parts/name';
import PartsReducer from './parts/slice';

const rootReducer = combineReducers({
  [AppSlice]: AppReducer,
  [PageSlice]: PageReducer,
  [PartsSlice]: PartsReducer,
  [GroupsSlice]: GroupsReducer,
  [ActivitiesSlice]: ActivitiesReducer,
>>>>>>> d28c6821
});

export type RootState = ReturnType<typeof rootReducer>;

export default rootReducer;<|MERGE_RESOLUTION|>--- conflicted
+++ resolved
@@ -1,20 +1,4 @@
 import { combineReducers } from '@reduxjs/toolkit';
-<<<<<<< HEAD
-import activitiesReducer, { ActivitiesSlice } from '../../delivery/store/features/activities/slice';
-import groupsReducer, { GroupsSlice } from '../../delivery/store/features/groups/slice';
-import appReducer, { AppSlice } from './app/slice';
-import pageReducer, { PageSlice } from './page/slice';
-import partsReducer, { PartsSlice } from './parts/slice';
-import authHistorySlice, { HistorySlice } from './history/slice';
-
-const rootReducer = combineReducers({
-  [AppSlice]: appReducer,
-  [PageSlice]: pageReducer,
-  [PartsSlice]: partsReducer,
-  [GroupsSlice]: groupsReducer,
-  [ActivitiesSlice]: activitiesReducer,
-  [HistorySlice]: authHistorySlice,
-=======
 import ActivitiesSlice from '../../delivery/store/features/activities/name';
 import ActivitiesReducer from '../../delivery/store/features/activities/slice';
 import GroupsSlice from '../../delivery/store/features/groups/name';
@@ -25,6 +9,8 @@
 import PageSlice from './page/name';
 import PartsSlice from './parts/name';
 import PartsReducer from './parts/slice';
+import HistorySlice from './history/name';
+import HistoryReducer from './history/slice';
 
 const rootReducer = combineReducers({
   [AppSlice]: AppReducer,
@@ -32,7 +18,7 @@
   [PartsSlice]: PartsReducer,
   [GroupsSlice]: GroupsReducer,
   [ActivitiesSlice]: ActivitiesReducer,
->>>>>>> d28c6821
+  [HistorySlice]: HistoryReducer,
 });
 
 export type RootState = ReturnType<typeof rootReducer>;
