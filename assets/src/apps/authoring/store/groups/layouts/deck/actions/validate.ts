import { createAsyncThunk } from '@reduxjs/toolkit';
import { AppSlice } from 'apps/authoring/store/app/slice';
import { selectAllActivities } from 'apps/delivery/store/features/activities/slice';
import {
  findInHierarchy,
  flattenHierarchy,
  getHierarchy,
  getSequenceLineage,
} from 'apps/delivery/store/features/groups/actions/sequence';
import { selectSequence } from 'apps/delivery/store/features/groups/selectors/deck';
import { DiagnosticTypes } from 'apps/authoring/components/Modal/diagnostics/DiagnosticTypes';
import { forEachCondition } from 'apps/authoring/components/AdaptivityEditor/ConditionsBlockEditor';
<<<<<<< HEAD
import has from 'lodash/has';
=======
import { selectState as selectPageState } from '../../../../page/slice';
import has from 'lodash/has';
import uniqBy from 'lodash/uniqBy';
import { LessonVariable } from 'apps/authoring/components/AdaptivityEditor/VariablePicker';
>>>>>>> 65718f6c

export interface DiagnosticProblem {
  owner: unknown;
  type: string;
  // getSuggestion: () => any;
  // getSolution: (resolution: unknown) => () => void;
  suggestedFix: string;
  item: any;
}
export interface DiagnosticError {
  activity: unknown;
  problems: DiagnosticProblem[];
}

// generate a suggestion for the id based on the input id that is only alpha numeric or underscores
const generateSuggestion = (id: string, dupBlacklist: string[] = []): string => {
  let newId = id.replace(/[^a-zA-Z0-9_]/g, '');
  if (dupBlacklist.includes(newId)) {
    // if the last character of the id is already a number, increment it, otherwise add 1
    const lastChar = newId.slice(-1);
    if (lastChar.match(/[0-9]/)) {
      const newLastChar = parseInt(lastChar, 10) + 1;
      newId = `${newId.slice(0, -1)}${newLastChar}`;
    } else {
      newId = `${newId}1`;
    }
    return generateSuggestion(newId, dupBlacklist);
  }
  return newId;
};

const mapErrorProblems = (list: any[], type: string, seq: any[], blackList: any[]) =>
  list.map((item: any) => {
    const problemSequence = seq.find((s) => s.custom.sequenceId === item.owner);
    return {
      type,
      item,
      owner: problemSequence || item.owner,
      suggestedFix:
        typeof item.suggestedFix === 'string'
          ? item.suggestedFix
          : generateSuggestion(item.id, blackList),
    };
  });

<<<<<<< HEAD
const validateTarget = (target: string, activity: any) => {
  if (target && !target.match(/session\./)) {
    const targetId = target.split('.')[1] as string;
    const validTarget = activity.content.partsLayout.some((p: any) => p.id === targetId);
    return validTarget;
  }
  return true;
};

const validateValue = (condition: any, rule: any, owner: any) => {
  return has(condition, 'value') && !condition.value
=======
const validateTarget = (target: string, activity: any, parts: any[]) => {
  const split = target.split('.');
  const type = split[0] as string;
  const targetId = split[1] as string;
  if (!targetId) {
    return false;
  }
  switch (type) {
    case 'app':
      return targetId === 'active' || parts.some((p: any) => p.id === targetId);
    case 'variables':
    case 'stage':
      return parts.some((p: any) => p.id === targetId);
    case 'session':
      return !!targetId;
    default:
      return false;
  }
};

const validateValue = (condition: any, rule: any, owner: any) => {
  return has(condition, 'value') && (condition.value === null || condition.value === undefined)
>>>>>>> 65718f6c
    ? {
        condition,
        rule,
        owner,
        suggestedFix: ``,
      }
    : null;
};

export const validators = [
  {
    type: DiagnosticTypes.DUPLICATE,
    validate: (activity: any) =>
      activity.authoring.parts.filter(
        (ref: any) => activity.authoring.parts.filter((ref2: any) => ref2.id === ref.id).length > 1,
      ),
  },
  {
    type: DiagnosticTypes.PATTERN,
    validate: (activity: any) =>
      activity.authoring.parts.filter(
        (ref: any) => !ref.inherited && !/^[a-zA-Z0-9_\-: ]+$/.test(ref.id),
      ),
  },
  {
    type: DiagnosticTypes.BROKEN,
    validate: (activity: any, hierarchy: any, sequence: any[]) => {
      const owner = sequence.find((s) => s.resourceId === activity.id);
      return activity.authoring.rules.reduce((brokenColl: [], rule: any) => {
        const brokenActions = rule.event.params.actions.map((action: any) => {
          if (action.type === 'navigation') {
            if (action?.params?.target && action.params.target !== 'next') {
              if (!findInHierarchy(hierarchy, action.params.target)) {
                return {
                  ...rule,
                  owner,
                  suggestedFix: `Screen does not exist, fix navigate to.`,
                };
              }
            }
          }
          return null;
        });
        return [...brokenColl, ...brokenActions];
      }, []);
    },
  },
  {
    type: DiagnosticTypes.INVALID_TARGET_MUTATE,
<<<<<<< HEAD
    validate: (activity: any, hierarchy: any, sequence: any[]) => {
=======
    validate: (activity: any, hierarchy: any, sequence: any[], parts: any[]) => {
>>>>>>> 65718f6c
      const owner = sequence.find((s) => s.resourceId === activity.id);
      return activity.authoring.rules.reduce((brokenColl: [], rule: any) => {
        const brokenActions = rule.event.params.actions.map((action: any) => {
          if (action.type === 'mutateState') {
<<<<<<< HEAD
            return validateTarget(action.params.target, activity)
=======
            return validateTarget(action.params.target, activity, parts)
>>>>>>> 65718f6c
              ? null
              : {
                  ...rule,
                  action,
                  owner,
                  suggestedFix: ``,
                };
          }
          return null;
        });
        return [...brokenColl, ...brokenActions];
      }, []);
    },
  },
  {
    type: DiagnosticTypes.INVALID_TARGET_INIT,
<<<<<<< HEAD
    validate: (activity: any, hierarchy: any, sequence: any[]) => {
=======
    validate: (activity: any, hierarchy: any, sequence: any[], parts: any[]) => {
>>>>>>> 65718f6c
      const owner = sequence.find((s) => s.resourceId === activity.id);
      return activity.content.custom.facts.reduce(
        (broken: any[], fact: any) => [
          ...broken,
<<<<<<< HEAD
          validateTarget(fact.target, activity)
=======
          validateTarget(fact.target, activity, parts)
>>>>>>> 65718f6c
            ? null
            : {
                fact,
                owner,
                suggestedFix: ``,
              },
        ],
        [],
      );
    },
  },
  {
    type: DiagnosticTypes.INVALID_TARGET_COND,
<<<<<<< HEAD
    validate: (activity: any, hierarchy: any, sequence: any[]) => {
=======
    validate: (activity: any, hierarchy: any, sequence: any[], parts: any[]) => {
>>>>>>> 65718f6c
      const owner = sequence.find((s) => s.resourceId === activity.id);
      return activity.authoring.rules.reduce((broken: any[], rule: any) => {
        const conditions = [...(rule.conditions.all || []), ...(rule.conditions.any || [])];

        const brokenConditionValues: any[] = [];
        forEachCondition(conditions, (condition: any) => {
<<<<<<< HEAD
          if (!validateTarget(condition.fact, activity)) {
=======
          if (!validateTarget(condition.fact, activity, parts)) {
>>>>>>> 65718f6c
            brokenConditionValues.push({
              condition,
              rule,
              owner,
              suggestedFix: ``,
            });
          }
        });

        return [...broken, ...brokenConditionValues];
      }, []);
    },
  },
  {
    type: DiagnosticTypes.INVALID_VALUE,
    validate: (activity: any, hierarchy: any, sequence: any[]) => {
      const owner = sequence.find((s) => s.resourceId === activity.id);
      return activity.authoring.rules.reduce((broken: any[], rule: any) => {
        const conditions = [...(rule.conditions.all || []), ...(rule.conditions.any || [])];

        const brokenConditionValues: any[] = [];
        forEachCondition(conditions, (condition: any) => {
          brokenConditionValues.push(validateValue(condition, rule, owner));
        });

        return [...broken, ...brokenConditionValues];
      }, []);
    },
  },
];

export const validatePartIds = createAsyncThunk<any, any, any>(
  `${AppSlice}/validatePartIds`,
  async (payload, { getState, fulfillWithValue }) => {
    const rootState = getState();

    const allActivities = selectAllActivities(rootState as any);
    const sequence = selectSequence(rootState as any);
    const hierarchy = getHierarchy(sequence);
    const currentLesson = selectPageState(rootState as any);

    // console.log('validatePartIds', { allActivities });

    const errors: DiagnosticError[] = [];

<<<<<<< HEAD
=======
    const partsList = allActivities.reduce(
      (list: any[], act: any) => list.concat(act.authoring.parts),
      [],
    );

    const parts = uniqBy(
      [
        ...partsList,
        ...(currentLesson?.custom?.everApps || []),
        ...(currentLesson?.custom?.variables || []).map((v: LessonVariable) => ({ id: v.name })),
      ],
      (i: any) => i.id,
    );

>>>>>>> 65718f6c
    allActivities.forEach((activity: any) => {
      const foundProblems = validators.reduce(
        (probs: any, validator: any) => ({
          ...probs,
          [validator.type]: validator
<<<<<<< HEAD
            .validate(activity, hierarchy, sequence)
=======
            .validate(activity, hierarchy, sequence, parts)
>>>>>>> 65718f6c
            .filter((e: any) => !!e),
        }),
        {},
      );

      const countProblems = Object.keys(foundProblems).reduce(
        (c: number, current: any) => foundProblems[current].length + c,
        0,
      );

      if (countProblems > 0) {
        const activitySequence = sequence.find((s) => s.resourceId === activity.id);

        // id blacklist should include all parent ids, and all children ids
        const lineageBlacklist = getSequenceLineage(sequence, activitySequence.custom.sequenceId)
          .map((s) => allActivities.find((a) => a.id === s.resourceId))
          .map((a) => a?.authoring.parts.map((ref: any) => ref.id))
          .reduce((acc, cur) => acc.concat(cur), []);
        const hierarchyItem = findInHierarchy(hierarchy, activitySequence.custom.sequenceId);
        const childrenBlackList: string[] = flattenHierarchy(hierarchyItem?.children ?? [])
          .map((s) => allActivities.find((a) => a.id === s.resourceId))
          .map((a) => a?.authoring.parts.map((ref: any) => ref.id))
          .reduce((acc, cur) => acc.concat(cur), []);
        //console.log('blacklists: ', { lineageBlacklist, childrenBlackList });
        const testBlackList = Array.from(new Set([...lineageBlacklist, ...childrenBlackList]));

        const problems = Object.keys(foundProblems).reduce(
          (errs: any[], currentErr: any) => [
            ...errs,
            ...mapErrorProblems(foundProblems[currentErr], currentErr, sequence, testBlackList),
          ],
          [],
        );

        errors.push({
          activity: activitySequence,
          problems,
        });
      }
    });

    return fulfillWithValue({ errors });
  },
);<|MERGE_RESOLUTION|>--- conflicted
+++ resolved
@@ -10,14 +10,10 @@
 import { selectSequence } from 'apps/delivery/store/features/groups/selectors/deck';
 import { DiagnosticTypes } from 'apps/authoring/components/Modal/diagnostics/DiagnosticTypes';
 import { forEachCondition } from 'apps/authoring/components/AdaptivityEditor/ConditionsBlockEditor';
-<<<<<<< HEAD
-import has from 'lodash/has';
-=======
 import { selectState as selectPageState } from '../../../../page/slice';
 import has from 'lodash/has';
 import uniqBy from 'lodash/uniqBy';
 import { LessonVariable } from 'apps/authoring/components/AdaptivityEditor/VariablePicker';
->>>>>>> 65718f6c
 
 export interface DiagnosticProblem {
   owner: unknown;
@@ -63,19 +59,6 @@
     };
   });
 
-<<<<<<< HEAD
-const validateTarget = (target: string, activity: any) => {
-  if (target && !target.match(/session\./)) {
-    const targetId = target.split('.')[1] as string;
-    const validTarget = activity.content.partsLayout.some((p: any) => p.id === targetId);
-    return validTarget;
-  }
-  return true;
-};
-
-const validateValue = (condition: any, rule: any, owner: any) => {
-  return has(condition, 'value') && !condition.value
-=======
 const validateTarget = (target: string, activity: any, parts: any[]) => {
   const split = target.split('.');
   const type = split[0] as string;
@@ -98,7 +81,6 @@
 
 const validateValue = (condition: any, rule: any, owner: any) => {
   return has(condition, 'value') && (condition.value === null || condition.value === undefined)
->>>>>>> 65718f6c
     ? {
         condition,
         rule,
@@ -148,20 +130,12 @@
   },
   {
     type: DiagnosticTypes.INVALID_TARGET_MUTATE,
-<<<<<<< HEAD
-    validate: (activity: any, hierarchy: any, sequence: any[]) => {
-=======
     validate: (activity: any, hierarchy: any, sequence: any[], parts: any[]) => {
->>>>>>> 65718f6c
       const owner = sequence.find((s) => s.resourceId === activity.id);
       return activity.authoring.rules.reduce((brokenColl: [], rule: any) => {
         const brokenActions = rule.event.params.actions.map((action: any) => {
           if (action.type === 'mutateState') {
-<<<<<<< HEAD
-            return validateTarget(action.params.target, activity)
-=======
             return validateTarget(action.params.target, activity, parts)
->>>>>>> 65718f6c
               ? null
               : {
                   ...rule,
@@ -178,20 +152,12 @@
   },
   {
     type: DiagnosticTypes.INVALID_TARGET_INIT,
-<<<<<<< HEAD
-    validate: (activity: any, hierarchy: any, sequence: any[]) => {
-=======
     validate: (activity: any, hierarchy: any, sequence: any[], parts: any[]) => {
->>>>>>> 65718f6c
       const owner = sequence.find((s) => s.resourceId === activity.id);
       return activity.content.custom.facts.reduce(
         (broken: any[], fact: any) => [
           ...broken,
-<<<<<<< HEAD
-          validateTarget(fact.target, activity)
-=======
           validateTarget(fact.target, activity, parts)
->>>>>>> 65718f6c
             ? null
             : {
                 fact,
@@ -205,22 +171,14 @@
   },
   {
     type: DiagnosticTypes.INVALID_TARGET_COND,
-<<<<<<< HEAD
-    validate: (activity: any, hierarchy: any, sequence: any[]) => {
-=======
     validate: (activity: any, hierarchy: any, sequence: any[], parts: any[]) => {
->>>>>>> 65718f6c
       const owner = sequence.find((s) => s.resourceId === activity.id);
       return activity.authoring.rules.reduce((broken: any[], rule: any) => {
         const conditions = [...(rule.conditions.all || []), ...(rule.conditions.any || [])];
 
         const brokenConditionValues: any[] = [];
         forEachCondition(conditions, (condition: any) => {
-<<<<<<< HEAD
-          if (!validateTarget(condition.fact, activity)) {
-=======
           if (!validateTarget(condition.fact, activity, parts)) {
->>>>>>> 65718f6c
             brokenConditionValues.push({
               condition,
               rule,
@@ -266,8 +224,6 @@
 
     const errors: DiagnosticError[] = [];
 
-<<<<<<< HEAD
-=======
     const partsList = allActivities.reduce(
       (list: any[], act: any) => list.concat(act.authoring.parts),
       [],
@@ -282,17 +238,12 @@
       (i: any) => i.id,
     );
 
->>>>>>> 65718f6c
     allActivities.forEach((activity: any) => {
       const foundProblems = validators.reduce(
         (probs: any, validator: any) => ({
           ...probs,
           [validator.type]: validator
-<<<<<<< HEAD
-            .validate(activity, hierarchy, sequence)
-=======
             .validate(activity, hierarchy, sequence, parts)
->>>>>>> 65718f6c
             .filter((e: any) => !!e),
         }),
         {},
