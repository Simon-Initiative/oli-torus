import { createAction, createSlice } from '@reduxjs/toolkit';
import type { PayloadAction } from '@reduxjs/toolkit';
import { DateWithoutTime } from 'epoq';
import { toDateWithoutTime } from './date-utils';
import { clearScheduleItem, resetScheduleItem } from './schedule-reset';
import {
  clearSectionSchedule,
  scheduleAppFlushChanges,
  scheduleAppStartup,
  updateSectionAgenda,
} from './scheduling-thunk';

export enum ScheduleItemType {
  Page = 1,
  Container,
}

interface TimeParts {
  hour: number;
  minute: number;
  second: number;
}

export type StringDate = string;
export type SchedulingType = 'read_by' | 'inclass_activity' | 'due_by';
// Version that comes from torus
export interface HierarchyItemSrc {
  children: number[];
  end_date: StringDate;
  start_date: StringDate;
  id: number;
  resource_id: number;
  resource_type_id: ScheduleItemType;
  scheduling_type: SchedulingType;
  title: string;
  numbering_index: number;
  numbering_level: number;
  manually_scheduled: boolean;
  graded: boolean;
  removed_from_schedule: boolean;
}

// Modified version we use with dates parsed
export interface HierarchyItem extends HierarchyItemSrc {
  startDate: DateWithoutTime | null;
  endDate: DateWithoutTime | null;
  endDateTime: Date | null; // This is only used for the due-by which includes a date and time.
  startDateTime: Date | null; // This is only used for the available-from which includes a date and time.
}

export type AssessmentLayoutType = 'no_due_dates' | 'content_sequence' | 'end_of_each_section';

export interface SchedulerState {
  schedule: HierarchyItem[];
  startDate: DateWithoutTime | null;
  endDate: DateWithoutTime | null;
  selectedId: number | null;
  appLoading: boolean;
  saving: boolean;
  title: string;
  displayCurriculumItemNumbering: boolean;
  dirty: number[];
  sectionSlug: string;
  errorMessage: string | null;
  weekdays: boolean[];
  preferredSchedulingTime: TimeParts;
  expandedContainers: Record<number, boolean>;
  searchQuery: string;
  showRemoved: boolean;
  agenda: boolean;
  assessmentLayoutType: AssessmentLayoutType;
}

export const initSchedulerState = (): SchedulerState => ({
  schedule: [],
  endDate: null,
  startDate: null,
  selectedId: null,
  appLoading: false,
  saving: false,
  title: '',
  displayCurriculumItemNumbering: true,
  dirty: [],
  sectionSlug: '',
  errorMessage: null,
  weekdays: [false, true, true, true, true, true, false],
  preferredSchedulingTime: {
    hour: 23,
    minute: 59,
    second: 59,
  },
  expandedContainers: {},
  searchQuery: '',
  showRemoved: false,
  agenda: false,
  assessmentLayoutType: 'end_of_each_section',
});

const toDateTime = (str: string, preferredSchedulingTime: TimeParts) => {
  if (!str) return null;
  const [date, time] = str.split('T');
  const [year, month, day] = date.split('-');

  const d = new Date();
  d.setUTCFullYear(parseInt(year, 10));
  d.setUTCMonth(parseInt(month, 10) - 1);
  d.setUTCDate(parseInt(day, 10));

  if (time) {
    const [hour, minute, seconds] = time.split(':');
    d.setUTCHours(parseInt(hour, 10));
    d.setUTCMinutes(parseInt(minute, 10));
    d.setUTCSeconds(parseInt(seconds, 10));
  } else {
    d.setHours(preferredSchedulingTime.hour);
    d.setMinutes(preferredSchedulingTime.minute);
    d.setSeconds(preferredSchedulingTime.second);
    d.setMilliseconds(0);
  }
  return d;
};

const buildHierarchyItems = (
  items: HierarchyItemSrc[],
  preferredSchedulingTime: TimeParts,
): HierarchyItem[] => {
  const parseDate = (str: string, scheduleType: string) => {
    if (!str) return null;

    if (scheduleType === 'due_by' && str.length > 10) {
      // For due-by items, we need to take the time into account to get the correct date
      const tempDate = new Date(str);
      return new DateWithoutTime(tempDate.getFullYear(), tempDate.getMonth(), tempDate.getDate());
    }

    return str ? new DateWithoutTime(str) : null;
  };

  return items.map((item) => ({
    ...item,
    startDate: parseDate(item.start_date, item.scheduling_type),
    endDate: parseDate(item.end_date, item.scheduling_type),
    endDateTime: toDateTime(item.end_date, preferredSchedulingTime),
    startDateTime: toDateTime(item.start_date, preferredSchedulingTime),
  }));
};

const initialState = { schedule: [] as HierarchyItem[] } as SchedulerState;

interface MovePayload {
  itemId: number;
  startDate: Date | DateWithoutTime | null;
  endDate: Date | DateWithoutTime | null;
}

export const getScheduleRoot = (schedule: HierarchyItem[]) =>
  schedule.find((item) => item.numbering_level === 0);

export const getScheduleItem = (itemId: number, schedule: HierarchyItem[]) =>
  schedule.find((item) => item.id === itemId);

const descendentIds = (item: HierarchyItem, schedule: HierarchyItem[]) => {
  const ids = [item.id];
  for (const childId of item.children) {
    const child = getScheduleItem(childId, schedule);
    if (child) {
      ids.push(...descendentIds(child, schedule));
    }
  }
  return ids;
};

const removeDescendents = (item: HierarchyItem, schedule: HierarchyItem[]) => {
  for (const childId of item.children) {
    const child = getScheduleItem(childId, schedule);
    if (child) {
      child.removed_from_schedule = true;
      removeDescendents(child, schedule);
    }
  }
};

const reAddAncestors = (item: HierarchyItem, schedule: HierarchyItem[]) => {
  const matchedIds = new Set<number>();
  const includeAncestors = (item: HierarchyItem) => {
    schedule.forEach((potentialParent) => {
      if (potentialParent.children.includes(item.id)) {
        matchedIds.add(potentialParent.id);
        potentialParent.removed_from_schedule = false;
        includeAncestors(potentialParent);
      }
    });
  };
  includeAncestors(item);
  return Array.from(matchedIds);
};

const reAddDescendents = (item: HierarchyItem, schedule: HierarchyItem[]) => {
  const matchedIds = new Set<number>();
  const includeDescendents = (item: HierarchyItem) => {
    for (const childId of item.children) {
      const child = getScheduleItem(childId, schedule);
      if (child) {
        matchedIds.add(child.id);
        child.removed_from_schedule = false;
        includeDescendents(child);
      }
    }
  };
  includeDescendents(item);
  return Array.from(matchedIds);
};

const neverScheduled = (schedule: HierarchyItem[]) =>
  !schedule.find((i) => i.startDate === null || i.endDate === null || i.manually_scheduled);

interface UnlockPayload {
  itemId: number;
}
interface RemovePayload {
  itemId: number;
}
interface ReAddPayload {
  itemId: number;
}

interface SchedulingPayloadType {
  itemId: number;
  type: SchedulingType;
}

interface ResetPayload {
  weekdays: boolean[];
}

const datesEqual = (a: DateWithoutTime | null, b: DateWithoutTime | null) => {
  if (a === null && b === null) return true;
  if (a === null) return false;
  if (b === null) return false;
  return a.getDaysSinceEpoch() === b.getDaysSinceEpoch();
};

export const expandVisibleContainers = createAction<number[]>('scheduler/expandVisibleContainers');
export const collapseVisibleContainers = createAction<number[]>(
  'scheduler/collapseVisibleContainers',
);

const schedulerSlice = createSlice({
  name: 'scheduler',
  initialState,
  reducers: {
    changeScheduleType(state, action: PayloadAction<SchedulingPayloadType>) {
      const mutableItem = getScheduleItem(action.payload.itemId, state.schedule);
      if (mutableItem) {
        mutableItem.scheduling_type = action.payload.type;
        state.dirty.push(mutableItem.id);
      }
    },
    unlockScheduleItem(state, action: PayloadAction<UnlockPayload>) {
      const mutableItem = getScheduleItem(action.payload.itemId, state.schedule);
      if (mutableItem) {
        mutableItem.manually_scheduled = false;
      }
    },
    removeScheduleItem(state, action: PayloadAction<RemovePayload>) {
      const mutableItem = getScheduleItem(action.payload.itemId, state.schedule);
      if (mutableItem) {
        mutableItem.removed_from_schedule = true;
        state.dirty.push(mutableItem.id);
        removeDescendents(mutableItem, state.schedule);
        state.dirty.push(...descendentIds(mutableItem, state.schedule));
        if (state.schedule && state.startDate && state.endDate) {
          const root = getScheduleRoot(state.schedule);
          root &&
            resetScheduleItem(
              root,
              state.startDate,
              state.endDate,
              state.schedule,
              true,
              state.weekdays,
              state.preferredSchedulingTime,
            );
          state.dirty = state.schedule.map((item) => item.id);
        }
      }
    },
    reAddScheduleItem(state, action: PayloadAction<ReAddPayload>) {
      const mutableItem = getScheduleItem(action.payload.itemId, state.schedule);
      if (mutableItem) {
        mutableItem.removed_from_schedule = false;
        state.dirty.push(mutableItem.id);
        state.dirty.push(...reAddAncestors(mutableItem, state.schedule));
        state.dirty.push(...reAddDescendents(mutableItem, state.schedule));
        if (state.schedule && state.startDate && state.endDate) {
          const root = getScheduleRoot(state.schedule);
          root &&
            resetScheduleItem(
              root,
              state.startDate,
              state.endDate,
              state.schedule,
              true,
              state.weekdays,
              state.preferredSchedulingTime,
            );
          state.dirty = state.schedule.map((item) => item.id);
        }
        state.showRemoved = state.showRemoved
          ? state.schedule.some((item) => item.removed_from_schedule)
          : state.showRemoved;
      }
    },
    moveScheduleItem(state, action: PayloadAction<MovePayload>) {
      const mutableItem = getScheduleItem(action.payload.itemId, state.schedule);

      if (mutableItem) {
        let datesChanged = false;

        /* If this is a graded item, the start date represents the available-from date, which needs both a
           date and a time.
        */
        if (action.payload.startDate && 'getHours' in action.payload.startDate) {
          // A Date passed in...
          datesChanged =
            datesChanged ||
            !mutableItem.startDateTime ||
            action.payload.startDate.getTime() !== mutableItem.startDateTime?.getTime();

          mutableItem.startDateTime = action.payload.startDate;
          mutableItem.startDate = toDateWithoutTime(action.payload.startDate);
        } else if (!action.payload.startDate) {
          // Null passed in...
          datesChanged = datesChanged || mutableItem.startDate !== null;
          mutableItem.startDate = null;
          mutableItem.startDateTime = null;
        } else {
          // A DateWithoutTime passed in...
          datesChanged =
            datesChanged || !datesEqual(mutableItem.startDate, action.payload.startDate);

          mutableItem.startDate = action.payload.startDate;

          mutableItem.startDateTime = new Date();
          mutableItem.startDateTime.setFullYear(
            action.payload.startDate.getFullYear(),
            action.payload.startDate.getMonth(),
            action.payload.startDate.getDate(),
          );

          mutableItem.startDateTime.setHours(
            state.preferredSchedulingTime.hour,
            state.preferredSchedulingTime.minute,
            state.preferredSchedulingTime.second,
            0,
          );
        }

        /*
          scheduling_type === 'due_by' uses a Date and all other scheduling types use a DateWithoutTime for endDate
          In both cases, we're going to keep our endDate and endDateTime properties in sync.
        */
        if (action.payload.endDate && 'getHours' in action.payload.endDate) {
          // A Date was passed in, so set that to endDateTime and set endDate to the same date

          datesChanged =
            datesChanged || action.payload.endDate.getTime() !== mutableItem.endDateTime?.getTime();

          mutableItem.endDate = new DateWithoutTime(2020, 1, 1);
          mutableItem.endDate.setFullYear(action.payload.endDate.getFullYear());
          mutableItem.endDate.setMonth(action.payload.endDate.getMonth());
          mutableItem.endDate.setDate(action.payload.endDate.getDate());

          mutableItem.endDateTime = action.payload.endDate;
        } else {
          // A DateWithoutTime was passed in, so set that to endDate and set endDateTime to 23:59:59

          datesChanged = datesChanged || !datesEqual(mutableItem.endDate, action.payload.endDate);

          mutableItem.endDate = action.payload.endDate;
          mutableItem.endDateTime = action.payload.endDate
            ? new Date(action.payload.endDate.utcMidnightDateObj)
            : null;
          if (action.payload.endDate) {
            // Need to be careful when converting from a timezone-less DateWithoutTime to a Date
            // Just doing a simple new Date(d.utcMidnightDateObj) will result in a date that may be off by a day
            mutableItem.endDateTime = new Date();
            mutableItem.endDateTime.setFullYear(
              action.payload.endDate.getFullYear(),
              action.payload.endDate.getMonth(),
              action.payload.endDate.getDate(),
            );
            mutableItem.endDateTime.setHours(
              state.preferredSchedulingTime.hour,
              state.preferredSchedulingTime.minute,
              state.preferredSchedulingTime.second,
              0,
            );
          } else {
            mutableItem.endDateTime = null;
          }
        }

        mutableItem.manually_scheduled = mutableItem.manually_scheduled || datesChanged;

        state.dirty.push(mutableItem.id);
        if (mutableItem.startDate && mutableItem.endDate) {
          resetScheduleItem(
            mutableItem,
            mutableItem.startDate,
            mutableItem.endDate,
            state.schedule,
            false,
            state.weekdays,
            state.preferredSchedulingTime,
          );

          state.dirty.push(...descendentIds(mutableItem, state.schedule));
        } else {
          console.info(
            'Not moving children',

            mutableItem.startDate,
          );
        }
      }
    },
    resetSchedule(state, action: PayloadAction<ResetPayload>) {
      if (state.schedule && state.startDate && state.endDate) {
        const root = getScheduleRoot(state.schedule);
        state.weekdays = action.payload.weekdays;
        root &&
          resetScheduleItem(
            root,
            state.startDate,
            state.endDate,
            state.schedule,
            true,
            action.payload.weekdays,
            state.preferredSchedulingTime,
          );
        state.dirty = state.schedule.map((item) => item.id);
      }
    },
    selectItem(state, action: PayloadAction<number | null>) {
      state.selectedId = action.payload;
    },
    dismissError(state) {
      state.errorMessage = null;
    },
    toggleContainer(state, action: PayloadAction<number>) {
      const id = action.payload;
      state.expandedContainers[id] = !state.expandedContainers[id];
    },
    setContainersExpanded: (state, action: PayloadAction<{ ids: number[]; expanded: boolean }>) => {
      action.payload.ids.forEach((id) => {
        state.expandedContainers[id] = action.payload.expanded;
      });
    },
    expandAllContainers(state) {
      const containers = state.schedule.filter(
        (item) => item.resource_type_id === ScheduleItemType.Container,
      );
      containers.forEach((item) => {
        state.expandedContainers[item.id] = true;
      });
    },
    collapseAllContainers(state) {
      state.expandedContainers = {};
    },
    setSearchQuery: (state, action) => {
      state.searchQuery = action.payload;
    },
<<<<<<< HEAD
    setAssessmentLayoutType: (state, action: PayloadAction<AssessmentLayoutType>) => {
      state.assessmentLayoutType = action.payload;
=======
    showHideRemoved: (state, action: PayloadAction<boolean>) => {
      state.showRemoved = action.payload;
>>>>>>> f32f135b
    },
  },
  extraReducers: (builder) => {
    builder.addCase(clearSectionSchedule.pending, (state, action) => {
      state.saving = true;
    });

    builder.addCase(clearSectionSchedule.fulfilled, (state, action) => {
      const root = getScheduleRoot(state.schedule);
      root && clearScheduleItem(root, state.schedule);
      state.dirty = [];
      state.saving = false;
    });

    builder.addCase(scheduleAppStartup.pending, (state, action) => {
      state.appLoading = true;
    });

    builder.addCase(scheduleAppFlushChanges.pending, (state, action) => {
      state.saving = true;
    });

    builder.addCase(scheduleAppFlushChanges.fulfilled, (state, action) => {
      state.dirty = [];
      state.saving = false;
      state.selectedId = null;
    });

    builder.addCase(scheduleAppFlushChanges.rejected, (state, action) => {
      state.errorMessage = 'Could not save changes.';
    });
    builder.addCase(scheduleAppStartup.rejected, (state, action) => {
      state.errorMessage = 'Could not load schedule.';
    });
    builder
      .addCase(expandVisibleContainers, (state, action) => {
        action.payload.forEach((id) => {
          state.expandedContainers[id] = true;
        });
      })
      .addCase(collapseVisibleContainers, (state, action) => {
        action.payload.forEach((id) => {
          state.expandedContainers[id] = false;
        });
      });
    builder.addCase(updateSectionAgenda.fulfilled, (state, action) => {
      state.agenda = action.payload.agenda;
    });
    builder.addCase(scheduleAppStartup.fulfilled, (state, action) => {
      const {
        start_date,
        end_date,
        title,
        display_curriculum_item_numbering,
        schedule,
        section_slug,
        preferred_scheduling_time,
      } = action.payload;
      state.appLoading = true;
      state.title = title;
      const preferredTimeString = preferred_scheduling_time || '23:59:59';
      const preferredTimeParts = preferredTimeString.split(':');
      state.preferredSchedulingTime = {
        hour: parseInt(preferredTimeParts[0]),
        minute: parseInt(preferredTimeParts[1]),
        second: parseInt(preferredTimeParts[2]),
      };

      state.displayCurriculumItemNumbering = display_curriculum_item_numbering;
      state.startDate = new DateWithoutTime(start_date);
      state.endDate = new DateWithoutTime(end_date);
      state.schedule = buildHierarchyItems(schedule, state.preferredSchedulingTime);
      state.sectionSlug = section_slug;
      state.agenda = action.payload.agenda;
      if (state.startDate && state.endDate && neverScheduled(state.schedule)) {
        const root = getScheduleRoot(state.schedule);
        root &&
          resetScheduleItem(
            root,
            state.startDate,
            state.endDate,
            state.schedule,
            true,
            state.weekdays,
            state.preferredSchedulingTime,
          );
        state.dirty = state.schedule.map((item) => item.id);
      }
    });
  },
});

export const {
  moveScheduleItem,
  resetSchedule,
  selectItem,
  unlockScheduleItem,
  removeScheduleItem,
  reAddScheduleItem,
  changeScheduleType,
  dismissError,
  toggleContainer,
  expandAllContainers,
  collapseAllContainers,
<<<<<<< HEAD
  setAssessmentLayoutType,
=======
  showHideRemoved,
>>>>>>> f32f135b
} = schedulerSlice.actions;

export const schedulerSliceReducer = schedulerSlice.reducer;

export const { setSearchQuery } = schedulerSlice.actions;

export const isContainerExpanded = (state: any, id: number): boolean => {
  return !!state.scheduler.expandedContainers[id];
};

export const hasContainers = (state: any) =>
  state.scheduler.schedule.some(
    (item: HierarchyItem) =>
      item.resource_type_id === ScheduleItemType.Container && item.numbering_level !== 0,
  );

export const { setContainersExpanded } = schedulerSlice.actions;<|MERGE_RESOLUTION|>--- conflicted
+++ resolved
@@ -471,13 +471,11 @@
     setSearchQuery: (state, action) => {
       state.searchQuery = action.payload;
     },
-<<<<<<< HEAD
+    showHideRemoved: (state, action: PayloadAction<boolean>) => {
+      state.showRemoved = action.payload;
+    },
     setAssessmentLayoutType: (state, action: PayloadAction<AssessmentLayoutType>) => {
       state.assessmentLayoutType = action.payload;
-=======
-    showHideRemoved: (state, action: PayloadAction<boolean>) => {
-      state.showRemoved = action.payload;
->>>>>>> f32f135b
     },
   },
   extraReducers: (builder) => {
@@ -582,11 +580,8 @@
   toggleContainer,
   expandAllContainers,
   collapseAllContainers,
-<<<<<<< HEAD
+  showHideRemoved,
   setAssessmentLayoutType,
-=======
-  showHideRemoved,
->>>>>>> f32f135b
 } = schedulerSlice.actions;
 
 export const schedulerSliceReducer = schedulerSlice.reducer;
