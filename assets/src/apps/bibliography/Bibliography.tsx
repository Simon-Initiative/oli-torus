import React, { useEffect, useState } from 'react';
import Ajv from 'ajv';
import * as Immutable from 'immutable';
import { Maybe } from 'tsmonad';
import { ErrorBoundary } from 'components/common/ErrorBoundary';
import { Banner } from 'components/messages/Banner';
import { Page, Paging } from 'components/misc/Paging';
import { Modal } from 'components/modal/Modal';
import { modalActions } from 'actions/modal';
import { BibEntry } from 'data/content/bibentry';
import { Message, Severity, createMessage } from 'data/messages/messages';
import * as BibPersistence from 'data/persistence/bibentry';
import { toCslArray } from 'utils/bibliography';
import { BibEntryEditor } from './BibEntryEditor';
import { BibEntryView } from './BibEntryView';
import { EditBibEntry } from './EditBibEntry';
import { PlainEntryEditor } from './PlainEntryEditor';
import { CitationModel, fromEntryType } from './citation_model';
import { cslSchema, toFriendlyLabel } from './common';

const ajv = new Ajv({ removeAdditional: true, allowUnionTypes: true });
const validate = ajv.compile(cslSchema);

const Cite = (window as any).cite;

const dismiss = () => window.oliDispatch(modalActions.dismiss());
const display = (c: any) => window.oliDispatch(modalActions.display(c));

export function confirmDelete(): Promise<boolean> {
  return new Promise((resolve, reject) => {
    const modelOpen = (
      <Modal
        title="Delete Entry"
        onOk={() => {
          dismiss();
          resolve(true);
        }}
        onCancel={() => {
          dismiss();
          resolve(false);
        }}
        okLabel="Delete"
      >
        <div>
          <h5>Are you sure you want to delete this Activity?</h5>
          <p>This is a permanent operation that cannot be undone.</p>
        </div>
      </Modal>
    );

    display(modelOpen);
  });
}

export function confirmTextBibEditor(
  bibEntry?: BibEntry,
  onInvalid?: (reason: string) => void,
): Promise<string> {
  return new Promise((resolve, reject) => {
    let bibContent = '';
    let isContentValid = true;

    const handleValidityChange = (content: string, valid: boolean) => {
      bibContent = content;
      isContentValid = valid;
    };

    const modelOpen = (
      <Modal
        title={bibEntry ? 'Edit Entry' : 'Create Entry'}
        onOk={() => {
          if (!isContentValid) {
            onInvalid?.('Please fix the entry format before saving.');
            return;
          }
          dismiss();
          resolve(bibContent);
        }}
        onCancel={() => {
          dismiss();
          resolve('');
        }}
        okLabel={bibEntry ? 'Update' : 'Create'}
      >
        <PlainEntryEditor
          bibEntry={bibEntry}
          onContentChange={handleValidityChange}
        />
      </Modal>
    );

    display(modelOpen);
  });
}

export function confirmUiBibEditor(
  model: CitationModel,
  bibEntry?: BibEntry,
): Promise<Maybe<CitationModel>> {
  return new Promise((resolve, reject) => {
    let bibContent = model;
    const modelOpen = (
      <Modal
        title={bibEntry ? 'Edit Entry' : 'Create Entry'}
        onOk={() => {
          dismiss();
          resolve(Maybe.just(bibContent));
        }}
        onCancel={() => {
          dismiss();
          resolve(Maybe.nothing());
        }}
        okLabel={bibEntry ? 'Update' : 'Create'}
      >
        <BibEntryEditor
          citationModel={model}
          create={true}
          onEdit={(content: CitationModel) => {
            bibContent = content;
          }}
        />
      </Modal>
    );

    display(modelOpen);
  });
}

const PAGE_SIZE = 10;

export interface BibliographyProps {
  isAdmin: boolean;
  projectSlug: string;
  revisionSlug: string;
  totalCount: number;
}

const Bibliography: React.FC<BibliographyProps> = (props: BibliographyProps) => {
  const [totalCount, setTotalCount] = useState<number>(props.totalCount);
  const [paging, setPaging] = useState<Page>(defaultPaging());
  const [bibEntrys, setBibEntrys] = useState<Immutable.OrderedMap<string, BibEntry>>(
    Immutable.OrderedMap<string, BibEntry>(),
  );
  const [messages, setMessages] = useState<Message[]>([]);

  useEffect(() => {
    fetchBibEntrys(defaultPaging());
  }, []);

  const fetchBibEntrys = (paging: Page) => {
    BibPersistence.retrieve(props.projectSlug, paging).then((result) => {
      if (result.result === 'success') {
        setPaging(paging);
        const bibs = result.queryResult.rows.map((b) => [b.slug, b]);
        setBibEntrys(Immutable.OrderedMap<string, BibEntry>(bibs as any));
        setTotalCount(result.queryResult.totalCount);
      }
    });
  };

  const handleCreateOrEdit = (value: string, entry?: BibEntry) => {
    if (value) {
      try {
        const data = new Cite(value);

        const cslData = data.get({
          format: 'string',
          type: 'json',
          style: 'csl',
          lang: 'en-US',
        });
        const cslJson: any[] = JSON.parse(cslData);

        const valid = validate(cslJson);
        if (!valid) {
          throw validate.errors;
        }

        if (entry) {
          BibPersistence.update(
            props.projectSlug,
            cslJson[0].title,
            JSON.stringify(cslJson),
            entry.id,
          ).then((s) => fetchBibEntrys(paging));
        } else {
          BibPersistence.create(props.projectSlug, cslJson[0].title, JSON.stringify(cslJson)).then(
            (s) => fetchBibEntrys(paging),
          );
        }
      } catch (error) {
        const message = createMessage({
          guid: 'bib-entry-error',
          canUserDismiss: true,
          content: JSON.stringify(error),
          severity: Severity.Error,
        });
        addAsUnique(message);
      }
    }
  };

  const onPageChange = (paging: Page) => {
    fetchBibEntrys(paging);
  };

  // const onDelete = (key: string) => {
  //   confirmDelete().then((confirmed) => {
  //     if (confirmed) {
  //       const context = bibEntrys.get(key);
  //       if (context) {
  //         try {
  //           BibPersistence.deleteEntry(props.projectSlug, context.id);
  //           fetchBibEntrys(paging);
  //         } catch (error) {
  //           const message = createMessage({
  //             guid: 'bib-delete-error',
  //             canUserDismiss: true,
  //             content: JSON.stringify(error),
  //             severity: Severity.Error,
  //           });
  //           addAsUnique(message);
  //         }
  //       }
  //     }
  //   });
  // };

  const onPlainCreateOrEdit = (key?: string) => {
    let context: BibEntry | undefined;
    if (key) {
      context = bibEntrys.get(key);
    }
    confirmTextBibEditor(context, (reason) => {
      const message = createMessage({
        guid: 'bib-entry-invalid-plain',
        canUserDismiss: true,
        content: reason,
        severity: Severity.Error,
      });
      addAsUnique(message);
    }).then((content: string) => {
      handleCreateOrEdit(content, context);
    });
  };

  const addAsUnique = (message: Message) => {
    setMessages([...messages.filter((m) => m.guid !== message.guid), message]);
  };

  const createBibEntryViews = () => {
    return bibEntrys.toArray().map((item) => {
      const [key, bibEntry] = item;
      const parsed = toCslArray(bibEntry.content.data);
      const citeModel: CitationModel | undefined =
        (parsed[0] as CitationModel) ||
        (Array.isArray(bibEntry.content.data) ? (bibEntry.content.data[0] as CitationModel) : undefined);
      const manualEditDisabled = !citeModel;

      // const onDeleted = () => {
      //   const thisKey = key;
      //   onDelete(thisKey);
      // };

      const onEdit = () => {
        const thisKey = key;
        onPlainCreateOrEdit(thisKey);
      };

      const onManualEdit = () => {
        const bibEntry: BibEntry | undefined = bibEntrys.get(key);
<<<<<<< HEAD
        if (!bibEntry) return;

        if (!citeModel) {
          const message = createMessage({
            guid: `bib-manual-edit-error-${key}`,
            canUserDismiss: true,
            content: 'This entry format cannot be opened in the manual editor. Try editing the raw text version instead.',
            severity: Severity.Warning,
          });
          addAsUnique(message);
          return;
=======
        if (bibEntry) {
          const parsed = toCslArray(bibEntry.content.data);
          const citeModel: CitationModel | undefined =
            (parsed[0] as CitationModel) ||
            (Array.isArray(bibEntry.content.data)
              ? (bibEntry.content.data[0] as CitationModel)
              : undefined);

          if (!citeModel) return;

          onManualCreateOrEdit(citeModel, bibEntry);
>>>>>>> 7e217a34
        }

        onManualCreateOrEdit(citeModel, bibEntry);
      };

      return (
        <div key={key} className="d-flex justify-content-start mb-4">
          <div className="mr-2">
            <div className="mb-1">
              <EditBibEntry icon="fas fa-edit" onEdit={onEdit} />
            </div>
            <div className="mb-1">
              <EditBibEntry icon="fas fa-user-edit" onEdit={onManualEdit} disabled={manualEditDisabled} />
            </div>
            {/* <div>
              <DeleteBibEntry onDelete={onDeleted} />
            </div> */}
          </div>
          <BibEntryView key={key} bibEntry={bibEntry} />
        </div>
      );
    });
  };

  const onManualCreateOrEdit = (citeModel: CitationModel, bibEntry?: BibEntry) => {
    confirmUiBibEditor(citeModel, bibEntry).then((value) => {
      value.caseOf({
        just: (n) => {
          // :TODO: remove empty fields
          handleCreateOrEdit(JSON.stringify(n), bibEntry);
        },
        nothing: () => undefined,
      });
    });
  };

  const bibEntryViews = createBibEntryViews();

  const pagingOrPlaceholder =
    totalCount === 0 ? (
      'No results'
    ) : (
      <Paging totalResults={totalCount} page={paging} onPageChange={onPageChange} />
    );

  const createEntryDropdown = (
    <div className="form-inline">
      <div className="dropdown">
        <button
          type="button"
          id="createButton"
          className="btn btn-link dropdown-toggle btn-purpose"
          data-bs-toggle="dropdown"
          aria-haspopup="true"
          aria-expanded="false"
        >
          Add Entry (Manual Editor)
        </button>
        <div className="dropdown-menu" aria-labelledby="createButton">
          <div className="overflow-auto" style={{ maxHeight: '300px' }}>
            {cslSchema.items.properties['type'].enum.map((e: string) => (
              <a
                onClick={() => {
                  onManualCreateOrEdit(fromEntryType(e));
                }}
                className="dropdown-item"
                href="#"
                key={e}
              >
                {toFriendlyLabel(e)}
              </a>
            ))}
          </div>
        </div>
      </div>
    </div>
  );

  return (
    <React.StrictMode>
      <ErrorBoundary>
        <div className="resource-editor row">
          <div className="col-span-12">
            <Banner
              dismissMessage={(msg) => setMessages(messages.filter((m) => msg.guid !== m.guid))}
              executeAction={(message, action) => action.execute(message)}
              messages={messages}
            />
            <div className="d-flex justify-content-start">
              <button type="button" className="btn btn-link" onClick={() => onPlainCreateOrEdit()}>
                <i className="fas fa-solid la-plus"></i> Add Entry
              </button>
              {createEntryDropdown}
            </div>
            <hr className="mb-4" />

            {pagingOrPlaceholder}

            {bibEntryViews}

            {totalCount > 0 ? pagingOrPlaceholder : null}
          </div>
        </div>
      </ErrorBoundary>
    </React.StrictMode>
  );
};

function defaultPaging() {
  return { offset: 0, limit: PAGE_SIZE };
}

export default Bibliography;<|MERGE_RESOLUTION|>--- conflicted
+++ resolved
@@ -268,10 +268,6 @@
       };
 
       const onManualEdit = () => {
-        const bibEntry: BibEntry | undefined = bibEntrys.get(key);
-<<<<<<< HEAD
-        if (!bibEntry) return;
-
         if (!citeModel) {
           const message = createMessage({
             guid: `bib-manual-edit-error-${key}`,
@@ -281,19 +277,6 @@
           });
           addAsUnique(message);
           return;
-=======
-        if (bibEntry) {
-          const parsed = toCslArray(bibEntry.content.data);
-          const citeModel: CitationModel | undefined =
-            (parsed[0] as CitationModel) ||
-            (Array.isArray(bibEntry.content.data)
-              ? (bibEntry.content.data[0] as CitationModel)
-              : undefined);
-
-          if (!citeModel) return;
-
-          onManualCreateOrEdit(citeModel, bibEntry);
->>>>>>> 7e217a34
         }
 
         onManualCreateOrEdit(citeModel, bibEntry);
