import * as React from 'react';
import * as ReactDOM from 'react-dom';
import * as Immutable from 'immutable';
import { Provider } from 'react-redux';
import { Maybe, maybe } from 'tsmonad';
import { CountDisplay } from 'components/CountDisplay';
import { CounterButtons } from 'components/CounterButtons';
import { Editor } from 'components/editor/Editor';
import { configureStore } from 'state/store';
import { TestEditor } from 'components/editor/EditorTest';

export const registry = {
<<<<<<< HEAD
    'CountDisplay': CountDisplay,
    'CounterButtons': CounterButtons, 
    'Editor': Editor,
    'TestEditor': TestEditor,
=======
  CountDisplay,
  CounterButtons, 
>>>>>>> 4febf334
};

export type ComponentName = keyof typeof registry;

let store = configureStore();

// Expose React/Redux APIs to server-side rendered templates
(window as any).component = {
  mount: (componentName: ComponentName, element: HTMLElement, context: any = {}) => {
    maybe(registry[componentName]).lift((Component) => {
      ReactDOM.render(
        <Provider store={store}>
          <Component {...context} />
        </Provider>,
        element,
      );
    });
  },
};

(window as any).store = {
  configureStore: (json: any) => {
    store = configureStore(json);
  },
};

// Expose other libraries to server-side rendered templates
(window as any).Immutable = Immutable;
(window as any).Maybe = Maybe;<|MERGE_RESOLUTION|>--- conflicted
+++ resolved
@@ -10,15 +10,10 @@
 import { TestEditor } from 'components/editor/EditorTest';
 
 export const registry = {
-<<<<<<< HEAD
-    'CountDisplay': CountDisplay,
-    'CounterButtons': CounterButtons, 
-    'Editor': Editor,
-    'TestEditor': TestEditor,
-=======
   CountDisplay,
-  CounterButtons, 
->>>>>>> 4febf334
+  CounterButtons,
+  Editor,
+  TestEditor
 };
 
 export type ComponentName = keyof typeof registry;
