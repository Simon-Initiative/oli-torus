import { normalizeHref } from './utils';
import {
  TableData,
  TableRow,
  ListItem,
  OrderedList,
  UnorderedList,
  Webpage,
  Hyperlink,
  Paragraph,
  Code,
  InputRef,
  Popup,
  Table,
  YouTube,
  ImageBlock,
  Audio,
  Blockquote,
  ModelElement,
  HeadingOne,
  HeadingTwo,
<<<<<<< HEAD
  Citation,
=======
  ImageInline,
>>>>>>> 2918ac24
} from 'data/content/model/elements/types';
import { Text } from 'slate';
import guid from 'utils/guid';

function create<E extends ModelElement>(params: Partial<E>): E {
  return {
    id: guid(),
    children: [{ text: '' }],
    ...params,
  } as E;
}

export const Model = {
  h1: (text = '') => create<HeadingOne>({ type: 'h1', children: [{ text }] }),

  h2: (text = '') => create<HeadingTwo>({ type: 'h2', children: [{ text }] }),

  td: (text: string) => create<TableData>({ type: 'td', children: [Model.p(text)] }),

  tr: (children: TableData[]) => create<TableRow>({ type: 'tr', children }),

  table: (children: TableRow[]) => create<Table>({ type: 'table', children }),

  li: () => create<ListItem>({ type: 'li' }),

  ol: () => create<OrderedList>({ type: 'ol', children: [Model.li()] }),

  ul: () => create<UnorderedList>({ type: 'ul', children: [Model.li()] }),

  youtube: (src?: string) => create<YouTube>({ type: 'youtube', src }),

  webpage: (src?: string) => create<Webpage>({ type: 'iframe', src }),

  link: (href = '') => create<Hyperlink>({ type: 'a', href: normalizeHref(href), target: 'self' }),

<<<<<<< HEAD
  cite: (text = '', bibref: number) =>
    create<Citation>({ type: 'cite', bibref: bibref, children: [{ text }] }),

  image: (src?: string) => create<Image>({ type: 'img', src, display: 'block' }),
=======
  image: (src?: string) => create<ImageBlock>({ type: 'img', src, display: 'block' }),

  imageInline: (src?: string) => create<ImageInline>({ type: 'img_inline', src }),
>>>>>>> 2918ac24

  audio: (src?: string) => create<Audio>({ type: 'audio', src }),

  p: (children?: (InputRef | Text)[] | string) => {
    if (!children) return create<Paragraph>({ type: 'p' });
    if (Array.isArray(children)) return create<Paragraph>({ type: 'p', children });
    return create<Paragraph>({ type: 'p', children: [{ text: children }] });
  },

  blockquote: () =>
    create<Blockquote>({
      type: 'blockquote',
    }),

  code: (children = '') =>
    create<Code>({
      type: 'code',
      code: children,
      language: 'Text',
    }),

  inputRef: () => create<InputRef>({ type: 'input_ref' }),

  popup: () =>
    create<Popup>({
      type: 'popup',
      trigger: 'hover',
      content: [Model.p()],
    }),
};<|MERGE_RESOLUTION|>--- conflicted
+++ resolved
@@ -1,4 +1,5 @@
 import { normalizeHref } from './utils';
+
 import {
   TableData,
   TableRow,
@@ -19,11 +20,8 @@
   ModelElement,
   HeadingOne,
   HeadingTwo,
-<<<<<<< HEAD
   Citation,
-=======
   ImageInline,
->>>>>>> 2918ac24
 } from 'data/content/model/elements/types';
 import { Text } from 'slate';
 import guid from 'utils/guid';
@@ -59,16 +57,12 @@
 
   link: (href = '') => create<Hyperlink>({ type: 'a', href: normalizeHref(href), target: 'self' }),
 
-<<<<<<< HEAD
   cite: (text = '', bibref: number) =>
     create<Citation>({ type: 'cite', bibref: bibref, children: [{ text }] }),
 
-  image: (src?: string) => create<Image>({ type: 'img', src, display: 'block' }),
-=======
   image: (src?: string) => create<ImageBlock>({ type: 'img', src, display: 'block' }),
 
   imageInline: (src?: string) => create<ImageInline>({ type: 'img_inline', src }),
->>>>>>> 2918ac24
 
   audio: (src?: string) => create<Audio>({ type: 'audio', src }),
 
