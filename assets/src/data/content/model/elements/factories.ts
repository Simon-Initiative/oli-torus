import { Text } from 'slate';
import {
  AllModelElements,
  Audio,
  Blockquote,
  Callout,
  CalloutInline,
  Citation,
  CodeV2,
  CommandButton,
  Conjugation,
  Definition,
  DefinitionMeaning,
  DefinitionTranslation,
  DescriptionList,
  DescriptionListDefinition,
  DescriptionListTerm,
  Dialog,
  DialogLine,
  Figure,
  Foreign,
  FormulaBlock,
  FormulaInline,
  FormulaSubTypes,
  HeadingOne,
  HeadingTwo,
  Hyperlink,
  ImageBlock,
  ImageInline,
  InputRef,
  ListItem,
  OrderedList,
  PageLink,
  Paragraph,
  Popup,
  Pronunciation,
  Table,
  TableCell,
<<<<<<< HEAD
  Foreign,
  CommandButton,
  DescriptionListTerm,
  DescriptionListDefinition,
  DescriptionList,
  ECLRepl,
  ModelElement,
=======
  TableConjugation,
  TableData,
  TableHeader,
  TableRow,
  UnorderedList,
  Video,
  Webpage,
  YouTube,
>>>>>>> 3f1a246c
} from 'data/content/model/elements/types';
import guid from 'utils/guid';
import { normalizeHref } from './utils';

function create<E extends AllModelElements>(params: Partial<E>): E {
  return {
    id: guid(),
    children: [{ text: '' }],
    ...params,
  } as E;
}

export const Model = {
  h1: (text = '') => create<HeadingOne>({ type: 'h1', children: [{ text }] }),

  h2: (text = '') => create<HeadingTwo>({ type: 'h2', children: [{ text }] }),

  th: (text: string) => create<TableHeader>({ type: 'th', children: [Model.p(text)] }),

  td: (text: string) => create<TableData>({ type: 'td', children: [Model.p(text)] }),

  tc: (text: string) => create<TableConjugation>({ type: 'tc', children: [Model.p(text)] }),

  tr: (children: TableCell[]) => create<TableRow>({ type: 'tr', children }),

  table: (children: TableRow[]) => create<Table>({ type: 'table', children }),

  li: () => create<ListItem>({ type: 'li' }),

  ol: () => create<OrderedList>({ type: 'ol', style: 'decimal', children: [Model.li()] }),

  ul: () => create<UnorderedList>({ type: 'ul', style: 'disc', children: [Model.li()] }),

  dt: () => create<DescriptionListTerm>({ type: 'dt', children: [Model.p([{ text: 'A term' }])] }),
  dd: () =>
    create<DescriptionListDefinition>({
      type: 'dd',
      children: [Model.p([{ text: 'A definition' }])],
    }),
  dl: (children: (DescriptionListDefinition | DescriptionListTerm)[] | null = null) =>
    create<DescriptionList>({
      type: 'dl',
      title: [Model.p([{ text: 'Description Title' }])],
      items: children || [Model.dt(), Model.dd()],
    }),

  video: () => create<Video>({ type: 'video', src: [] }),

  youtube: (src?: string) => create<YouTube>({ type: 'youtube', src }),

  callout: (text = '') => create<Callout>({ type: 'callout', children: [Model.p(text)] }),
  calloutInline: (text = '') =>
    create<CalloutInline>({ type: 'callout_inline', children: [{ text }] }),

  conjugationTable: () =>
    Model.table([
      Model.tr([Model.th(''), Model.th('Singular'), Model.th('Plural')]),
      Model.tr([Model.th('1st Person'), Model.tc(''), Model.tc('')]),
      Model.tr([Model.th('2nd Person'), Model.tc(''), Model.tc('')]),
      Model.tr([Model.th('3rd Person'), Model.tc(''), Model.tc('')]),
    ]),

  conjugation: (title = '') =>
    create<Conjugation>({
      type: 'conjugation',
      verb: '',
      title,
      table: Model.conjugationTable(),
    }),

  dialogSpeaker: (name: string) => ({ name, image: '', id: guid() }),

  dialogLine: (speaker: string) =>
    create<DialogLine>({ type: 'dialog_line', speaker, children: [Model.p()] }),

  dialog: (title = '') =>
    create<Dialog>({
      type: 'dialog',
      title,
      lines: [],
      speakers: [Model.dialogSpeaker('Speaker #1'), Model.dialogSpeaker('Speaker #2')],
    }),

  figure: () => create<Figure>({ type: 'figure', title: [Model.p()], children: [Model.p()] }),

  foreign: () => create<Foreign>({ type: 'foreign', children: [{ text: '' }] }),

  formula: (subtype: FormulaSubTypes = 'latex', src = '1 + 2 = 3') =>
    create<FormulaBlock>({ type: 'formula', src, subtype }),

  formulaInline: (subtype: FormulaSubTypes = 'latex', src = '1 + 2 = 3') =>
    create<FormulaInline>({ type: 'formula_inline', src, subtype }),

  webpage: (src?: string) => create<Webpage>({ type: 'iframe', src }),

  link: (href = '') => create<Hyperlink>({ type: 'a', href: normalizeHref(href), target: 'self' }),

  commandButton: () => create<CommandButton>({ type: 'command_button', style: 'button' }),

  page_link: (idref: number, purpose = 'none') =>
    create<PageLink>({ type: 'page_link', idref, purpose, children: [{ text: '' }] }),

  cite: (text = '', bibref: number) =>
    create<Citation>({ type: 'cite', bibref: bibref, children: [{ text }] }),

  image: (src?: string) => create<ImageBlock>({ type: 'img', src, display: 'block' }),

  imageInline: (src?: string) => create<ImageInline>({ type: 'img_inline', src }),

  audio: (src?: string) => create<Audio>({ type: 'audio', src }),

  p: (children?: (InputRef | Text)[] | string) => {
    if (!children) return create<Paragraph>({ type: 'p' });
    if (Array.isArray(children)) return create<Paragraph>({ type: 'p', children });
    return create<Paragraph>({ type: 'p', children: [{ text: children }] });
  },

  blockquote: () =>
    create<Blockquote>({
      type: 'blockquote',
    }),

  code: (code = '') =>
    create<CodeV2>({
      type: 'code',
      code,
      language: 'Text',
    }),

  ecl: (code = '') =>
    create<ECLRepl>({
      type: 'ecl',
      code
    }),

  inputRef: () => create<InputRef>({ type: 'input_ref' }),

  popup: () =>
    create<Popup>({
      type: 'popup',
      trigger: 'hover',
      content: [Model.p()],
    }),

  definitionMeaning: (overrides?: Partial<DefinitionMeaning>) =>
    create<DefinitionMeaning>({ type: 'meaning', children: [Model.p()], ...overrides }),
  definitionPronunciation: (overrides?: Partial<Pronunciation>) =>
    create<Pronunciation>({ type: 'pronunciation', children: [Model.p()], ...overrides }),
  definitionTranslation: (overrides?: Partial<DefinitionTranslation>) =>
    create<DefinitionTranslation>({ type: 'translation', children: [Model.p()], ...overrides }),
  definition: (overrides?: Partial<Definition>) =>
    create<Definition>({
      type: 'definition',
      term: 'Term',
      meanings: [Model.definitionMeaning({})],
      translations: [],
      ...overrides,
    }),
};<|MERGE_RESOLUTION|>--- conflicted
+++ resolved
@@ -17,6 +17,7 @@
   DescriptionListTerm,
   Dialog,
   DialogLine,
+  ECLRepl,
   Figure,
   Foreign,
   FormulaBlock,
@@ -36,15 +37,6 @@
   Pronunciation,
   Table,
   TableCell,
-<<<<<<< HEAD
-  Foreign,
-  CommandButton,
-  DescriptionListTerm,
-  DescriptionListDefinition,
-  DescriptionList,
-  ECLRepl,
-  ModelElement,
-=======
   TableConjugation,
   TableData,
   TableHeader,
@@ -53,7 +45,6 @@
   Video,
   Webpage,
   YouTube,
->>>>>>> 3f1a246c
 } from 'data/content/model/elements/types';
 import guid from 'utils/guid';
 import { normalizeHref } from './utils';
