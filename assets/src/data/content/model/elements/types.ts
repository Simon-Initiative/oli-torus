import { RichText } from 'components/activities/types';
import { BaseElement, Descendant, Text } from 'slate';
import { Identifiable } from '../other';

interface SlateElement<Children extends Descendant[]> extends BaseElement, Identifiable {
  children: Children;
}

export type ModelElement = TopLevel | Block | Inline;

// All allows all SlateElement types. Small disallows full-width items like tables, webpages. Inline is only formatted text and inline elements like links.
export type ContentModelMode = 'all' | 'small' | 'inline';

<<<<<<< HEAD
type TopLevel = TextBlock | List | MediaBlock | Table | Math | (CodeV1 | CodeV2) | Blockquote;
type Block = TableRow | TableCell | ListItem | MathLine | CodeLine;
type Inline = Hyperlink | Popup | InputRef | ImageInline | Citation;
=======
type TopLevel =
  | TextBlock
  | List
  | MediaBlock
  | Table
  | Math
  | (CodeV1 | CodeV2)
  | Blockquote
  | FormulaBlock;
type Block = TableRow | TableCell | ListItem | MathLine | CodeLine | FormulaBlock;
type Inline = Hyperlink | Popup | InputRef | ImageInline | FormulaInline;
>>>>>>> bec805c7

type TextBlock = Paragraph | Heading;
type Heading = HeadingOne | HeadingTwo | HeadingThree | HeadingFour | HeadingFive | HeadingSix;
type List = OrderedList | UnorderedList;
type MediaBlock = ImageBlock | YouTube | Audio | Webpage;
type TableCell = TableHeader | TableData;

type HeadingChildren = Text[];
export interface Paragraph extends SlateElement<(InputRef | Text | ImageBlock)[]> {
  type: 'p';
}

export interface HeadingOne extends SlateElement<HeadingChildren> {
  type: 'h1';
}

export interface HeadingTwo extends SlateElement<HeadingChildren> {
  type: 'h2';
}

export interface HeadingThree extends SlateElement<HeadingChildren> {
  type: 'h3';
}

export interface HeadingFour extends SlateElement<HeadingChildren> {
  type: 'h4';
}

export interface HeadingFive extends SlateElement<HeadingChildren> {
  type: 'h5';
}

export interface HeadingSix extends SlateElement<HeadingChildren> {
  type: 'h6';
}

type ListChildren = (ListItem | OrderedList | UnorderedList | Text)[];
export interface OrderedList extends SlateElement<ListChildren> {
  type: 'ol';
}

export interface UnorderedList extends SlateElement<ListChildren> {
  type: 'ul';
}

type VoidChildren = Text[];

interface BaseImage extends SlateElement<VoidChildren> {
  src?: string;
  height?: number;
  width?: number;
  alt?: string;
}
export interface ImageBlock extends BaseImage {
  type: 'img';
  caption?: Caption;
  // Legacy, unused; was previously used to set image alignment (left, center, right)
  display?: string;
}

export interface ImageInline extends BaseImage {
  type: 'img_inline';
}

interface FormulaChildren<typeIdentifier>
  extends SlateElement<(ImageInline | Hyperlink | Popup | InputRef)[]> {
  type: typeIdentifier;
  subtype: 'richtext';
  src: never;
}

interface FormulaSrc<typeIdentifier> extends SlateElement<VoidChildren> {
  type: typeIdentifier;
  subtype: 'mathml' | 'latex';
  src: string;
  children: never;
}

export type FormulaBlock = FormulaSrc<'formula'> | FormulaChildren<'formula'>;
export type FormulaInline = FormulaSrc<'formula_inline'> | FormulaChildren<'formula_inline'>;

export interface YouTube extends SlateElement<VoidChildren> {
  type: 'youtube';
  src?: string;
  height?: number;
  width?: number;
  alt?: string;
  caption?: Caption;
  // Legacy, unused;
  display?: string;
}

export interface Audio extends SlateElement<VoidChildren> {
  type: 'audio';
  src?: string;
  alt?: string;
  caption?: Caption;
}

// Webpage and Iframe are synonymous. Webpage is used in most UI-related
// code, and Iframe is used for the underlying slate data model.
export interface Webpage extends SlateElement<VoidChildren> {
  type: 'iframe';
  src?: string;
  height?: number;
  width?: number;
  alt?: string;
  caption?: Caption;
  // Legacy, unused
  display?: string;
}

export interface Table extends SlateElement<TableRow[]> {
  type: 'table';
  caption?: Caption;
}

export interface Math extends SlateElement<MathLine[]> {
  type: 'math';
}

export interface CodeV1 extends SlateElement<CodeLine[]> {
  type: 'code';
  language: string;
  caption?: Caption;
}

export interface CodeV2 extends SlateElement<VoidChildren> {
  type: 'code';
  code: string;
  language: string;
  caption?: Caption;
}

export type Code = CodeV2;

export interface Blockquote extends SlateElement<Paragraph[]> {
  type: 'blockquote';
}

export interface TableRow extends SlateElement<TableCell[]> {
  type: 'tr';
}

type TableCellChildren = (Paragraph | ImageBlock | YouTube | Audio | Math)[];
export interface TableHeader extends SlateElement<TableCellChildren> {
  type: 'th';
}

export interface TableData extends SlateElement<TableCellChildren> {
  type: 'td';
}

export interface ListItem extends SlateElement<(List | Text)[]> {
  type: 'li';
}

export interface MathLine extends SlateElement<Text[]> {
  type: 'math_line';
}

export interface CodeLine extends SlateElement<Text[]> {
  type: 'code_line';
}

export interface Citation extends SlateElement<Text[]> {
  type: 'cite';
  bibref: number;
}

export interface Hyperlink extends SlateElement<Text[]> {
  type: 'a';
  href: string;
  target: string;
}

export interface InputRef extends SlateElement<Text[]> {
  type: 'input_ref';
}

export interface Popup extends SlateElement<Text[]> {
  type: 'popup';
  trigger: any;
  content: RichText;
}

// Captions were formerly only strings
type CaptionV1 = string;
export type CaptionV2 = (Inline | Paragraph)[];
export type Caption = CaptionV2 | CaptionV1;<|MERGE_RESOLUTION|>--- conflicted
+++ resolved
@@ -11,11 +11,6 @@
 // All allows all SlateElement types. Small disallows full-width items like tables, webpages. Inline is only formatted text and inline elements like links.
 export type ContentModelMode = 'all' | 'small' | 'inline';
 
-<<<<<<< HEAD
-type TopLevel = TextBlock | List | MediaBlock | Table | Math | (CodeV1 | CodeV2) | Blockquote;
-type Block = TableRow | TableCell | ListItem | MathLine | CodeLine;
-type Inline = Hyperlink | Popup | InputRef | ImageInline | Citation;
-=======
 type TopLevel =
   | TextBlock
   | List
@@ -27,7 +22,6 @@
   | FormulaBlock;
 type Block = TableRow | TableCell | ListItem | MathLine | CodeLine | FormulaBlock;
 type Inline = Hyperlink | Popup | InputRef | ImageInline | FormulaInline;
->>>>>>> bec805c7
 
 type TextBlock = Paragraph | Heading;
 type Heading = HeadingOne | HeadingTwo | HeadingThree | HeadingFour | HeadingFive | HeadingSix;
