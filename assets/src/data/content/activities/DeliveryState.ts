import { AnyAction, createSlice, PayloadAction, ThunkAction } from '@reduxjs/toolkit';
import { CheckAllThatApplyModelSchema } from 'components/activities/check_all_that_apply/schema';
import {
  EvaluationResponse,
  RequestHintResponse,
  ResetActivityResponse,
} from 'components/activities/DeliveryElement';
import { MultipleChoiceModelSchema } from 'components/activities/multiple_choice/schema';
import {
  ActivityState,
  ChoiceId,
  FeedbackAction,
  Hint,
  PartResponse,
  Success,
} from 'components/activities/types';
import { Maybe } from 'tsmonad';

export type AppThunk<ReturnType = void> = ThunkAction<
  ReturnType,
  ActivityDeliveryState,
  unknown,
  AnyAction
>;

export interface ActivityDeliveryState {
  attemptState: ActivityState;
  selectedChoices: ChoiceId[];
  hints: Hint[];
  hasMoreHints: boolean;
}
export const slice = createSlice({
  name: 'CATADelivery',
  initialState: {} as ActivityDeliveryState,
  reducers: {
    activitySubmissionReceived(state, action: PayloadAction<EvaluationResponse>) {
      if (action.payload.actions.length > 0) {
        const { score, out_of, feedback, error } = action.payload.actions[0] as FeedbackAction;
        state.attemptState = {
          ...state.attemptState,
          score,
          outOf: out_of,
          parts: [{ ...state.attemptState.parts[0], feedback, error }],
        };
      }
    },
    setSelectedChoices(state, action: PayloadAction<ChoiceId[]>) {
      state.selectedChoices = action.payload;
    },
    clearSelectedChoices(state) {
      state.selectedChoices = [];
    },
    setAttemptState(state, action: PayloadAction<ActivityState>) {
      state.attemptState = action.payload;
    },
<<<<<<< HEAD
    setModel(state, action: PayloadAction<ActivityDeliveryState['model']>) {
      state.model = action.payload;
    },
    updateChoiceSelection(state, action: PayloadAction<string>) {
=======
    updateChoiceSelectionMultiple(state, action: PayloadAction<string>) {
>>>>>>> 14fb1f9b
      state.selectedChoices.find((choiceId) => choiceId === action.payload)
        ? (state.selectedChoices = state.selectedChoices.filter((id) => id !== action.payload))
        : state.selectedChoices.push(action.payload);
    },
<<<<<<< HEAD
=======
    updateChoiceSelectionSingle(state, action: PayloadAction<string>) {
      state.selectedChoices = [action.payload];
    },
>>>>>>> 14fb1f9b
    setHints(state, action: PayloadAction<Hint[]>) {
      state.hints = action.payload;
    },
    addHint(state, action: PayloadAction<Hint>) {
      state.hints.push(action.payload);
    },
    setHasMoreHints(state, action: PayloadAction<boolean>) {
      state.hasMoreHints = action.payload;
    },
    clearHints(state) {
      state.hints = [];
    },
  },
});

export const requestHint =
  (
    onRequestHint: (attemptGuid: string, partAttemptGuid: string) => Promise<RequestHintResponse>,
  ): AppThunk =>
  async (dispatch, getState) => {
    const response = await onRequestHint(
      getState().attemptState.attemptGuid,
      getState().attemptState.parts[0].attemptGuid,
    );
    Maybe.maybe(response.hint).lift((hint) => {
      dispatch(slice.actions.addHint(hint));
    });
    dispatch(slice.actions.setHasMoreHints(response.hasMoreHints));
  };

export const selectedChoicesToInput = (state: ActivityDeliveryState) =>
  state.selectedChoices.join(' ');
export const selectAttemptState = (state: ActivityDeliveryState) => state.attemptState;
export const isEvaluated = (state: ActivityDeliveryState) =>
  selectAttemptState(state).score !== null;

export const reset =
  (onResetActivity: (attemptGuid: string) => Promise<ResetActivityResponse>): AppThunk =>
  async (dispatch, getState) => {
    const response = await onResetActivity(getState().attemptState.attemptGuid);
    dispatch(slice.actions.clearSelectedChoices());
    dispatch(slice.actions.clearHints());
    dispatch(slice.actions.setAttemptState(response.attemptState));
<<<<<<< HEAD
    dispatch(slice.actions.setModel(response.model as CheckAllThatApplyModelSchema));
=======
>>>>>>> 14fb1f9b
    dispatch(slice.actions.setHasMoreHints(getState().attemptState.parts[0].hasMoreHints));
  };

export const submit =
  (
    onSubmitActivity: (
      attemptGuid: string,
      partResponses: PartResponse[],
    ) => Promise<EvaluationResponse>,
  ): AppThunk =>
  async (dispatch, getState) => {
    const response = await onSubmitActivity(getState().attemptState.attemptGuid, [
      {
        attemptGuid: getState().attemptState.parts[0].attemptGuid,
        response: { input: selectedChoicesToInput(getState()) },
      },
    ]);
    dispatch(slice.actions.activitySubmissionReceived(response));
  };

// TODO in follow-up activities - make generic
export const initializeState =
  (
    model: CheckAllThatApplyModelSchema | MultipleChoiceModelSchema,
    state: ActivityState,
  ): AppThunk =>
  async (dispatch, getState) => {
    dispatch(slice.actions.setHints(state.parts[0].hints));
<<<<<<< HEAD
    dispatch(slice.actions.setModel(model));
=======
>>>>>>> 14fb1f9b
    dispatch(slice.actions.setAttemptState(state));
    dispatch(slice.actions.setHasMoreHints(state.parts[0].hasMoreHints));
    dispatch(
      slice.actions.setSelectedChoices(
        state.parts[0].response === null
          ? []
          : (state.parts[0].response.input as string)
              .split(' ')
              .reduce((ids, id) => ids.concat([id]), [] as ChoiceId[]),
      ),
    );
  };

export const selectChoice =
  (
    id: string,
    onSaveActivity: (attemptGuid: string, partResponses: PartResponse[]) => Promise<Success>,
<<<<<<< HEAD
  ): AppThunk =>
  async (dispatch, getState) => {
    // Update local state by adding or removing the id
    dispatch(slice.actions.updateChoiceSelection(id));
=======
    type: 'single' | 'multiple',
  ): AppThunk =>
  async (dispatch, getState) => {
    // Update local state by adding or removing the id
    if (type === 'single') {
      dispatch(slice.actions.updateChoiceSelectionSingle(id));
    } else if (type === 'multiple') {
      dispatch(slice.actions.updateChoiceSelectionMultiple(id));
    }
>>>>>>> 14fb1f9b

    // Post the student response to save it
    // Here we will make a list of the selected ids like { input: [id1, id2, id3].join(' ')}
    // Then in the rule evaluator, we will say
    // `input like id1 && input like id2 && input like id3`
    return onSaveActivity(getState().attemptState.attemptGuid, [
      {
        attemptGuid: getState().attemptState.parts[0].attemptGuid,
        response: { input: selectedChoicesToInput(getState()) },
      },
    ]);
  };<|MERGE_RESOLUTION|>--- conflicted
+++ resolved
@@ -53,24 +53,14 @@
     setAttemptState(state, action: PayloadAction<ActivityState>) {
       state.attemptState = action.payload;
     },
-<<<<<<< HEAD
-    setModel(state, action: PayloadAction<ActivityDeliveryState['model']>) {
-      state.model = action.payload;
-    },
-    updateChoiceSelection(state, action: PayloadAction<string>) {
-=======
     updateChoiceSelectionMultiple(state, action: PayloadAction<string>) {
->>>>>>> 14fb1f9b
       state.selectedChoices.find((choiceId) => choiceId === action.payload)
         ? (state.selectedChoices = state.selectedChoices.filter((id) => id !== action.payload))
         : state.selectedChoices.push(action.payload);
     },
-<<<<<<< HEAD
-=======
     updateChoiceSelectionSingle(state, action: PayloadAction<string>) {
       state.selectedChoices = [action.payload];
     },
->>>>>>> 14fb1f9b
     setHints(state, action: PayloadAction<Hint[]>) {
       state.hints = action.payload;
     },
@@ -114,10 +104,6 @@
     dispatch(slice.actions.clearSelectedChoices());
     dispatch(slice.actions.clearHints());
     dispatch(slice.actions.setAttemptState(response.attemptState));
-<<<<<<< HEAD
-    dispatch(slice.actions.setModel(response.model as CheckAllThatApplyModelSchema));
-=======
->>>>>>> 14fb1f9b
     dispatch(slice.actions.setHasMoreHints(getState().attemptState.parts[0].hasMoreHints));
   };
 
@@ -146,10 +132,6 @@
   ): AppThunk =>
   async (dispatch, getState) => {
     dispatch(slice.actions.setHints(state.parts[0].hints));
-<<<<<<< HEAD
-    dispatch(slice.actions.setModel(model));
-=======
->>>>>>> 14fb1f9b
     dispatch(slice.actions.setAttemptState(state));
     dispatch(slice.actions.setHasMoreHints(state.parts[0].hasMoreHints));
     dispatch(
@@ -167,12 +149,6 @@
   (
     id: string,
     onSaveActivity: (attemptGuid: string, partResponses: PartResponse[]) => Promise<Success>,
-<<<<<<< HEAD
-  ): AppThunk =>
-  async (dispatch, getState) => {
-    // Update local state by adding or removing the id
-    dispatch(slice.actions.updateChoiceSelection(id));
-=======
     type: 'single' | 'multiple',
   ): AppThunk =>
   async (dispatch, getState) => {
@@ -182,7 +158,6 @@
     } else if (type === 'multiple') {
       dispatch(slice.actions.updateChoiceSelectionMultiple(id));
     }
->>>>>>> 14fb1f9b
 
     // Post the student response to save it
     // Here we will make a list of the selected ids like { input: [id1, id2, id3].join(' ')}
