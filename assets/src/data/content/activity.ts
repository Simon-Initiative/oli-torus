import { ProjectSlug, ResourceSlug, ActivitySlug, ResourceId } from 'data/types';
import { Objective } from 'data/content/objective';

import { ActivityModelSchema } from 'components/activities/types';

export interface ObjectiveMap {
  [id: string]: ResourceId[];
}

export type SiblingActivity = {
  friendlyName: string; // Activity type friendly name
  title: string; // Activity revision title
  activitySlug: string; // Activity revision slug
};

export type ActivityEditContext = {
<<<<<<< HEAD
  authoringElement: string,       // Activity authoring component name
  friendlyName: string,           // Activity type friendly name
  description: string,            // Activity type description
  typeSlug: string,               // Slug of the activity type
  activitySlug: ActivitySlug,     // The current resource
  activityId: ResourceId,         // The current resource id
  title: string,                  // The title of the resource
  model: ActivityModelSchema,     // Content of the resource
  objectives: ObjectiveMap,       // Attached objectives, based on part id
=======
  authoringScript: string; // The script file to include the editor
  authoringElement: string; // Activity authoring component name
  friendlyName: string; // Activity type friendly name
  description: string; // Activity type description
  typeSlug: string; // Slug of the activity type
  activitySlug: ActivitySlug; // The current resource
  activityId: ResourceId; // The current resource id
  title: string; // The title of the resource
  model: ActivityModelSchema; // Content of the resource
  objectives: ObjectiveMap; // Attached objectives, based on part id
>>>>>>> 537f5a08
};

export type ProjectResourceContext = {
  projectSlug: ProjectSlug; // The current project
  resourceId: ResourceId; // The id of the parent resource
  resourceSlug: ResourceSlug; // The slug of parent resource
  resourceTitle: string; // The title of the parent resource
  allObjectives: Objective[]; // All objectives
};<|MERGE_RESOLUTION|>--- conflicted
+++ resolved
@@ -14,18 +14,6 @@
 };
 
 export type ActivityEditContext = {
-<<<<<<< HEAD
-  authoringElement: string,       // Activity authoring component name
-  friendlyName: string,           // Activity type friendly name
-  description: string,            // Activity type description
-  typeSlug: string,               // Slug of the activity type
-  activitySlug: ActivitySlug,     // The current resource
-  activityId: ResourceId,         // The current resource id
-  title: string,                  // The title of the resource
-  model: ActivityModelSchema,     // Content of the resource
-  objectives: ObjectiveMap,       // Attached objectives, based on part id
-=======
-  authoringScript: string; // The script file to include the editor
   authoringElement: string; // Activity authoring component name
   friendlyName: string; // Activity type friendly name
   description: string; // Activity type description
@@ -35,7 +23,6 @@
   title: string; // The title of the resource
   model: ActivityModelSchema; // Content of the resource
   objectives: ObjectiveMap; // Attached objectives, based on part id
->>>>>>> 537f5a08
 };
 
 export type ProjectResourceContext = {
