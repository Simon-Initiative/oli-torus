--- conflicted
+++ resolved
@@ -339,13 +339,10 @@
         return withHints(<NumericInput {...shared} />);
       case 'text':
         return withHints(<TextInput {...shared} />);
-<<<<<<< HEAD
       case 'math':
         return withHints(<MathInput {...shared} inline />);
-=======
       case 'vlabvalue':
         return withHints(<VlabInput {...shared} />);
->>>>>>> c08cc9e5
       case 'dropdown':
         return withHints(
           <DropdownInput
