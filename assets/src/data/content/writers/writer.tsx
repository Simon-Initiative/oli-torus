<<<<<<< HEAD
import { ModelElement } from 'data/content/model/nodes/types';
=======
import { ModelElement } from 'data/content/model/elements/types';
>>>>>>> ef80424c
import React from 'react';
import { Text } from 'slate';
import { WriterContext } from './context';

export type Next = () => React.ReactElement | null;
type ElementWriter = (
  ctx: WriterContext,
  next: Next,
  text: ModelElement,
) => React.ReactElement | null;

export interface WriterImpl {
  text: (ctx: WriterContext, text: Text) => React.ReactElement;
  p: ElementWriter;
  h1: ElementWriter;
  h2: ElementWriter;
  h3: ElementWriter;
  h4: ElementWriter;
  h5: ElementWriter;
  h6: ElementWriter;
  img: ElementWriter;
  youtube: ElementWriter;
  iframe: ElementWriter;
  audio: ElementWriter;
  table: ElementWriter;
  tr: ElementWriter;
  th: ElementWriter;
  td: ElementWriter;
  ol: ElementWriter;
  ul: ElementWriter;
  li: ElementWriter;
  math: ElementWriter;
  mathLine: ElementWriter;
  code: ElementWriter;
  codeLine: ElementWriter;
  blockquote: ElementWriter;
  a: ElementWriter;
  inputRef: ElementWriter;
  popup: (
    ctx: WriterContext,
    anchorNext: Next,
    contentNext: Next,
    text: ModelElement,
  ) => React.ReactElement;
  unsupported: (ctx: WriterContext, element: ModelElement) => React.ReactElement;
}

export type ContentItem = { type: 'content'; children: ModelElement[] };
export function isContentItem(value: any): value is ContentItem {
  return value && value.type === 'content' && value.children !== undefined;
}

export type ContentTypes = ContentItem[] | ContentItem | ModelElement[] | ModelElement | Text;

export class ContentWriter {
  render(
    context: WriterContext,
    content: ContentItem[],
    impl: WriterImpl,
  ): React.ReactElement | null;
  render(context: WriterContext, content: ContentItem, impl: WriterImpl): React.ReactElement | null;
  render(
    context: WriterContext,
    content: ModelElement[],
    impl: WriterImpl,
  ): React.ReactElement | null;
  render(
    context: WriterContext,
    content: ModelElement,
    impl: WriterImpl,
  ): React.ReactElement | null;
  render(context: WriterContext, content: Text, impl: WriterImpl): React.ReactElement | null;
  render(
    context: WriterContext,
    content: ContentTypes,
    impl: WriterImpl,
  ): React.ReactElement | null {
    if (Array.isArray(content)) {
      return (
        <>
          {(content as Array<any>).map((item, i) => (
            <React.Fragment key={item.type + String(i)}>
              {this.render(context, item, impl)}
            </React.Fragment>
          ))}
        </>
      );
    }

    if (isContentItem(content)) {
      return (
        <>
          {(content.children as Array<any>).map((child) => (
            <React.Fragment key={child.id}>{this.render(context, child, impl)}</React.Fragment>
          ))}
        </>
      );
    }

    if (Text.isText(content)) {
      return impl.text(context, content);
    }

    const next = () => this.render(context, content.children as ModelElement[], impl);

    switch (content.type) {
      case 'p':
        return impl.p(context, next, content);
      case 'h1':
        return impl.h1(context, next, content);
      case 'h2':
        return impl.h2(context, next, content);
      case 'h3':
        return impl.h3(context, next, content);
      case 'h4':
        return impl.h4(context, next, content);
      case 'h5':
        return impl.h5(context, next, content);
      case 'h6':
        return impl.h6(context, next, content);
      case 'img':
        return impl.img(context, next, content);
      case 'youtube':
        return impl.youtube(context, next, content);
      case 'iframe':
        return impl.iframe(context, next, content);
      case 'audio':
        return impl.audio(context, next, content);
      case 'table':
        return impl.table(context, next, content);
      case 'tr':
        return impl.tr(context, next, content);
      case 'th':
        return impl.th(context, next, content);
      case 'td':
        return impl.td(context, next, content);
      case 'ol':
        return impl.ol(context, next, content);
      case 'ul':
        return impl.ul(context, next, content);
      case 'li':
        return impl.li(context, next, content);
      case 'math':
        return impl.math(context, next, content);
      case 'math_line':
        return impl.mathLine(context, next, content);
      case 'code':
        return impl.code(context, next, content);
      case 'code_line':
        return impl.codeLine(context, next, content);
      case 'blockquote':
        return impl.blockquote(context, next, content);
      case 'a':
        return impl.a(context, next, content);
      case 'input_ref':
        return impl.inputRef(context, next, content);
      case 'popup':
        return impl.popup(
          context,
          next,
          () => this.render(context, content.content, impl),
          content,
        );
      default:
        return impl.unsupported(context, content);
    }
  }
}<|MERGE_RESOLUTION|>--- conflicted
+++ resolved
@@ -1,18 +1,10 @@
-<<<<<<< HEAD
 import { ModelElement } from 'data/content/model/nodes/types';
-=======
-import { ModelElement } from 'data/content/model/elements/types';
->>>>>>> ef80424c
 import React from 'react';
 import { Text } from 'slate';
 import { WriterContext } from './context';
 
-export type Next = () => React.ReactElement | null;
-type ElementWriter = (
-  ctx: WriterContext,
-  next: Next,
-  text: ModelElement,
-) => React.ReactElement | null;
+export type Next = () => React.ReactElement;
+type ElementWriter = (ctx: WriterContext, next: Next, text: ModelElement) => React.ReactElement;
 
 export interface WriterImpl {
   text: (ctx: WriterContext, text: Text) => React.ReactElement;
@@ -58,28 +50,12 @@
 export type ContentTypes = ContentItem[] | ContentItem | ModelElement[] | ModelElement | Text;
 
 export class ContentWriter {
-  render(
-    context: WriterContext,
-    content: ContentItem[],
-    impl: WriterImpl,
-  ): React.ReactElement | null;
-  render(context: WriterContext, content: ContentItem, impl: WriterImpl): React.ReactElement | null;
-  render(
-    context: WriterContext,
-    content: ModelElement[],
-    impl: WriterImpl,
-  ): React.ReactElement | null;
-  render(
-    context: WriterContext,
-    content: ModelElement,
-    impl: WriterImpl,
-  ): React.ReactElement | null;
-  render(context: WriterContext, content: Text, impl: WriterImpl): React.ReactElement | null;
-  render(
-    context: WriterContext,
-    content: ContentTypes,
-    impl: WriterImpl,
-  ): React.ReactElement | null {
+  render(context: WriterContext, content: ContentItem[], impl: WriterImpl): React.ReactElement;
+  render(context: WriterContext, content: ContentItem, impl: WriterImpl): React.ReactElement;
+  render(context: WriterContext, content: ModelElement[], impl: WriterImpl): React.ReactElement;
+  render(context: WriterContext, content: ModelElement, impl: WriterImpl): React.ReactElement;
+  render(context: WriterContext, content: Text, impl: WriterImpl): React.ReactElement;
+  render(context: WriterContext, content: ContentTypes, impl: WriterImpl): React.ReactElement {
     if (Array.isArray(content)) {
       return (
         <>
