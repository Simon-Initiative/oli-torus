import {
  ActivityModelSchema,
  FeedbackAction,
  PartResponse,
  SubmissionAction,
} from 'components/activities/types';
import { ObjectiveMap } from 'data/content/activity';
import { ActivityTypeSlug, ProjectSlug, ResourceId } from 'data/types';
import { clone } from 'utils/common';
import { makeRequest } from './common';

export type ActivityUpdate = {
  title: string;
  objectives: ObjectiveMap;
  tags: ResourceId[];
  content: ActivityModelSchema;
  authoring?: any;
};

export type BulkActivityUpdate = {
  resource_id: number;
  title: string;
  objectives: ObjectiveMap;
  content: ActivityModelSchema;
  authoring?: any;
};

export type BulkActivityCreate = {
  title: string;
  objectives: ResourceId[];
  tags: ResourceId[];
  content: ActivityModelSchema;
  activityTypeSlug: ActivityTypeSlug
};

export type CreatedBulk = {
  result: 'success';
  revisionSlug: string;
  resourceId: ResourceId;
  activityTypeslug: string;
};

export type Created = {
  result: 'success';
  revisionSlug: string;
  resourceId: ResourceId;
};

export type Updated = {
  result: 'success';
  revisionSlug: string;
};

export type Deleted = {
  result: 'success';
};

export type Transformed = {
  result: 'success';
  transformed: null | ActivityModelSchema;
};

export type Evaluated = {
  result: 'success';
  evaluations: (FeedbackAction | SubmissionAction)[];
};

export type Retrieved = {
  result: 'success';
  resourceId: ResourceId;
  title: string;
  activityType: number;
  content: ActivityModelSchema;
  authoring?: any;
  objectives?: any; // TODO typing
};

export type BulkRetrieved = {
  result: 'success';
  results: Retrieved[];
};

export type Edited = { result: 'success'; revisionSlug: string };

export const getActivityForAuthoring = (projectSlug: string, activityId: ResourceId) => {
  const params = {
    method: 'GET',
    url: `/storage/project/${projectSlug}/resource/${activityId}`,
  };

  return makeRequest<Retrieved>(params);
};

export const getBulkActivitiesForAuthoring = async (
  projectSlug: string,
  activityIds: ResourceId[],
) => {
  const params = {
    method: 'POST',
    url: `/storage/project/${projectSlug}/resource`,
    body: JSON.stringify({ resourceIds: activityIds }),
  };

  const response = await makeRequest<BulkRetrieved>(params);
  if (response.result !== 'success') {
    throw new Error(`Server ${response.status} error: ${response.message}`);
  }

  return response.results.map((result: Retrieved) => {
    const { resourceId: id, activityType, title, content, authoring, objectives } = result;
    return {
      id,
      activityType,
      title,
      content,
      authoring,
      objectives,
    };
  });
};

export const getActivityForDelivery = (
  sectionSlug: string,
  activityId: ResourceId,
  isPreviewMode: boolean,
) => {
  const params = {
    method: 'GET',
    url: `/storage/course/${sectionSlug}/resource/${activityId}`,
    query: isPreviewMode ? { mode: 'preview' } : {},
  };

  return makeRequest<Retrieved>(params);
};

export const getBulkActivitiesForDelivery = async (
  sectionSlug: string,
  activityIds: ResourceId[],
  isPreviewMode: boolean,
) => {
  const params = {
    method: 'POST',
    url: `/storage/course/${sectionSlug}/resource`,
    body: JSON.stringify({ resourceIds: activityIds }),
    query: isPreviewMode ? { mode: 'preview' } : {},
  };

  const response = await makeRequest<BulkRetrieved>(params);
  if (response.result !== 'success') {
    throw new Error(`Server ${response.status} error: ${response.message}`);
  }

  return response.results.map((result: Retrieved) => {
    const { resourceId: id, activityType, title, content, authoring } = result;
    return {
      id,
      activityType,
      title,
      content,
      authoring,
    };
  });
};

export function create(
  project: ProjectSlug,
  activityTypeSlug: ActivityTypeSlug,
  model: ActivityModelSchema,
  objectives: ResourceId[],
  scope = 'embedded',
) {
  const params = {
    method: 'POST',
    body: JSON.stringify({ model, objectives, scope }),
    url: `/project/${project}/activity/${activityTypeSlug}`,
  };

  return makeRequest<Created>(params);
}

<<<<<<< HEAD
export function createBulk(
  project: ProjectSlug,
  bulkData: BulkActivityCreate[],
=======
export function createFull(
  project: ProjectSlug,
  activityTypeSlug: ActivityTypeSlug,
  model: ActivityModelSchema,
  title: string,
  objective_map: ObjectiveMap,
  tags: ResourceId[],
>>>>>>> 9bc0c111
  scope = 'embedded',
) {
  const params = {
    method: 'POST',
<<<<<<< HEAD
    body: JSON.stringify({ bulkData, scope }),
    url: `/project/${project}/activity/bulk`,
  };

  return makeRequest<CreatedBulk[]>(params);
=======
    body: JSON.stringify({ model, title, objectives: [], objective_map, tags, scope }),
    url: `/project/${project}/activity/${activityTypeSlug}`,
  };

  return makeRequest<Created>(params);
>>>>>>> 9bc0c111
}

export function deleteActivity(project: ProjectSlug, resourceId: ResourceId) {
  const params = {
    method: 'DELETE',
    url: `/storage/project/${project}/resource/${resourceId}?lock=${resourceId}`,
  };

  return makeRequest<Deleted>(params);
}

export function createBanked(
  project: ProjectSlug,
  activityTypeSlug: ActivityTypeSlug,
  model: ActivityModelSchema,
  objectives: ResourceId[],
) {
  return create(project, activityTypeSlug, model, objectives, 'banked');
}

export function bulkEdit(
  project: ProjectSlug,
  resource: ResourceId,
  updates: BulkActivityUpdate[],
) {
  // Index "citation references" in the "content and authoring" and elevate them as top-level list
  updates.forEach((u) => {
    const citationRefs: string[] = [];

    indexBibrefs(u.content, citationRefs);
    if (u.authoring) {
      indexBibrefs(u.authoring, citationRefs);
    }

    // make content mutable
    const contentClone = clone(u.content);
    contentClone.bibrefs = citationRefs;
    u.content = contentClone;
    u.objectives = u.objectives || {};
  });

  const params = {
    method: 'PUT',
    body: JSON.stringify({ updates }),
    url: `/storage/project/${project}/resource?lock=${resource}`,
  };

  return makeRequest<Updated>(params);
}

function indexBibrefs(update: any, citationRefs: string[]) {
  traverseContent(update, (key: string, value: any) => {
    if (value && value.type === 'cite') {
      // citationRefs.push({ id: value.bibref, type: 'bibref' });
      citationRefs.push(value.bibref);
    }
  });
}

export function edit(
  project: ProjectSlug,
  resource: ResourceId,
  activity: ResourceId,
  pendingUpdate: ActivityUpdate,
  releaseLock: boolean,
) {
  const update = Object.assign({}, pendingUpdate, { releaseLock });
  try {
    update.content = Object.assign({}, update.content);

    // Here we pull the "authoring" key out of "content" and elevate it
    // as a top-level key
    if (update.content.authoring !== undefined) {
      update.authoring = update.content.authoring;
      delete update.content.authoring;
    }

    // Index "citation references" in the "content and authoring" and elevate them as top-level list
    const citationRefs: string[] = [];
    indexBibrefs(update.content, citationRefs);
    if (update.authoring) {
      indexBibrefs(update.authoring, citationRefs);
    }
    update.content.bibrefs = citationRefs;
  } catch (e) {
    console.error('activity::edit failed', e);
    throw e;
  }

  const params = {
    method: 'PUT',
    body: JSON.stringify(update),
    url: `/storage/project/${project}/resource/${activity}?lock=${resource}`,
  };

  return makeRequest<Updated>(params);
}

export function transform(model: ActivityModelSchema) {
  const params = {
    method: 'PUT',
    body: JSON.stringify({ model }),
    url: '/project/test/transform',
  };

  return makeRequest<Transformed>(params);
}

export function evaluate(model: ActivityModelSchema, partResponses: PartResponse[]) {
  const params = {
    method: 'PUT',
    body: JSON.stringify({ model, partResponses }),
    url: '/project/test/evaluate',
  };

  return makeRequest<Evaluated>(params);
}

function traverseContent(o: any, func: any) {
  for (const i in o) {
    func.apply(this, [i, o[i]]);
    if (o[i] !== null && typeof o[i] == 'object') {
      traverseContent(o[i], func);
    }
  }
}<|MERGE_RESOLUTION|>--- conflicted
+++ resolved
@@ -178,11 +178,20 @@
   return makeRequest<Created>(params);
 }
 
-<<<<<<< HEAD
 export function createBulk(
   project: ProjectSlug,
   bulkData: BulkActivityCreate[],
-=======
+  scope = 'embedded',
+) {
+  const params = {
+    method: 'POST',
+    body: JSON.stringify({ bulkData, scope }),
+    url: `/project/${project}/activity/bulk`,
+  };
+
+  return makeRequest<CreatedBulk[]>(params);
+}
+
 export function createFull(
   project: ProjectSlug,
   activityTypeSlug: ActivityTypeSlug,
@@ -190,24 +199,15 @@
   title: string,
   objective_map: ObjectiveMap,
   tags: ResourceId[],
->>>>>>> 9bc0c111
   scope = 'embedded',
 ) {
   const params = {
     method: 'POST',
-<<<<<<< HEAD
-    body: JSON.stringify({ bulkData, scope }),
-    url: `/project/${project}/activity/bulk`,
-  };
-
-  return makeRequest<CreatedBulk[]>(params);
-=======
     body: JSON.stringify({ model, title, objectives: [], objective_map, tags, scope }),
     url: `/project/${project}/activity/${activityTypeSlug}`,
   };
 
   return makeRequest<Created>(params);
->>>>>>> 9bc0c111
 }
 
 export function deleteActivity(project: ProjectSlug, resourceId: ResourceId) {
