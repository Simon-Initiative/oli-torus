--- conflicted
+++ resolved
@@ -4,12 +4,8 @@
 export type LockResult = Acquired | Released | NotAcquired | ServerError;
 
 export type Acquired = {
-<<<<<<< HEAD
-  type: 'acquired',
-  revision?: any,
-=======
   type: 'acquired';
->>>>>>> 537f5a08
+  revision?: any;
 };
 
 export type NotAcquired = {
@@ -29,7 +25,6 @@
   return makeRequest<LockResult>(params);
 }
 
-<<<<<<< HEAD
 export function acquireLock(
   project: ProjectSlug, resource: ResourceSlug, withRevision = false): Promise<LockResult> {
 
@@ -37,9 +32,6 @@
     ? `/project/${project}/lock/${resource}?fetch_revision=true`
     : `/project/${project}/lock/${resource}?fetch_revision=false`;
 
-=======
-export function acquireLock(project: ProjectSlug, resource: ResourceSlug): Promise<LockResult> {
->>>>>>> 537f5a08
   const params = {
     url,
     method: 'POST',
