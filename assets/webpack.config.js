/* eslint-disable */
const path = require('path');
const glob = require('glob');
const MiniCssExtractPlugin = require('mini-css-extract-plugin');
const { ESBuildMinifyPlugin } = require('esbuild-loader');
const CopyWebpackPlugin = require('copy-webpack-plugin');
const MonacoWebpackPlugin = require('monaco-editor-webpack-plugin');
const LicensePlugin = require('webpack-license-plugin');

const BundleAnalyzerPlugin = require('webpack-bundle-analyzer').BundleAnalyzerPlugin;

const MONACO_DIR = path.resolve(__dirname, './node_modules/monaco-editor');
const SHADOW_DOM_ENABLED = [path.resolve(__dirname, './src/components/parts/janus-fill-blanks')];

const BUNDLE_ANALYZER_ENABLED = process.env.BUNDLE_ANALYZER_ENABLED === 'true';

// Determines the entry points for the webpack by looking at activity
// implementations in src/components/activities folder
const populateEntries = () => {
  // These are the non-activity bundles
  const initialEntries = {
    app: ['babel-polyfill', './src/phoenix/app.ts'],
    components: ['./src/apps/Components.tsx'],
    pageeditor: ['./src/apps/PageEditorApp.tsx'],
    activitybank: ['./src/apps/ActivityBankApp.tsx'],
    bibliography: ['./src/apps/BibliographyApp.tsx'],
    authoring: ['./src/apps/AuthoringApp.tsx'],
    delivery: ['./src/apps/DeliveryApp.tsx'],
    stripeclient: ['./src/payment/stripe/client.ts'],
    timezone: ['./src/phoenix/timezone.ts'],
    dark: ['./src/phoenix/dark.ts'],
    keepalive: ['./src/phoenix/keep-alive.ts'],
  };

  const manifests = glob.sync('./src/components/activities/*/manifest.json', {});

  const foundActivities = manifests.map((manifestPath) => {
    const manifest = require(manifestPath);
    const rootPath = manifestPath.substr(0, manifestPath.indexOf('manifest.json'));
    return {
      [manifest.id + '_authoring']: [rootPath + manifest.authoring.entry],
      [manifest.id + '_delivery']: [rootPath + manifest.delivery.entry],
    };
  });

  const partComponentManifests = glob.sync('./src/components/parts/*/manifest.json', {});
  const foundParts = partComponentManifests.map((partComponentManifestPath) => {
    const manifest = require(partComponentManifestPath);
    const rootPath = partComponentManifestPath.substr(
      0,
      partComponentManifestPath.indexOf('manifest.json'),
    );
    return {
      [manifest.id + '_authoring']: [rootPath + manifest.authoring.entry],
      [manifest.id + '_delivery']: [rootPath + manifest.delivery.entry],
    };
  });

<<<<<<< HEAD
  const foundThemes = [{ styles: './styles/index.scss' }];
=======
  const styleSheets = [{ styles: './styles/index.scss' }, { preview: './styles/preview.scss' }];
>>>>>>> 037a91be

  // Merge the attributes of all found activities and the initialEntries
  // into one single object.
  const merged = [...foundActivities, ...foundParts, ...styleSheets].reduce(
    (p, c) => Object.assign({}, p, c),
    initialEntries,
  );

  // Validate: We should have (2 * foundActivities.length) + number of keys in initialEntries
  // If we don't it is likely due to a naming collision in two or more manifests
  if (
    Object.keys(merged).length !=
    Object.keys(initialEntries).length +
      2 * foundActivities.length +
      2 * foundParts.length +
      styleSheets.length
  ) {
    throw new Error(
      'Encountered a possible naming collision in activity or part manifests. Aborting.',
    );
  }

  return merged;
};

module.exports = (env, options) => ({
  externals: {
    react: {
      root: 'React',
      commonjs2: 'react',
      commonjs: 'react',
      amd: 'react',
    },
    'react-dom': {
      root: 'ReactDOM',
      commonjs2: 'react-dom',
      commonjs: 'react-dom',
      amd: 'react-dom',
    },
  },
  devtool: 'source-map',
  optimization: {
    minimize: options.mode == 'production',
    minimizer: [new ESBuildMinifyPlugin({ css: true })],
    sideEffects: true,
    splitChunks: {
      chunks: 'async',
      cacheGroups: {
        vendor: {
          /* Goal of this chunk is to get all our node_modules shared code into a single vendor.js chunk that any entry point can use.
             It's going to be bigger than any single entry needs, but having a single one will allow them all to share the same emitted
             code. A future improvement might be to split this into an authoring and a delivery chunk, but that gets complicated quick.
             */
          test: /([\\/]node_modules[\\/])/,
          name: 'vendor',
          chunks: 'all',
        },
      },
    },
  },
  entry: populateEntries(),
  output: {
    path: path.resolve(__dirname, '../priv/static/js'),
    libraryTarget: 'umd',
  },
  resolve: {
    extensions: ['.ts', '.tsx', '.js', '.jsx', '.scss', '.css', '.ttf'],
    // Add webpack aliases for top level imports
    alias: {
      components: path.resolve(__dirname, 'src/components'),
      hooks: path.resolve(__dirname, 'src/hooks'),
      actions: path.resolve(__dirname, 'src/actions'),
      data: path.resolve(__dirname, 'src/data'),
      state: path.resolve(__dirname, 'src/state'),
      utils: path.resolve(__dirname, 'src/utils'),
      styles: path.resolve(__dirname, 'styles'),
      apps: path.resolve(__dirname, 'src/apps'),
      adaptivity: path.resolve(__dirname, 'src/adaptivity'),
    },
    fallback: { vm: require.resolve('vm-browserify') },
  },
  module: {
    rules: [
      {
        test: /\.js(x?)$/,
        include: path.resolve(__dirname, 'src'),
        use: {
          loader: 'esbuild-loader',
          options: {
            loader: 'jsx',
          },
        },
      },
      {
        test: /\.ts(x?)$/,
        include: path.resolve(__dirname, 'src'),
        use: [
          {
            loader: 'esbuild-loader',
            options: {
              loader: 'tsx',
            },
          },
        ],
      },
      {
        test: /\.css$/,
        include: MONACO_DIR,
        use: ['style-loader', 'css-loader'],
      },
      {
        test: /\.ttf$/,
        include: MONACO_DIR,
        use: ['file-loader'],
      },
      // load fonts, specifically for MathLive
      {
        test: /\.(woff(2)?|ttf|eot|svg)(\?v=\d+\.\d+\.\d+)?$/,
        use: [
          {
            loader: 'file-loader',
            options: {
              name: '[name].[ext]',
              outputPath: 'fonts/',
            },
          },
        ],
      },
      // load sounds, specifically for MathLive
      {
        test: /\.wav$/,
        use: [
          {
            loader: 'file-loader',
            options: {
              name: '[name].[ext]',
              outputPath: 'sounds/',
            },
          },
        ],
      },
      {
        test: /\.[s]?css$/,
        include: SHADOW_DOM_ENABLED,
        use: [
          MiniCssExtractPlugin.loader,
          {
            loader: 'css-loader',
            options: {
              sourceMap: options.mode !== 'production',
            },
          },
          {
            loader: 'sass-loader',
            options: {
              sassOptions: {
                includePaths: [path.join(__dirname, 'styles')],
                quietDeps: true,
              },
              sourceMap: options.mode !== 'production',
            },
          },
        ],
      },
      {
        test: /\.[s]?css$/,
        include: path.resolve(__dirname, 'src'),
        exclude: SHADOW_DOM_ENABLED,
        use: [
          'style-loader',
          {
            loader: 'css-loader',
            options: {
              modules: {
                mode: 'local',
                auto: true,
                localIdentName: '[local]_[hash:base64:8]',
              },
              sourceMap: options.mode !== 'production',
            },
          },
          {
            loader: 'sass-loader',
            options: {
              sassOptions: {
                includePaths: [path.join(__dirname, 'styles')],
                quietDeps: true,
              },
              sourceMap: options.mode !== 'production',
            },
          },
        ],
      },
      {
        // Thie one EXCLUDES monaco & src, so it includes things like css insidenode_modules
        test: /\.[s]?css$/,
        exclude: [MONACO_DIR, path.resolve(__dirname, 'src')],
        use: [
          MiniCssExtractPlugin.loader,
          {
            loader: 'css-loader',
            options: {
              sourceMap: options.mode !== 'production',
            },
          },
          {
            loader: 'sass-loader',
            options: {
              sassOptions: {
                includePaths: [path.join(__dirname, 'styles')],
                quietDeps: true,
              },
              sourceMap: options.mode !== 'production',
            },
          },
        ],
      },
      {
        test: /\.(png|gif|jpg|jpeg|svg)$/,
        type: 'asset/resource',
      },
    ],
  },
  plugins: [
    BUNDLE_ANALYZER_ENABLED ? new BundleAnalyzerPlugin() : undefined,
    new MiniCssExtractPlugin({
      filename: '../css/[name].css',
    }),
    new CopyWebpackPlugin({
      patterns: [
        {
          from: 'static/',
          to: '../',
          filter: async (path) => path.indexOf('.map') == -1, // these were causing a duplicate file error on a production build
        },
      ],
    }),
    new MonacoWebpackPlugin(),
    new LicensePlugin({
      outputFilename: '../licenses.json',
      licenseOverrides: {
        'janus-script@1.9.2': 'MIT',
        'phoenix_html@3.2.0': 'MIT',
        'typed-function@2.0.0': 'MIT',
      },
      unacceptableLicenseTest: (licenseIdentifier) => {
        // unacceptable licenses
        return ['GPL', 'AGPL', 'LGPL', 'NGPL'].includes(licenseIdentifier);
      },
    }),
  ].filter((plugin) => plugin !== undefined),
});<|MERGE_RESOLUTION|>--- conflicted
+++ resolved
@@ -56,11 +56,7 @@
     };
   });
 
-<<<<<<< HEAD
-  const foundThemes = [{ styles: './styles/index.scss' }];
-=======
   const styleSheets = [{ styles: './styles/index.scss' }, { preview: './styles/preview.scss' }];
->>>>>>> 037a91be
 
   // Merge the attributes of all found activities and the initialEntries
   // into one single object.
