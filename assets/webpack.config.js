/* eslint-disable */
const webpack = require('webpack');
const path = require('path');
const glob = require('glob');
const MiniCssExtractPlugin = require('mini-css-extract-plugin');
const globImporter = require('node-sass-glob-importer');
const UglifyJsPlugin = require('uglifyjs-webpack-plugin');
const OptimizeCSSAssetsPlugin = require('optimize-css-assets-webpack-plugin');
const CopyWebpackPlugin = require('copy-webpack-plugin');

// Determines the entry points for the webpack by looking at activity
// implementations in src/components/activities folder
const populateEntries = () => {
  // These are the non-activity bundles
  const initialEntries = {
    app: ['babel-polyfill', './src/phoenix/app.ts'],
    components: ['./src/components.tsx'],
    resourceeditor: ['./src/components/resource/ResourceEditorApp.tsx'],
    activityeditor: ['./src/components/activity/ActivityEditorApp.tsx'],
    authoring: ['./src/apps/AuthoringApp.tsx'],
    delivery: ['./src/apps/DeliveryApp.tsx'],
  };

  const manifests = glob.sync('./src/components/activities/*/manifest.json', {});

  const foundActivities = manifests.map((manifestPath) => {
    const manifest = require(manifestPath);
    const rootPath = manifestPath.substr(0, manifestPath.indexOf('manifest.json'));
    return {
      [manifest.id + '_authoring']: [rootPath + manifest.authoring.entry],
      [manifest.id + '_delivery']: [rootPath + manifest.delivery.entry],
    };
  });

  const partComponentManifests = glob.sync('./src/components/parts/*/manifest.json', {});
  const foundParts = partComponentManifests.map((partComponentManifestPath) => {
    const manifest = require(partComponentManifestPath);
    const rootPath = partComponentManifestPath.substr(
      0,
      partComponentManifestPath.indexOf('manifest.json'),
    );
    return {
      [manifest.id + '_authoring']: [rootPath + manifest.authoring.entry],
      [manifest.id + '_delivery']: [rootPath + manifest.delivery.entry],
    };
  });

  const themePaths = [
<<<<<<< HEAD
    ...glob
      .sync('./styles/themes/authoring/*.scss')
      .map((p) => ({ prefix: 'authoring_theme_', themePath: p })),
    ...glob
      .sync('./styles/themes/delivery/*.scss')
      .map((p) => ({ prefix: 'delivery_theme_', themePath: p })),
=======
    ...glob.sync("./styles/themes/authoring/*/light.scss").map(p => ({ prefix: 'authoring_', themePath: p })),
    ...glob.sync("./styles/themes/authoring/*/dark.scss").map(p => ({ prefix: 'authoring_', themePath: p })),
    ...glob.sync("./styles/themes/delivery/*/light.scss").map(p => ({ prefix: 'delivery_', themePath: p })),
    ...glob.sync("./styles/themes/delivery/*/dark.scss").map(p => ({ prefix: 'delivery_', themePath: p })),
>>>>>>> 927babe3
  ];

  const foundThemes = themePaths.map(({ prefix, themePath }) => {
    const theme = path.basename(path.dirname(themePath));
    const colorScheme = path.basename(themePath, '.scss');

    return {
      [prefix + theme + '_' + colorScheme]: themePath,
    };
  });

  // Merge the attributes of all found activities and the initialEntries
  // into one single object.
  const merged = [...foundActivities, ...foundParts, ...foundThemes].reduce(
    (p, c) => Object.assign({}, p, c),
    initialEntries,
  );

  // Validate: We should have (2 * foundActivities.length) + number of keys in initialEntries
  // If we don't it is likely due to a naming collision in two or more manifests
  if (
    Object.keys(merged).length !=
    Object.keys(initialEntries).length +
      2 * foundActivities.length +
      2 * foundParts.length +
      foundThemes.length
  ) {
    throw new Error(
      'Encountered a possible naming collision in activity or part manifests. Aborting.',
    );
  }

  return merged;
};

module.exports = (env, options) => ({
  devtool: 'source-map',
  optimization: {
    minimizer: [
      new UglifyJsPlugin({ cache: true, parallel: true, sourceMap: true }),
      new OptimizeCSSAssetsPlugin({}),
    ],
  },
  entry: populateEntries(),
  output: {
    path: path.resolve(__dirname, '../priv/static/js'),
  },
  resolve: {
    extensions: ['.ts', '.tsx', '.js', '.jsx', '.scss'],
    // Add webpack aliases for top level imports
    alias: {
      components: path.resolve(__dirname, 'src/components'),
      hooks: path.resolve(__dirname, 'src/hooks'),
      actions: path.resolve(__dirname, 'src/actions'),
      data: path.resolve(__dirname, 'src/data'),
      state: path.resolve(__dirname, 'src/state'),
      utils: path.resolve(__dirname, 'src/utils'),
      styles: path.resolve(__dirname, 'styles'),
    },
  },
  module: {
    rules: [
      {
        test: /\.js(x?)$/,
        include: path.resolve(__dirname, 'src'),
        use: {
          loader: 'babel-loader',
          options: {
            cache: true,
          },
        },
      },
      {
        test: /\.ts(x?)$/,
        include: path.resolve(__dirname, 'src'),
        use: [
          {
            loader: 'babel-loader',
            options: {
              cacheDirectory: true,
            },
          },
          { loader: 'ts-loader' },
        ],
      },
      {
        test: /\.[s]?css$/,
        use: [
          MiniCssExtractPlugin.loader,
          {
            loader: 'css-loader',
            options: {
              sourceMap: true,
            },
          },
          {
            loader: 'sass-loader',
            options: {
              sassOptions: {
                includePaths: [path.join(__dirname, 'src'), path.join(__dirname, 'styles')],
                importer: globImporter(),
              },
              sourceMap: true,
            },
          },
        ],
      },
      {
        test: /\.(png|gif|jpg|jpeg|svg)$/,
        type: 'asset/resource',
      },
    ],
  },
  plugins: [
    new webpack.ProvidePlugin({
      React: 'react',
    }),
    new MiniCssExtractPlugin({ filename: '../css/[name].css' }),
    new CopyWebpackPlugin({ patterns: [{ from: 'static/', to: '../' }] }),
  ],
});<|MERGE_RESOLUTION|>--- conflicted
+++ resolved
@@ -46,19 +46,18 @@
   });
 
   const themePaths = [
-<<<<<<< HEAD
     ...glob
-      .sync('./styles/themes/authoring/*.scss')
-      .map((p) => ({ prefix: 'authoring_theme_', themePath: p })),
+      .sync('./styles/themes/authoring/*/light.scss')
+      .map((p) => ({ prefix: 'authoring_', themePath: p })),
     ...glob
-      .sync('./styles/themes/delivery/*.scss')
-      .map((p) => ({ prefix: 'delivery_theme_', themePath: p })),
-=======
-    ...glob.sync("./styles/themes/authoring/*/light.scss").map(p => ({ prefix: 'authoring_', themePath: p })),
-    ...glob.sync("./styles/themes/authoring/*/dark.scss").map(p => ({ prefix: 'authoring_', themePath: p })),
-    ...glob.sync("./styles/themes/delivery/*/light.scss").map(p => ({ prefix: 'delivery_', themePath: p })),
-    ...glob.sync("./styles/themes/delivery/*/dark.scss").map(p => ({ prefix: 'delivery_', themePath: p })),
->>>>>>> 927babe3
+      .sync('./styles/themes/authoring/*/dark.scss')
+      .map((p) => ({ prefix: 'authoring_', themePath: p })),
+    ...glob
+      .sync('./styles/themes/delivery/*/light.scss')
+      .map((p) => ({ prefix: 'delivery_', themePath: p })),
+    ...glob
+      .sync('./styles/themes/delivery/*/dark.scss')
+      .map((p) => ({ prefix: 'delivery_', themePath: p })),
   ];
 
   const foundThemes = themePaths.map(({ prefix, themePath }) => {
