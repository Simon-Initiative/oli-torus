--- conflicted
+++ resolved
@@ -321,10 +321,6 @@
       outputFilename: '../licenses.json',
       licenseOverrides: {
         'janus-script@1.9.2': 'MIT',
-<<<<<<< HEAD
-        'phoenix_html@3.2.0': 'MIT',
-=======
->>>>>>> d4f71a6f
         'phoenix_html@3.3.1': 'MIT',
         'typed-function@2.0.0': 'MIT',
       },
