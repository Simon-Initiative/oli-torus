--- conflicted
+++ resolved
@@ -1,23 +1,14 @@
 #PreviewTools {
   @import './preview-tools-reset.scss';
 
-<<<<<<< HEAD
-  box-shadow: 0px 0px 5px 1px var(--color-black);
-  background: var(--color-gray-100);
-=======
   box-shadow: 0px 0px 5px 1px black;
   background: #f1f5f9;
->>>>>>> 037a91be
   display: flex;
   flex-direction: column;
   position: fixed;
   top: 70px;
   left: 0;
-<<<<<<< HEAD
-  z-index: var(--z-50);
-=======
   z-index: 1000;
->>>>>>> 037a91be
   width: 60px;
   min-width: 0;
   border-radius: 0px 5px 5px 0px;
@@ -36,11 +27,7 @@
   .pt-header {
     position: relative;
     padding: 8px;
-<<<<<<< HEAD
-    border-bottom: 1px solid var(--color-gray-400);
-=======
     border-bottom: 1px solid #94a3b8;
->>>>>>> 037a91be
     > button {
       float: right;
       margin-top: 5px;
@@ -49,32 +36,20 @@
     }
     > div {
       display: flex;
-<<<<<<< HEAD
-      background: var(--color-gray-100);
-=======
       background: #f1f5f9;
->>>>>>> 037a91be
       align-items: center;
       padding: 7px;
       margin: 0;
     }
     .pt-title {
       margin-left: 8px;
-<<<<<<< HEAD
-      color: var(--color-black);
-=======
       color: black;
->>>>>>> 037a91be
       font-size: 18px;
     }
   }
   .pt-body {
     overflow: auto;
-<<<<<<< HEAD
-    color: var(--color-gray-800);
-=======
     color: #1e293b;
->>>>>>> 037a91be
     .preview-tools-view {
       overflow: auto;
       counter-reset: li;
@@ -86,11 +61,7 @@
         counter-increment: li;
 
         a {
-<<<<<<< HEAD
-          color: var(--color-gray-800);
-=======
           color: #1e293b;
->>>>>>> 037a91be
           display: block;
           position: relative;
           padding: 8px 8px;
@@ -106,11 +77,7 @@
           direction: rtl;
         }
         &.active a {
-<<<<<<< HEAD
-          color: var(--color-white);
-=======
           color: white;
->>>>>>> 037a91be
         }
       }
     }
@@ -122,21 +89,6 @@
         padding: 0.5rem 1rem;
       }
       .correct {
-<<<<<<< HEAD
-        border-left: 4px solid var(--color-green-400);
-      }
-      .incorrect {
-        border-left: 4px solid var(--color-yellow-400);
-      }
-      .initState {
-        border-left: 4px solid var(--color-secondary);
-      }
-      .even {
-        border-left: 4px solid var(--color-gray-600);
-      }
-      .odd {
-        border-left: 4px solid var(--color-gray-500);
-=======
         border-left: 4px solid #4ade80;
       }
       .incorrect {
@@ -150,7 +102,6 @@
       }
       .odd {
         border-left: 4px solid #64748b;
->>>>>>> 037a91be
       }
       .chevron-arrow {
         display: inline-block;
@@ -162,11 +113,7 @@
         }
       }
       .card-header button {
-<<<<<<< HEAD
-        color: var(--color-body-color);
-=======
         color: black;
->>>>>>> 037a91be
       }
     }
   }
@@ -210,11 +157,7 @@
     }
     .apply-changes {
       display: flex;
-<<<<<<< HEAD
-      background-color: var(--color-gray-300);
-=======
       background-color: #cbd5e1;
->>>>>>> 037a91be
       button {
         flex-grow: 1;
       }
