/** Delivery Styles **/
@import "delivery/variables";

body {
  flex: 1;
  position: relative;
  font-family: $font-family-sans-serif;
  font-size: $font-size-base;
}

body.modal-open {
  overflow: visible;
}

.oli-logo {
  font-family: 'Open Sans', sans-serif;
}

main.container {
  margin-top: 20px;
}

.activity-purpose {
  text-transform: uppercase;
  background-color: orangered;
  color: white;
}

.content-purpose {
  .content-purpose-label {
    text-transform: uppercase;
    padding: 4px;
  }

  .content-purpose-content {
    padding: 20px;
  }

  &.example {
    border: 1px solid $content-purpose-example-color;
    margin-bottom: 1rem;

    .content-purpose-label {
      background-color: $content-purpose-example-color;
      color: $white;
    }
  }

  &.learn-more {
    border: 1px solid $content-purpose-learn-more-color;
    margin-bottom: 1rem;

    .content-purpose-label {
      background-color: $content-purpose-learn-more-color;
      color: $white;
    }
  }
}

.activity-purpose {
  padding: 4px 8px;
  font-weight: 200;

  &.checkpoint {
    background-color: $activity-purpose-checkpoint-color;

    &::before {
      font-family: 'Line Awesome Free';
      font-weight: 900;
      margin-right: 8px;
      content: '\f46c';
    }
  }

  &.didigetthis {
    background-color: $activity-purpose-didigetthis-color;

    &::before {
      font-family: 'Line Awesome Free';
      font-weight: 900;
      margin-right: 8px;
      content: '\f256';
    }
  }

  &.learnbydoing {
    background-color: $activity-purpose-learnbydoing-color;

    &::before {
      font-family: 'Line Awesome Free';
      font-weight: 900;
      margin-right: 8px;
      content: '\f51c';
    }
  }

  &.manystudentswonder {
    background-color: $activity-purpose-manystudentswonder-color;

    &::before {
      font-family: 'Line Awesome Free';
      font-weight: 900;
      margin-right: 8px;
      content: '\f5da';
    }
  }
}

<<<<<<< HEAD
=======
.blockquote {
  position: relative;
  padding: 1.8rem 1.5rem;
  border: 2px solid $gray-400;

  &::before {
    content: "“";
    font-family: 'Epilogue', sans-serif;
    font-size: 84px;
    position: absolute;
    top: -16px;
    left: 4px;
    color: transparentize($color: $gray-400, $amount: 0.3);
    max-height: 50px;
  }
}

>>>>>>> 9fa34758
.custom-select {
  -webkit-appearance: none;
}<|MERGE_RESOLUTION|>--- conflicted
+++ resolved
@@ -106,26 +106,6 @@
   }
 }
 
-<<<<<<< HEAD
-=======
-.blockquote {
-  position: relative;
-  padding: 1.8rem 1.5rem;
-  border: 2px solid $gray-400;
-
-  &::before {
-    content: "“";
-    font-family: 'Epilogue', sans-serif;
-    font-size: 84px;
-    position: absolute;
-    top: -16px;
-    left: 4px;
-    color: transparentize($color: $gray-400, $amount: 0.3);
-    max-height: 50px;
-  }
-}
-
->>>>>>> 9fa34758
 .custom-select {
   -webkit-appearance: none;
 }