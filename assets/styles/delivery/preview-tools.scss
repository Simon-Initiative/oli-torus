#PreviewTools {
  box-shadow: 0px 0px 5px 1px $black;
  background: $gray-100;
  @media (prefers-color-scheme: dark) {
    background: $gray-700;
  }
  display: flex;
  flex-direction: column;
  position: absolute;
  top: 70px;
  left: 0;
  z-index: 10000;
  width: 60px;
  min-width: 0;
  border-radius: 0px 5px 5px 0px;

  .action-picker {
    padding: 12px;
  }
  &.opened {
    top: 70px;
    bottom: 0;
    min-width: 350px;
    max-width: 350px;
    width: auto;
    height: calc(100% - 70px);
  }
  .pt-header {
    position: relative;
    padding: 8px;
    border-bottom: 1px solid $gray-400;
    @media (prefers-color-scheme: dark) {
      border-bottom: 1px solid $gray-800;
    }
    > button {
      float: right;
      margin-top: 5px;
      border: none;
      background: transparent;
    }
    > div {
      display: flex;
      background: $gray-100;
      align-items: center;
      @media (prefers-color-scheme: dark) {
        background: $gray-700;
      }
      padding: 7px;
      margin: 0;
    }
    .pt-title {
      margin-left: 8px;
      color: $black;
      @media (prefers-color-scheme: dark) {
        color: $white;
      }
      font-size: 18px;
    }
  }
  .pt-body {
    overflow: auto;
    color: $gray-800;
    @media (prefers-color-scheme: dark) {
      color: $white;
    }
    .preview-tools-view {
      overflow: auto;
      counter-reset: li;

      ol {
        list-style: none;
      }
      li {
        counter-increment: li;

        a {
          color: $gray-800;
          @media (prefers-color-scheme: dark) {
            color: $white;
          }
          display: block;
          position: relative;
          padding: 8px 8px;
          text-decoration: none;
        }
        a::before {
          content: '.' counter(li);
          display: inline-block;
          width: 1em;
          left: -1em;
          position: absolute;
          text-align: right;
          direction: rtl;
        }
        &.active a {
          color: $white;
        }
      }
    }
    .adaptivity,
    .inspector {
      font-size: 0.8rem;

      .list-group-item {
        padding: 0.5rem 1rem;
      }
      .correct {
        border-left: 4px solid $green;
      }
      .incorrect {
        border-left: 4px solid $yellow;
      }
      .initState {
        border-left: 4px solid $secondary;
      }
      .even {
        border-left: 4px solid $gray-600;
      }
      .odd {
        border-left: 4px solid $gray-500;
      }
      .chevron-arrow {
        display: inline-block;
        transform: rotate(0deg);
        transition: transform 200ms ease-in-out;

        &.rotate {
          transform: rotate(90deg);
        }
      }
      .card-header button {
        color: $body-color !important;
      }
    }
  }
  .inspector {
    .user-input {
      display: flex;
      align-items: center;
    }
    .stateKey {
      flex: 1 0 60%;
      white-space: nowrap;
      overflow: hidden;
      text-overflow: ellipsis;
    }
    .stateValue {
      flex: 1;
      min-width: 75px;
    }
    .is-parent {
      &.list-group-item {
        padding: 0;
      }
      .list-group {
        margin-left: 1rem;
      }
      button {
        font-size: 0.9rem;
      }
    }
    .custom-control-label {
      margin-right: -4px;
    }
    .custom-select-sm {
      height: calc(1.5em + 0.5rem + 1px);
      width: auto;
      font-size: 0.75rem;
      max-width: 75px;
    }
    .custom-switch {
      transform: scale(1.5);
    }
<<<<<<< HEAD
=======
    .apply-changes {
      display: flex;
      @media (prefers-color-scheme: dark) {
        background-color: $gray-900;
      }
      @media (prefers-color-scheme: light) {
        background-color: $gray-300;
      }
      button {
        flex-grow: 1;
      }
    }
>>>>>>> ab0b0e7d
  }
  .visually-hidden:not(:focus):not(:active) {
    clip: rect(0 0 0 0);
    clip-path: inset(50%);
    height: 1px;
    overflow: hidden;
    position: absolute;
    white-space: nowrap;
    width: 1px;
  }
}<|MERGE_RESOLUTION|>--- conflicted
+++ resolved
@@ -171,8 +171,6 @@
     .custom-switch {
       transform: scale(1.5);
     }
-<<<<<<< HEAD
-=======
     .apply-changes {
       display: flex;
       @media (prefers-color-scheme: dark) {
@@ -185,7 +183,6 @@
         flex-grow: 1;
       }
     }
->>>>>>> ab0b0e7d
   }
   .visually-hidden:not(:focus):not(:active) {
     clip: rect(0 0 0 0);
