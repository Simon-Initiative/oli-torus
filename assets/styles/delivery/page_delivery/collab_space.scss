--- conflicted
+++ resolved
@@ -26,30 +26,6 @@
 
   -ms-overflow-style: none;
   scrollbar-width: none;
-<<<<<<< HEAD
-}
-
-form textarea.collab-space__reply + div button.collab-space__send-button {
-  display: none;
-  pointer-events: none;
-}
-
-form textarea.collab-space__reply:not(:placeholder-shown) + div button.collab-space__send-button {
-  display: block;
-  pointer-events: all;
-}
-
-form:has(textarea.collab-space__reply) div.collab-space__checkbox {
-  display: none;
-  pointer-events: none;
-}
-
-form:has(textarea.collab-space__reply:not(:placeholder-shown)) div.collab-space__checkbox {
-  display: block;
-  pointer-events: all;
-}
-
-=======
 }
 
 form:has(textarea.collab-space__reply) + div button.collab-space__send-button {
@@ -57,12 +33,13 @@
   pointer-events: none;
 }
 
-form:has(textarea.collab-space__reply:not(:placeholder-shown)) + div button.collab-space__send-button {
+form:has(textarea.collab-space__reply:not(:placeholder-shown))
+  + div
+  button.collab-space__send-button {
   display: block;
   pointer-events: all;
 }
 
->>>>>>> cfc0e0b5
 ul.collab-space__active-users {
   li {
     margin-left: 1em;
