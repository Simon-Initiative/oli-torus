/**
 * OLI Torus Authoring Theme (dark)
 *
 * Theme-specific variables and custom styles
 */

$gray-100: #cdcfdd;
$gray-200: #b7b9c5;
$gray-300: #a2a4af;
$gray-400: #83858f;
$gray-500: #73757e;
$gray-600: #5c5d64;
$gray-700: #494a50;
$gray-800: #3e3f44;
$gray-900: #333438;

$black: #000;
$white: #fff;

$blue: #5d84c4;
$indigo: #9d6cec;
$purple: #8567bd;
$pink: #e46da4;
$red: #e07266;
$orange: #faa660;
$yellow: #eeb75f;
$green: #67bda7;
$teal: #64c4a7;
$cyan: #77accf;

$primary: $blue;
$secondary: $gray-600;
$success: $green;
$info: $cyan;
$warning: $yellow;
$danger: $red;
$light: $gray-500;
$dark: $gray-800;

$yiq-contrasted-threshold: 175;

// Body

$body-bg: #2a2b2e;
$body-color: #f5f5f5;

// Links

$link-color: $primary;

// Fonts

$text-muted: $gray-600;

// Tables

$table-accent-bg: $gray-800;

$table-border-color: $gray-700;

// Forms

$input-bg: $body-bg;
$input-disabled-bg: $gray-700;

$input-color: $body-color;
$input-border-color: $gray-800;

$input-group-addon-color: $gray-500;
$input-group-addon-bg: $gray-700;

$custom-file-color: $gray-500;
$custom-file-border-color: $body-bg;

// Dropdowns

$dropdown-bg: $gray-900;
$dropdown-border-color: $gray-700;
$dropdown-divider-bg: $gray-700;

$dropdown-link-color: $body-color;
$dropdown-link-hover-color: $body-color;
$dropdown-link-hover-bg: $primary;

// Navs

$nav-link-disabled-color: $gray-500;
$nav-tabs-border-color: $gray-700;
$nav-tabs-link-hover-border-color: $nav-tabs-border-color $nav-tabs-border-color transparent;
$nav-tabs-link-active-color: $body-color;
$nav-tabs-link-active-border-color: $nav-tabs-border-color $nav-tabs-border-color transparent;

// Navbar

$navbar-dark-color: rgba($body-color, 0.6);
$navbar-dark-hover-color: $body-color;

$navbar-light-color: rgba($gray-900, 0.7);
$navbar-light-hover-color: $gray-900;
$navbar-light-active-color: $gray-900;
$navbar-light-toggler-border-color: rgba($gray-900, 0.1);

// Pagination

$pagination-color: $body-color;
$pagination-bg: $success;
$pagination-border-width: 0;
$pagination-border-color: transparent;

$pagination-hover-color: $body-color;
$pagination-hover-bg: lighten($success, 10%);
$pagination-hover-border-color: transparent;

$pagination-active-bg: $pagination-hover-bg;
$pagination-active-border-color: transparent;

$pagination-disabled-color: $body-color;
$pagination-disabled-bg: darken($success, 15%);
$pagination-disabled-border-color: transparent;

// Jumbotron

$jumbotron-bg: $gray-800;

// Cards

$card-cap-bg: $gray-700;
$card-bg: $gray-800;

// Popovers

$popover-bg: $gray-800;
$popover-header-bg: $gray-700;

// Toasts

$toast-background-color: $gray-700;

$toast-header-background-color: $gray-800;

// Modals

$modal-content-bg: $gray-800;
$modal-content-border-color: $gray-700;

$modal-header-border-color: $gray-700;

// Progress bars

$progress-bg: $gray-700;

// List group

$list-group-bg: $gray-800;
$list-group-border-color: $gray-700;

$list-group-hover-bg: $gray-700;

// Breadcrumbs

$breadcrumb-bg: $gray-700;

// Close

$close-color: $white;
$close-text-shadow: none;

// Code

$pre-color: inherit;

/** OLI specific varaibles **/

<<<<<<< HEAD
$workspace-header-bg: transparent;
$workspace-sidebar-bg: #2d333b;
$workspace-sidebar-link-color: $body-color;
$workspace-bg: $body-bg;

///////////////////////////////////////////////////////////////////////////////
// IMPORTANT: DO NOT MODIFY IMPORT
// This import is required and must always be after the last variable
// declaration and before any custom styles in this style sheet
///////////////////////////////////////////////////////////////////////////////
@import "authoring.scss";
///////////////////////////////////////////////////////////////////////////////

/** Theme-specific custom styles **/
html.authoring {
  .workspace-sidebar {
    .label {
      color: white;
    }
    .icon {
      color: white;
    }
=======
$workspace-header-bg: $gray-700;
$workspace-sidebar-bg: $gray-700;
$workspace-sidebar-link-color: $white;
$workspace-bg: $gray-900;
$workspace-logo-bg: $gray-800;
$workspace-breadcrumb-bg: $gray-800;

/** Theme-specific custom styles for authoring **/
.workspace-sidebar {
  .label {
    color: white;
  }
  .icon {
    color: white;
>>>>>>> ddb9dbf5
  }

  .objectives {
    .objective {
      background-color: $gray-900;
      border: 1px solid $gray-600;
      box-shadow: none;
    }
  }

  .container-editor .curriculum-entries {
    .curriculum-entry {
      background-color: $gray-900;
      border: 1px solid $gray-600;
      box-shadow: none;
    }
  }

  .resource-block-editor {
    .resource-content-frame {
      &.card {
        .card-body {
          background-color: $body-bg;
        }
      }
    }

    .toolbar {
      .toolbar-buttons {
        background-color: transparentize($color: $gray-700, $amount: 0);
      }
    }
  }

  .table {
    .thead-light th {
      background-color: $gray-800;
      color: $body-color;
    }
  }

  .review .reviews .review-links .review-link {
    .review-link-header {
      color: $gray-600;
    }

    &.active {
      .review-link-header {
        color: $gray-800;
      }
    }
  }

  .container-editor {
    .curriculum-entry {
      &.active {
        background-color: $gray-600;
      }
    }
  }

  .blockquote {
    border-color: $gray-600;

    &::before {
      color: transparentize($color: $gray-600, $amount: 0.3);
    }
  }

  .settings-editor-wrapper {
    .settings-editor {
      color: $gray-900;
    }
  }

  /**
  * Multi-select Input
  */
  .rbt-input-multi.form-control.rbt-input {
    background-color: $body-bg;
    border-color: $gray-700;

    input {
      color: $body-color;
    }
  }

  .rbt-input-multi.focus {
    border-color: #80bdff;
    box-shadow: 0 0 0 0.2rem rgba(0, 123, 255, 0.25);
  }

  .rbt-input-multi.form-control[disabled] {
    background-color: $body-bg;
  }

  .rbt-input-multi.is-invalid.focus {
    border-color: #dc3545;
    box-shadow: 0 0 0 0.2rem rgba(220, 53, 69, 0.25);
  }

  .rbt-input-multi.is-valid.focus {
    border-color: #28a745;
    box-shadow: 0 0 0 0.2rem rgba(40, 167, 69, 0.25);
  }

  .rbt-input-multi input::-moz-placeholder {
    color: $gray-100;
  }

  .rbt-input-multi input:-ms-input-placeholder {
    color: $gray-100;
  }

  .rbt-input-multi input::-webkit-input-placeholder {
    color: $gray-100;
  }

  .rbt-menu.dropdown-menu .dropdown-item {
    color: $body-color;
  }

  /**
  * Token
  */
  .rbt-token {
    background-color: darken(#007bff, 20%);
    color: $white;
  }

  .rbt-token-disabled {
    background-color: $gray-800;
    color: $gray-200;
  }

  .rbt-token-active {
    background-color: #007bff;
  }

  .objective-selection {
    .existing-objectives {
      background-color: $body-bg;

      .selected {
        background-color: lighten($color: $body-bg, $amount: 30%);
      }
    }
  }
}<|MERGE_RESOLUTION|>--- conflicted
+++ resolved
@@ -171,11 +171,12 @@
 
 /** OLI specific varaibles **/
 
-<<<<<<< HEAD
-$workspace-header-bg: transparent;
-$workspace-sidebar-bg: #2d333b;
-$workspace-sidebar-link-color: $body-color;
-$workspace-bg: $body-bg;
+$workspace-header-bg: $gray-700;
+$workspace-sidebar-bg: $gray-700;
+$workspace-sidebar-link-color: $white;
+$workspace-bg: $gray-900;
+$workspace-logo-bg: $gray-800;
+$workspace-breadcrumb-bg: $gray-800;
 
 ///////////////////////////////////////////////////////////////////////////////
 // IMPORTANT: DO NOT MODIFY IMPORT
@@ -187,6 +188,7 @@
 
 /** Theme-specific custom styles **/
 html.authoring {
+  /** Theme-specific custom styles for authoring **/
   .workspace-sidebar {
     .label {
       color: white;
@@ -194,167 +196,151 @@
     .icon {
       color: white;
     }
-=======
-$workspace-header-bg: $gray-700;
-$workspace-sidebar-bg: $gray-700;
-$workspace-sidebar-link-color: $white;
-$workspace-bg: $gray-900;
-$workspace-logo-bg: $gray-800;
-$workspace-breadcrumb-bg: $gray-800;
-
-/** Theme-specific custom styles for authoring **/
-.workspace-sidebar {
-  .label {
-    color: white;
-  }
-  .icon {
-    color: white;
->>>>>>> ddb9dbf5
-  }
-
-  .objectives {
-    .objective {
-      background-color: $gray-900;
-      border: 1px solid $gray-600;
-      box-shadow: none;
-    }
-  }
-
-  .container-editor .curriculum-entries {
-    .curriculum-entry {
-      background-color: $gray-900;
-      border: 1px solid $gray-600;
-      box-shadow: none;
-    }
-  }
-
-  .resource-block-editor {
-    .resource-content-frame {
-      &.card {
-        .card-body {
-          background-color: $body-bg;
-        }
-      }
-    }
-
-    .toolbar {
-      .toolbar-buttons {
-        background-color: transparentize($color: $gray-700, $amount: 0);
-      }
-    }
-  }
-
-  .table {
-    .thead-light th {
+
+    .objectives {
+      .objective {
+        background-color: $gray-900;
+        border: 1px solid $gray-600;
+        box-shadow: none;
+      }
+    }
+
+    .container-editor .curriculum-entries {
+      .curriculum-entry {
+        background-color: $gray-900;
+        border: 1px solid $gray-600;
+        box-shadow: none;
+      }
+    }
+
+    .resource-block-editor {
+      .resource-content-frame {
+        &.card {
+          .card-body {
+            background-color: $body-bg;
+          }
+        }
+      }
+
+      .toolbar {
+        .toolbar-buttons {
+          background-color: transparentize($color: $gray-700, $amount: 0);
+        }
+      }
+    }
+
+    .table {
+      .thead-light th {
+        background-color: $gray-800;
+        color: $body-color;
+      }
+    }
+
+    .review .reviews .review-links .review-link {
+      .review-link-header {
+        color: $gray-600;
+      }
+
+      &.active {
+        .review-link-header {
+          color: $gray-800;
+        }
+      }
+    }
+
+    .container-editor {
+      .curriculum-entry {
+        &.active {
+          background-color: $gray-600;
+        }
+      }
+    }
+
+    .blockquote {
+      border-color: $gray-600;
+
+      &::before {
+        color: transparentize($color: $gray-600, $amount: 0.3);
+      }
+    }
+
+    .settings-editor-wrapper {
+      .settings-editor {
+        color: $gray-900;
+      }
+    }
+
+    /**
+    * Multi-select Input
+    */
+    .rbt-input-multi.form-control.rbt-input {
+      background-color: $body-bg;
+      border-color: $gray-700;
+
+      input {
+        color: $body-color;
+      }
+    }
+
+    .rbt-input-multi.focus {
+      border-color: #80bdff;
+      box-shadow: 0 0 0 0.2rem rgba(0, 123, 255, 0.25);
+    }
+
+    .rbt-input-multi.form-control[disabled] {
+      background-color: $body-bg;
+    }
+
+    .rbt-input-multi.is-invalid.focus {
+      border-color: #dc3545;
+      box-shadow: 0 0 0 0.2rem rgba(220, 53, 69, 0.25);
+    }
+
+    .rbt-input-multi.is-valid.focus {
+      border-color: #28a745;
+      box-shadow: 0 0 0 0.2rem rgba(40, 167, 69, 0.25);
+    }
+
+    .rbt-input-multi input::-moz-placeholder {
+      color: $gray-100;
+    }
+
+    .rbt-input-multi input:-ms-input-placeholder {
+      color: $gray-100;
+    }
+
+    .rbt-input-multi input::-webkit-input-placeholder {
+      color: $gray-100;
+    }
+
+    .rbt-menu.dropdown-menu .dropdown-item {
+      color: $body-color;
+    }
+
+    /**
+    * Token
+    */
+    .rbt-token {
+      background-color: darken(#007bff, 20%);
+      color: $white;
+    }
+
+    .rbt-token-disabled {
       background-color: $gray-800;
-      color: $body-color;
-    }
-  }
-
-  .review .reviews .review-links .review-link {
-    .review-link-header {
-      color: $gray-600;
-    }
-
-    &.active {
-      .review-link-header {
-        color: $gray-800;
-      }
-    }
-  }
-
-  .container-editor {
-    .curriculum-entry {
-      &.active {
-        background-color: $gray-600;
-      }
-    }
-  }
-
-  .blockquote {
-    border-color: $gray-600;
-
-    &::before {
-      color: transparentize($color: $gray-600, $amount: 0.3);
-    }
-  }
-
-  .settings-editor-wrapper {
-    .settings-editor {
-      color: $gray-900;
-    }
-  }
-
-  /**
-  * Multi-select Input
-  */
-  .rbt-input-multi.form-control.rbt-input {
-    background-color: $body-bg;
-    border-color: $gray-700;
-
-    input {
-      color: $body-color;
-    }
-  }
-
-  .rbt-input-multi.focus {
-    border-color: #80bdff;
-    box-shadow: 0 0 0 0.2rem rgba(0, 123, 255, 0.25);
-  }
-
-  .rbt-input-multi.form-control[disabled] {
-    background-color: $body-bg;
-  }
-
-  .rbt-input-multi.is-invalid.focus {
-    border-color: #dc3545;
-    box-shadow: 0 0 0 0.2rem rgba(220, 53, 69, 0.25);
-  }
-
-  .rbt-input-multi.is-valid.focus {
-    border-color: #28a745;
-    box-shadow: 0 0 0 0.2rem rgba(40, 167, 69, 0.25);
-  }
-
-  .rbt-input-multi input::-moz-placeholder {
-    color: $gray-100;
-  }
-
-  .rbt-input-multi input:-ms-input-placeholder {
-    color: $gray-100;
-  }
-
-  .rbt-input-multi input::-webkit-input-placeholder {
-    color: $gray-100;
-  }
-
-  .rbt-menu.dropdown-menu .dropdown-item {
-    color: $body-color;
-  }
-
-  /**
-  * Token
-  */
-  .rbt-token {
-    background-color: darken(#007bff, 20%);
-    color: $white;
-  }
-
-  .rbt-token-disabled {
-    background-color: $gray-800;
-    color: $gray-200;
-  }
-
-  .rbt-token-active {
-    background-color: #007bff;
-  }
-
-  .objective-selection {
-    .existing-objectives {
-      background-color: $body-bg;
-
-      .selected {
-        background-color: lighten($color: $body-bg, $amount: 30%);
+      color: $gray-200;
+    }
+
+    .rbt-token-active {
+      background-color: #007bff;
+    }
+
+    .objective-selection {
+      .existing-objectives {
+        background-color: $body-bg;
+
+        .selected {
+          background-color: lighten($color: $body-bg, $amount: 30%);
+        }
       }
     }
   }
