--- conflicted
+++ resolved
@@ -11,10 +11,7 @@
   background: white;
 
   &__group {
-<<<<<<< HEAD
     display: inline-flex;
-=======
->>>>>>> ef80424c
     background: white;
     border-left: 1px solid black;
 
@@ -28,10 +25,7 @@
   }
 
   &__dropdownGroup {
-<<<<<<< HEAD
-=======
     display: inline-flex;
->>>>>>> ef80424c
     padding: 8px;
     max-height: 400px;
     overflow-y: auto;
@@ -47,11 +41,7 @@
     border: 0;
     background: white;
     flex-basis: 36px;
-<<<<<<< HEAD
     // height: 42px;
-=======
-    height: 42px;
->>>>>>> ef80424c
     padding: 12px 6px;
     display: inline-flex;
     align-items: center;
@@ -72,22 +62,14 @@
       &:active {
         border: 2px solid $primary;
       }
-<<<<<<< HEAD
-    }
-
-    &Indicator {
-      // flex-basis: 32px;
-      // height: 32px;
-=======
     }
     .editorToolbar__button--descriptive:last-of-type {
       flex-basis: max-content;
     }
 
     &Indicator {
-      flex-basis: 32px;
-      height: 32px;
->>>>>>> ef80424c
+      // flex-basis: 32px;
+      // height: 32px;
       border: 2px solid transparent;
       border-radius: 4px;
       display: flex;
@@ -99,8 +81,6 @@
       &:focus,
       &:active {
         border: 2px solid $primary;
-<<<<<<< HEAD
-=======
       }
 
       .toolbar-button-text {
@@ -108,7 +88,6 @@
         min-height: 24px;
         text-align: center;
         line-height: 32px;
->>>>>>> ef80424c
       }
     }
 
