--- conflicted
+++ resolved
@@ -27,10 +27,6 @@
 // Master z-index list
 // Because of the inherent global nature of z-index, all z-indexes used should be defined and
 // referenced as variables from this file.
-<<<<<<< HEAD
-$below-page-content: -1;
-$above-page-content: 1;
-=======
 $z-content-1: 1 !default;
 $z-content-2: 50 !default;
 $z-content-3: 100 !default;
@@ -42,6 +38,5 @@
 $z-overlay-3: 1100 !default;
 $z-overlay-4: 1150 !default;
 $z-highest: 10000 !default;
->>>>>>> 693b27ac
 $reposition-target: 999 !default;
 $dropdown-menu: 999 !default;