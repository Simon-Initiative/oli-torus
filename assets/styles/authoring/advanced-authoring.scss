$nav-height: 65px;
$panel-side-width: 300px;
$panel-bg-color-light: #f5f6f7;
$panel-bg-color-dark: $gray-700;
<<<<<<< HEAD
$panel-font-color-light: #333;
$panel-font-color-dark: $panel-font-color-light;
$torus-panel-side-width: 200px;
$rounded: 4px;
$ui-border-color: #ccc;
$panel-section-title-bar-height: 39px;
=======
$torus-panel-side-width: 200px;
$rounded: 4px;
$ui-border-color: #ccc;
>>>>>>> 8b0568d0

.advanced-authoring {
  position: relative;
  opacity: 0;
  transition-timing-function: ease-in-out;
  transition-duration: 0.3s;
  transition-property: opacity;

  &.startup {
    opacity: 1;
  }
  .aa-panel,
  .aa-header-nav {
    position: fixed;
    z-index: 200;
    overflow-y: auto;
    visibility: hidden;
    align-items: start;
    transition-timing-function: ease-in-out;
    transition-duration: 0.3s;
    @media (prefers-color-scheme: light) {
      background-color: $panel-bg-color-light;
    }
    @media (prefers-color-scheme: dark) {
      background-color: $panel-bg-color-dark;
    }
    box-shadow: 0 2px 4px 0 rgba($black, 0.1);

    &.left-panel {
      top: $nav-height;
      bottom: 0;
      left: -$panel-side-width;
      width: $panel-side-width;
      transition-property: left, visibility;

      &.open {
        left: 0;
        visibility: visible;
      }
    }
    &.right-panel {
      top: $nav-height;
      bottom: 0;
      right: -$panel-side-width;
      width: $panel-side-width;
      transition-property: right, visibility;

      &.open {
        right: 0;
        visibility: visible;
      }
    }
    &.top-panel {
      top: -$nav-height;
      left: 0;
      height: $nav-height;
      width: 100%;
      transition-property: top, visibility;

      &.open {
        top: 0;
        visibility: visible;
      }
    }
<<<<<<< HEAD
    &.bottom-panel {
      max-height: 40vh;
      transition-property: left, right, bottom;
      visibility: visible;
      overflow: hidden;

      &.open {
        bottom: 0;
        overflow: auto;
      }
    }
=======
>>>>>>> 8b0568d0
  }
  .aa-header-nav {
    z-index: 201;
  }
  .aa-panel-side-toggle {
    position: fixed;
    z-index: 200;
    top: 50vh;
    transition-timing-function: ease-in-out;
    transition-duration: 0.3s;

    &.left {
      transition-property: left;
      left: 0;
      &.open {
<<<<<<< HEAD
        left: 250px;
=======
        left: $panel-side-width;
>>>>>>> 8b0568d0
      }
    }
    &.right {
      transition-property: right;
      right: 0;
      &.open {
<<<<<<< HEAD
        right: 250px;
=======
        right: $panel-side-width;
>>>>>>> 8b0568d0
      }
    }
  }
  .aa-panel-inner {
    position: relative;
    height: 100%;
<<<<<<< HEAD
    background-color: $panel-bg-color-light;
    color: $panel-font-color-light;
=======
>>>>>>> 8b0568d0
  }
  .aa-stage {
    position: fixed;
    z-index: 100;
    top: 0;
    left: 0;
    right: 0;
    bottom: 0;
    overflow: scroll;
    background: url(data:image/png;base64,iVBORw0KGgoAAAANSUhEUgAAAAoAAAAKCAYAAACNMs+9AAAAJElEQVQoU2M8cOLif2MdFQZCgPHzl6//CSkCyY8qxBtKRAcPAJ9FJplIpKVIAAAAAElFTkSuQmCC)
      repeat;
  }
  .aa-stage-inner {
    position: relative;
    width: 1000px;
    height: 1000px;
    display: inline-block;
    margin-top: calc(#{$nav-height} + 64px);
<<<<<<< HEAD
    margin-bottom: calc(#{$panel-section-title-bar-height} + 64px);
=======
    margin-bottom: 64px;
>>>>>>> 8b0568d0
    margin-left: calc(#{$panel-side-width} + 64px);
    margin-right: calc(#{$panel-side-width} + 64px);
    background-color: $white;
    border-radius: $rounded;
    border: 1px solid $ui-border-color;
    padding: 24px;
  }
<<<<<<< HEAD
  .aa-panel-section-title-bar {
    background: #e8ebed;
    border-top: 1px solid $ui-border-color;
    border-bottom: 1px solid $ui-border-color;
    display: flex;
    font-family: 'Raleway', $font-family-sans-serif;
    font-size: 12px;
    color: #333333;
    height: $panel-section-title-bar-height;
    justify-content: space-between;
    align-items: center;
    padding: 0 16px;
    position: sticky;
    top: 0;
    z-index: 1;

    .title {
      font-weight: 700;
      text-transform: uppercase;
    }
    .ruleName {
      display: inline-block;
      margin-left: 16px;
      padding-left: 16px;
      border-left: 1px solid $ui-border-color;
    }
  }
  .aa-panel-section-controls {
    .correct-toggle {
      border-right: 1px solid $ui-border-color;
    }
  }
  .aa-adaptivity-editor {
    font-size: 12px;
    padding: 16px;

    .aa-add-button {
      position: sticky;
      top: 55px;
      height: fit-content;
    }
    .aa-condition {
      &:first-of-type {
        margin-top: 4px !important;
      }
    }
    .custom-select {
      font-size: 12px;
      padding: 4px 36px 4px 8px;
    }
    .aa-condition-header {
      margin-top: -22px;

      > div {
        background-color: $panel-bg-color-light;
        padding: 0 4px;
        margin: 0 -4px;
      }
    }
    .aa-actions {
      position: relative;
      border-top: 1px solid $ui-border-color;
    }
=======
  .aa-canvas-header {
    position: relative;
    width: 100%;
    top: -64px;
  }
  .aa-canvas-inner {
    width: 100%;
    height: 100%;
    top: -48px;
    position: relative;
>>>>>>> 8b0568d0
  }
}<|MERGE_RESOLUTION|>--- conflicted
+++ resolved
@@ -1,19 +1,13 @@
 $nav-height: 65px;
-$panel-side-width: 300px;
+$panel-side-width: 250px;
 $panel-bg-color-light: #f5f6f7;
 $panel-bg-color-dark: $gray-700;
-<<<<<<< HEAD
 $panel-font-color-light: #333;
 $panel-font-color-dark: $panel-font-color-light;
 $torus-panel-side-width: 200px;
 $rounded: 4px;
 $ui-border-color: #ccc;
 $panel-section-title-bar-height: 39px;
-=======
-$torus-panel-side-width: 200px;
-$rounded: 4px;
-$ui-border-color: #ccc;
->>>>>>> 8b0568d0
 
 .advanced-authoring {
   position: relative;
@@ -78,7 +72,6 @@
         visibility: visible;
       }
     }
-<<<<<<< HEAD
     &.bottom-panel {
       max-height: 40vh;
       transition-property: left, right, bottom;
@@ -90,8 +83,6 @@
         overflow: auto;
       }
     }
-=======
->>>>>>> 8b0568d0
   }
   .aa-header-nav {
     z-index: 201;
@@ -107,33 +98,22 @@
       transition-property: left;
       left: 0;
       &.open {
-<<<<<<< HEAD
-        left: 250px;
-=======
         left: $panel-side-width;
->>>>>>> 8b0568d0
       }
     }
     &.right {
       transition-property: right;
       right: 0;
       &.open {
-<<<<<<< HEAD
-        right: 250px;
-=======
         right: $panel-side-width;
->>>>>>> 8b0568d0
       }
     }
   }
   .aa-panel-inner {
     position: relative;
     height: 100%;
-<<<<<<< HEAD
     background-color: $panel-bg-color-light;
     color: $panel-font-color-light;
-=======
->>>>>>> 8b0568d0
   }
   .aa-stage {
     position: fixed;
@@ -152,11 +132,6 @@
     height: 1000px;
     display: inline-block;
     margin-top: calc(#{$nav-height} + 64px);
-<<<<<<< HEAD
-    margin-bottom: calc(#{$panel-section-title-bar-height} + 64px);
-=======
-    margin-bottom: 64px;
->>>>>>> 8b0568d0
     margin-left: calc(#{$panel-side-width} + 64px);
     margin-right: calc(#{$panel-side-width} + 64px);
     background-color: $white;
@@ -164,7 +139,6 @@
     border: 1px solid $ui-border-color;
     padding: 24px;
   }
-<<<<<<< HEAD
   .aa-panel-section-title-bar {
     background: #e8ebed;
     border-top: 1px solid $ui-border-color;
@@ -228,17 +202,16 @@
       position: relative;
       border-top: 1px solid $ui-border-color;
     }
-=======
-  .aa-canvas-header {
-    position: relative;
-    width: 100%;
-    top: -64px;
-  }
-  .aa-canvas-inner {
-    width: 100%;
-    height: 100%;
-    top: -48px;
-    position: relative;
->>>>>>> 8b0568d0
+    .aa-canvas-header {
+      position: relative;
+      width: 100%;
+      top: -64px;
+    }
+    .aa-canvas-inner {
+      width: 100%;
+      height: 100%;
+      top: -48px;
+      position: relative;
+    }
   }
 }