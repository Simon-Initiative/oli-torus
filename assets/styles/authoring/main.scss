--- conflicted
+++ resolved
@@ -35,10 +35,10 @@
 
 }
 
-<<<<<<< HEAD
 .oli-logo {
   font-family: 'Open Sans', sans-serif;
-=======
+}
+
 .screenreader-text {
   position: absolute;
   left: -999px;
@@ -58,5 +58,4 @@
     margin: auto;
     padding: 10px;
   }
->>>>>>> 04ec0255
 }