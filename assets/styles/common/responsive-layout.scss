.advance-authoring-responsive-layout {
  display: block;
  width: 100%;
  min-height: 500px;
  height: auto;
  padding: 20px;
  box-sizing: border-box;

  &::after {
    content: '';
    display: table;
    clear: both;
  }

  // Responsive Items
  .responsive-item {
    position: relative;
    border: none;
    display: block;

    &.full-width {
      width: 100%;
      margin-bottom: 20px;
      clear: both;
    }

    &.half-width {
      width: calc(50% - 10px);
      margin-bottom: 20px;
    }
  }

  // Alignment Styles
  .responsive-align-left,
  .responsive-align-right {
    margin-bottom: 20px;
    width: calc(50% - 10px);
  }

  .responsive-align-left {
    float: left;
    margin-right: 20px;
    clear: left; // Only clear left floats, allow natural flow

    & + .responsive-align-left {
      margin-top: 0;
    }
  }

  .responsive-align-right {
    float: right;
    clear: right; // Ensure each right part starts below the previous one

    & + .responsive-align-right {
      margin-top: 0;
      clear: right;
    }

    // Allow left parts to flow naturally after right parts
    & + .responsive-align-left {
      clear: none;
    }
  }

  // Draggable Overrides
  .react-draggable {
    position: relative !important;
    top: auto !important;
    left: auto !important;
    width: 100% !important;

    .react-resizable-handle {
      display: none;
    }
  }

  // Override absolute positioning for all components in responsive layout
  // This ensures components contribute to their parent's height
  .responsive-item > * {
    position: relative !important;
    top: auto !important;
    left: auto !important;
    right: auto !important;
    bottom: auto !important;
    width: 100% !important;
  }

  // Override react-rnd absolute positioning in responsive layout
  .responsive-item .react-draggable,
  .responsive-item .react-rnd {
    position: relative !important;
    top: auto !important;
    left: auto !important;
    right: auto !important;
    bottom: auto !important;
    transform: none !important;
    width: 100% !important;
    height: auto !important;
  }

  // Ensure the wrapper expands to fit content
  .responsive-item {
    overflow: visible;
    height: auto;
    min-height: fit-content;
  }

  /*------------------------------
      Answerable Components
  ------------------------------*/
  janus-mcq,
  janus-input-text,
  janus-input-number,
  janus-multi-line-text,
  janus-dropdown,
  janus-slider,
  janus-text-slider,
  janus-number-slider,
  janus-text-flow {
    height: fit-content !important;
  }
  /*------------------------------
      Non-Answerable Components
  ------------------------------*/
  janus-image,
  janus-video,
  janus-audio {
    height: auto !important;
  }

  /*------------------------------
      Image Flag Combinations in Responsive Layout
  ------------------------------*/

  // Only scaleContent is true: width 100%, height from model
  img.responsive-image-scale-only {
    width: 100% !important;
    height: var(--image-height) !important;
  }

  // Only lockAspectRatio is true: maintain aspect ratio - use original width, height auto
  img.responsive-image-lock-ratio-only {
    width: var(--image-width) !important;
    height: auto !important;
  }

  // Both scaleContent and lockAspectRatio are true: width 100%, height auto
  img.responsive-image-scale-lock-both {
    width: 100% !important;
    height: auto !important;
  }

  janus-number-slider,
  janus-text-slider {
    padding-bottom: 20px;
  }

  janus-popup:has(input)[model*='question'],
  .responsive-item .react-draggable janus-popup:has(input) {
    background-size: 20px !important;
    width: 40px !important;
    height: auto !important;
    aspect-ratio: 1;
    input {
      width: 40px !important;
    }
  }
  /*------------------------------
      Mobile Breakpoint (600px)
  ------------------------------*/
  @media (max-width: 600px) {
    // Ensure container respects viewport width
    max-width: 100%;
    width: 100%;
    box-sizing: border-box;

    // Maintain 20px padding on either side at 600px breakpoint
    padding: 20px;

    // Prevent horizontal overflow
    overflow-x: hidden;

    // Force all items to full width and stack vertically
    .responsive-item {
      box-sizing: border-box;

      &.half-width {
        width: 100% !important;
        max-width: 100% !important;
        float: none !important;
        clear: both !important;
      }

      &.full-width {
        width: 100% !important;
        max-width: 100% !important;
        clear: both !important;
      }
    }

    // Remove float positioning and make all aligned items full-width
    .responsive-align-left,
    .responsive-align-right {
      width: 100% !important;
      max-width: 100% !important;
      box-sizing: border-box;
      float: none !important;
      clear: both !important;
      margin-right: 0 !important;
      margin-left: 0 !important;
    }

    .responsive-align-left {
      clear: both !important;

      & + .responsive-align-left,
      & + .responsive-align-right {
        margin-top: 0;
      }
    }

    .responsive-align-right {
      clear: both !important;

      & + .responsive-align-right,
      & + .responsive-align-left {
        clear: both !important;
        margin-top: 0;
      }
    }
  }
}

.responsive-layout-section .stage-content-wrapper,
.responsive-layout-section .content {
  height: auto;
  min-height: 500px;
  width: 100%;
}

// Ensure parent containers in delivery mode use box-sizing for proper width calculation
.responsive-layout-section .stageContainer {
  box-sizing: border-box;
}

.responsive-layout-section .content {
  box-sizing: border-box;
}

// Ensure the responsive layout container uses box-sizing
.responsive-layout-section .advance-authoring-responsive-layout {
  box-sizing: border-box;
}

<<<<<<< HEAD
janus-navigation-button button {
  box-sizing: border-box;
}

janus-input-number .number-input {
  display: flex;
  flex-direction: row;
  flex-wrap: wrap;
}
janus-input-number label {
  flex-basis: 100%;
}
janus-input-number input {
  flex-grow: 1;
}
janus-input-number .unitsLabel {
  position: initial !important;
}
.number-input input {
  width: auto !important;
}
.slider {
  padding-bottom: 25px;
=======
.responsive-layout-section .stageContainer,
.responsive-layout-section .content,
.responsive-layout-section .advance-authoring-responsive-layout {
  width: 100vw;
  max-width: 1200px;
  min-width: 350px;
}
.checkContainer {
  min-width: 350px;
}
.checkContainer .buttonContainer .checkBtn {
  box-sizing: border-box;
}
.navigationContainer .theme-no-history-restart {
  left: 120px;
}
.checkContainer.rowRestriction.columnRestriction {
  max-width: 1200px;
  width: 100vw !important;
}
@media (max-width: 600px) {
  .feedbackContainer {
    min-width: 50px;
  }
  span.theme-no-history-restart__label {
    display: none;
  }
  .navigationContainer .theme-no-history-restart {
    left: 120px;
  }
  .buttonContainer {
    left: -40px;
  }
>>>>>>> f6631d3b
}<|MERGE_RESOLUTION|>--- conflicted
+++ resolved
@@ -252,7 +252,6 @@
   box-sizing: border-box;
 }
 
-<<<<<<< HEAD
 janus-navigation-button button {
   box-sizing: border-box;
 }
@@ -276,7 +275,7 @@
 }
 .slider {
   padding-bottom: 25px;
-=======
+}
 .responsive-layout-section .stageContainer,
 .responsive-layout-section .content,
 .responsive-layout-section .advance-authoring-responsive-layout {
@@ -310,5 +309,4 @@
   .buttonContainer {
     left: -40px;
   }
->>>>>>> f6631d3b
 }