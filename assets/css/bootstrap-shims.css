/** Bootstrap Shims **/
.btn {
  @apply px-3 py-2 rounded-sm cursor-pointer;
}

.btn-xs {
  @apply px-1.5 py-1 text-xs;
}
.btn-sm {
  @apply px-2 py-1 text-sm;
}
.btn-md {
  @apply px-3 py-2;
}
.btn-lg {
  @apply px-4 py-2 text-lg;
}
.btn-xl {
  @apply px-6 py-2 text-xl;
}
.btn-block {
  @apply w-full inline-block text-center;
}

.btn-primary {
  @apply text-white hover:text-white bg-blue-500 hover:bg-blue-600;
}
.btn-secondary {
  @apply text-white hover:text-white bg-gray-500 hover:bg-gray-600;
}
.btn-success {
  @apply text-white hover:text-white bg-green-500 hover:bg-green-600;
}
.btn-danger {
  @apply text-white hover:text-white bg-red-500 hover:bg-red-600;
}
.btn-warning {
  @apply text-white hover:text-white bg-yellow-500 hover:bg-yellow-600;
}
.btn-info {
  @apply text-white hover:text-white bg-blue-400 hover:bg-blue-500;
}
.btn-light {
  @apply text-gray-800 hover:text-gray-800 bg-gray-100 hover:bg-gray-200;
}
.btn-dark {
  @apply text-white hover:text-white bg-gray-700 hover:bg-gray-900;
}
.btn-outline-primary {
  @apply text-blue-600 border border-solid border-blue-600 hover:bg-blue-600 hover:text-white;
}
.btn-outline-secondary {
  @apply text-gray-600 border border-solid border-gray-600 hover:bg-gray-600 hover:text-white;
}
.btn-outline-success {
  @apply text-green-600  border border-solid border-green-600 hover:bg-green-600 hover:text-white;
}
.btn-outline-danger {
  @apply text-red-600 border border-solid border-red-600 hover:bg-red-600 hover:text-white;
}
.btn-outline-warning {
  @apply text-yellow-600 border border-solid border-yellow-600 hover:bg-yellow-600 hover:text-white;
}
.btn-outline-info {
  @apply text-blue-400 border border-solid border-blue-400 hover:bg-blue-400 hover:text-white;
}
.btn-outline-light {
  @apply text-gray-500 border border-solid border-gray-600 hover:bg-gray-100 hover:text-gray-500;
}
.btn-outline-dark {
  @apply text-gray-800 py-2 px-6 border border-solid border-gray-800 hover:bg-gray-800 hover:text-white;
}

.btn-link {
  @apply text-blue-500 hover:underline hover:text-blue-600;
}

.btn-link.text-danger {
  @apply hover:text-red-600;
}

.btn[disabled] {
  @apply text-gray-400 no-underline hover:no-underline cursor-default;
}

.btn-primary[disabled],
.btn-secondary[disabled],
.btn-success[disabled],
.btn-danger[disabled],
.btn-warning[disabled],
.btn-info[disabled],
.btn-light[disabled],
.btn-dark[disabled] {
  @apply text-gray-400 bg-gray-200 hover:bg-gray-200 cursor-default;
}

.container {
  @apply mx-auto;
}

.d-flex {
  @apply flex;
}

.flex-grow-1 {
  @apply grow;
}

.flex-column {
  @apply flex-col;
}

.dropdown {
  @apply relative;
}

.dropdown .dropdown-header {
  @apply text-gray-500
            font-semibold
            text-sm
            py-2
            px-4
            block
            w-full
            whitespace-nowrap
            bg-transparent;
}

.dropdown hr.dropdown-divider {
  @apply h-0 my-2 border border-solid border-t-0 border-gray-700 opacity-25;
}

.dropdown-toggle {
  @apply flex items-center whitespace-nowrap;
}

.dropdown-menu {
  @apply min-w-max
            absolute
            hidden
            bg-white
            text-base
            z-50
            float-left
            p-2
            list-none
            text-left
            rounded-lg
            shadow-lg
            mt-1
            m-0
            bg-clip-padding
            border-none;
}

h6.dropdown-item {
  @apply text-gray-500
              font-semibold
              text-sm
              py-2
              px-4
              block
              w-full
              whitespace-nowrap
              bg-transparent;
}

.dropdown-item {
  @apply text-sm
            py-2
            px-4
            font-normal
            block
            w-full
            whitespace-nowrap
            bg-transparent
            text-gray-700
            hover:bg-gray-100;
}

a.dropdown-item,
.dropdown-item a {
  @apply no-underline text-gray-700;
}

.nav nav-tabs {
  @apply flex flex-col md:flex-row flex-wrap list-none border-b-0 pl-0 mb-4;
}

.nav-item {
  @apply inline-block;
}

.nav-link {
  @apply block
      font-medium
      text-sm
      leading-tight
      uppercase
      border-x-0 border-t-0 border-b-2 border-transparent
      px-6
      py-3
      hover:border-transparent hover:bg-gray-100
      focus:border-transparent;
}

/* remove underline from links in dropdown menus and tabs */
a.nav-link {
  @apply hover:no-underline;
}

.form-group .form-control,
.form-label-group .form-control,
input.form-control,
.input-group input.form-control,
.input-group select,
select.custom-select,
select.form-control {
  @apply border-gray-300 rounded-md w-full disabled:bg-gray-100 disabled:text-gray-600 dark:bg-delivery-body-dark dark:border-gray-700;
}

input.form-control-sm,
.input-group input.form-control-sm {
  @apply p-0 text-sm rounded-sm;
}

.btn-group button.btn {
  @apply border-0;
}

.btn-group.btn-group-toggle .btn {
  @apply rounded-none;
}

.btn-group.btn-group-toggle .btn:first-of-type {
  @apply rounded-l;
}

.btn-group.btn-group-toggle .btn:last-of-type {
  @apply rounded-r;
}

.form-switch input[type='checkbox'] {
  @apply bg-contain;
}

.form-group input[type='file'] {
  @apply border border-gray-300 p-1 rounded-md;
}

.input-group {
  @apply flex flex-row items-stretch;
}

.input-group .form-control {
  @apply block;
}

.input-group-append {
  @apply flex items-stretch rounded-tr-none rounded-br-none rounded text-gray-600  border-0;
}

.input-group-append button {
  @apply rounded-none border-r-0 border-gray-300 last:border last:rounded-tr-md last:rounded-br-md whitespace-nowrap;
}

.text-success {
  @apply text-green-500;
}
.text-danger {
  @apply text-red-500;
}
.text-warning {
  @apply text-yellow-500;
}

.list-style-none {
  list-style: none;
}

.pagination {
  @apply flex list-style-none;
}

.page-item .page-link {
  @apply relative block py-1.5 px-3 rounded border-0 bg-transparent outline-none transition-all duration-300 text-gray-800 no-underline;
}

.page-item:not(.disabled) .page-link {
  @apply hover:text-gray-800 hover:bg-gray-200 focus:shadow-none;
}

.page-item.disabled .page-link {
  @apply cursor-default hover:text-inherit;
}

.page-item.active .page-link {
  @apply bg-blue-500 text-white;
}

.page-item.disabled .page-link {
  @apply bg-transparent text-gray-400 hover:text-gray-400;
}

.alert {
  @apply rounded-lg py-5 px-6 mb-4 text-base;
}

.alert-primary {
  @apply bg-blue-100 text-blue-700;
}

.alert-secondary {
  @apply bg-gray-100 text-gray-700;
}

.alert-success {
  @apply bg-green-100 text-green-700;
}

.alert-danger {
  @apply bg-red-100 text-red-700;
}

.alert-warning {
  @apply bg-yellow-100 text-yellow-700;
}

.alert-info {
  @apply bg-indigo-100 text-indigo-700;
}

.alert-light {
  @apply bg-gray-50 text-gray-500;
}

.alert-dark {
  @apply bg-gray-300 text-gray-800;
}

.badge {
  @apply inline-block py-1 px-2 leading-none text-center text-sm whitespace-nowrap align-baseline font-bold bg-gray-600 text-white rounded;
}

.badge-xs {
  @apply py-0.5 px-1 text-xs;
}
.badge-sm {
  @apply py-0.5 px-1 text-sm;
}
.badge-lg {
  @apply text-lg;
}
.badge-xl {
  @apply text-xl;
}

.badge-primary {
  @apply bg-blue-600 text-white;
}
.badge-secondary {
  @apply bg-gray-500 text-white;
}
.badge-success {
  @apply bg-green-500 text-white;
}
.badge-danger {
  @apply bg-red-600 text-white;
}
.badge-warning {
  @apply bg-yellow-500 text-white;
}
.badge-info {
  @apply bg-blue-400 text-white;
}
.badge-light {
  @apply bg-gray-200 text-white;
}
.badge-dark {
  @apply bg-gray-800 text-white;
}

.align-items-baseline {
  @apply items-baseline;
}

.card {
  @apply block p-6 rounded-lg shadow-lg bg-white text-gray-700 dark:bg-slate-800 dark:text-gray-100;
}

.card-body {
  @apply text-base dark:text-gray-100;
}

.modal {
  @apply fixed top-0 left-0 hidden w-full h-full outline-none overflow-x-hidden overflow-y-auto;
}

.modal-dialog {
  @apply relative w-auto pointer-events-none;
}

.modal-content {
  @apply border-none shadow-lg relative flex flex-col w-full pointer-events-auto bg-white bg-clip-padding rounded-md outline-none text-current;
}

.modal-header {
  @apply flex flex-shrink-0 items-center justify-between p-4 border-b border-gray-200 rounded-t-md;
}

.modal-body {
  @apply relative p-4;
}

.modal-footer {
  @apply flex flex-shrink-0 flex-wrap items-center justify-end p-4 border-t border-gray-200 rounded-b-md;
}

.modal-dialog .modal-header .btn-close {
  @apply box-content w-4 h-4 p-1 text-black border-none rounded-none opacity-50 focus:shadow-none focus:outline-none focus:opacity-100 hover:text-black hover:opacity-75 hover:no-underline m-0;
}

.flex-fill {
  @apply flex-1;
}

.justify-content-start {
  @apply justify-start;
}
.justify-content-end {
  @apply justify-end;
}
.justify-content-center {
  @apply justify-center;
}
.justify-content-between {
  @apply justify-between;
}
.justify-content-around {
  @apply justify-around;
}
.justify-content-evenly {
  @apply justify-evenly;
}

.align-items-start {
  @apply items-start;
}
.align-items-end {
  @apply items-end;
}
.align-items-center {
  @apply items-center;
}
.align-items-baseline {
  @apply items-baseline;
}
.align-items-stretch {
  @apply items-stretch;
}

.loader.spinner-border.text-primary {
  @apply animate-spin inline-block w-8 h-8 border-4 rounded-full text-blue-600;
}

.sr-only {
  @apply visually-hidden;
}

table {
  @apply min-w-full border dark:border-gray-800 dark:text-gray-300;
}
table thead th {
  @apply border-b border-r p-2 bg-gray-100 font-semibold dark:bg-delivery-body-dark dark:border-gray-800;
}
<<<<<<< HEAD
table tbody tr {
  @apply border-b dark:border-gray-800;
}
table tbody td {
  @apply border-r p-2 dark:border-gray-800;
=======
table tr {
  @apply border-b;
}
table td {
  @apply border-r p-2;
>>>>>>> baabbe73
}

table.table-striped tbody tr:nth-child(even) {
  @apply bg-gray-100 dark:bg-gray-600;
}

table.table-striped tbody tr:nth-child(odd) {
  @apply bg-white dark:bg-delivery-body-dark;
}

.d-none {
  @apply hidden;
}<|MERGE_RESOLUTION|>--- conflicted
+++ resolved
@@ -473,19 +473,11 @@
 table thead th {
   @apply border-b border-r p-2 bg-gray-100 font-semibold dark:bg-delivery-body-dark dark:border-gray-800;
 }
-<<<<<<< HEAD
-table tbody tr {
+table tr {
   @apply border-b dark:border-gray-800;
 }
-table tbody td {
+table td {
   @apply border-r p-2 dark:border-gray-800;
-=======
-table tr {
-  @apply border-b;
-}
-table td {
-  @apply border-r p-2;
->>>>>>> baabbe73
 }
 
 table.table-striped tbody tr:nth-child(even) {
