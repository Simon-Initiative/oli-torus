--- conflicted
+++ resolved
@@ -322,11 +322,7 @@
 }
 
 .page-item .page-link {
-<<<<<<< HEAD
   @apply relative block py-1.5 px-3 rounded border-0 bg-transparent outline-none transition-all duration-300 text-body-color dark:text-body-color-dark no-underline cursor-pointer;
-=======
-  @apply relative block py-1.5 px-3 rounded-sm border-0 bg-transparent outline-none transition-all duration-75 text-gray-800 no-underline cursor-pointer;
->>>>>>> de681ce9
 }
 
 .page-item:not(.disabled):not(.active) .page-link {
@@ -338,11 +334,7 @@
 }
 
 .page-item.active .page-link {
-<<<<<<< HEAD
   @apply bg-blue-500 text-white hover:bg-blue-500 hover:text-white;
-=======
-  @apply bg-delivery-primary-500 text-white;
->>>>>>> de681ce9
 }
 
 .page-item.disabled .page-link {
