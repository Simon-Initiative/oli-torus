--- conflicted
+++ resolved
@@ -79,8 +79,6 @@
   color: #dc3545;
 }
 
-<<<<<<< HEAD
-=======
 body.app nav.navbar {
   border-bottom: 2px solid #eee;
 }
@@ -104,7 +102,6 @@
  * unified until we can skin the entire theme
  */
 
->>>>>>> af809e6c
 /* .btn {
   font-weight: bold;
   font-size: 13px;
@@ -123,14 +120,9 @@
 }
 
 .btn-primary:active {
-<<<<<<< HEAD
-  background-color: black !important;
-} */
-=======
   background-color: black;
 } */
 
 .flex-1 {
   flex: 1;
-}
->>>>>>> af809e6c
+}