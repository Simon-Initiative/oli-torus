--- conflicted
+++ resolved
@@ -5,17 +5,13 @@
 html, body {
   /* FIXME: until we make a custom bootstrap theme */
   font-family: 'Inter', sans-serif;
-  font-size: 11px;
   margin: 0;
 }
 
-<<<<<<< HEAD
-body.app nav.navbar {
-  border-bottom: 2px solid #eee;
-=======
 #wrapper {
   display: flex;
 }
+
 #left {
 
 }
@@ -23,14 +19,15 @@
   display: flex;
   flex-direction: column;
   flex-grow: 1;
->>>>>>> f8ee0990
 }
 
 form .form-label-group .help-block {
   color: #dc3545;
 }
 
-<<<<<<< HEAD
+body.app nav.navbar {
+  border-bottom: 2px solid #eee;
+}
 
 nav.navbar .user img {
   width: 30px;
@@ -43,7 +40,8 @@
 
 .dropdown-toggle::after {
   vertical-align: middle;
-=======
+}
+
 .btn {
   font-weight: bold;
   font-size: 13px;
@@ -51,14 +49,16 @@
   padding: 8px 20px;
   border: none;
 }
+
 .btn-primary {
-  background-color: black;
+  background-color: #343a40;
   color: white;
 }
+
 .btn-primary:hover {
   background-color: black;
 }
+
 .btn-primary:active {
-  background-color: black !important;
->>>>>>> f8ee0990
+  background-color: black;
 }