@import 'tailwindcss/base';
@import 'tailwindcss/components';
@import 'bootstrap-shims';
@import 'tailwindcss/utilities';

@layer base {
  a,
  a.btn.btn-link {
    @apply text-blue-500 hover:text-blue-600 hover:underline;
  }

<<<<<<< HEAD
@layer base {
  a,
  a.btn.btn-link {
    @apply text-blue-500 hover:text-blue-600 hover:underline;
  }

  a.btn {
    @apply hover:no-underline;
  }

  a.external::after,
  a.external-link::after {
    @apply mx-1 text-sm;
    font-family: 'Font Awesome 6 Free';
    font-weight: 600;
    content: '\f08e';
  }

  p {
    @apply mb-3;
  }

  .slate-editor p:last-child {
    @apply mb-0;
  }

  .structured-content code {
    color: #e83e8c;
  }
}

@import 'tailwindcss/utilities';
=======
  a.btn {
    @apply hover:no-underline;
  }

  a.external::after,
  a.external-link::after {
    @apply mx-1 text-sm;
    font-family: 'Font Awesome 6 Free';
    font-weight: 600;
    content: '\f08e';
  }

  p {
    @apply mb-3;
  }

  .slate-editor p:last-child {
    @apply mb-0;
  }

  .structured-content code {
    color: #e83e8c;
  }
}
>>>>>>> 26dbcaad
<|MERGE_RESOLUTION|>--- conflicted
+++ resolved
@@ -3,13 +3,6 @@
 @import 'bootstrap-shims';
 @import 'tailwindcss/utilities';
 
-@layer base {
-  a,
-  a.btn.btn-link {
-    @apply text-blue-500 hover:text-blue-600 hover:underline;
-  }
-
-<<<<<<< HEAD
 @layer base {
   a,
   a.btn.btn-link {
@@ -41,30 +34,4 @@
   }
 }
 
-@import 'tailwindcss/utilities';
-=======
-  a.btn {
-    @apply hover:no-underline;
-  }
-
-  a.external::after,
-  a.external-link::after {
-    @apply mx-1 text-sm;
-    font-family: 'Font Awesome 6 Free';
-    font-weight: 600;
-    content: '\f08e';
-  }
-
-  p {
-    @apply mb-3;
-  }
-
-  .slate-editor p:last-child {
-    @apply mb-0;
-  }
-
-  .structured-content code {
-    color: #e83e8c;
-  }
-}
->>>>>>> 26dbcaad
+@import 'tailwindcss/utilities';