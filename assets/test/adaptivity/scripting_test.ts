import { Environment } from 'janus-script';
import { CapiVariableTypes } from 'adaptivity/capi';
import { janus_std } from 'adaptivity/janus-scripts/builtin_functions';
import {
  ApplyStateOperation,
  applyState,
  checkExpressionsWithWrongBrackets,
  evalScript,
  extractUniqueVariablesFromText,
  getAssignScript,
  getExpressionStringForValue,
  getValue,
  looksLikeJson,
  templatizeText,
} from 'adaptivity/scripting';
<<<<<<< HEAD
import { templatizeText } from 'apps/delivery/components/TextParser';
import { Environment } from 'janus-script';
=======
>>>>>>> 85e779fe

describe('Scripting Interface', () => {
  describe('looksLikeJson', () => {
    it('should return true for a valid json string', () => {
      expect(looksLikeJson('{ "a": 1 }')).toBe(true);
    });
    it('should return false for an invalid json string', () => {
      expect(looksLikeJson('{ a: 1 }')).toBe(false);
    });
    it('should return true for the config from FIB', () => {
      const jsonVal =
        '{"content":{"ops":[{"insert":"An eclipse happens when "},{"insert":{"dropdown":{"id":"dropdown-aac4d92a-c396-46e6-a0df-358afc3824b2"}}},{"insert":" blocks&#xa;sunlight from reaching another celestial body, &#xa;"},{"insert":{"dropdown":{"id":"dropdown-66aa9663-d1c9-418c-abac-942387472141"}}},{"insert":".&#xa;"}]},"dropdowns":{"dropdown-aac4d92a-c396-46e6-a0df-358afc3824b2":{"correct":"option8","options":{"option6":"the Sun","option7":"a dragon","option8":"a celestial body","option9":"Earth","option10":"the Moon"}},"dropdown-66aa9663-d1c9-418c-abac-942387472141":{"correct":"option2","options":{"option1":"destroying the Sun","option2":"casting a shadow","option3":"eating the Sun","option4":"destroying the Moon"}}},"textInputs":{}}';

      expect(looksLikeJson(jsonVal)).toBe(true);
    });
  });

  describe('ApplyState', () => {
    it('should support the adding and + operator', () => {
      const env = new Environment();
      evalScript('let x = 1;', env);
      const applyOperation: ApplyStateOperation = {
        target: 'x',
        operator: 'adding',
        value: 2,
      };
      applyState(applyOperation, env);
      const x = getValue('x', env);
      expect(x).toBe(3);
      applyOperation.operator = '+';
      applyState(applyOperation, env);
      const y = getValue('x', env);
      expect(y).toBe(5);
    });

    it('should support the subtracting and - operator', () => {
      const env = new Environment();
      evalScript('let x = 10;', env);
      const applyOperation: ApplyStateOperation = {
        target: 'x',
        operator: 'subtracting',
        value: 2,
      };
      applyState(applyOperation, env);
      const x = getValue('x', env);
      expect(x).toBe(8);
      applyOperation.operator = '-';
      applyState(applyOperation, env);
      const y = getValue('x', env);
      expect(y).toBe(6);
    });

    it('should support assignment of Enum types', () => {
      const env = new Environment();
      evalScript('let x = "A";', env);
      const applyOperation: ApplyStateOperation = {
        target: 'x',
        operator: '=',
        value: 'B',
        type: CapiVariableTypes.ENUM,
      };
      applyState(applyOperation, env);
      const x = getValue('x', env);
      expect(x).toBe('B');
    });

    it('should support assignment of expressions', () => {
      const env = new Environment();
      evalScript('let x = 1;let y = 2;let {session.currentQuestionScore} = 50;', env);
      const applyOperation: ApplyStateOperation = {
        target: 'x',
        operator: '=',
        value: '{x} + {y} + 1',
        type: CapiVariableTypes.NUMBER,
      };
      applyState(applyOperation, env);
      const x = getValue('x', env);
      expect(x).toBe(4);
      const applyOperation1: ApplyStateOperation = {
        target: 'y',
        operator: '=',
        value: '100 - {session.currentQuestionScore}',
        type: CapiVariableTypes.NUMBER,
      };
      applyState(applyOperation1, env);
      const y = getValue('y', env);
      expect(y).toBe(50);
    });

    it('should support addition of expressions', () => {
      const env = new Environment();
      evalScript('let x = 1;let y = 2;let {session.currentQuestionScore} = 50;', env);
      const applyOperation: ApplyStateOperation = {
        target: 'x',
        operator: 'adding',
        value: '{session.currentQuestionScore}',
        type: CapiVariableTypes.NUMBER,
      };
      applyState(applyOperation, env);
      const x = getValue('x', env);
      expect(x).toBe(51);
      const applyOperation1: ApplyStateOperation = {
        target: 'y',
        operator: 'adding',
        value: '100 - {x}',
        type: CapiVariableTypes.NUMBER,
      };
      applyState(applyOperation1, env);
      const y = getValue('y', env);
      expect(y).toBe(51);
    });

    it('should support subtraction of expressions', () => {
      const env = new Environment();
      evalScript('let x = 1;let y = 2;let {session.currentQuestionScore} = 50;', env);
      const applyOperation: ApplyStateOperation = {
        target: 'x',
        operator: 'subtracting',
        value: '{session.currentQuestionScore}',
        type: CapiVariableTypes.NUMBER,
      };
      applyState(applyOperation, env);
      const x = getValue('x', env);
      expect(x).toBe(-49);
      const applyOperation1: ApplyStateOperation = {
        target: 'y',
        operator: 'subtracting',
        value: '100 - {x}',
        type: CapiVariableTypes.NUMBER,
      };
      applyState(applyOperation1, env);
      const y = getValue('y', env);
      expect(y).toBe(-49);
    });

    it('should support the "bind to" operator', () => {
      const env = new Environment();
      evalScript('let x = 1;let {session.currentQuestionScore} = 50;', env);
      const applyOperation: ApplyStateOperation = {
        target: 'x',
        operator: 'bind to',
        value: 'session.currentQuestionScore',
        type: CapiVariableTypes.NUMBER,
      };
      applyState(applyOperation, env);
      let x = getValue('x', env);
      expect(x).toBe(50);
      evalScript('let {session.currentQuestionScore} = 75;', env);
      x = getValue('x', env);
      expect(x).toBe(75);
    });

    it('should not return result errors rather than throw them', () => {
      const env = new Environment();
      evalScript('let x = 1;', env);
      const applyOperation: ApplyStateOperation = {
        target: 'x',
        operator: '',
        value: 7,
        type: CapiVariableTypes.NUMBER,
      };
      const { result } = applyState(applyOperation, env);
      expect(result.error).toEqual(true);
    });

    it('should trim target variables to prevent errors', () => {
      const env = new Environment();
      evalScript('let x = 1;', env);
      const applyOperation: ApplyStateOperation = {
        target: ' x',
        operator: '+',
        value: 7,
        type: CapiVariableTypes.NUMBER,
      };
      const { result } = applyState(applyOperation, env);
      expect(result).toEqual(null);
    });
  });

  describe('getValue', () => {
    it('should get the direct value for a scripting variable', () => {
      const environment = new Environment();
      evalScript('let x = "42";', environment);

      const value = getValue('x', environment);
      expect(value).toBe('42');
    });
  });

  describe('evalScript', () => {
    it('should return a reference to the environment', () => {
      const environment = new Environment();
      const result = evalScript('let x = "42";', environment);
      expect(result.env).toBe(environment);
    });
  });

  describe('getAssignScript', () => {
    it('should return a script that assigns a value to a variable', () => {
      const environment = new Environment();
      const script = getAssignScript({ x: 42 }, environment);
      const result = evalScript(script, environment);
      const value = getValue('x', environment);
      expect(script).toBe('let {x} = 42;');
      expect(result.result).toBe(null);
      expect(value).toBe(42);
    });

    it('it should correctly detect CSS and should be working for most of the CSS values', () => {
      const environment = new Environment();
      const varValueFormat1 =
        'body[data-new-gr-c-s-check-loaded] #scene_Student{border-radius:3px;border:solid 1px #484848 !important;background-color: #161616;padding: 10px;box-sizing: border-box;}.columns-container {padding: 0;}.columns-container .items-column .item:last-child {margin-bottom: 0;}.container {overflow: hidden;}.items-column {height: 100%;}.items-column .items-container {height: 100%;display: flex;flex-direction: column;justify-content: space-between;}.columns-container .items-column .item {border: solid 0.5px #FFC627;background-color: black;padding: 10px;box-sizing: border-box;height: 40px;margin-bottom: 5px;height: 75px;}.item.link-hover {padding: 10px;}.columns-container .items-column .item .item-label {color: #ffffff;height: auto;position: relative;top: 50%;transform: translateY(calc(-50% + 4px));line-height:initial;}.columns-container .left-column .item {border-radius: 4px 100px 100px 4px;margin-left: 0;}.columns-container .left-column .item .item-label:after {content: "";width: 20px;height: 20px;box-sizing: border-box;position: absolute;background-color: transparent;border: solid 1px #FFC627;border-radius: 100px;margin: 0;padding: 0;top: 50%;transform: translateY(-50%);right: 5px;}.columns-container .right-column .item {border-radius: 100px 4px 4px 100px;margin-right: 0;}.columns-container .right-column .item .item-label:after {content: "";width: 20px;height: 20px;box-sizing: border-box;position: absolute;background-color: transparent;border: solid 1px #FFC627;border-radius: 100px;margin: 0;padding: 0;top: 50%;transform: translateY(-50%);left: 5px;}.columns-container .items-column .item.link-hover {border: solid 1px #FFC627;background-color: #222;padding: 0;box-sizing: border-box;box-shadow: none;}.columns-container .items-column .item[linked] {border: solid 2px #FFC627;background-color: #291b30;box-shadow: none;}.columns-container .items-column .item.preview-source-hover, .columns-container .items-column .item.preview-target-hover {border: solid 3px #ffcc00;background-color: #291b30;box-shadow: none;}.columns-container .items-column .item .remove-links:before {content: "X";margin-left: auto;margin-right: auto;position: relative;}.line-renderer line {stroke: #FFC627;stroke-width: 2px;}.line-renderer line.pointer {stroke: #ffcc00;stroke-width: 2px;}';
      const varValueFormat2 =
        'body[data-new-gr-c-s-check-loaded] #scene_Student{border-radius:3px;border:solid 1px #484848!important;background-color:#161616;padding:10px;box-sizing:border-box}.columns-container{padding:0}.columns-container .items-column .item:last-child{margin-bottom:0}.container{overflow:hidden}.items-column{height:100%}.items-column .items-container{height:100%}.columns-container .items-column .item{border:solid .5px #ffc627;background-color:#000;padding:10px;box-sizing:border-box;height:40px;margin-bottom:5px;height:75px}.item.link-hover{padding:10px}.columns-container .items-column .item .item-label{color:#fff;height:auto;position:relative;top:50%;transform:translateY(calc(-50% + 4px));line-height:initial}.columns-container .left-column .item{border-radius:4px 100px 100px 4px;margin-left:0}.columns-container .left-column .item .item-label:after{content:"";width:20px;height:20px;box-sizing:border-box;position:absolute;background-color:transparent;border:solid 1px #ffc627;border-radius:100px;margin:0;padding:0;top:50%;transform:translateY(-50%);right:5px}.columns-container .right-column .item{border-radius:100px 4px 4px 100px;margin-right:0}.columns-container .right-column .item .item-label:after{content:"";width:20px;height:20px;box-sizing:border-box;position:absolute;background-color:transparent;border:solid 1px #ffc627;border-radius:100px;margin:0;padding:0;top:50%;transform:translateY(-50%);left:5px}.columns-container .items-column .item.link-hover{border:solid 1px #ffc627;background-color:rgba(0,0,0,.2);padding:0;box-sizing:border-box;box-shadow:none}.columns-container .items-column .item[linked]{border:solid 2px #ffc627;background-color:#291b30;box-shadow:none}.columns-container .items-column .item.preview-source-hover,.columns-container .items-column .item.preview-target-hover{border:solid 3px #fc0;background-color:#291b30;box-shadow:none}.columns-container .items-column .item .remove-links:before{content:"X";margin-left:auto;margin-right:auto;position:relative}.line-renderer line{stroke:#ffc627;stroke-width:2px}.line-renderer line.pointer{stroke:#fc0;stroke-width:2px}';

      const script = getAssignScript(
        {
          x: {
            key: 'Custom CSS',
            path: 'stage.x',
            value: varValueFormat1,
          },
          y: {
            key: 'Custom CSS',
            path: 'stage.y',
            value: varValueFormat2,
          },
        },
        environment,
      );
      const result = evalScript(script, environment);
      const valuex = getValue('stage.x', environment);
      const valuey = getValue('stage.y', environment);
      expect(result.result).toBe(null);
      expect(valuex).toBe(varValueFormat1);
      expect(valuey).toBe(varValueFormat2);
    });

    it('should return the CSS as it is', () => {
      const environment = new Environment();
      let text =
        '@font-face{font-family:PTSerif;src:url(https://dev-etx.ws.asu.edu/fonts/PT%20Serif/PT_Serif-Web-Regular.ttf)}.button{white-space:normal;font-family:PTSerif,Georgia,serif;font-size:16px;font-weight:700;text-transform:none;line-height:120%;color:#E7A96B;width:calc(100% - 2px);height:auto!important;background-color:#484848;background-image:linear-gradient(rgba(0,0,0,0),rgba(0,0,0,.6));border-radius:3px;border:none;-moz-box-shadow:2px 2px rgba(0,0,0,.2);-webkit-box-shadow:2px 2px rgba(0,0,0,.2);box-shadow:2px 2px rgba(0,0,0,.2);padding:10px 20px;cursor:pointer}.button:active,.button:focus,.button:hover{background-color:#5C5C5C!important;background-image:linear-gradient(rgba(0,0,0,0),rgba(0,0,0,.6))}.button:focus,.button:hover{-moz-box-shadow:2px 2px rgba(0,0,0,.2);-webkit-box-shadow:2px 2px rgba(0,0,0,.2);box-shadow:2px 2px rgba(0,0,0,.2)}.button:active{-moz-box-shadow:inset 0 2px rgba(0,0,0,.4);-webkit-box-shadow:inset 0 2px rgba(0,0,0,.4);box-shadow:inset 0 2px rgba(0,0,0,.4);transform:translateY(1px);color:#E7A96B!important}.button:disabled{background-color:#858585;cursor:default}.button:disabled:active{-moz-box-	shadow:inset 0 0 transparent;-webkit-box-shadow:inset 0 0 transparent;box-shadow:inset 0 0 transparent;color:rgba(255,255,255,.9);transform:translateY(0)}';
      let result = templatizeText(text, environment);
      expect(result).toBe(text);

      text = 'stage.foo.value =  {stage.foo.value}; stage.foo1.value =  {stage.foo1.value};';
      evalScript(
        'let {stage.foo.value} = 1;let {stage.foo1.value}=80;let {stage.foo2.value}=50',
        environment,
      );
      result = templatizeText(text, environment, environment);
      expect(result).toBe('stage.foo.value =  1; stage.foo1.value =  80;');

      text = 'Lets try with variables {variables.foo}';
      evalScript('let {variables.foo} = 0.52', environment);
      result = templatizeText(text, environment, environment);
      expect(result).toBe('Lets try with variables 0.52');

      text = 'Lets try with variables {variables.foo';
      result = templatizeText(text, environment);
      expect(result).toBe(text);

      const script = getAssignScript(
        {
          x: {
            key: 'variables.UnknownBeaker',
            path: '',
            value: [1],
          },
        },
        environment,
      );

      evalScript(script, environment);
      text = '{variables.UnknownBeaker}';
      result = templatizeText(text, environment, environment);
      expect(result).toBe('"1"');

      text = 'The values is {variables.UnknownBeaker}';
      result = templatizeText(text, environment, environment);
      expect(result).toBe('The values is "1"');
    });

    it('should be able to templatizeText with any expression in the string', () => {
      const environment = new Environment();
      // load the built in functions
      evalScript(janus_std, environment);

      const populateScript = getAssignScript(
        {
          x: {
            key: 'variables.star_flux1',
            path: '',
            value: 1000000,
          },
        },
        environment,
      );

      evalScript(populateScript, environment);

      let text = '{roundSF(variables.star_flux1, 1)}';
      let result = templatizeText(text, {}, environment);
      expect(result).toBe('1e+6');

      text = '{min(10, 20)}';
      result = templatizeText(text, {}, environment);
      expect(result).toBe('10');

      text = '{max(10, 20) + 1}';
      result = templatizeText(text, {}, environment);
      expect(result).toBe('21');
    });

    it('should be able to templatizeText of math expressions', () => {
      const expr1 = '16^{\\frac{1}{2}}=\\sqrt {16}={\\editable{}}';
      const expr2 = '2\\times\\frac{3}{2}=\\editable{}';
      const env = new Environment();
      const result = templatizeText(expr1, env);
      expect(result).toEqual(expr1);
      const result2 = templatizeText(expr2, env);
      expect(result2).toEqual(expr2);
    });

    it('it should return math expression as it is', () => {
      const environment = new Environment();
      const mathExpr1 = '2\\times\\frac{3}{2}=\\editable{}';
      const mathExpr2 = '16^{\\frac{1}{2}}=\\sqrt {16}={\\editable{}}';

      const script = getAssignScript(
        {
          x: {
            key: 'Math Expression',
            path: 'stage.x',
            value: mathExpr1,
          },
        },
        environment,
      );
      const result = evalScript(script, environment);
      const valuex = getValue('stage.x', environment);
      expect(result.result).toBe(null);
      expect(valuex).toBe(mathExpr1);

      const script2 = `let {stage.x} = "${mathExpr2}";`;
      const result2 = evalScript(script2, environment);
      const valuex2 = getValue('stage.x', environment);
      expect(result2.result).toBe(null);
      expect(valuex2).toBe(mathExpr2);
    });

    it('should assign variable expression value and calculate the expression', () => {
      const environment = new Environment();
      evalScript(
        'let {stage.vft.Score} = 1;let {stage.vft.Map complete}=0;let {session.tutorialScore}=0',
        environment,
      );
      const varValue =
        '{stage.vft.Score}*70 + {stage.vft.Map complete}*100 - {session.tutorialScore}';
      const script = getAssignScript(
        {
          x: {
            key: 'score',
            path: 'stage.x',
            value: varValue,
          },
        },
        environment,
      );
      const result = evalScript(script, environment);
      const value = getValue('stage.x', environment);
      expect(result.result).toBe(null);
      expect(script).toBe(`let {stage.x} = ${varValue};`);
      expect(value).toBe(70);
    });

    it('should return an assignment script from a capi-like variable', () => {
      const environment = new Environment();
      const script = getAssignScript({ x: { key: 'x', path: 'stage.x', value: 42 } }, environment);
      const result = evalScript(script, environment);
      const value = getValue('stage.x', environment);
      expect(script).toBe('let {stage.x} = 42;');
      expect(result.result).toBe(null);
      expect(value).toBe(42);
    });

    it('should assign JSON values as strings', () => {
      const environment = new Environment();
      const script = getAssignScript(
        {
          x: {
            type: CapiVariableTypes.STRING,
            key: 'x',
            path: 'stage.x',
            value: '{"a":"something"}',
          },
        },
        environment,
      );
      const result = evalScript(script, environment);
      const value = getValue('stage.x', environment);
      expect(script).toBe(`let {stage.x} = "{\\"a\\":\\"something\\"}";`);
      expect(result.result).toBe(null);
      expect(value).toBe('{"a":"something"}');
    });

    it('should assign empty JSON values as strings', () => {
      const environment = new Environment();
      const script = getAssignScript(
        {
          x: { type: CapiVariableTypes.STRING, key: 'x', path: 'stage.x', value: '{}' },
        },
        environment,
      );
      const result = evalScript(script, environment);
      const value = getValue('stage.x', environment);
      expect(script).toBe(`let {stage.x} = "{}";`);
      expect(result.result).toBe(null);
      expect(value).toBe('{}');
    });
  });

  describe('getExpressionStringForValue', () => {
    it('should return a script that assigns a value to a variable', () => {
      const variable = {
        type: CapiVariableTypes.STRING,
        key: 'x',
        value: 'foo',
      };
      const script = getExpressionStringForValue(variable);
      expect(script).toBe('"foo"');
    });

    it('should allow janus-script variables to be assigned', () => {
      const variable = {
        type: CapiVariableTypes.STRING,
        key: 'x',
        value: '{q:1541204522672:818|stage.FillInTheBlanks.Input 1.Value}',
      };
      const script = getExpressionStringForValue(variable);
      expect(script).toBe('{q:1541204522672:818|stage.FillInTheBlanks.Input 1.Value}');
    });

    it('should allow full janus-script expressions to be assigned', () => {
      const variable = {
        type: CapiVariableTypes.STRING,
        key: 'x',
        value: '{stage.foo} + {stage.bar}',
      };
      const variable1 = {
        type: CapiVariableTypes.STRING,
        key: 'x',
        value: '{stage.vft.Score}*70 + {stage.vft.Map complete}*100 - {session.tutorialScore}',
      };
      const variable2 = {
        type: CapiVariableTypes.STRING,
        key: 'x',
        value: '100 - {session.currentQuestionScore}',
      };
      const variable3 = {
        type: CapiVariableTypes.NUMBER,
        key: 'x',
        value: 'round({stage.foo.something})',
      };
      const variable4 = {
        type: CapiVariableTypes.ARRAY,
        key: 'x',
        value:
          '[{e:1617736969329:1|stage.HeatSourceSorting.Content Slots.Slot 1},{e:1617736969329:1|stage.HeatSourceSorting.Content Slots.Slot 2}]',
      };
      const variable5 = {
        type: CapiVariableTypes.ARRAY,
        key: 'x',
        value:
          '{e:1617736969329:1|stage.HeatSourceSorting.Content Slots.Slot 1},{e:1617736969329:1|stage.HeatSourceSorting.Content Slots.Slot 2}',
      };
      const variable6 = {
        type: CapiVariableTypes.ARRAY,
        key: 'x',
        value: '[1,2,3,4,5]',
      };
      const variable7 = {
        type: CapiVariableTypes.NUMBER,
        key: 'x',
        value: 'Math.max(1, 7)',
      };
      const variable8 = {
        type: CapiVariableTypes.STRING,
        key: 'x',
        value: 'he began (as he always did) to fidget',
      };
      let script = getExpressionStringForValue(variable);
      expect(script).toBe('{stage.foo} + {stage.bar}');
      script = getExpressionStringForValue(variable1);
      expect(script).toBe(
        '{stage.vft.Score}*70 + {stage.vft.Map complete}*100 - {session.tutorialScore}',
      );
      script = getExpressionStringForValue(variable2);
      expect(script).toBe('100 - {session.currentQuestionScore}');
      script = getExpressionStringForValue(variable3);
      expect(script).toBe('round({stage.foo.something})');
      script = getExpressionStringForValue(variable4);
      expect(script).toBe(
        '[{e:1617736969329:1|stage.HeatSourceSorting.Content Slots.Slot 1},{e:1617736969329:1|stage.HeatSourceSorting.Content Slots.Slot 2}]',
      );
      script = getExpressionStringForValue(variable5);
      expect(script).toBe(
        '[{e:1617736969329:1|stage.HeatSourceSorting.Content Slots.Slot 1},{e:1617736969329:1|stage.HeatSourceSorting.Content Slots.Slot 2}]',
      );
      script = getExpressionStringForValue(variable6);
      expect(script).toBe('[1,2,3,4,5]');
      script = getExpressionStringForValue(variable7);
      expect(script).toBe('Math.max(1, 7)');
      script = getExpressionStringForValue(variable8);
      expect(script).toBe('"he began (as he always did) to fidget"');
    });

    it('should assign numbers based on type', () => {
      const variable = {
        type: CapiVariableTypes.NUMBER,
        key: 'x',
        value: 5,
      };
      const variable1 = {
        type: CapiVariableTypes.NUMBER,
        key: 'x',
        value: '5',
      };
      let script = getExpressionStringForValue(variable);
      expect(script).toBe('5');
      script = getExpressionStringForValue(variable1);
      expect(script).toBe('5');
    });

    it('should wrap all strings in quotes', () => {
      const variable = {
        type: CapiVariableTypes.STRING,
        key: 'x',
        value: 'foo',
      };
      const variable1 = {
        type: CapiVariableTypes.ENUM,
        key: 'x',
        value: 'TEST',
      };
      const variable2 = {
        type: CapiVariableTypes.MATH_EXPR,
        key: 'x',
        value: 'x + 1 = 3',
      };
      const variable3 = {
        type: CapiVariableTypes.UNKNOWN,
        key: 'x',
        value: 'foo',
      };
      let script = getExpressionStringForValue(variable);
      expect(script).toBe('"foo"');
      script = getExpressionStringForValue(variable1);
      expect(script).toBe('"TEST"');
      script = getExpressionStringForValue(variable2);
      expect(script).toBe('"x + 1 = 3"');
      script = getExpressionStringForValue(variable3);
      expect(script).toBe('"foo"');
    });

    // Added Test case for the fix related to PMP-2785
    it('should replace newline in a string with an empty space', () => {
      const variable = {
        type: CapiVariableTypes.STRING,
        key: 'x',
        value: 'Test\nString\n1',
      };

      const script = getExpressionStringForValue(variable);
      expect(script).toBe('"Test String 1"');
    });

    it('should deal with JSON values', () => {
      const jsonVal = '{"content":{"ops":[1, 2, 3]}}';
      const escapedVal = '{\\"content\\":{\\"ops\\":[1,2,3]}}';
      const variable = {
        type: 2,
        value: jsonVal,
      };
      const script = getExpressionStringForValue(variable);
      expect(script).toBe(`"${escapedVal}"`);
    });

    it('should be able to evaluate values nested within JSON', () => {
      const env = new Environment();
      evalScript(`let {app.spr-app-adaptivity.ASUELA.Q3.L4.Name} = "Herman";`, env);
      const jsonVal = `{"content":{"ops":[{"insert":"Dear {app.spr-app-adaptivity.ASUELA.Q3.L4.Name}"}]},"dropdowns":{},"textInputs":{}}`;
      const resultVal = `{\\"content\\":{\\"ops\\":[{\\"insert\\":\\"Dear Herman\\"}]},\\"dropdowns\\":{},\\"textInputs\\":{}}`;
      const variable = {
        type: 2,
        value: jsonVal,
      };
      const script = getExpressionStringForValue(variable, env);
      expect(script).toBe(`"${resultVal}"`);
    });

    it('should deal with CSS that looks like expressions', () => {
      const cssVal =
        '@font-face{font-family:PTSerif;src:url(https://dev-etx.ws.asu.edu/fonts/PT%20Serif/PT_Serif-Web.ttf)}';
      const variable = {
        type: CapiVariableTypes.STRING,
        value: cssVal,
      };
      const script = getExpressionStringForValue(variable);
      expect(script).toBe(`"${cssVal}"`);
    });

    it('should handle Arrays', () => {
      const variable = {
        type: CapiVariableTypes.ARRAY,
        key: 'x',
        value: [1, 2, 3],
      };
      const variable1 = {
        type: CapiVariableTypes.ARRAY,
        key: 'x',
        value: '[1,2,3]',
      };
      let script = getExpressionStringForValue(variable);
      expect(script).toBe('[1,2,3]');
      script = getExpressionStringForValue(variable1);
      expect(script).toBe('[1,2,3]');
    });

    it('should handle boolean values', () => {
      const variable = {
        type: CapiVariableTypes.BOOLEAN,
        key: 'x',
        value: true,
      };
      const variable1 = {
        type: CapiVariableTypes.BOOLEAN,
        key: 'x',
        value: 'true',
      };
      const variable2 = {
        type: CapiVariableTypes.BOOLEAN,
        key: 'x',
        value: 'false',
      };
      const variable3 = {
        type: CapiVariableTypes.BOOLEAN,
        key: 'x',
        value: 1,
      };
      const variable4 = {
        type: CapiVariableTypes.BOOLEAN,
        key: 'x',
        value: 0,
      };
      const variable5 = {
        type: CapiVariableTypes.BOOLEAN,
        key: 'x',
        value: '1',
      };
      const variable6 = {
        type: CapiVariableTypes.BOOLEAN,
        key: 'x',
        value: '0',
      };
      let script = getExpressionStringForValue(variable);
      expect(script).toBe('true');
      script = getExpressionStringForValue(variable1);
      expect(script).toBe('true');
      script = getExpressionStringForValue(variable2);
      expect(script).toBe('false');
      script = getExpressionStringForValue(variable3);
      expect(script).toBe('true');
      script = getExpressionStringForValue(variable4);
      expect(script).toBe('false');
      script = getExpressionStringForValue(variable5);
      expect(script).toBe('true');
      script = getExpressionStringForValue(variable6);
      expect(script).toBe('false');
    });
  });

  describe('checkExpressionsWithWrongBrackets', () => {
    it('should update all the invalid curly brackets with round brackets', () => {
      let exppression =
        '{round{{6.23*{q:1468628289324:408|stage.weight.value}}+{12.7*{q:1468628289324:408|stage.height.value}}-{6.8*{q:1468628289324:408|stage.age.value}}+66}}';
      let script = checkExpressionsWithWrongBrackets(exppression);
      expect(script).toBe(
        '{round((6.23*{q:1468628289324:408|stage.weight.value})+(12.7*{q:1468628289324:408|stage.height.value})-(6.8*{q:1468628289324:408|stage.age.value})+66)}',
      );

      exppression = '{round{{stage.a.value}*{{stage.b.value}*{stage.c.value}}}}';
      script = checkExpressionsWithWrongBrackets(exppression);
      expect(script).toBe('{round({stage.a.value}*({stage.b.value}*{stage.c.value}))}');

      exppression = '{this is a normal stage. This is not expression}';
      script = checkExpressionsWithWrongBrackets(exppression);
      expect(script).toBe(exppression);

      exppression = '{this is a normal session.<mark></mark> This is not expression}';
      script = checkExpressionsWithWrongBrackets(exppression);
      expect(script).toBe(exppression);

      exppression = '{this is a normal app. }';
      script = checkExpressionsWithWrongBrackets(exppression);
      expect(script).toBe(exppression);

      exppression =
        '{q:1468628289959:468|stage.exercise.value}+{q:1468628289415:435|stage.BMR.value}+{q:1468628289959:468|stage.TEF.value}';
      script = checkExpressionsWithWrongBrackets(exppression);
      expect(script).toBe(
        '{q:1468628289959:468|stage.exercise.value}+{q:1468628289415:435|stage.BMR.value}+{q:1468628289959:468|stage.TEF.value}',
      );

      exppression = '{session.tutorialScore}';
      script = checkExpressionsWithWrongBrackets(exppression);
      expect(script).toBe('{session.tutorialScore}');

      exppression = '{round({{session.tutorialScore}/30}*100)}%';
      script = checkExpressionsWithWrongBrackets(exppression);
      expect(script).toBe('{round(({session.tutorialScore}/30)*100)}%');

      exppression =
        '{"cards":[{"front":{"text":"a) I just can’t understand why anyone would think that about this issue. Can you explain your reasoning?"},"back":{"text":"b) I see that you feel strongly about this issue, as do I.  I find it difficult to understand the other side here. Can you give me another example to help me gain more insight on this?"}}]}';
      script = checkExpressionsWithWrongBrackets(exppression);
      expect(script).toBe(
        '{"cards":[{"front":{"text":"a) I just can’t understand why anyone would think that about this issue. Can you explain your reasoning?"},"back":{"text":"b) I see that you feel strongly about this issue, as do I.  I find it difficult to understand the other side here. Can you give me another example to help me gain more insight on this?"}}]}',
      );

      exppression = 'You Score is {round({{session.tutorialScore}/30}*100)}%';
      script = checkExpressionsWithWrongBrackets(exppression);
      expect(script).toBe('You Score is {round(({session.tutorialScore}/30)*100)}%');

      exppression =
        '{"metadata":{"rowCount":3,"colCount":2,"properties":{"type":{"default":"Not Editable","values":{}},"format":{"default":"TextFormatDefault","values":{}},"textAlign":{"default":"Left","values":{}},"fontSize":{"default":"16","values":{}},"bold":{"default":"true","values":{"false":{"0":[0],"1":[0],"2":[0]}}},"italic":{"default":"false","values":{}},"strikethrough":{"default":"false","values":{}},"textColor":{"default":"black","values":{}},"backgroundColor":{"default":"#E6e6e6","values":{}},"borderColorTop":{"default":"#ccc","values":{}},"borderColorRight":{"default":"#ccc","values":{}},"borderColorBottom":{"default":"#ccc","values":{}},"borderColorLeft":{"default":"#ccc","values":{}}}},"table":{"mergedCells":[],"rowHeaderWidth":50,"answers":[]}}';
      script = checkExpressionsWithWrongBrackets(exppression);
      expect(script).toBe(
        '{"metadata":{"rowCount":3,"colCount":2,"properties":{"type":{"default":"Not Editable","values":{}},"format":{"default":"TextFormatDefault","values":{}},"textAlign":{"default":"Left","values":{}},"fontSize":{"default":"16","values":{}},"bold":{"default":"true","values":{"false":{"0":[0],"1":[0],"2":[0]}}},"italic":{"default":"false","values":{}},"strikethrough":{"default":"false","values":{}},"textColor":{"default":"black","values":{}},"backgroundColor":{"default":"#E6e6e6","values":{}},"borderColorTop":{"default":"#ccc","values":{}},"borderColorRight":{"default":"#ccc","values":{}},"borderColorBottom":{"default":"#ccc","values":{}},"borderColorLeft":{"default":"#ccc","values":{}}}},"table":{"mergedCells":[],"rowHeaderWidth":50,"answers":[]}}',
      );

      exppression =
        '[["Total Points Possible:","30"],["Your Score:","{session.tutorialScore}"],["Your Percentage:","{round({{session.tutorialScore}/30}*100)}%"]]';
      script = checkExpressionsWithWrongBrackets(exppression);
      expect(script).toBe(
        '[["Total Points Possible:","30"],["Your Score:","{session.tutorialScore}"],["Your Percentage:","{round(({session.tutorialScore}/30)*100)}%"]]',
      );

      exppression =
        '{round({{q:1468628289415:435|stage.BMR.value}*{q:1468628289656:443|stage.activityFactor.value}})}';
      script = checkExpressionsWithWrongBrackets(exppression);
      expect(script).toBe(
        '{round(({q:1468628289415:435|stage.BMR.value}*{q:1468628289656:443|stage.activityFactor.value}))}',
      );

      exppression =
        '{{q:1468628289415:435|stage.BMR.value}+{{q:1468628289415:435|stage.BMR.value}*{q:1468628289656:443|stage.activityFactor.value}}}*0.10';
      script = checkExpressionsWithWrongBrackets(exppression);
      expect(script).toBe(
        '{{q:1468628289415:435|stage.BMR.value}+({q:1468628289415:435|stage.BMR.value}*{q:1468628289656:443|stage.activityFactor.value})}*0.10',
      );
    });
  });

  describe('extractUniqueVariablesFromText', () => {
    it('should handle nested expressions', () => {
      const text =
        '(max({q:1499727122739:724|stage.massofbasket1first.Current Display Value},{q:1523384627938:342|stage.massofbasket1second.Current Display Value},{q:1499727122898:728|stage.Basket1third.Current Display Value},{q:1519241677429:566|stage.Basket1fourth.Current Display Value}))-(min({q:1499727122739:724|stage.massofbasket1first.Current Display Value},{q:1523384627938:342|stage.massofbasket1second.Current Display Value},{q:1499727122898:728|stage.Basket1third.Current Display Value},{q:1519241677429:566|stage.Basket1fourth.Current Display Value})),1';
      const expressions = extractUniqueVariablesFromText(text);
      expect(expressions).toEqual([
        'q:1499727122739:724|stage.massofbasket1first.Current Display Value',
        'q:1523384627938:342|stage.massofbasket1second.Current Display Value',
        'q:1499727122898:728|stage.Basket1third.Current Display Value',
        'q:1519241677429:566|stage.Basket1fourth.Current Display Value',
      ]);
    });
  });
});<|MERGE_RESOLUTION|>--- conflicted
+++ resolved
@@ -13,11 +13,6 @@
   looksLikeJson,
   templatizeText,
 } from 'adaptivity/scripting';
-<<<<<<< HEAD
-import { templatizeText } from 'apps/delivery/components/TextParser';
-import { Environment } from 'janus-script';
-=======
->>>>>>> 85e779fe
 
 describe('Scripting Interface', () => {
   describe('looksLikeJson', () => {
