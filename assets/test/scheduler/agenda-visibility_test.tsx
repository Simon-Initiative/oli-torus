import React from 'react';
import { Provider } from 'react-redux';
import { configureStore } from '@reduxjs/toolkit';
import { fireEvent, render, screen } from '@testing-library/react';
import { ScheduleGrid } from '../../src/apps/scheduler/ScheduleGrid';
import { SchedulerState, schedulerSliceReducer } from '../../src/apps/scheduler/scheduler-slice';
import { updateSectionAgenda } from '../../src/apps/scheduler/scheduling-thunk';
import * as thunks from '../../src/apps/scheduler/scheduling-thunk';

// Mock global ResizeObserver to avoid jsdom error
global.ResizeObserver = class {
  observe() {}
  unobserve() {}
  disconnect() {}
} as any;

describe('Agenda Visibility Toggle', () => {
  describe('Reducer Logic', () => {
    const initialState: SchedulerState = {
      agenda: false,
      schedule: [],
      expandedContainers: {},
      searchQuery: '',
      startDate: null,
      endDate: null,
      selectedId: null,
      appLoading: false,
      saving: false,
      title: '',
      displayCurriculumItemNumbering: true,
      dirty: [],
      sectionSlug: '',
      errorMessage: null,
      weekdays: [false, true, true, true, true, true, false],
      preferredSchedulingTime: { hour: 23, minute: 59, second: 59 },
<<<<<<< HEAD
      assessmentLayoutType: 'no_due_dates',
=======
      showRemoved: false,
>>>>>>> f32f135b
    };

    it('updates agenda to true when fulfilled', () => {
      const nextState = schedulerSliceReducer(
        initialState,
        updateSectionAgenda.fulfilled({ agenda: true }, '', {
          section_slug: 'my-section',
          agenda: true,
        }),
      );

      expect(nextState.agenda).toBe(true);
    });

    it('updates agenda to false when fulfilled', () => {
      const modifiedState = { ...initialState, agenda: true };

      const nextState = schedulerSliceReducer(
        modifiedState,
        updateSectionAgenda.fulfilled({ agenda: false }, '', {
          section_slug: 'my-section',
          agenda: false,
        }),
      );

      expect(nextState.agenda).toBe(false);
    });
  });

  describe('UI Behavior', () => {
    const defaultProps = {
      startDate: '2024-01-01',
      endDate: '2024-12-31',
      section_slug: 'test-section',
      onReset: jest.fn(),
      onClear: jest.fn(),
      onViewSelected: jest.fn(),
      onToggleAgenda: jest.fn(),
    };

    const baseState: SchedulerState = {
      agenda: false,
      schedule: [],
      expandedContainers: {},
      searchQuery: '',
      startDate: null,
      endDate: null,
      selectedId: null,
      appLoading: false,
      saving: false,
      title: '',
      displayCurriculumItemNumbering: true,
      dirty: [],
      sectionSlug: '',
      errorMessage: null,
      weekdays: [false, true, true, true, true, true, false],
      preferredSchedulingTime: { hour: 23, minute: 59, second: 59 },
<<<<<<< HEAD
      assessmentLayoutType: 'no_due_dates',
=======
      showRemoved: false,
>>>>>>> f32f135b
    };

    const createTestStore = (preloadedState: SchedulerState) =>
      configureStore({
        reducer: { scheduler: schedulerSliceReducer },
        preloadedState: { scheduler: preloadedState },
      });

    it('dispatches updateSectionAgenda on toggle click (false → true)', () => {
      const store = createTestStore({ ...baseState, agenda: false });
      const spy = jest.spyOn(thunks, 'updateSectionAgenda');

      render(
        <Provider store={store}>
          <ScheduleGrid {...defaultProps} />
        </Provider>,
      );

      const checkbox = screen.getByRole('checkbox', { name: /agenda visibility/i });
      expect(checkbox).not.toBeChecked();

      fireEvent.click(checkbox);

      expect(spy).toHaveBeenCalledWith({ section_slug: 'test-section', agenda: true });
    });

    it('dispatches updateSectionAgenda on toggle click (true → false)', () => {
      const store = createTestStore({ ...baseState, agenda: true });
      const spy = jest.spyOn(thunks, 'updateSectionAgenda');

      render(
        <Provider store={store}>
          <ScheduleGrid {...defaultProps} />
        </Provider>,
      );

      const checkbox = screen.getByRole('checkbox', { name: /agenda visibility/i });
      expect(checkbox).toBeChecked();

      fireEvent.click(checkbox);

      expect(spy).toHaveBeenCalledWith({ section_slug: 'test-section', agenda: false });
    });
  });
});<|MERGE_RESOLUTION|>--- conflicted
+++ resolved
@@ -33,11 +33,8 @@
       errorMessage: null,
       weekdays: [false, true, true, true, true, true, false],
       preferredSchedulingTime: { hour: 23, minute: 59, second: 59 },
-<<<<<<< HEAD
+      showRemoved: false,
       assessmentLayoutType: 'no_due_dates',
-=======
-      showRemoved: false,
->>>>>>> f32f135b
     };
 
     it('updates agenda to true when fulfilled', () => {
@@ -95,11 +92,8 @@
       errorMessage: null,
       weekdays: [false, true, true, true, true, true, false],
       preferredSchedulingTime: { hour: 23, minute: 59, second: 59 },
-<<<<<<< HEAD
+      showRemoved: false,
       assessmentLayoutType: 'no_due_dates',
-=======
-      showRemoved: false,
->>>>>>> f32f135b
     };
 
     const createTestStore = (preloadedState: SchedulerState) =>
