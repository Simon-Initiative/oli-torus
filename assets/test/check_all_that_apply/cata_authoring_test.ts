--- conflicted
+++ resolved
@@ -2,13 +2,10 @@
 import * as ContentModel from 'data/content/model';
 import produce from 'immer';
 import {
-<<<<<<< HEAD
-=======
   CheckAllThatApplyModelSchema,
   TargetedCATA,
 } from 'components/activities/check_all_that_apply/schema';
 import {
->>>>>>> 14fb1f9b
   defaultCATAModel,
   getChoiceIds,
   getCorrectResponse,
@@ -18,11 +15,7 @@
 } from 'components/activities/check_all_that_apply/utils';
 import { StemActions } from 'components/activities/common/authoring/actions/stemActions';
 import { ChoiceActions } from 'components/activities/common/choices/authoring/choiceActions';
-<<<<<<< HEAD
-import { makeChoice, makeHint } from 'components/activities/types';
-=======
 import { makeChoice, makeFeedback, makeHint, makeStem } from 'components/activities/types';
->>>>>>> 14fb1f9b
 import { ResponseActions } from 'components/activities/common/responses/responseActions';
 import { HintActions } from 'components/activities/common/hints/authoring/hintActions';
 import { getHints } from 'components/activities/common/hints/authoring/hintUtils';
@@ -35,40 +28,9 @@
 } from 'components/activities/common/responses/authoring/responseUtils';
 
 const applyAction = (model: CheckAllThatApplyModelSchema, action: any) => {
-<<<<<<< HEAD
-  return produce(model, (draftState) => action(draftState));
-};
-
-function testFromText(text: string) {
-  return {
-    id: Math.random() + '',
-    content: {
-      model: [
-        ContentModel.create<ContentModel.Paragraph>({
-          type: 'p',
-          children: [{ text }],
-          id: Math.random() + '',
-        }),
-      ],
-      selection: null,
-    },
-  };
-}
-
-function testResponse(text: string, rule: string, score = 0) {
-  return {
-    id: Math.random() + '',
-    feedback: testFromText(text),
-    rule,
-    score,
-  };
-}
-
-=======
   return produce(model, (state) => action(state, () => undefined));
 };
 
->>>>>>> 14fb1f9b
 const testDefaultModel = defaultCATAModel;
 
 describe('check all that apply question functionality', () => {
@@ -76,11 +38,7 @@
 
   it('can switch from simple to targeted feedback mode', () => {
     expect(model.type).toBe('SimpleCATA');
-<<<<<<< HEAD
-    const toggled = applyAction(model, CATAActions.toggleType());
-=======
     const toggled: TargetedCATA = applyAction(model, CATAActions.toggleType()) as any;
->>>>>>> 14fb1f9b
     expect(toggled).toMatchObject({ type: 'TargetedCATA' });
     expect(toggled.authoring.targeted).toBeInstanceOf(Array);
     expect(toggled.authoring.targeted).toHaveLength(0);
@@ -98,11 +56,7 @@
   });
 
   it('can edit stem', () => {
-<<<<<<< HEAD
-    const newStemContent = testFromText('new content').content;
-=======
     const newStemContent = makeStem('new content').content;
->>>>>>> 14fb1f9b
     expect(applyAction(model, StemActions.editStem(newStemContent)).stem).toMatchObject({
       content: newStemContent,
     });
@@ -153,14 +107,10 @@
   it('can remove a choice from targeted CATA responses', () => {
     const firstChoice = model.choices[0];
     const toggled = applyAction(model, CATAActions.toggleType());
-<<<<<<< HEAD
-    const newModel = applyAction(toggled, CATAActions.removeChoice(firstChoice.id));
-=======
     const newModel: TargetedCATA = applyAction(
       toggled,
       CATAActions.removeChoice(firstChoice.id),
     ) as any;
->>>>>>> 14fb1f9b
     newModel.authoring.targeted.forEach((assoc: any) => {
       expect(getChoiceIds(assoc)).not.toContain(firstChoice.id);
     });
@@ -186,14 +136,10 @@
   it('can add a targeted feedback in targeted mode', () => {
     expect(applyAction(model, CATAActions.addTargetedFeedback())).toEqual(model);
     const toggled = applyAction(model, CATAActions.toggleType());
-<<<<<<< HEAD
-    const withNewResponse = applyAction(toggled, CATAActions.addTargetedFeedback());
-=======
     const withNewResponse: TargetedCATA = applyAction(
       toggled,
       CATAActions.addTargetedFeedback(),
     ) as any;
->>>>>>> 14fb1f9b
     expect(getResponses(withNewResponse).length).toBeGreaterThan(getResponses(model).length);
     expect(withNewResponse.authoring.targeted.length).toBe(1);
     expect(getChoiceIds(withNewResponse.authoring.targeted[0])).toHaveLength(0);
@@ -202,13 +148,6 @@
   it('can remove a targeted feedback in targeted mode', () => {
     expect(applyAction(model, CATAActions.removeTargetedFeedback('id'))).toEqual(model);
     const toggled = applyAction(model, CATAActions.toggleType());
-<<<<<<< HEAD
-    const withNewResponse = applyAction(toggled, CATAActions.addTargetedFeedback());
-    const removed = applyAction(
-      withNewResponse,
-      CATAActions.removeTargetedFeedback(getResponseId(withNewResponse.authoring.targeted[0])),
-    );
-=======
     const withNewResponse: TargetedCATA = applyAction(
       toggled,
       CATAActions.addTargetedFeedback(),
@@ -217,7 +156,6 @@
       withNewResponse,
       CATAActions.removeTargetedFeedback(getResponseId(withNewResponse.authoring.targeted[0])),
     ) as any;
->>>>>>> 14fb1f9b
     expect(getResponses(removed)).toHaveLength(2);
     expect(getTargetedResponses(removed)).toHaveLength(0);
   });
@@ -264,14 +202,10 @@
 
   it('can remove a hint', () => {
     const firstHint = getHints(model)[0];
-<<<<<<< HEAD
-    expect(getHints(applyAction(model, HintActions.removeHint(firstHint.id)))).toHaveLength(2);
-=======
     expect(
       getHints(
         applyAction(model, HintActions.removeHint(firstHint.id, '$.authoring.parts[0].hints')),
       ),
     ).toHaveLength(2);
->>>>>>> 14fb1f9b
   });
 });