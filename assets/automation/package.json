{
  "name": "ww-torus-e2e",
  "version": "1.0.0",
  "main": "index.js",
  "scripts": {
    "test-config": "npx playwright test config.spec.ts",
    "test-config:headed": "npm run test-config -- --headed",
    "show-report": "npx playwright show-report",
    "lint": "eslint .",
    "lint:fix": "eslint . --fix",
    "prettier": "prettier --check .",
    "prettier:fix": "prettier --write .",
    "format": "npm run prettier:fix && npm run lint:fix"
  },
  "keywords": [],
  "author": "",
  "license": "ISC",
  "description": "",
  "devDependencies": {
    "@eslint/js": "^9.28.0",
<<<<<<< HEAD
    "@playwright/test": "^1.53.0",
=======
    "@playwright/test": "^1.56.1",
>>>>>>> 1eb63436
    "@types/node": "^22.13.10",
    "eslint": "^9.28.0",
    "eslint-config-prettier": "^10.1.5",
    "eslint-plugin-react": "^7.37.5",
    "eslint-plugin-react-hooks": "^5.2.0",
    "typescript-eslint": "^8.33.0",
    "@trivago/prettier-plugin-sort-imports": "^4.1.1",
    "prettier": "^3.3.3"
  },
  "dependencies": {
    "csv-parse": "^5.6.0",
    "dotenv": "^16.5.0",
    "eslint": "^9.27.0",
    "ww-torus-e2e": "file:"
  }
}<|MERGE_RESOLUTION|>--- conflicted
+++ resolved
@@ -18,11 +18,7 @@
   "description": "",
   "devDependencies": {
     "@eslint/js": "^9.28.0",
-<<<<<<< HEAD
-    "@playwright/test": "^1.53.0",
-=======
     "@playwright/test": "^1.56.1",
->>>>>>> 1eb63436
     "@types/node": "^22.13.10",
     "eslint": "^9.28.0",
     "eslint-config-prettier": "^10.1.5",
