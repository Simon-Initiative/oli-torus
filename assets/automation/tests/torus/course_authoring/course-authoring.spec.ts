--- conflicted
+++ resolved
@@ -33,10 +33,10 @@
   });
 
   test.afterEach(async () => {
-    await torus.closeSite();
-  });
-
-  test('Log in as an author and create a new course project with valid details, set the Publishing Visibility as Open', async ({
+    // await torus.closeSite();
+  });
+
+  test('TQA9-Log in as an author and create a new course project with valid details, set the Publishing Visibility as Open', async ({
     page,
   }) => {
     const startDate = new Date();
@@ -66,7 +66,7 @@
     await detailCourse.assertions.verifyUrl(testData.baseUrl, projectName);
   });
 
-  test('Edit project attributes (description, license, etc) with valid details', async ({
+  test('TQA-10 -Edit project attributes (description, license, etc) with valid details', async ({
     page,
   }) => {
     const overview = new OverviewProjectPO(page);
@@ -84,7 +84,7 @@
     await overview.projectAttributes.expectSelectedValues(languageValue, licenseValue);
   });
 
-  test.describe('Enable and verify one activity per test', () => {
+  test.describe('TQA-11 Enable and verify one activity per test', () => {
     const projectName = 'TQA-11-Automation';
     const projectId = 'tqa11automation';
     const pageOverview = `${testData.baseUrl}/workspaces/course_author/${projectId}/overview`;
@@ -120,7 +120,7 @@
     }
   });
 
-  test('Modify text, add an image, and change text formatting in an existing BASIC page.', async ({
+  test('TQA-12 Modify text, add an image, and change text formatting in an existing BASIC page.', async ({
     page,
   }) => {
     const practiceNewPage = new BasicPracticePagePO(page);
@@ -415,7 +415,6 @@
       await scoredPage.visibleTitlePage();
       await scoredPage.clickInsertButtonIcon();
     });
-<<<<<<< HEAD
 
     test.afterEach(async () => {
       await utils.sleep(2);
@@ -553,6 +552,4 @@
       await preview.close();
     });
   });
-=======
->>>>>>> f1b628fc
 });