import { Locator, Page, expect } from '@playwright/test';
<<<<<<< HEAD
import { Utils } from '@core/Utils';
import { NavbarCO } from '@pom/component/NavbarCO';
import { USER_TYPES, UserType } from '@pom/types/user-type';
=======
import { NavbarCO } from './NavbarCO';
import { Utils } from '../../../../core/Utils';
import { USER_TYPES, UserType } from '../types/user-type';
>>>>>>> 1bbdfb98

export class LoginPO {
  private acceptCookiesButton: Locator;
  private welcomeText: Locator;
  private mainContent: Locator;
  private emailInput: Locator;
  private passwordInput: Locator;
  private signInButton: Locator;

  constructor(private page: Page) {
    this.acceptCookiesButton = page.getByRole('button', { name: 'Accept' });
    this.welcomeText = page.locator('#main-content');
    this.mainContent = page.locator('#main-content');
    this.emailInput = page.getByRole('textbox', { name: 'Email' });
    this.passwordInput = page.getByRole('textbox', { name: 'Password' });
    this.signInButton = page.getByRole('button', { name: 'Sign in' });
  }

  async acceptCookies() {
    if (await this.acceptCookiesButton.isVisible()) {
      await this.acceptCookiesButton.click();
    }
  }

  async verifyTitle(expectedTitle: string) {
    await expect(this.page).toHaveTitle(expectedTitle);
  }

  async verifyWelcomeText(expectedText: string) {
    await expect(this.welcomeText).toContainText(expectedText);
  }

  async verifyRole(expectedRole: string) {
    await expect(this.mainContent).toContainText(expectedRole);
  }

  async fillEmail(email: string) {
    await new Utils(this.page).sleep(2);
    await this.emailInput.click();
    await this.emailInput.fill(email);
  }

  async fillPassword(password: string) {
    await this.passwordInput.click();
    await this.passwordInput.fill(password);
  }

  async clickSignInButton() {
    await this.signInButton.click();
  }


  async selectRoleAccount(role: UserType) {
    const navbarco = new NavbarCO(this.page);

    if (role === USER_TYPES.STUDENT) {
      await navbarco.clickLogo();
    } else if (role === USER_TYPES.INSTRUCTOR) {
      await navbarco.goToInstructorsLogin();
    } else if (role === USER_TYPES.AUTHOR) {
      await navbarco.goToAuthorsLogin();
    } else if (role === USER_TYPES.ADMIN) {
      await navbarco.goToAdministratorLogin();
    }
  }
}<|MERGE_RESOLUTION|>--- conflicted
+++ resolved
@@ -1,13 +1,7 @@
 import { Locator, Page, expect } from '@playwright/test';
-<<<<<<< HEAD
 import { Utils } from '@core/Utils';
 import { NavbarCO } from '@pom/component/NavbarCO';
 import { USER_TYPES, UserType } from '@pom/types/user-type';
-=======
-import { NavbarCO } from './NavbarCO';
-import { Utils } from '../../../../core/Utils';
-import { USER_TYPES, UserType } from '../types/user-type';
->>>>>>> 1bbdfb98
 
 export class LoginPO {
   private acceptCookiesButton: Locator;
