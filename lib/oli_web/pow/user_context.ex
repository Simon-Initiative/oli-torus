--- conflicted
+++ resolved
@@ -71,16 +71,8 @@
               "Account already exists",
               "account_already_exists.html",
               %{
-<<<<<<< HEAD
-                url: Utils.ensure_absolute_url(Routes.pow_session_path(OliWeb.Endpoint, :new)),
-                forgot_password:
-=======
-                login_url: ~p"/users/log_in",
-                forgot_password_url:
->>>>>>> 0a0ffe8b
-                  Utils.ensure_absolute_url(
-                    Routes.pow_reset_password_reset_password_path(OliWeb.Endpoint, :new)
-                  )
+                url: ~p"/users/log_in",
+                forgot_password: Utils.ensure_absolute_url(~p"/users/reset_password")
               }
             )
             |> Oli.Mailer.deliver_now()
