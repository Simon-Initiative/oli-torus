defmodule OliWeb.PageDeliveryView do
  use OliWeb, :view

  alias Oli.Resources.ResourceType
  alias Oli.Resources.Numbering
  alias Oli.Delivery.Hierarchy.HierarchyNode
  alias OliWeb.Router.Helpers, as: Routes
  alias Oli.Delivery.Attempts.Core

  def show_score(score, out_of) do
    cond do
      out_of <= 0.0 ->
        "0"

      true ->
        (score / out_of * 100)
        |> round
        |> Integer.to_string()
    end
  end

  def previous_url(conn) do
    if Map.get(conn.assigns, :preview_mode, false) do
      Routes.page_delivery_path(
        conn,
        :page_preview,
        conn.assigns.section_slug,
        conn.assigns.previous_page["slug"]
      )
    else
      Routes.page_delivery_path(
        conn,
        :page,
        conn.assigns.section_slug,
        conn.assigns.previous_page["slug"]
      )
    end
  end

  def next_url(conn) do
    if Map.get(conn.assigns, :preview_mode, false) do
      Routes.page_delivery_path(
        conn,
        :page_preview,
        conn.assigns.section_slug,
        conn.assigns.next_page["slug"]
      )
    else
      Routes.page_delivery_path(
        conn,
        :page,
        conn.assigns.section_slug,
        conn.assigns.next_page["slug"]
      )
    end
  end

  def container?(rev) do
    ResourceType.get_type_by_id(rev.resource_type_id) == "container"
  end

  def container_title(%HierarchyNode{
        numbering: %Numbering{
          level: level,
          index: index
        },
        revision: revision
      }) do
    Numbering.container_type(level) <> " #{index}: #{revision.title}"
  end

  def has_submitted_attempt?(resource_access) do
    case {resource_access.score, resource_access.out_of} do
      {nil, nil} ->
        # resource was accessed but no attempt was submitted
        false

      {_score, _out_of} ->
        true
    end
  end

  def encode_pages(conn, section_slug, hierarchy) do
    Oli.Delivery.Hierarchy.flatten_pages(hierarchy)
    |> Enum.map(fn %{revision: revision} ->
      %{
        slug: revision.slug,
        url: Routes.page_delivery_path(conn, :page, section_slug, revision.slug),
        graded: revision.graded
      }
    end)
    |> Jason.encode!()
    |> Base.encode64()
  end

  def encode_url(url) do
    Jason.encode!(%{"url" => url})
    |> Base.encode64()
  end

  def encode_activity_attempts(registered_activity_slug_map, latest_attempts) do
    Map.keys(latest_attempts)
    |> Enum.map(fn activity_id ->
      encode_attempt(registered_activity_slug_map, Map.get(latest_attempts, activity_id))
    end)
    |> Enum.filter(fn data -> !is_nil(data) end)
    |> Jason.encode!()
    |> Base.encode64()
  end

  # We only encode activity attempts for basic pages, when a full attempt hiearchy is present here as
  # the second argument. These entries will be in the shape
  # of two element tuples.
  defp encode_attempt(registered_activity_slug_map, {activity_attempt, part_attempts_map}) do
<<<<<<< HEAD
    {:ok, model} = Oli.Activities.Model.parse(activity_attempt.transformed_model)
=======
    {:ok, model} = Core.select_model(activity_attempt) |> Oli.Activities.Model.parse()
>>>>>>> 65718f6c

    state =
      Oli.Activities.State.ActivityState.from_attempt(
        activity_attempt,
        Map.values(part_attempts_map),
        model
      )

    activity_type_slug =
      Map.get(registered_activity_slug_map, activity_attempt.revision.activity_type_id)

    state
    |> Map.from_struct()
    |> Map.put(
      :answers,
      Oli.Utils.LoadTesting.provide_answers(
        activity_type_slug,
<<<<<<< HEAD
        activity_attempt.transformed_model
=======
        Core.select_model(activity_attempt)
>>>>>>> 65718f6c
      )
    )
  end

  # The thin attempt hierarchy will be present when the rendered page is an adaptive page. This is simply a map
  # (and doesn't match the shape above). We do not support exercising of adaptive pages from the load
  # testing framework.  Therefore, we return nil, which will be filtered out and ultimately the
  # __ACTIVITY_ATTEMPT__ load testing page variable will be an empty list.
  defp encode_attempt(_, _) do
    nil
  end

  def calculate_score_percentage(resource_access) do
    case {resource_access.score, resource_access.out_of} do
      {nil, nil} ->
        # resource was accessed but no attempt was submitted
        ""

      {score, out_of} ->
        if out_of != 0 do
          percent =
            (score / out_of * 100)
            |> round
            |> Integer.to_string()

          percent <> "%"
        else
          "0%"
        end
    end
  end
end<|MERGE_RESOLUTION|>--- conflicted
+++ resolved
@@ -112,11 +112,7 @@
   # the second argument. These entries will be in the shape
   # of two element tuples.
   defp encode_attempt(registered_activity_slug_map, {activity_attempt, part_attempts_map}) do
-<<<<<<< HEAD
-    {:ok, model} = Oli.Activities.Model.parse(activity_attempt.transformed_model)
-=======
     {:ok, model} = Core.select_model(activity_attempt) |> Oli.Activities.Model.parse()
->>>>>>> 65718f6c
 
     state =
       Oli.Activities.State.ActivityState.from_attempt(
@@ -134,11 +130,7 @@
       :answers,
       Oli.Utils.LoadTesting.provide_answers(
         activity_type_slug,
-<<<<<<< HEAD
-        activity_attempt.transformed_model
-=======
         Core.select_model(activity_attempt)
->>>>>>> 65718f6c
       )
     )
   end
