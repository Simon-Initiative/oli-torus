defmodule OliWeb.LayoutView do
  use OliWeb, :view

<<<<<<< HEAD
  import OliWeb.DeliveryView, only: [user_role: 1, user_role_text: 1, user_role_color: 1, account_linked?: 1]
  import Oli.Accounts, only: [user_signed_in?: 1, author_signed_in?: 1]
=======
  def active_or_nil(assigns) do
    get_in(assigns, [Access.key(:active, nil)])
  end

  def active_class(active, path) do
    if active == path do :active else nil end
  end

  def sidebar_link(%{:assigns => assigns} = conn, path, text) do
    link text, to: Routes.project_path(conn, path, assigns.project),
    class: active_class(active_or_nil(assigns), path)
  end

  def account_link(%{:assigns => assigns} = conn) do
    current_author = assigns.current_author
    full_name = "#{current_author.first_name} #{current_author.last_name}"
    link full_name, to: Routes.workspace_path(conn, :account),
    class: "#{active_class(active_or_nil(assigns), :account)} account-link"
  end
>>>>>>> f8ee0990
end<|MERGE_RESOLUTION|>--- conflicted
+++ resolved
@@ -1,10 +1,8 @@
 defmodule OliWeb.LayoutView do
   use OliWeb, :view
 
-<<<<<<< HEAD
   import OliWeb.DeliveryView, only: [user_role: 1, user_role_text: 1, user_role_color: 1, account_linked?: 1]
-  import Oli.Accounts, only: [user_signed_in?: 1, author_signed_in?: 1]
-=======
+
   def active_or_nil(assigns) do
     get_in(assigns, [Access.key(:active, nil)])
   end
@@ -24,5 +22,4 @@
     link full_name, to: Routes.workspace_path(conn, :account),
     class: "#{active_class(active_or_nil(assigns), :account)} account-link"
   end
->>>>>>> f8ee0990
 end