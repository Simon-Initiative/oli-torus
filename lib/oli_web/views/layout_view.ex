--- conflicted
+++ resolved
@@ -1,24 +1,16 @@
 defmodule OliWeb.LayoutView do
   use OliWeb, :view
-<<<<<<< HEAD
   use Phoenix.Component
-=======
->>>>>>> 7716a9f7
 
   import Oli.Branding
-  import OliWeb.AuthoringView, only: [author_role_text: 1, author_role_color: 1, author_icon: 1]
 
   alias Oli.Accounts
   alias Oli.Authoring.Course.CreativeCommons
   alias Oli.Delivery.Paywall.AccessSummary
-<<<<<<< HEAD
   alias Oli.Publishing.AuthoringResolver
-  alias Oli.Resources.Collaboration.CollabSpaceConfig
   alias OliWeb.Breadcrumb.BreadcrumbTrailLive
 
   @non_empty_license_opts Map.keys(CreativeCommons.cc_options()) -- [:none]
-=======
->>>>>>> 7716a9f7
 
   def show_pay_early(%AccessSummary{reason: :within_grace_period}), do: true
   def show_pay_early(_), do: false
@@ -124,11 +116,6 @@
   def dev_mode?() do
     Application.fetch_env!(:oli, :env) == :dev
   end
-<<<<<<< HEAD
-
-  defp show_collab_space?(nil), do: false
-  defp show_collab_space?(%CollabSpaceConfig{status: :disabled}), do: false
-  defp show_collab_space?(_), do: true
 
   def render_license(%{license_type: :custom} = assigns) do
     ~H"""
@@ -191,6 +178,4 @@
     </div>
     """
   end
-=======
->>>>>>> 7716a9f7
 end