--- conflicted
+++ resolved
@@ -53,27 +53,16 @@
 
     case PageEditor.create_context(project_slug, revision_slug, conn.assigns[:current_author]) do
       {:ok, context} ->
-<<<<<<< HEAD
-
-        render(conn, determine_editor(context), active: :curriculum,
+        render(conn, determine_editor(context),
+          active: :curriculum,
           breadcrumbs: Breadcrumb.trail_to(project_slug, revision_slug),
           is_admin?: is_admin?,
           context: Jason.encode!(context),
           raw_context: context,
           scripts: Activities.get_activity_scripts(),
           project_slug: project_slug,
-          revision_slug: revision_slug)
-=======
-        render(conn, "edit.html",
-          active: :curriculum,
-          breadcrumbs: Breadcrumb.trail_to(project_slug, revision_slug),
-          is_admin?: is_admin?,
-          context: Jason.encode!(context),
-          scripts: Activities.get_activity_scripts(),
-          project_slug: project_slug,
           revision_slug: revision_slug
         )
->>>>>>> 020562d8
 
       {:error, :not_found} ->
         conn
