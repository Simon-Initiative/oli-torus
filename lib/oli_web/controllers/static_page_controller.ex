--- conflicted
+++ resolved
@@ -8,17 +8,12 @@
   plug Oli.Plugs.RestrictAdminAccess when action in [:index]
 
   def index(conn, _params) do
-<<<<<<< HEAD
     if conn.assigns.current_user,
       do: render(conn, "index_logged_in.html"),
-      else: render(conn, "index.html")
-=======
-    if conn.assigns.current_user do
-      render(PowHelpers.use_pow_config(conn, :user), "index_logged_in.html")
-    else
-      render(PowHelpers.use_pow_config(maybe_put_request_path(conn), :user), "index.html")
-    end
->>>>>>> 43fa7e19
+      else:
+        conn
+        |> maybe_put_request_path()
+        |> render("index.html")
   end
 
   defp maybe_put_request_path(%{params: %{"request_path" => enrollment_path}} = conn),
