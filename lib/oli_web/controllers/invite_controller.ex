defmodule OliWeb.InviteController do
  use OliWeb, :controller

  alias Lti_1p3.Tool.ContextRoles
  alias Oli.Repo
  alias Oli.Accounts
  alias Oli.Accounts.UserToken
  alias Oli.Delivery.Sections
  alias Oli.{Email, Mailer}
<<<<<<< HEAD
  alias OliWeb.UserSessionController
=======
>>>>>>> fe803e67

  def index(conn, _params) do
    render_invite_page(conn, "index.html", title: "Invite")
  end

  def create(conn, %{"email" => email} = params) do
    g_recaptcha_response = Map.get(params, "g-recaptcha-response", "")

    case Oli.Utils.Recaptcha.verify(g_recaptcha_response) do
      {:success, true} ->
        invite_author(conn, email)

      {:success, false} ->
        conn
        |> put_flash(:error, "reCaptcha failed, please try again")
        |> redirect(to: Routes.invite_path(conn, :index))
    end
  end

  @doc """
  After a user accepts an intivation we log the user in and redirects him to the section.
  """
  def accept_user_invitation(conn, %{"email" => email, "section_slug" => section_slug} = params) do
    params =
      params
      |> put_in(["user", "email"], email)
      |> put_in(["user", "request_path"], ~p"/sections/#{section_slug}")

    UserSessionController.create(conn, params, flash_message: nil)
  end

  def create_bulk(conn, %{
        "emails" => emails,
        "role" => role,
        "section_slug" => section_slug,
        "inviter" => inviter
      }) do
    existing_users = Accounts.get_users_by_email(emails)
    non_found_users = emails -- Enum.map(existing_users, & &1.email)
    section = Sections.get_section_by_slug(section_slug)

    inviter_struct =
      if inviter == "author", do: conn.assigns.current_author, else: conn.assigns.current_user

<<<<<<< HEAD
    Repo.transaction(fn ->
      with {_count, new_users} <-
             Accounts.bulk_create_invited_users(non_found_users, inviter_struct),
           {:ok, _enrollments} <-
             do_section_enrollment(new_users ++ existing_users, section, role),
           {:ok, email_data} <-
             bulk_create_invitation_tokens(new_users ++ existing_users, section_slug),
           :ok <- send_email_invitations(email_data, inviter_struct.name, role, section.title) do
        conn
        |> put_flash(:info, "Users were invited successfully")
        |> redirect(
          to:
            ~p"/sections/#{section_slug}/instructor_dashboard/overview/students?filter_by=pending_confirmation"
        )
      else
        {:error, _reason} ->
          conn
          |> put_flash(:error, "An error occurred while inviting users")
          |> redirect(to: ~p"/sections/#{section_slug}/instructor_dashboard/overview/students")
      end
    end)
  end
=======
    # Enroll users
    Repo.transaction(fn ->
      {_count, new_users} =
        Accounts.bulk_create_invited_users(non_found_users, inviter_struct)
>>>>>>> fe803e67

  defp do_section_enrollment(users, section, role) do
    context_identifier = contextualize_role(role)
    context_role = ContextRoles.get_role(context_identifier)
    user_ids = Enum.map(users, & &1.id)

    Sections.enroll(user_ids, section.id, [context_role], :pending_confirmation)
  end

<<<<<<< HEAD
  defp bulk_create_invitation_tokens(users, section_slug) do
    now = Oli.DateTime.utc_now() |> DateTime.truncate(:second)
=======
      Enum.map(users, fn user ->
        {button_label, url} =
          case user.status do
            :new_user ->
              {"Join now",
               ~p"/users/register?#{[section: section.slug, from_invitation_link?: true]}"}
>>>>>>> fe803e67

    %{email_data: email_data, user_tokens: user_tokens} =
      users
      |> Enum.reduce(%{email_data: [], user_tokens: []}, fn user, acc ->
        {non_hashed_token, user_token} =
          UserToken.build_email_token(user, "enrollment_invitation:#{section_slug}")

<<<<<<< HEAD
        user_token =
          %{
            user_id: user_token.user_id,
            token: user_token.token,
            context: user_token.context,
            sent_to: user_token.sent_to,
            inserted_at: now
          }

        %{
          acc
          | email_data: [
              %{sent_to: user_token.sent_to, token: non_hashed_token} | acc.email_data
            ],
            user_tokens: [user_token | acc.user_tokens]
        }
=======
        Email.create_email(
          user.email,
          "You were invited as #{if role == "instructor", do: "an instructor", else: "a student"} to \"#{section.title}\"",
          :enrollment_invitation,
          %{
            inviter: inviter_struct.name,
            url: url,
            role: role,
            section_title: section.title,
            button_label: button_label
          }
        )
        |> Mailer.deliver()
>>>>>>> fe803e67
      end)

    {_count, _user_tokens} = Repo.insert_all(UserToken, user_tokens)

    {:ok, email_data}
  end

  defp send_email_invitations(email_data, inviter_name, role, section_title) do
    Enum.each(email_data, fn data ->
      Email.create_email(
        data.sent_to,
        "You were invited as #{if role == "instructor", do: "an instructor", else: "a student"} to \"#{section_title}\"",
        :enrollment_invitation,
        %{
          inviter: inviter_name,
          url: ~p"/users/invite/#{data.token}",
          role: role,
          section_title: section_title,
          button_label: "Join now"
        }
      )
      |> Mailer.deliver()
    end)
  end

  defp contextualize_role("instructor"), do: :context_instructor
  defp contextualize_role(_role), do: :context_learner

  defp render_invite_page(conn, page, keywords) do
    render(conn, page, Keyword.put_new(keywords, :active, :invite))
  end

  defp invite_author(conn, email) do
    with {:ok, author} <- get_or_create_invited_author(conn, email),
         {:ok, _mail} <- deliver_invitation_email(conn, author) do
      conn
      |> put_flash(:info, "Author invitation sent successfully.")
      |> redirect(to: Routes.invite_path(conn, :index))
    else
      {:error, message} ->
        conn
        |> put_flash(:error, "We couldn't invite #{email}. #{message}")
        |> redirect(to: Routes.invite_path(conn, :index))
    end
  end

  defp get_or_create_invited_author(conn, email) do
    Accounts.get_author_by_email(email)
    |> case do
      nil ->
        case create_user(conn, %{email: email}) do
          {:ok, user, _conn} -> {:ok, user}
          {:error, _changeset, _conn} -> {:error, "Unable to create invitation for new author"}
        end

      author ->
        if not is_nil(author.invitation_token) and is_nil(author.invitation_accepted_at) do
          {:error, "User has a pending invitation already"}
        else
          {:error, "User is already an author"}
        end
    end
  end

<<<<<<< HEAD
  defp deliver_invitation_email(conn, user) do
    invited_by = conn.assigns.current_author
    token = PowInvitation.Plug.sign_invitation_token(conn, user)
    url = Routes.pow_invitation_invitation_path(conn, :edit, token)

    invited_by_user_id = Map.get(invited_by, invited_by.__struct__.pow_user_id_field())

    email =
      Oli.Email.invitation_email(
        user.email,
        :author_invitation,
        %{
          invited_by: invited_by,
          invited_by_user_id: invited_by_user_id,
          url: Routes.url(conn) <> url
        }
      )
=======
  defp deliver_invitation_email(_conn, _user) do
    # TODO: MER-4068
    throw("NOT IMPLEMENTED")
  end
>>>>>>> fe803e67

  defp create_user(_conn, _params) do
    # TODO: MER-4068
    throw("NOT IMPLEMENTED")
  end
end<|MERGE_RESOLUTION|>--- conflicted
+++ resolved
@@ -7,10 +7,7 @@
   alias Oli.Accounts.UserToken
   alias Oli.Delivery.Sections
   alias Oli.{Email, Mailer}
-<<<<<<< HEAD
   alias OliWeb.UserSessionController
-=======
->>>>>>> fe803e67
 
   def index(conn, _params) do
     render_invite_page(conn, "index.html", title: "Invite")
@@ -55,7 +52,6 @@
     inviter_struct =
       if inviter == "author", do: conn.assigns.current_author, else: conn.assigns.current_user
 
-<<<<<<< HEAD
     Repo.transaction(fn ->
       with {_count, new_users} <-
              Accounts.bulk_create_invited_users(non_found_users, inviter_struct),
@@ -78,12 +74,6 @@
       end
     end)
   end
-=======
-    # Enroll users
-    Repo.transaction(fn ->
-      {_count, new_users} =
-        Accounts.bulk_create_invited_users(non_found_users, inviter_struct)
->>>>>>> fe803e67
 
   defp do_section_enrollment(users, section, role) do
     context_identifier = contextualize_role(role)
@@ -93,17 +83,8 @@
     Sections.enroll(user_ids, section.id, [context_role], :pending_confirmation)
   end
 
-<<<<<<< HEAD
   defp bulk_create_invitation_tokens(users, section_slug) do
     now = Oli.DateTime.utc_now() |> DateTime.truncate(:second)
-=======
-      Enum.map(users, fn user ->
-        {button_label, url} =
-          case user.status do
-            :new_user ->
-              {"Join now",
-               ~p"/users/register?#{[section: section.slug, from_invitation_link?: true]}"}
->>>>>>> fe803e67
 
     %{email_data: email_data, user_tokens: user_tokens} =
       users
@@ -111,7 +92,6 @@
         {non_hashed_token, user_token} =
           UserToken.build_email_token(user, "enrollment_invitation:#{section_slug}")
 
-<<<<<<< HEAD
         user_token =
           %{
             user_id: user_token.user_id,
@@ -128,21 +108,6 @@
             ],
             user_tokens: [user_token | acc.user_tokens]
         }
-=======
-        Email.create_email(
-          user.email,
-          "You were invited as #{if role == "instructor", do: "an instructor", else: "a student"} to \"#{section.title}\"",
-          :enrollment_invitation,
-          %{
-            inviter: inviter_struct.name,
-            url: url,
-            role: role,
-            section_title: section.title,
-            button_label: button_label
-          }
-        )
-        |> Mailer.deliver()
->>>>>>> fe803e67
       end)
 
     {_count, _user_tokens} = Repo.insert_all(UserToken, user_tokens)
@@ -207,30 +172,10 @@
     end
   end
 
-<<<<<<< HEAD
-  defp deliver_invitation_email(conn, user) do
-    invited_by = conn.assigns.current_author
-    token = PowInvitation.Plug.sign_invitation_token(conn, user)
-    url = Routes.pow_invitation_invitation_path(conn, :edit, token)
-
-    invited_by_user_id = Map.get(invited_by, invited_by.__struct__.pow_user_id_field())
-
-    email =
-      Oli.Email.invitation_email(
-        user.email,
-        :author_invitation,
-        %{
-          invited_by: invited_by,
-          invited_by_user_id: invited_by_user_id,
-          url: Routes.url(conn) <> url
-        }
-      )
-=======
   defp deliver_invitation_email(_conn, _user) do
     # TODO: MER-4068
     throw("NOT IMPLEMENTED")
   end
->>>>>>> fe803e67
 
   defp create_user(_conn, _params) do
     # TODO: MER-4068
