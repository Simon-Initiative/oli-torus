--- conflicted
+++ resolved
@@ -49,33 +49,6 @@
         Enum.map(existing_users, &Map.put(&1, :status, :existing_user)) ++
           Enum.map(new_users, &Map.put(&1, :status, :new_user))
 
-<<<<<<< HEAD
-      emails =
-        Enum.map(
-          users,
-          fn user ->
-            {button_label, url} =
-              case user.status do
-                :new_user ->
-                  token = PowInvitation.Plug.sign_invitation_token(conn, user)
-                  {"Join now", Routes.delivery_pow_invitation_invitation_path(conn, :edit, token)}
-
-                :existing_user ->
-                  {"Go to the course", ~p"/sections/#{section.slug}"}
-              end
-
-            Oli.Email.invitation_email(
-              user.email,
-              :enrollment_invitation,
-              %{
-                inviter: inviter_user.name,
-                url: Routes.url(conn) <> url,
-                role: role,
-                section_title: section.title,
-                button_label: button_label
-              }
-            )
-=======
       Enum.map(users, fn user ->
         {button_label, url} =
           case user.status do
@@ -84,9 +57,7 @@
               {"Join now", Routes.delivery_pow_invitation_invitation_path(conn, :edit, token)}
 
             :existing_user ->
-              {"Go to the course",
-               Routes.page_delivery_path(OliWeb.Endpoint, :index, section.slug)}
->>>>>>> 3fdcb536
+              {"Go to the course", ~p"/sections/#{section.slug}"}
           end
 
         Oli.Email.invitation_email(user.email, :enrollment_invitation, %{
