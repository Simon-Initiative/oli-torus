defmodule OliWeb.LtiController do
  use OliWeb, :controller
  use OliWeb, :verified_routes

  import Oli.Utils

  alias Oli.Accounts
  alias Oli.Delivery.Sections
  alias Oli.Institutions
  alias Oli.Institutions.PendingRegistration
  alias Lti_1p3
  alias Oli.Predefined
  alias Oli.Slack
  alias OliWeb.Common.Utils
  alias OliWeb.UserAuth
  alias Oli.Lti.LtiParams
  alias Oli.Delivery.Attempts.Core
  alias Oli.Delivery.Attempts.Core.ResourceAttempt
  alias Oli.Lti.PlatformInstances
  alias Lti_1p3.Roles.ContextRoles
  alias Lti_1p3.Roles.PlatformRoles
  alias Lti_1p3.Tool.Services.AGS
  alias Lti_1p3.Tool.Services.NRPS

  require Logger

  ## LTI 1.3
  def login(conn, params) do
    case Lti_1p3.Tool.OidcLogin.oidc_login_redirect_url(params) do
      {:ok, state, redirect_url} ->
        conn
        |> put_session("state", state)
        |> redirect(external: redirect_url)

      {:error,
       %{
         reason: :invalid_registration,
         msg: _msg,
         issuer: issuer,
         client_id: client_id,
         lti_deployment_id: lti_deployment_id
       }} ->
        handle_invalid_registration(conn, issuer, client_id, lti_deployment_id)

      {:error, reason} ->
        render(conn, "lti_error.html", reason: reason)
    end
  end

  def launch(conn, params) do
    session_state = Plug.Conn.get_session(conn, "state")

    case Lti_1p3.Tool.LaunchValidation.validate(params, session_state) do
      {:ok, lti_params} ->
        case handle_valid_lti_1p3_launch(conn, lti_params) do
          {:ok, conn} ->
            conn

          {:error, e} ->
            Logger.error("Failed to handle valid LTI 1.3 launch: #{Kernel.inspect(e)}")

            render(conn, "lti_error.html", reason: "Failed to handle valid LTI 1.3 launch")
        end

      {:error, %{reason: :invalid_registration, msg: _msg, issuer: issuer, client_id: client_id}} ->
        handle_invalid_registration(conn, issuer, client_id)

      {:error,
       %{
         reason: :invalid_deployment,
         msg: _msg,
         registration_id: registration_id,
         deployment_id: deployment_id
       }} ->
        handle_invalid_deployment(conn, params, registration_id, deployment_id)

      {:error, %{reason: _reason, msg: msg}} ->
        render(conn, "lti_error.html", reason: msg)
    end
  end

  def test(conn, params) do
    session_state = Plug.Conn.get_session(conn, "state")

    case Lti_1p3.Tool.LaunchValidation.validate(params, session_state) do
      {:ok, lti_params} ->
        render(conn, "lti_test.html", lti_params: lti_params)

      {:error, %{reason: _reason, msg: msg}} ->
        render(conn, "lti_error.html", reason: msg)
    end
  end

  def authorize_redirect(conn, params) do
    case Lti_1p3.Platform.LoginHints.get_login_hint_by_value(params["login_hint"]) do
      nil ->
        render(conn, "lti_error.html",
          reason: "The current user must be the same user initiating the LTI request"
        )

      %Lti_1p3.Platform.LoginHint{context: context, session_user_id: _session_user_id} ->
        {user, activity_resource_id, roles, additional_claims} =
          case context do
            %{"project" => project_slug, "resource_id" => activity_resource_id} ->
              build_authorization_for(
                :authoring,
                conn,
                project_slug,
                activity_resource_id
              )

            %{"section" => section_slug, "resource_id" => activity_resource_id} ->
              build_authorization_for(:delivery, conn, section_slug, activity_resource_id)

            _ ->
              Logger.error("Unsupported context value in login hint: #{Kernel.inspect(context)}")

              throw("Unsupported context value in login hint")
          end

        issuer = Oli.Utils.get_base_url()

        client_id = params["client_id"]

        platform_instance =
          PlatformInstances.get_platform_instance_by_client_id(client_id)

        deployment =
          Oli.Lti.PlatformExternalTools.get_lti_external_tool_activity_deployment_by(
            platform_instance_id: platform_instance.id
          )

        claims = [
          # Required claims
          Lti_1p3.Claims.MessageType.message_type(:lti_resource_link_request),
          Lti_1p3.Claims.Version.version("1.3.0"),
          Lti_1p3.Claims.DeploymentId.deployment_id(deployment.deployment_id),
          Lti_1p3.Claims.TargetLinkUri.target_link_uri(platform_instance.target_link_uri),
          Lti_1p3.Claims.ResourceLink.resource_link(activity_resource_id),
          Lti_1p3.Claims.Roles.roles(roles),
          # Optional claims
          Lti_1p3.Claims.PlatformInstance.platform_instance(
            PlatformInstances.platform_instance_guid(platform_instance),
            contact_email: Oli.VendorProperties.support_email(),
            description: Oli.VendorProperties.product_description(),
            name: Oli.VendorProperties.product_full_name(),
            url: Oli.Utils.get_base_url(),
            product_family_code: "oli-torus",
            version: Application.fetch_env!(:oli, :build).version
          )
          | additional_claims
        ]

        case Lti_1p3.Platform.AuthorizationRedirect.authorize_redirect(
               params,
               user,
               issuer,
               claims
             ) do
          {:ok, redirect_uri, state, id_token} ->
            conn
            |> render("post_redirect.html",
              redirect_uri: redirect_uri,
              state: state,
              id_token: id_token
            )

          {:error, %{reason: _reason, msg: msg}} ->
            render(conn, "lti_error.html", reason: msg)
        end
    end
  end

  defp build_authorization_for(:authoring, conn, project_slug, activity_resource_id) do
    author = conn.assigns[:current_author]
    project = Oli.Authoring.Course.get_project_by_slug(project_slug)

    roles =
      [
        Lti_1p3.Roles.ContextRoles.get_role(:context_content_developer)
      ] ++
        if Oli.Accounts.is_admin?(author),
          do: [
            Lti_1p3.Roles.PlatformRoles.get_role(:system_administrator),
<<<<<<< HEAD
            Lti_1p3.Roles.PlatformRoles.get_role(:institution_administrator),
            Lti_1p3.Roles.ContextRoles.get_role(:context_content_developer)
=======
            Lti_1p3.Roles.PlatformRoles.get_role(:institution_administrator)
>>>>>>> cab4c4a8
          ],
          else: []

    # Build additional claims
    additional_claims = [
      Lti_1p3.Claims.Context.context(project.slug,
        title: project.title,
        type: ["http://purl.imsglobal.org/vocab/lis/v2/course#CourseOffering"]
      )
    ]

    {%Accounts.User{
       id: author.id,
       sub: "author-#{author.id}",
       email: author.email,
       email_verified: true,
       name: author.name,
       given_name: author.given_name,
       family_name: author.family_name,
       picture: author.picture
     }, activity_resource_id, roles, additional_claims}
  end

  defp build_authorization_for(:delivery, conn, section_slug, activity_resource_id) do
    user = conn.assigns[:current_user]
    author = conn.assigns[:current_author]
    section = Sections.get_section_by_slug(section_slug)

    context_roles =
      Lti_1p3.Roles.Lti_1p3_User.get_context_roles(user, section.slug)

    platform_roles =
      Lti_1p3.Roles.Lti_1p3_User.get_platform_roles(user)

    roles =
      context_roles ++
        platform_roles ++
        if Oli.Accounts.is_admin?(author) do
          [
            Lti_1p3.Roles.PlatformRoles.get_role(:system_administrator),
            Lti_1p3.Roles.PlatformRoles.get_role(:institution_administrator)
          ]
        else
          []
        end

    # Build additional claims
    additional_claims = [
      Lti_1p3.Claims.Context.context(section.slug,
        title: section.title,
        type: ["http://purl.imsglobal.org/vocab/lis/v2/course#CourseSection"]
<<<<<<< HEAD
      ),
      Lti_1p3.Claims.DeepLinkingSettings.deep_linking_settings(
        Oli.Utils.get_base_url() <> "/lti/deep_linking",
        ["ltiResourceLink"],
        ["iframe", "window"],
        accept_multiple: false,
        auto_create: true
=======
>>>>>>> cab4c4a8
      )
    ]

    # If the user has an activity attempt for the given activity_resource_id,
    # add the AGS endpoint to the additional claims
    additional_claims =
      case Core.get_latest_user_resource_attempt_for_activity(
             section.slug,
             user.id,
             # activity_resource_id is expected to be an database id integer
             String.to_integer(activity_resource_id)
           ) do
        %ResourceAttempt{attempt_guid: page_attempt_guid} ->
          [
            Lti_1p3.Claims.AgsEndpoint.endpoint(
              [
                "https://purl.imsglobal.org/spec/lti-ags/scope/lineitem",
                "https://purl.imsglobal.org/spec/lti-ags/scope/result.readonly",
                "https://purl.imsglobal.org/spec/lti-ags/scope/score"
              ],
              lineitem:
                Oli.Utils.get_base_url() <>
                  "/lti/lineitems/#{page_attempt_guid}/#{activity_resource_id}"
            )
            | additional_claims
          ]

        _ ->
          additional_claims
      end

    {user, activity_resource_id, roles, additional_claims}
  end

  def request_registration(
        conn,
        %{"pending_registration" => pending_registration_attrs} = _params
      ) do
    case Institutions.create_pending_registration(pending_registration_attrs) do
      {:ok, pending_registration} ->
        # send a Slack notification regarding the new registration request
        Slack.send(%{
          "username" => "Torus Bot",
          "icon_emoji" => ":robot_face:",
          "blocks" => [
            %{
              "type" => "section",
              "text" => %{
                "type" => "mrkdwn",
                "text" =>
                  "New registration request from *#{pending_registration.name}*. <#{conn.scheme}://#{conn.host}/admin/institutions|Click here to view all pending requests>"
              }
            },
            %{
              "type" => "section",
              "fields" => [
                %{
                  "type" => "mrkdwn",
                  "text" => "*Name:*\n#{pending_registration.name}"
                },
                %{
                  "type" => "mrkdwn",
                  "text" => "*Institution Url:*\n#{pending_registration.institution_url}"
                },
                %{
                  "type" => "mrkdwn",
                  "text" => "*Contact Email:*\n#{pending_registration.institution_email}"
                },
                %{
                  "type" => "mrkdwn",
                  "text" => "*Location:*\n#{pending_registration.country_code}"
                },
                %{
                  "type" => "mrkdwn",
                  "text" =>
                    "*Date:*\n#{Utils.render_precise_date(pending_registration, :inserted_at, conn.assigns.ctx)}"
                }
              ]
            },
            %{
              "type" => "actions",
              "elements" => [
                %{
                  "type" => "button",
                  "text" => %{
                    "type" => "plain_text",
                    "text" => "Review Request"
                  },
                  "url" => "#{conn.scheme}://#{conn.host}/admin/institutions"
                }
              ]
            }
          ]
        })

        conn
        |> render("registration_pending.html", pending_registration: pending_registration)

      {:error, changeset} ->
        conn
        |> render("register.html",
          conn: conn,
          changeset: changeset,
          submit_action: Routes.lti_path(conn, :request_registration),
          country_codes: Predefined.country_codes(),
          world_universities_and_domains: Predefined.world_universities_and_domains(),
          lti_config_defaults: Predefined.lti_config_defaults(),
          issuer: pending_registration_attrs["issuer"],
          client_id: pending_registration_attrs["client_id"],
          deployment_id: pending_registration_attrs["deployment_id"]
        )
    end
  end

  defp handle_invalid_registration(conn, issuer, client_id, deployment_id \\ nil) do
    show_registration_page(conn, issuer, client_id, deployment_id)
  end

  defp handle_invalid_deployment(conn, _params, registration_id, deployment_id) do
    registration = Institutions.get_registration!(registration_id)

    show_registration_page(conn, registration.issuer, registration.client_id, deployment_id)
  end

  defp show_registration_page(conn, issuer, client_id, deployment_id) do
    case Oli.Institutions.get_pending_registration(issuer, client_id, deployment_id) do
      nil ->
        conn
        |> render("register.html",
          conn: conn,
          changeset: Institutions.change_pending_registration(%PendingRegistration{}),
          submit_action: Routes.lti_path(conn, :request_registration),
          country_codes: Predefined.country_codes(),
          world_universities_and_domains: Predefined.world_universities_and_domains(),
          lti_config_defaults: Predefined.lti_config_defaults(),
          issuer: issuer,
          client_id: client_id,
          deployment_id: deployment_id
        )

      pending_registration ->
        conn
        |> render("registration_pending.html", pending_registration: pending_registration)
    end
  end

  defp handle_valid_lti_1p3_launch(conn, lti_params) do
    issuer = lti_params["iss"]
    client_id = LtiParams.peek_client_id(lti_params)
    deployment_id = lti_params["https://purl.imsglobal.org/spec/lti/claim/deployment_id"]

    Oli.Repo.transaction(fn ->
      case Institutions.get_institution_registration_deployment(issuer, client_id, deployment_id) do
        {institution, registration, _deployment} ->
          lti_roles = lti_params["https://purl.imsglobal.org/spec/lti/claim/roles"]

          # update user values defined by the oidc standard per LTI 1.3 standard user identity claims
          # http://www.imsglobal.org/spec/lti/v1p3/#user-identity-claims
          case Accounts.insert_or_update_lms_user(
                 %{
                   sub: lti_params["sub"],
                   name: lti_params["name"],
                   given_name: lti_params["given_name"],
                   family_name: lti_params["family_name"],
                   middle_name: lti_params["middle_name"],
                   nickname: lti_params["nickname"],
                   preferred_username: lti_params["preferred_username"],
                   profile: lti_params["profile"],
                   picture: lti_params["picture"],
                   website: lti_params["website"],
                   email: lti_params["email"],
                   email_verified: true,
                   gender: lti_params["gender"],
                   birthdate: lti_params["birthdate"],
                   zoneinfo: lti_params["zoneinfo"],
                   locale: lti_params["locale"],
                   phone_number: lti_params["phone_number"],
                   phone_number_verified: lti_params["phone_number_verified"],
                   address: lti_params["address"],
                   lti_institution_id: institution.id
                 },
                 institution.id
               ) do
            {:ok, user} ->
              # update lti params and session to be associated with the current lms user
              {:ok, _} =
                LtiParams.create_or_update_lti_params(lti_params, user.id)

              # update user platform roles
              Accounts.update_user_platform_roles(
                user,
                PlatformRoles.get_roles_by_uris(lti_roles)
              )

              # context claim is considered optional according to IMS http://www.imsglobal.org/spec/lti/v1p3/#context-claim
              # safeguard against the case that context is missing
              case lti_params["https://purl.imsglobal.org/spec/lti/claim/context"] do
                nil ->
                  {_error_id, error_msg} = log_error("context claim is missing from lti params")

                  throw(error_msg)

                context ->
                  # update section specifics - if one exists. Enroll the user and also update the section details
                  with {:ok, section} <- get_existing_section(lti_params) do
                    # transform lti_roles to a list only containing valid context roles (exclude all system and institution roles)
                    context_roles = ContextRoles.get_roles_by_uris(lti_roles)

                    # if a course section exists, ensure that this user has an enrollment in this section
                    enroll_user(user.id, section.id, context_roles)

                    # make sure section details are up to date
                    %{"title" => context_title} = context

                    {:ok, _section} =
                      update_section_details(context_title, section, lti_params, registration)
                  end

                  # sign current user in and redirect to home page
                  conn
                  |> UserAuth.create_session(user)
                  |> redirect(to: "/sections")
              end

            {:error, changeset} ->
              {_error_id, error_msg} = log_error("Failed to create or update user", changeset)

              throw(error_msg)
          end
      end
    end)
  end

  defp enroll_user(user_id, section_id, context_roles) do
    Sections.enroll(user_id, section_id, context_roles)
  end

  defp update_section_details(context_title, section, lti_params, registration) do
    Sections.update_section(section, %{
      title: context_title,
      grade_passback_enabled: AGS.grade_passback_enabled?(lti_params),
      line_items_service_url: AGS.get_line_items_url(lti_params, registration),
      nrps_enabled: NRPS.nrps_enabled?(lti_params),
      nrps_context_memberships_url: NRPS.get_context_memberships_url(lti_params)
    })
  end

  defp get_existing_section(lti_params) do
    case Sections.get_section_from_lti_params(lti_params) do
      nil -> nil
      section -> {:ok, section}
    end
  end
end

defmodule Lti_1p3.Claims.DeepLinkingSettings do
  @moduledoc """
  A struct representing the resource link claim in an LTI 1.3 request.

  https://www.imsglobal.org/spec/lti-dl/v2p0/#deep-linking-request-message
  """
  @enforce_keys [
    :deep_link_return_url,
    :accept_types,
    :accept_presentation_document_targets
  ]

  defstruct [
    :deep_link_return_url,
    :accept_types,
    :accept_presentation_document_targets,
    :accept_media_types,
    :accept_multiple,
    :accept_lineitem,
    :auto_create,
    :title,
    :text,
    :data
  ]

  @type t() :: %__MODULE__{
          deep_link_return_url: String.t(),
          accept_types: [String.t()],
          accept_presentation_document_targets: [String.t()],
          accept_media_types: String.t() | nil,
          accept_multiple: boolean() | nil,
          accept_lineitem: boolean() | nil,
          auto_create: boolean() | nil,
          title: String.t() | nil,
          text: String.t() | nil,
          data: any() | nil
        }

  def key, do: "https://purl.imsglobal.org/spec/lti-dl/claim/deep_linking_settings"

  @doc """
  Create a new version claim.
  """
  def deep_linking_settings(
        deep_link_return_url,
        accept_types,
        accept_presentation_document_targets,
        opts
      ),
      do: %__MODULE__{
        deep_link_return_url: deep_link_return_url,
        accept_types: accept_types,
        accept_presentation_document_targets: accept_presentation_document_targets,
        accept_media_types: Keyword.get(opts, :accept_media_types),
        accept_multiple: Keyword.get(opts, :accept_multiple),
        accept_lineitem: Keyword.get(opts, :accept_lineitem),
        auto_create: Keyword.get(opts, :auto_create),
        title: Keyword.get(opts, :title),
        text: Keyword.get(opts, :text),
        data: Keyword.get(opts, :data)
      }
end

defimpl Lti_1p3.Claims.Claim, for: Lti_1p3.Claims.DeepLinkingSettings do
  def get_key(_), do: Lti_1p3.Claims.DeepLinkingSettings.key()

  def get_value(%Lti_1p3.Claims.DeepLinkingSettings{
        deep_link_return_url: deep_link_return_url,
        accept_types: accept_types,
        accept_presentation_document_targets: accept_presentation_document_targets,
        accept_media_types: accept_media_types,
        accept_multiple: accept_multiple,
        accept_lineitem: accept_lineitem,
        auto_create: auto_create,
        title: title,
        text: text,
        data: data
      }) do
    %{
      "deep_link_return_url" => deep_link_return_url,
      "accept_types" => accept_types,
      "accept_presentation_document_targets" => accept_presentation_document_targets,
      "accept_media_types" => accept_media_types,
      "accept_multiple" => accept_multiple,
      "accept_lineitem" => accept_lineitem,
      "auto_create" => auto_create,
      "title" => title,
      "text" => text,
      "data" => data
    }
  end
end<|MERGE_RESOLUTION|>--- conflicted
+++ resolved
@@ -182,12 +182,7 @@
         if Oli.Accounts.is_admin?(author),
           do: [
             Lti_1p3.Roles.PlatformRoles.get_role(:system_administrator),
-<<<<<<< HEAD
-            Lti_1p3.Roles.PlatformRoles.get_role(:institution_administrator),
-            Lti_1p3.Roles.ContextRoles.get_role(:context_content_developer)
-=======
             Lti_1p3.Roles.PlatformRoles.get_role(:institution_administrator)
->>>>>>> cab4c4a8
           ],
           else: []
 
@@ -239,7 +234,6 @@
       Lti_1p3.Claims.Context.context(section.slug,
         title: section.title,
         type: ["http://purl.imsglobal.org/vocab/lis/v2/course#CourseSection"]
-<<<<<<< HEAD
       ),
       Lti_1p3.Claims.DeepLinkingSettings.deep_linking_settings(
         Oli.Utils.get_base_url() <> "/lti/deep_linking",
@@ -247,8 +241,6 @@
         ["iframe", "window"],
         accept_multiple: false,
         auto_create: true
-=======
->>>>>>> cab4c4a8
       )
     ]
 
