defmodule OliWeb.LtiController do
  use OliWeb, :controller
  use OliWeb, :verified_routes

  alias Oli.Accounts
  alias Oli.Delivery.Sections
  alias Oli.Institutions
  alias Oli.Institutions.PendingRegistration
  alias Oli.Predefined
  alias Oli.Slack
  alias Oli.Lti.LtiParams
  alias Oli.Lti.PlatformInstances
  alias OliWeb.UserAuth
  alias OliWeb.Common.Utils
  alias OliWeb.DeliveryWeb
  alias Lti_1p3
  alias Oli.Delivery.Attempts.Core
  alias Oli.Delivery.Attempts.Core.ResourceAttempt
  alias Oli.Lti.PlatformInstances
  alias Oli.Lti.Tokens
  alias Oli.Lti.PlatformExternalTools
  alias Lti_1p3.Roles.ContextRoles
  alias Lti_1p3.Roles.PlatformRoles
  alias Lti_1p3.Tool.Services.AGS
  alias Lti_1p3.Tool.Services.NRPS

  require Logger

  ## LTI 1.3
  def login(conn, params) do
    case Lti_1p3.Tool.OidcLogin.oidc_login_redirect_url(params) do
      {:ok, state, redirect_url} ->
        conn
        |> put_session("state", state)
        |> redirect(external: redirect_url)

      {:error,
       %{
         reason: :invalid_registration,
         msg: _msg,
         issuer: issuer,
         client_id: client_id,
         lti_deployment_id: lti_deployment_id
       }} ->
        handle_invalid_registration(conn, issuer, client_id, lti_deployment_id)

      {:error, reason} ->
        render(conn, "lti_error.html", reason: reason)
    end
  end

  def launch(conn, params) do
    session_state = Plug.Conn.get_session(conn, "state")

    case Lti_1p3.Tool.LaunchValidation.validate(params, session_state) do
      {:ok, lti_params} ->
        case handle_valid_lti_1p3_launch(lti_params) do
          {:ok, user} ->
            # sign in LTI user and redirect to appropriate route
            conn
            |> UserAuth.create_session(user)
            |> assign(:current_user, user)
            |> DeliveryWeb.redirect_user(allow_new_section_creation: true)

          {:error, error} ->
            # Log the error for debugging purposes
            Logger.error("Failed to handle valid LTI 1.3 launch: #{inspect(error)}")

            # render error page
            conn
            |> put_status(:bad_request)
            |> render("lti_error.html", reason: "Failed to handle valid LTI 1.3 launch")
        end

      {:error, %{reason: :invalid_registration, msg: _msg, issuer: issuer, client_id: client_id}} ->
        handle_invalid_registration(conn, issuer, client_id)

      {:error,
       %{
         reason: :invalid_deployment,
         msg: _msg,
         registration_id: registration_id,
         deployment_id: deployment_id
       }} ->
        handle_invalid_deployment(conn, params, registration_id, deployment_id)

      {:error, %{reason: _reason, msg: msg}} ->
        render(conn, "lti_error.html", reason: msg)
    end
  end

<<<<<<< HEAD
  defp handle_valid_lti_1p3_launch(conn, lti_params) do
=======
  defp handle_valid_lti_1p3_launch(lti_params) do
>>>>>>> fe3c3b09
    issuer = lti_params["iss"]
    client_id = LtiParams.peek_client_id(lti_params)
    deployment_id = lti_params["https://purl.imsglobal.org/spec/lti/claim/deployment_id"]

    Oli.Repo.transaction(fn ->
<<<<<<< HEAD
      case Institutions.get_institution_registration_deployment(issuer, client_id, deployment_id) do
        {institution, registration, _deployment} ->
          lti_roles = lti_params["https://purl.imsglobal.org/spec/lti/claim/roles"]

          # update user values defined by the oidc standard per LTI 1.3 standard user identity claims
          # http://www.imsglobal.org/spec/lti/v1p3/#user-identity-claims
          case Accounts.insert_or_update_lms_user(
                 %{
                   sub: lti_params["sub"],
                   name: lti_params["name"],
                   given_name: lti_params["given_name"],
                   family_name: lti_params["family_name"],
                   middle_name: lti_params["middle_name"],
                   nickname: lti_params["nickname"],
                   preferred_username: lti_params["preferred_username"],
                   profile: lti_params["profile"],
                   picture: lti_params["picture"],
                   website: lti_params["website"],
                   email: lti_params["email"],
                   email_verified: true,
                   gender: lti_params["gender"],
                   birthdate: lti_params["birthdate"],
                   zoneinfo: lti_params["zoneinfo"],
                   locale: lti_params["locale"],
                   phone_number: lti_params["phone_number"],
                   phone_number_verified: lti_params["phone_number_verified"],
                   address: lti_params["address"],
                   lti_institution_id: institution.id
                 },
                 institution.id
               ) do
            {:ok, user} ->
              # update lti params and session to be associated with the current lms user
              {:ok, _} =
                LtiParams.create_or_update_lti_params(lti_params, user.id)

              # update user platform roles
              Accounts.update_user_platform_roles(
                user,
                PlatformRoles.get_roles_by_uris(lti_roles)
              )

              # context claim is considered optional according to IMS http://www.imsglobal.org/spec/lti/v1p3/#context-claim
              # safeguard against the case that context is missing
              case lti_params["https://purl.imsglobal.org/spec/lti/claim/context"] do
                nil ->
                  {_error_id, error_msg} =
                    Oli.Utils.log_error("context claim is missing from lti params")

                  throw(error_msg)

                context ->
                  # update section specifics - if one exists. Enroll the user and also update the section details
                  with {:ok, section} <- get_existing_section(lti_params) do
                    # transform lti_roles to a list only containing valid context roles (exclude all system and institution roles)
                    context_roles = ContextRoles.get_roles_by_uris(lti_roles)

                    # if a course section exists, ensure that this user has an enrollment in this section
                    enroll_user(user.id, section.id, context_roles)

                    # make sure section details are up to date
                    %{"title" => context_title} = context

                    {:ok, _section} =
                      update_section_details(context_title, section, lti_params, registration)
                  end

                  # sign current user in and redirect to home page
                  conn
                  |> UserAuth.create_session(user)
                  |> redirect(to: "/sections")
              end

            {:error, changeset} ->
              {_error_id, error_msg} =
                Oli.Utils.log_error("Failed to create or update user", changeset)

              throw(error_msg)
          end
      end
    end)
  end

  defp enroll_user(user_id, section_id, context_roles) do
    Sections.enroll(user_id, section_id, context_roles)
  end

  defp update_section_details(context_title, section, lti_params, registration) do
    Sections.update_section(section, %{
      title: context_title,
      grade_passback_enabled: AGS.grade_passback_enabled?(lti_params),
      line_items_service_url: AGS.get_line_items_url(lti_params, registration),
      nrps_enabled: NRPS.nrps_enabled?(lti_params),
      nrps_context_memberships_url: NRPS.get_context_memberships_url(lti_params)
    })
  end

  defp get_existing_section(lti_params) do
    case Sections.get_section_from_lti_params(lti_params) do
      nil -> nil
      section -> {:ok, section}
=======
      with {:ok, institution, registration} <-
             get_institution_and_registration(issuer, client_id, deployment_id),
           {:ok, user} <- create_or_update_lti_user(lti_params, institution),
           :ok <- create_or_update_lti_params(user, lti_params),
           :ok <- update_user_platform_roles(user, lti_params),
           {:ok, section} <- get_and_update_lti_section_details(lti_params, registration),
           :ok <- enroll_user(user, section, lti_params) do
        user
      else
        {:error, error} ->
          Oli.Repo.rollback(error)
      end
    end)
  end

  defp get_institution_and_registration(issuer, client_id, deployment_id) do
    case Institutions.get_institution_registration_deployment(issuer, client_id, deployment_id) do
      nil ->
        {:error, :invalid_registration}

      {institution, registration, _deployment} ->
        {:ok, institution, registration}
    end
  end

  defp lti_roles_claim(lti_params) do
    case lti_params["https://purl.imsglobal.org/spec/lti/claim/roles"] do
      nil -> {:error, :roles_claim_missing}
      roles -> {:ok, roles}
    end
  end

  defp get_and_update_lti_section_details(lti_params, registration) do
    case Sections.get_section_from_lti_params(lti_params) do
      nil ->
        {:ok, nil}

      section ->
        Sections.update_section(section, %{
          grade_passback_enabled: AGS.grade_passback_enabled?(lti_params),
          line_items_service_url: AGS.get_line_items_url(lti_params, registration),
          nrps_enabled: NRPS.nrps_enabled?(lti_params),
          nrps_context_memberships_url: NRPS.get_context_memberships_url(lti_params)
        })
    end
  end

  defp create_or_update_lti_user(lti_params, institution) do
    Accounts.insert_or_update_lms_user(
      %{
        sub: lti_params["sub"],
        name: lti_params["name"],
        given_name: lti_params["given_name"],
        family_name: lti_params["family_name"],
        middle_name: lti_params["middle_name"],
        nickname: lti_params["nickname"],
        preferred_username: lti_params["preferred_username"],
        profile: lti_params["profile"],
        picture: lti_params["picture"],
        website: lti_params["website"],
        email: lti_params["email"],
        email_verified: true,
        gender: lti_params["gender"],
        birthdate: lti_params["birthdate"],
        zoneinfo: lti_params["zoneinfo"],
        locale: lti_params["locale"],
        phone_number: lti_params["phone_number"],
        phone_number_verified: lti_params["phone_number_verified"],
        address: lti_params["address"],
        lti_institution_id: institution.id
      },
      institution.id
    )
  end

  defp update_user_platform_roles(user, lti_params) do
    with {:ok, lti_roles} <- lti_roles_claim(lti_params),
         platform_roles <- PlatformRoles.get_roles_by_uris(lti_roles) do
      case Accounts.update_user_platform_roles(user, platform_roles) do
        {:ok, _user} -> :ok
        {:error, _changeset} -> {:error, :failed_to_update_platform_roles}
      end
    end
  end

  defp create_or_update_lti_params(user, lti_params) do
    case LtiParams.create_or_update_lti_params(lti_params, user.id) do
      {:ok, _lti_params} -> :ok
      {:error, _changeset} -> {:error, :failed_to_create_or_update_lti_params}
    end
  end

  defp enroll_user(user, section, lti_params) do
    case section do
      nil ->
        # No section to enroll in, return :ok
        :ok

      section ->
        context_roles =
          ContextRoles.get_roles_by_uris(
            lti_params["https://purl.imsglobal.org/spec/lti/claim/roles"]
          )

        case Sections.enroll(user.id, section.id, context_roles) do
          {:ok, _enrollment} ->
            :ok

          {:error, _changeset} ->
            {:error, :failed_to_enroll_user_in_section}
        end
>>>>>>> fe3c3b09
    end
  end

  def test(conn, params) do
    session_state = Plug.Conn.get_session(conn, "state")

    case Lti_1p3.Tool.LaunchValidation.validate(params, session_state) do
      {:ok, lti_params} ->
        render(conn, "lti_test.html", lti_params: lti_params)

      {:error, %{reason: _reason, msg: msg}} ->
        render(conn, "lti_error.html", reason: msg)
    end
  end

  def authorize_redirect(conn, params) do
    case Lti_1p3.Platform.LoginHints.get_login_hint_by_value(params["login_hint"]) do
      nil ->
        render(conn, "lti_error.html",
          reason: "The current user must be the same user initiating the LTI request"
        )

      %Lti_1p3.Platform.LoginHint{context: context, session_user_id: _session_user_id} ->
        client_id = params["client_id"]

        {:ok, platform_instance} =
          PlatformInstances.get_platform_instance_by_client_id(client_id)

        {user, target_link_uri, activity_resource_id, roles, additional_claims, message_type} =
          case context do
            %{"project" => project_slug, "resource_id" => activity_resource_id} ->
              build_authorization_for(
                :authoring,
                conn,
                platform_instance,
                project_slug,
                activity_resource_id
              )

            %{
              "section" => section_slug,
              "resource_id" => activity_resource_id,
              "configure_deep_linking" => "true"
            } ->
              build_authorization_for(
                :configure_deep_linking,
                conn,
                platform_instance,
                section_slug,
                activity_resource_id
              )

            %{"section" => section_slug, "resource_id" => activity_resource_id} ->
              build_authorization_for(
                :delivery,
                conn,
                platform_instance,
                section_slug,
                activity_resource_id
              )

            _ ->
              Logger.error("Unsupported context value in login hint: #{Kernel.inspect(context)}")

              throw("Unsupported context value in login hint")
          end

        issuer = Oli.Utils.get_base_url()

        deployment =
          Oli.Lti.PlatformExternalTools.get_lti_external_tool_activity_deployment_by(
            platform_instance_id: platform_instance.id
          )

        # Use the message type determined by the context
        message_type_claim =
          case message_type do
            :deep_linking_request ->
              Lti_1p3.Claims.MessageType.message_type(:lti_deep_linking_request)

            _ ->
              Lti_1p3.Claims.MessageType.message_type(:lti_resource_link_request)
          end

        claims = [
          # Required claims
          message_type_claim,
          Lti_1p3.Claims.Version.version("1.3.0"),
          Lti_1p3.Claims.DeploymentId.deployment_id(deployment.deployment_id),
          Lti_1p3.Claims.TargetLinkUri.target_link_uri(target_link_uri),
          Lti_1p3.Claims.Roles.roles(roles),
          # Optional claims
          Lti_1p3.Claims.PlatformInstance.platform_instance(
            PlatformInstances.platform_instance_guid(platform_instance),
            contact_email: Oli.VendorProperties.support_email(),
            description: Oli.VendorProperties.product_description(),
            name: Oli.VendorProperties.product_full_name(),
            url: Oli.Utils.get_base_url(),
            product_family_code: "oli-torus",
            version: Application.fetch_env!(:oli, :build).version
          )
          | additional_claims
        ]

        # Add resource link claim only for resource link requests
        claims =
          case message_type do
            :deep_linking_request -> claims
            _ -> [Lti_1p3.Claims.ResourceLink.resource_link(activity_resource_id) | claims]
          end

        case Lti_1p3.Platform.AuthorizationRedirect.authorize_redirect(
               params,
               user,
               issuer,
               claims
             ) do
          {:ok, redirect_uri, state, id_token} ->
            conn
            |> render("post_redirect.html",
              redirect_uri: redirect_uri,
              state: state,
              id_token: id_token
            )

          {:error, %{reason: _reason, msg: msg}} ->
            render(conn, "lti_error.html", reason: msg)
        end
    end
  end

  defp build_authorization_for(
         :authoring,
         conn,
         platform_instance,
         project_slug,
         activity_resource_id
       ) do
    author = conn.assigns[:current_author]
    project = Oli.Authoring.Course.get_project_by_slug(project_slug)

    roles =
      [
        Lti_1p3.Roles.ContextRoles.get_role(:context_content_developer)
      ] ++
        if Oli.Accounts.is_admin?(author),
          do: [
            Lti_1p3.Roles.PlatformRoles.get_role(:system_administrator),
            Lti_1p3.Roles.PlatformRoles.get_role(:institution_administrator)
          ],
          else: []

    # Build additional claims
    additional_claims = [
      Lti_1p3.Claims.Context.context(project.slug,
        title: project.title,
        type: ["http://purl.imsglobal.org/vocab/lis/v2/course#CourseOffering"]
      )
    ]

    {%Accounts.User{
       id: author.id,
       sub: "author-#{author.id}",
       email: author.email,
       email_verified: true,
       name: author.name,
       given_name: author.given_name,
       family_name: author.family_name,
       picture: author.picture
     }, platform_instance.target_link_uri, activity_resource_id, roles, additional_claims,
     :resource_link_request}
  end

  defp build_authorization_for(
         :delivery,
         conn,
         platform_instance,
         section_slug,
         activity_resource_id
       ) do
    user = conn.assigns[:current_user]
    author = conn.assigns[:current_author]
    section = Sections.get_section_by_slug(section_slug)

    context_roles =
      Lti_1p3.Roles.Lti_1p3_User.get_context_roles(user, section.slug)

    platform_roles =
      Lti_1p3.Roles.Lti_1p3_User.get_platform_roles(user)

    roles =
      context_roles ++
        platform_roles ++
        if Oli.Accounts.is_admin?(author) do
          [
            Lti_1p3.Roles.PlatformRoles.get_role(:system_administrator),
            Lti_1p3.Roles.PlatformRoles.get_role(:institution_administrator)
          ]
        else
          []
        end

    # If there is a section resource deep link for the activity,
    # use that as the target link URI. Otherwise, use the platform instance's target link URI.
    {target_link_uri, additional_claims} =
      case Oli.Lti.PlatformExternalTools.get_section_resource_deep_link_by(
             section_id: section.id,
             resource_id: activity_resource_id
           ) do
        nil ->
          {platform_instance.target_link_uri, []}

        %Oli.Lti.PlatformExternalTools.LtiSectionResourceDeepLink{url: nil, custom: custom} ->
          {platform_instance.target_link_uri, maybe_add_custom_claims(custom)}

        %Oli.Lti.PlatformExternalTools.LtiSectionResourceDeepLink{url: url, custom: custom} ->
          {url, maybe_add_custom_claims(custom)}
      end

    # Build additional claims
    additional_claims = [
      Lti_1p3.Claims.Context.context(section.slug,
        title: section.title,
        type: ["http://purl.imsglobal.org/vocab/lis/v2/course#CourseSection"]
      )
      | additional_claims
    ]

    # If the user has an activity attempt for the given activity_resource_id,
    # add the AGS endpoint to the additional claims
    additional_claims =
      case Core.get_latest_user_resource_attempt_for_activity(
             section.slug,
             user.id,
             # activity_resource_id is expected to be an database id integer
             String.to_integer(activity_resource_id)
           ) do
        %ResourceAttempt{attempt_guid: page_attempt_guid} ->
          [
            Lti_1p3.Claims.AgsEndpoint.endpoint(
              [
                "https://purl.imsglobal.org/spec/lti-ags/scope/lineitem",
                "https://purl.imsglobal.org/spec/lti-ags/scope/result.readonly",
                "https://purl.imsglobal.org/spec/lti-ags/scope/score"
              ],
              lineitem:
                Oli.Utils.get_base_url() <>
                  "/lti/lineitems/#{page_attempt_guid}/#{activity_resource_id}"
            )
            | additional_claims
          ]

        _ ->
          additional_claims
      end

    {user, target_link_uri, activity_resource_id, roles, additional_claims,
     :resource_link_request}
  end

  defp build_authorization_for(
         :configure_deep_linking,
         conn,
         platform_instance,
         section_slug,
         activity_resource_id
       ) do
    user = conn.assigns[:current_user]
    author = conn.assigns[:current_author]
    section = Sections.get_section_by_slug(section_slug)

    context_roles =
      Lti_1p3.Roles.Lti_1p3_User.get_context_roles(user, section.slug)

    platform_roles =
      Lti_1p3.Roles.Lti_1p3_User.get_platform_roles(user)

    roles =
      context_roles ++
        platform_roles ++
        if Oli.Accounts.is_admin?(author) do
          [
            Lti_1p3.Roles.PlatformRoles.get_role(:system_administrator),
            Lti_1p3.Roles.PlatformRoles.get_role(:institution_administrator)
          ]
        else
          []
        end

    # Build additional claims for deep linking
    additional_claims = [
      Lti_1p3.Claims.Context.context(section.slug,
        title: section.title,
        type: ["http://purl.imsglobal.org/vocab/lis/v2/course#CourseSection"]
      ),
      Lti_1p3.Claims.DeepLinkingSettings.deep_linking_settings(
        Oli.Utils.get_base_url() <> "/lti/deep_link/#{section_slug}/#{activity_resource_id}",
        ["ltiResourceLink"],
        ["iframe", "window"],
        accept_multiple: false,
        auto_create: true
      )
    ]

    {user, platform_instance.target_link_uri, nil, roles, additional_claims,
     :deep_linking_request}
  end

  defp maybe_add_custom_claims(nil) do
    []
  end

  defp maybe_add_custom_claims(custom),
    do: [
      Lti_1p3.Claims.Custom.custom(custom)
    ]

  @doc """
  Handles the Deep Linking response from the LTI tool.
  This endpoint receives the JWT containing the content items selected by the user.
  """
  def deep_link(
        conn,
        %{"JWT" => jwt, "section_slug" => section_slug, "resource_id" => resource_id} = _params
      ) do
    with {:ok, claims} <- validate_deep_linking_jwt(jwt),
         {:ok, content_item} <- require_single_content_item(claims),
         :ok <- require_lti_resource_link_type(content_item),
         {:ok, section} <- get_section_by_slug(section_slug),
         :ok = process_deep_linking_content_item(content_item, section.id, resource_id) do
      # Render success page with postMessage communication
      conn
      |> put_view(OliWeb.LtiHTML)
      |> put_layout(false)
      |> put_format("html")
      |> render(:deep_link_success, content_item: content_item)
    else
      {:error, _reason, error_description} ->
        conn
        |> put_view(OliWeb.LtiHTML)
        |> put_layout(false)
        |> put_format("html")
        |> put_status(:bad_request)
        |> render(:deep_link_error, error_description: error_description)

      {:error, reason} ->
        error_description = to_string(reason)

        conn
        |> put_view(OliWeb.LtiHTML)
        |> put_layout(false)
        |> put_format("html")
        |> put_status(:bad_request)
        |> render(:deep_link_error, error_description: error_description)
    end
  end

  defp get_section_by_slug(section_slug) do
    case Sections.get_section_by_slug(section_slug) do
      %Sections.Section{} = section ->
        {:ok, section}

      nil ->
        {:error, :section_not_found}
    end
  end

  defp validate_deep_linking_jwt(jwt) do
    with {:ok, %JOSE.JWT{fields: %{"iss" => client_id, "aud" => audience}}} <-
           Tokens.peek_jwt(jwt),
         %JOSE.JWS{fields: %{"kid" => kid}} <- JOSE.JWT.peek_protected(jwt),
         {:ok, platform_instance} <-
           PlatformInstances.get_platform_instance_by_client_id(client_id),
         {:ok, jwk} <- Tokens.get_jwk_for_assertion(platform_instance.keyset_url, kid),
         {true, jwt, _jws} <- JOSE.JWT.verify(jwk, jwt),
         jwt_claims <- jwt.fields,
         :ok <- validate_audience(audience),
         :ok <- validate_message_type(jwt_claims) do
      {:ok, jwt_claims}
    else
      e ->
        Logger.error("Failed to validate deep linking JWT: #{inspect(e)}")
        {:error, :invalid_deep_linking_jwt}
    end
  end

  defp validate_audience(audience) when is_list(audience),
    do: audience |> hd() |> validate_audience()

  defp validate_audience(audience) do
    expected_audience = Oli.Utils.get_base_url()

    if audience == expected_audience do
      :ok
    else
      {:error, :invalid_audience}
    end
  end

  defp validate_message_type(%{
         "https://purl.imsglobal.org/spec/lti/claim/message_type" => "LtiDeepLinkingResponse"
       }) do
    :ok
  end

  defp validate_message_type(_) do
    {:error, :invalid_message_type}
  end

  defp require_single_content_item(%{
         "https://purl.imsglobal.org/spec/lti-dl/claim/content_items" => content_items
       }) do
    if is_list(content_items) and length(content_items) == 1 do
      {:ok, hd(content_items)}
    else
      {:error, :invalid_content_item,
       "Expected exactly one content item, got #{length(content_items)}"}
    end
  end

  defp require_lti_resource_link_type(%{"type" => "ltiResourceLink"}), do: :ok

  defp require_lti_resource_link_type(_),
    do: {:error, :invalid_content_item_type, "Expected content item type to be 'ltiResourceLink'"}

  defp process_deep_linking_content_item(content_item, section_id, resource_id) do
    Logger.info("Processing deep linking content item: #{inspect(content_item)}")

    case PlatformExternalTools.upsert_section_resource_deep_link(%{
           type: content_item["type"],
           title: content_item["title"],
           text: content_item["text"],
           url: content_item["url"],
           custom: content_item["custom"],
           resource_id: resource_id,
           section_id: section_id
         }) do
      {:ok, _deep_link} ->
        :ok

      {:error, reason} ->
        Logger.error("Failed to create section resource deep link: #{inspect(reason)}")
        {:error, :failed_to_create_deep_link}
    end

    :ok
  end

  def request_registration(
        conn,
        %{"pending_registration" => pending_registration_attrs} = _params
      ) do
    case Institutions.create_pending_registration(pending_registration_attrs) do
      {:ok, pending_registration} ->
        # send a Slack notification regarding the new registration request
        Slack.send(%{
          "username" => "Torus Bot",
          "icon_emoji" => ":robot_face:",
          "blocks" => [
            %{
              "type" => "section",
              "text" => %{
                "type" => "mrkdwn",
                "text" =>
                  "New registration request from *#{pending_registration.name}*. <#{conn.scheme}://#{conn.host}/admin/institutions|Click here to view all pending requests>"
              }
            },
            %{
              "type" => "section",
              "fields" => [
                %{
                  "type" => "mrkdwn",
                  "text" => "*Name:*\n#{pending_registration.name}"
                },
                %{
                  "type" => "mrkdwn",
                  "text" => "*Institution Url:*\n#{pending_registration.institution_url}"
                },
                %{
                  "type" => "mrkdwn",
                  "text" => "*Contact Email:*\n#{pending_registration.institution_email}"
                },
                %{
                  "type" => "mrkdwn",
                  "text" => "*Location:*\n#{pending_registration.country_code}"
                },
                %{
                  "type" => "mrkdwn",
                  "text" =>
                    "*Date:*\n#{Utils.render_precise_date(pending_registration, :inserted_at, conn.assigns.ctx)}"
                }
              ]
            },
            %{
              "type" => "actions",
              "elements" => [
                %{
                  "type" => "button",
                  "text" => %{
                    "type" => "plain_text",
                    "text" => "Review Request"
                  },
                  "url" => "#{conn.scheme}://#{conn.host}/admin/institutions"
                }
              ]
            }
          ]
        })

        conn
        |> render("registration_pending.html", pending_registration: pending_registration)

      {:error, changeset} ->
        conn
        |> render("register.html",
          conn: conn,
          changeset: changeset,
          submit_action: Routes.lti_path(conn, :request_registration),
          country_codes: Predefined.country_codes(),
          world_universities_and_domains: Predefined.world_universities_and_domains(),
          lti_config_defaults: Predefined.lti_config_defaults(),
          issuer: pending_registration_attrs["issuer"],
          client_id: pending_registration_attrs["client_id"],
          deployment_id: pending_registration_attrs["deployment_id"]
        )
    end
  end

  defp handle_invalid_registration(conn, issuer, client_id, deployment_id \\ nil) do
    show_registration_page(conn, issuer, client_id, deployment_id)
  end

  defp handle_invalid_deployment(conn, _params, registration_id, deployment_id) do
    registration = Institutions.get_registration!(registration_id)

    show_registration_page(conn, registration.issuer, registration.client_id, deployment_id)
  end

  defp show_registration_page(conn, issuer, client_id, deployment_id) do
    case Oli.Institutions.get_pending_registration(issuer, client_id, deployment_id) do
      nil ->
        conn
        |> render("register.html",
          conn: conn,
          changeset: Institutions.change_pending_registration(%PendingRegistration{}),
          submit_action: Routes.lti_path(conn, :request_registration),
          country_codes: Predefined.country_codes(),
          world_universities_and_domains: Predefined.world_universities_and_domains(),
          lti_config_defaults: Predefined.lti_config_defaults(),
          issuer: issuer,
          client_id: client_id,
          deployment_id: deployment_id
        )

      pending_registration ->
        conn
        |> render("registration_pending.html", pending_registration: pending_registration)
    end
  end
end<|MERGE_RESOLUTION|>--- conflicted
+++ resolved
@@ -89,119 +89,12 @@
     end
   end
 
-<<<<<<< HEAD
-  defp handle_valid_lti_1p3_launch(conn, lti_params) do
-=======
   defp handle_valid_lti_1p3_launch(lti_params) do
->>>>>>> fe3c3b09
     issuer = lti_params["iss"]
     client_id = LtiParams.peek_client_id(lti_params)
     deployment_id = lti_params["https://purl.imsglobal.org/spec/lti/claim/deployment_id"]
 
     Oli.Repo.transaction(fn ->
-<<<<<<< HEAD
-      case Institutions.get_institution_registration_deployment(issuer, client_id, deployment_id) do
-        {institution, registration, _deployment} ->
-          lti_roles = lti_params["https://purl.imsglobal.org/spec/lti/claim/roles"]
-
-          # update user values defined by the oidc standard per LTI 1.3 standard user identity claims
-          # http://www.imsglobal.org/spec/lti/v1p3/#user-identity-claims
-          case Accounts.insert_or_update_lms_user(
-                 %{
-                   sub: lti_params["sub"],
-                   name: lti_params["name"],
-                   given_name: lti_params["given_name"],
-                   family_name: lti_params["family_name"],
-                   middle_name: lti_params["middle_name"],
-                   nickname: lti_params["nickname"],
-                   preferred_username: lti_params["preferred_username"],
-                   profile: lti_params["profile"],
-                   picture: lti_params["picture"],
-                   website: lti_params["website"],
-                   email: lti_params["email"],
-                   email_verified: true,
-                   gender: lti_params["gender"],
-                   birthdate: lti_params["birthdate"],
-                   zoneinfo: lti_params["zoneinfo"],
-                   locale: lti_params["locale"],
-                   phone_number: lti_params["phone_number"],
-                   phone_number_verified: lti_params["phone_number_verified"],
-                   address: lti_params["address"],
-                   lti_institution_id: institution.id
-                 },
-                 institution.id
-               ) do
-            {:ok, user} ->
-              # update lti params and session to be associated with the current lms user
-              {:ok, _} =
-                LtiParams.create_or_update_lti_params(lti_params, user.id)
-
-              # update user platform roles
-              Accounts.update_user_platform_roles(
-                user,
-                PlatformRoles.get_roles_by_uris(lti_roles)
-              )
-
-              # context claim is considered optional according to IMS http://www.imsglobal.org/spec/lti/v1p3/#context-claim
-              # safeguard against the case that context is missing
-              case lti_params["https://purl.imsglobal.org/spec/lti/claim/context"] do
-                nil ->
-                  {_error_id, error_msg} =
-                    Oli.Utils.log_error("context claim is missing from lti params")
-
-                  throw(error_msg)
-
-                context ->
-                  # update section specifics - if one exists. Enroll the user and also update the section details
-                  with {:ok, section} <- get_existing_section(lti_params) do
-                    # transform lti_roles to a list only containing valid context roles (exclude all system and institution roles)
-                    context_roles = ContextRoles.get_roles_by_uris(lti_roles)
-
-                    # if a course section exists, ensure that this user has an enrollment in this section
-                    enroll_user(user.id, section.id, context_roles)
-
-                    # make sure section details are up to date
-                    %{"title" => context_title} = context
-
-                    {:ok, _section} =
-                      update_section_details(context_title, section, lti_params, registration)
-                  end
-
-                  # sign current user in and redirect to home page
-                  conn
-                  |> UserAuth.create_session(user)
-                  |> redirect(to: "/sections")
-              end
-
-            {:error, changeset} ->
-              {_error_id, error_msg} =
-                Oli.Utils.log_error("Failed to create or update user", changeset)
-
-              throw(error_msg)
-          end
-      end
-    end)
-  end
-
-  defp enroll_user(user_id, section_id, context_roles) do
-    Sections.enroll(user_id, section_id, context_roles)
-  end
-
-  defp update_section_details(context_title, section, lti_params, registration) do
-    Sections.update_section(section, %{
-      title: context_title,
-      grade_passback_enabled: AGS.grade_passback_enabled?(lti_params),
-      line_items_service_url: AGS.get_line_items_url(lti_params, registration),
-      nrps_enabled: NRPS.nrps_enabled?(lti_params),
-      nrps_context_memberships_url: NRPS.get_context_memberships_url(lti_params)
-    })
-  end
-
-  defp get_existing_section(lti_params) do
-    case Sections.get_section_from_lti_params(lti_params) do
-      nil -> nil
-      section -> {:ok, section}
-=======
       with {:ok, institution, registration} <-
              get_institution_and_registration(issuer, client_id, deployment_id),
            {:ok, user} <- create_or_update_lti_user(lti_params, institution),
@@ -313,7 +206,6 @@
           {:error, _changeset} ->
             {:error, :failed_to_enroll_user_in_section}
         end
->>>>>>> fe3c3b09
     end
   end
 
