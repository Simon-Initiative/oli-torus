defmodule OliWeb.LtiController do
  use OliWeb, :controller
  use OliWeb, :verified_routes

  import Oli.Utils

  alias Oli.Accounts
  alias Oli.Delivery.Sections
  alias Oli.Institutions
  alias Oli.Institutions.PendingRegistration
  alias Lti_1p3
  alias Oli.Predefined
  alias Oli.Slack
  alias OliWeb.Common.Utils
  alias OliWeb.UserAuth
  alias Oli.Lti.LtiParams
  alias Lti_1p3.Tool.ContextRoles
  alias Lti_1p3.Tool.PlatformRoles
  alias Lti_1p3.Tool.Services.AGS
  alias Lti_1p3.Tool.Services.NRPS

  require Logger

  ## LTI 1.3
  def login(conn, params) do
    case Lti_1p3.Tool.OidcLogin.oidc_login_redirect_url(params) do
      {:ok, state, redirect_url} ->
        conn
        |> put_session("state", state)
        |> redirect(external: redirect_url)

      {:error,
       %{
         reason: :invalid_registration,
         msg: _msg,
         issuer: issuer,
         client_id: client_id,
         lti_deployment_id: lti_deployment_id
       }} ->
        handle_invalid_registration(conn, issuer, client_id, lti_deployment_id)

      {:error, reason} ->
        render(conn, "lti_error.html", reason: reason)
    end
  end

  def launch(conn, params) do
    session_state = Plug.Conn.get_session(conn, "state")

    case Lti_1p3.Tool.LaunchValidation.validate(params, session_state) do
      {:ok, lti_params} ->
<<<<<<< HEAD
        result =
          Oli.Repo.transaction(fn ->
            # cache user lti params and store the id in the current session
            case LtiParams.create_or_update_lti_params(lti_params) do
              {:ok, %{id: lti_params_id}} ->
                conn = LtiSession.put_session_lti_params(conn, lti_params_id)

                # handle the valid lti launch
                handle_valid_lti_1p3_launch(conn, lti_params)

              _ ->
                {_error_id, error_msg} =
                  log_error("An error occurred while creating/updating LTI params")

                throw(error_msg)
            end
          end)

        case result do
          {:ok, conn} -> conn
          e -> e
=======
        case handle_valid_lti_1p3_launch(conn, lti_params) do
          {:ok, conn} ->
            conn

          {:error, e} ->
            Logger.error("Failed to handle valid LTI 1.3 launch: #{Kernel.inspect(e)}")

            render(conn, "lti_error.html", reason: "Failed to handle valid LTI 1.3 launch")
>>>>>>> d283292a
        end

      {:error, %{reason: :invalid_registration, msg: _msg, issuer: issuer, client_id: client_id}} ->
        handle_invalid_registration(conn, issuer, client_id)

      {:error,
       %{
         reason: :invalid_deployment,
         msg: _msg,
         registration_id: registration_id,
         deployment_id: deployment_id
       }} ->
        handle_invalid_deployment(conn, params, registration_id, deployment_id)

      {:error, %{reason: _reason, msg: msg}} ->
        render(conn, "lti_error.html", reason: msg)
    end
  end

  def test(conn, params) do
    session_state = Plug.Conn.get_session(conn, "state")

    case Lti_1p3.Tool.LaunchValidation.validate(params, session_state) do
      {:ok, lti_params, _cache_key} ->
        render(conn, "lti_test.html", lti_params: lti_params)

      {:error, %{reason: _reason, msg: msg}} ->
        render(conn, "lti_error.html", reason: msg)
    end
  end

  def authorize_redirect(conn, params) do
    case Lti_1p3.Platform.LoginHints.get_login_hint_by_value(params["login_hint"]) do
      nil ->
        render(conn, "lti_error.html",
          reason: "The current user must be the same user initiating the LTI request"
        )

      %Lti_1p3.Platform.LoginHint{context: context} ->
        current_user =
          case context do
            "author" ->
              conn.assigns[:current_author]

            _ ->
              conn.assigns[:current_user]
          end

        issuer = Oli.Utils.get_base_url()
        # TODO: add multiple deployment support
        # for now, just use a single deployment with a static deployment_id
        deployment_id = "1"

        case Lti_1p3.Platform.AuthorizationRedirect.authorize_redirect(
               params,
               current_user,
               issuer,
               deployment_id
             ) do
          {:ok, redirect_uri, state, id_token} ->
            conn
            |> render("post_redirect.html",
              redirect_uri: redirect_uri,
              state: state,
              id_token: id_token
            )

          {:error, %{reason: _reason, msg: msg}} ->
            render(conn, "lti_error.html", reason: msg)
        end
    end
  end

  def developer_key_json(conn, params) do
    {:ok, active_jwk} = Lti_1p3.get_active_jwk()

    public_jwk =
      JOSE.JWK.from_pem(active_jwk.pem)
      |> JOSE.JWK.to_public()
      |> JOSE.JWK.to_map()
      |> (fn {_kty, public_jwk} -> public_jwk end).()
      |> Map.put("typ", active_jwk.typ)
      |> Map.put("alg", active_jwk.alg)
      |> Map.put("kid", active_jwk.kid)

    host =
      Application.get_env(:oli, OliWeb.Endpoint)
      |> Keyword.get(:url)
      |> Keyword.get(:host)

    developer_key_config = %{
      "title" => Oli.VendorProperties.product_short_name(),
      "scopes" => [
        "https://purl.imsglobal.org/spec/lti-ags/scope/lineitem",
        "https://purl.imsglobal.org/spec/lti-ags/scope/lineitem.readonly",
        "https://purl.imsglobal.org/spec/lti-ags/scope/result.readonly",
        "https://purl.imsglobal.org/spec/lti-ags/scope/score",
        "https://purl.imsglobal.org/spec/lti-nrps/scope/contextmembership.readonly"
      ],
      "extensions" => [
        %{
          "platform" => "canvas.instructure.com",
          "settings" => %{
            "platform" => "canvas.instructure.com",
            "placements" => [
              %{
                "placement" => "link_selection",
                "message_type" => "LtiResourceLinkRequest",
                "icon_url" => Oli.VendorProperties.normalized_workspace_logo(host)
              },
              %{
                "placement" => "assignment_selection",
                "message_type" => "LtiResourceLinkRequest"
              },
              %{
                "placement" => "course_navigation",
                "message_type" => "LtiResourceLinkRequest",
                "default" => get_course_navigation_default(params),
                "windowTarget" => "_blank"
              }
              ## TODO: add support for more placement types in the future, possibly configurable by LMS admin
              # assignment_selection when we support deep linking
              # %{
              #   "placement" => "assignment_selection",
              #   "message_type" => "LtiDeepLinkingRequest",
              #   "custom_fields" => %{
              #     "assignment_id" => "$Canvas.assignment.id"
              #   }
              # },
              # %{
              #   "placement" => "homework_submission",
              #   "message_type" => "LtiDeepLinkingRequest"
              # },
              # %{
              #   "placement" => "tool_configuration",
              #   "message_type" => "LtiResourceLinkRequest",
              #   "target_link_uri" => "https://#{host}/lti/configure"
              # },
              # ...
            ]
          },
          "privacy_level" => "public"
        }
      ],
      "public_jwk" => %{
        "e" => public_jwk["e"],
        "n" => public_jwk["n"],
        "alg" => public_jwk["alg"],
        "kid" => public_jwk["kid"],
        "kty" => "RSA",
        "use" => "sig"
      },
      "description" => "Create, deliver and iteratively improve course content",
      "custom_fields" => %{},
      "public_jwk_url" => "https://#{host}/.well-known/jwks.json",
      "target_link_uri" => "https://#{host}/lti/launch",
      "oidc_initiation_url" => "https://#{host}/lti/login"
    }

    conn
    |> json(developer_key_config)
  end

  defp get_course_navigation_default(%{"course_navigation_default" => "enabled"}), do: "enabled"
  defp get_course_navigation_default(_params), do: "disabled"

  def jwks(conn, _params) do
    conn
    |> json(Lti_1p3.get_all_public_keys())
  end

  def access_tokens(conn, _params) do
    conn
    |> put_status(:not_implemented)
    |> json(%{
      error: "NOT IMPLEMENTED"
    })
  end

  def request_registration(
        conn,
        %{"pending_registration" => pending_registration_attrs} = _params
      ) do
    case Institutions.create_pending_registration(pending_registration_attrs) do
      {:ok, pending_registration} ->
        # send a Slack notification regarding the new registration request
        Slack.send(%{
          "username" => "Torus Bot",
          "icon_emoji" => ":robot_face:",
          "blocks" => [
            %{
              "type" => "section",
              "text" => %{
                "type" => "mrkdwn",
                "text" =>
                  "New registration request from *#{pending_registration.name}*. <#{conn.scheme}://#{conn.host}/admin/institutions|Click here to view all pending requests>"
              }
            },
            %{
              "type" => "section",
              "fields" => [
                %{
                  "type" => "mrkdwn",
                  "text" => "*Name:*\n#{pending_registration.name}"
                },
                %{
                  "type" => "mrkdwn",
                  "text" => "*Institution Url:*\n#{pending_registration.institution_url}"
                },
                %{
                  "type" => "mrkdwn",
                  "text" => "*Contact Email:*\n#{pending_registration.institution_email}"
                },
                %{
                  "type" => "mrkdwn",
                  "text" => "*Location:*\n#{pending_registration.country_code}"
                },
                %{
                  "type" => "mrkdwn",
                  "text" =>
                    "*Date:*\n#{Utils.render_precise_date(pending_registration, :inserted_at, conn.assigns.ctx)}"
                }
              ]
            },
            %{
              "type" => "actions",
              "elements" => [
                %{
                  "type" => "button",
                  "text" => %{
                    "type" => "plain_text",
                    "text" => "Review Request"
                  },
                  "url" => "#{conn.scheme}://#{conn.host}/admin/institutions"
                }
              ]
            }
          ]
        })

        conn
        |> render("registration_pending.html", pending_registration: pending_registration)

      {:error, changeset} ->
        conn
        |> render("register.html",
          conn: conn,
          changeset: changeset,
          submit_action: Routes.lti_path(conn, :request_registration),
          country_codes: Predefined.country_codes(),
          world_universities_and_domains: Predefined.world_universities_and_domains(),
          lti_config_defaults: Predefined.lti_config_defaults(),
          issuer: pending_registration_attrs["issuer"],
          client_id: pending_registration_attrs["client_id"],
          deployment_id: pending_registration_attrs["deployment_id"]
        )
    end
  end

  defp handle_invalid_registration(conn, issuer, client_id, deployment_id \\ nil) do
    show_registration_page(conn, issuer, client_id, deployment_id)
  end

  defp handle_invalid_deployment(conn, _params, registration_id, deployment_id) do
    registration = Institutions.get_registration!(registration_id)

    show_registration_page(conn, registration.issuer, registration.client_id, deployment_id)
  end

  defp show_registration_page(conn, issuer, client_id, deployment_id) do
    case Oli.Institutions.get_pending_registration(issuer, client_id, deployment_id) do
      nil ->
        conn
        |> render("register.html",
          conn: conn,
          changeset: Institutions.change_pending_registration(%PendingRegistration{}),
          submit_action: Routes.lti_path(conn, :request_registration),
          country_codes: Predefined.country_codes(),
          world_universities_and_domains: Predefined.world_universities_and_domains(),
          lti_config_defaults: Predefined.lti_config_defaults(),
          issuer: issuer,
          client_id: client_id,
          deployment_id: deployment_id
        )

      pending_registration ->
        conn
        |> render("registration_pending.html", pending_registration: pending_registration)
    end
  end

  defp handle_valid_lti_1p3_launch(conn, lti_params) do
    issuer = lti_params["iss"]
    client_id = LtiParams.peek_client_id(lti_params)
    deployment_id = lti_params["https://purl.imsglobal.org/spec/lti/claim/deployment_id"]

<<<<<<< HEAD
    case Institutions.get_institution_registration_deployment(issuer, client_id, deployment_id) do
      {institution, registration, _deployment} ->
        lti_roles = lti_params["https://purl.imsglobal.org/spec/lti/claim/roles"]

        # update user values defined by the oidc standard per LTI 1.3 standard user identity claims
        # http://www.imsglobal.org/spec/lti/v1p3/#user-identity-claims
        case Accounts.insert_or_update_lms_user(
               %{
                 sub: lti_params["sub"],
                 name: lti_params["name"],
                 given_name: lti_params["given_name"],
                 family_name: lti_params["family_name"],
                 middle_name: lti_params["middle_name"],
                 nickname: lti_params["nickname"],
                 preferred_username: lti_params["preferred_username"],
                 profile: lti_params["profile"],
                 picture: lti_params["picture"],
                 website: lti_params["website"],
                 email: lti_params["email"],
                 email_verified: true,
                 gender: lti_params["gender"],
                 birthdate: lti_params["birthdate"],
                 zoneinfo: lti_params["zoneinfo"],
                 locale: lti_params["locale"],
                 phone_number: lti_params["phone_number"],
                 phone_number_verified: lti_params["phone_number_verified"],
                 address: lti_params["address"],
                 lti_institution_id: institution.id
               },
               institution.id
             ) do
          {:ok, user} ->
            # update lti params and session to be associated with the current lms user
            {:ok, %{id: lti_params_id}} =
              LtiParams.create_or_update_lti_params(lti_params, user.id)

            LtiSession.put_session_lti_params(conn, lti_params_id)

            # update user platform roles
            Accounts.update_user_platform_roles(user, PlatformRoles.get_roles_by_uris(lti_roles))

            # context claim is considered optional according to IMS http://www.imsglobal.org/spec/lti/v1p3/#context-claim
            # safeguard against the case that context is missing
            case lti_params["https://purl.imsglobal.org/spec/lti/claim/context"] do
              nil ->
                {_error_id, error_msg} = log_error("context claim is missing from lti params")

                throw(error_msg)

              context ->
                # update section specifics - if one exists. Enroll the user and also update the section details
                with {:ok, section} <- get_existing_section(lti_params) do
                  # transform lti_roles to a list only containing valid context roles (exclude all system and institution roles)
                  context_roles = ContextRoles.get_roles_by_uris(lti_roles)

                  # if a course section exists, ensure that this user has an enrollment in this section
                  enroll_user(user.id, section.id, context_roles)

                  # make sure section details are up to date
                  %{"title" => context_title} = context

                  {:ok, _section} =
                    update_section_details(context_title, section, lti_params, registration)
                end

                # sign current user in and redirect to home page
                conn
                |> create_pow_user(:user, user)
                |> redirect(to: Routes.delivery_path(conn, :index))
            end

          {:error, changeset} ->
            {_error_id, error_msg} = log_error("Failed to create or update user", changeset)

            throw(error_msg)
        end
    end
=======
    Oli.Repo.transaction(fn ->
      case Institutions.get_institution_registration_deployment(issuer, client_id, deployment_id) do
        {institution, registration, _deployment} ->
          lti_roles = lti_params["https://purl.imsglobal.org/spec/lti/claim/roles"]

          # update user values defined by the oidc standard per LTI 1.3 standard user identity claims
          # http://www.imsglobal.org/spec/lti/v1p3/#user-identity-claims
          case Accounts.insert_or_update_lms_user(
                 %{
                   sub: lti_params["sub"],
                   name: lti_params["name"],
                   given_name: lti_params["given_name"],
                   family_name: lti_params["family_name"],
                   middle_name: lti_params["middle_name"],
                   nickname: lti_params["nickname"],
                   preferred_username: lti_params["preferred_username"],
                   profile: lti_params["profile"],
                   picture: lti_params["picture"],
                   website: lti_params["website"],
                   email: lti_params["email"],
                   email_verified: true,
                   gender: lti_params["gender"],
                   birthdate: lti_params["birthdate"],
                   zoneinfo: lti_params["zoneinfo"],
                   locale: lti_params["locale"],
                   phone_number: lti_params["phone_number"],
                   phone_number_verified: lti_params["phone_number_verified"],
                   address: lti_params["address"],
                   lti_institution_id: institution.id
                 },
                 institution.id
               ) do
            {:ok, user} ->
              # update lti params and session to be associated with the current lms user
              {:ok, _} =
                LtiParams.create_or_update_lti_params(lti_params, user.id)

              # update user platform roles
              Accounts.update_user_platform_roles(
                user,
                PlatformRoles.get_roles_by_uris(lti_roles)
              )

              # context claim is considered optional according to IMS http://www.imsglobal.org/spec/lti/v1p3/#context-claim
              # safeguard against the case that context is missing
              case lti_params["https://purl.imsglobal.org/spec/lti/claim/context"] do
                nil ->
                  {_error_id, error_msg} = log_error("context claim is missing from lti params")

                  throw(error_msg)

                context ->
                  # update section specifics - if one exists. Enroll the user and also update the section details
                  with {:ok, section} <- get_existing_section(lti_params) do
                    # transform lti_roles to a list only containing valid context roles (exclude all system and institution roles)
                    context_roles = ContextRoles.get_roles_by_uris(lti_roles)

                    # if a course section exists, ensure that this user has an enrollment in this section
                    enroll_user(user.id, section.id, context_roles)

                    # make sure section details are up to date
                    %{"title" => context_title} = context

                    {:ok, _section} =
                      update_section_details(context_title, section, lti_params, registration)
                  end

                  # sign current user in and redirect to home page
                  conn
                  |> UserAuth.create_session(user)
                  |> redirect(to: "/course")
              end

            {:error, changeset} ->
              {_error_id, error_msg} = log_error("Failed to create or update user", changeset)

              throw(error_msg)
          end
      end
    end)
>>>>>>> d283292a
  end

  defp enroll_user(user_id, section_id, context_roles) do
    Sections.enroll(user_id, section_id, context_roles)
  end

  defp update_section_details(context_title, section, lti_params, registration) do
    Sections.update_section(section, %{
      title: context_title,
      grade_passback_enabled: AGS.grade_passback_enabled?(lti_params),
      line_items_service_url: AGS.get_line_items_url(lti_params, registration),
      nrps_enabled: NRPS.nrps_enabled?(lti_params),
      nrps_context_memberships_url: NRPS.get_context_memberships_url(lti_params)
    })
  end

  defp get_existing_section(lti_params) do
    case Sections.get_section_from_lti_params(lti_params) do
      nil -> nil
      section -> {:ok, section}
    end
  end
end<|MERGE_RESOLUTION|>--- conflicted
+++ resolved
@@ -49,29 +49,6 @@
 
     case Lti_1p3.Tool.LaunchValidation.validate(params, session_state) do
       {:ok, lti_params} ->
-<<<<<<< HEAD
-        result =
-          Oli.Repo.transaction(fn ->
-            # cache user lti params and store the id in the current session
-            case LtiParams.create_or_update_lti_params(lti_params) do
-              {:ok, %{id: lti_params_id}} ->
-                conn = LtiSession.put_session_lti_params(conn, lti_params_id)
-
-                # handle the valid lti launch
-                handle_valid_lti_1p3_launch(conn, lti_params)
-
-              _ ->
-                {_error_id, error_msg} =
-                  log_error("An error occurred while creating/updating LTI params")
-
-                throw(error_msg)
-            end
-          end)
-
-        case result do
-          {:ok, conn} -> conn
-          e -> e
-=======
         case handle_valid_lti_1p3_launch(conn, lti_params) do
           {:ok, conn} ->
             conn
@@ -80,7 +57,6 @@
             Logger.error("Failed to handle valid LTI 1.3 launch: #{Kernel.inspect(e)}")
 
             render(conn, "lti_error.html", reason: "Failed to handle valid LTI 1.3 launch")
->>>>>>> d283292a
         end
 
       {:error, %{reason: :invalid_registration, msg: _msg, issuer: issuer, client_id: client_id}} ->
@@ -377,85 +353,6 @@
     client_id = LtiParams.peek_client_id(lti_params)
     deployment_id = lti_params["https://purl.imsglobal.org/spec/lti/claim/deployment_id"]
 
-<<<<<<< HEAD
-    case Institutions.get_institution_registration_deployment(issuer, client_id, deployment_id) do
-      {institution, registration, _deployment} ->
-        lti_roles = lti_params["https://purl.imsglobal.org/spec/lti/claim/roles"]
-
-        # update user values defined by the oidc standard per LTI 1.3 standard user identity claims
-        # http://www.imsglobal.org/spec/lti/v1p3/#user-identity-claims
-        case Accounts.insert_or_update_lms_user(
-               %{
-                 sub: lti_params["sub"],
-                 name: lti_params["name"],
-                 given_name: lti_params["given_name"],
-                 family_name: lti_params["family_name"],
-                 middle_name: lti_params["middle_name"],
-                 nickname: lti_params["nickname"],
-                 preferred_username: lti_params["preferred_username"],
-                 profile: lti_params["profile"],
-                 picture: lti_params["picture"],
-                 website: lti_params["website"],
-                 email: lti_params["email"],
-                 email_verified: true,
-                 gender: lti_params["gender"],
-                 birthdate: lti_params["birthdate"],
-                 zoneinfo: lti_params["zoneinfo"],
-                 locale: lti_params["locale"],
-                 phone_number: lti_params["phone_number"],
-                 phone_number_verified: lti_params["phone_number_verified"],
-                 address: lti_params["address"],
-                 lti_institution_id: institution.id
-               },
-               institution.id
-             ) do
-          {:ok, user} ->
-            # update lti params and session to be associated with the current lms user
-            {:ok, %{id: lti_params_id}} =
-              LtiParams.create_or_update_lti_params(lti_params, user.id)
-
-            LtiSession.put_session_lti_params(conn, lti_params_id)
-
-            # update user platform roles
-            Accounts.update_user_platform_roles(user, PlatformRoles.get_roles_by_uris(lti_roles))
-
-            # context claim is considered optional according to IMS http://www.imsglobal.org/spec/lti/v1p3/#context-claim
-            # safeguard against the case that context is missing
-            case lti_params["https://purl.imsglobal.org/spec/lti/claim/context"] do
-              nil ->
-                {_error_id, error_msg} = log_error("context claim is missing from lti params")
-
-                throw(error_msg)
-
-              context ->
-                # update section specifics - if one exists. Enroll the user and also update the section details
-                with {:ok, section} <- get_existing_section(lti_params) do
-                  # transform lti_roles to a list only containing valid context roles (exclude all system and institution roles)
-                  context_roles = ContextRoles.get_roles_by_uris(lti_roles)
-
-                  # if a course section exists, ensure that this user has an enrollment in this section
-                  enroll_user(user.id, section.id, context_roles)
-
-                  # make sure section details are up to date
-                  %{"title" => context_title} = context
-
-                  {:ok, _section} =
-                    update_section_details(context_title, section, lti_params, registration)
-                end
-
-                # sign current user in and redirect to home page
-                conn
-                |> create_pow_user(:user, user)
-                |> redirect(to: Routes.delivery_path(conn, :index))
-            end
-
-          {:error, changeset} ->
-            {_error_id, error_msg} = log_error("Failed to create or update user", changeset)
-
-            throw(error_msg)
-        end
-    end
-=======
     Oli.Repo.transaction(fn ->
       case Institutions.get_institution_registration_deployment(issuer, client_id, deployment_id) do
         {institution, registration, _deployment} ->
@@ -536,7 +433,6 @@
           end
       end
     end)
->>>>>>> d283292a
   end
 
   defp enroll_user(user_id, section_id, context_roles) do
