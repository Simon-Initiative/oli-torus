defmodule OliWeb.Api.ActivityController do
  use OliWeb, :controller
  use OpenApiSpex.Controller

  alias Oli.Authoring.Editing.ActivityEditor
  alias Oli.Delivery.Attempts.ActivityLifecycle.Evaluate, as: ActivityEvaluation
  alias Oli.Delivery.Attempts.ActivityLifecycle
  alias Oli.Delivery.Attempts.Core.StudentInput
  alias Oli.Delivery.Sections
  alias Oli.Publishing.DeliveryResolver
  alias OliWeb.ApiSchemas
  alias Oli.Activities

  @moduledoc tags: ["Storage Service"]

  @moduledoc """
  The storage service allows activity implementations to read, write, update
  and delete documents associated with an activity instance.
  """

  alias OpenApiSpex.Schema

  defmodule DocumentAttributes do
    require OpenApiSpex

    OpenApiSpex.schema(%{
      title: "Activity document attributes",
      description: "The top-level attributes of activity documents",
      type: :object,
      properties: %{
        title: %Schema{type: :string, description: "Title of this document"},
        objectives: %Schema{type: :object, description: "Per part objective mapping"},
        content: %Schema{type: :object, description: "Delivery specific content"},
        authoring: %Schema{
          type: :object,
          description: "The authoring specific portion of the content"
        }
      },
      required: [],
      example: %{
        "title" => "Adaptive Activity Ensemble C",
        "objectives" => %{},
        "content" => %{"items" => ["1", "2"]}
      }
    })
  end

  defmodule BulkDocumentResponse do
    require OpenApiSpex

    OpenApiSpex.schema(%{
      title: "Bulk retrieval document response",
      description: "The response for a bulk document fetch operation",
      type: :object,
      properties: %{
        results: %Schema{type: :list, description: "Collection of document attribute instances"}
      },
      required: [:results],
      example: %{
        "result" => "success",
        "results" => []
      }
    })
  end

  defmodule BulkDocumentRequestBody do
    require OpenApiSpex

    OpenApiSpex.schema(%{
      title: "Bulk retrieval document request body",
      description: "The request body for a bulk document fetch operation",
      type: :object,
      properties: %{
        resourceIds: %Schema{
          type: :list,
          description: "Array of resource identifiers of documents being requested"
        }
      },
      required: [:resourceIds],
      example: %{
        "resourceIds" => ["id1", "id2", "id3"]
      }
    })
  end

  @doc """
  Create a new secondary document for an activity.

  Torus activities are comprised of one primary document and zero or more secondary documents. While Torus
  creates the primary document for an activity instance, secondary document creation is entirely the responsibility
  of the activity implementation.

  """
  @doc parameters: [
         project: [
           in: :url,
           schema: %OpenApiSpex.Schema{type: :string},
           required: true,
           description: "The project identifier"
         ],
         resource: [
           in: :url,
           schema: %OpenApiSpex.Schema{type: :string},
           required: true,
           description: "The activity identifier that this document will be secondary to"
         ]
       ],
       request_body:
         {"Attributes for the document", "application/json",
          OliWeb.Api.ActivityController.DocumentAttributes, required: true},
       responses: %{
         201 => {"Creation Response", "application/json", ApiSchemas.CreationResponse}
       }
  def create_secondary(conn, %{
        "project" => project_slug,
        "resource" => activity_id
      }) do
    author = conn.assigns[:current_author]
    update = conn.body_params

    case ActivityEditor.create_secondary(project_slug, activity_id, author, update) do
      {:ok, revision} ->
        conn
        # This sets status code 201 instead of 200
        |> put_status(:created)
        |> json(%{"result" => "success", "resourceId" => revision.resource_id})

      {:error, {:invalid_update_field}} ->
        error(conn, 400, "invalid update field")

      {:error, {:not_found}} ->
        error(conn, 404, "not found")

      {:error, {:not_authorized}} ->
        error(conn, 403, "unauthorized")

      _ ->
        error(conn, 500, "server error")
    end
  end

  @doc false
  def create(conn, %{
        "project" => project_slug,
        "activity_type" => activity_type_slug,
        "model" => model,
        "objectives" => objectives
      }) do
    author = conn.assigns[:current_author]

    case ActivityEditor.create(project_slug, activity_type_slug, author, model, objectives) do
      {:ok, {%{slug: slug}, transformed}} ->
        json(conn, %{"type" => "success", "revisionSlug" => slug, "transformed" => transformed})

      {:error, {:not_found}} ->
        error(conn, 404, "not found")

      {:error, {:not_authorized}} ->
        error(conn, 403, "unauthorized")

      _ ->
        error(conn, 500, "server error")
    end
  end

  defp document_to_result(nil) do
    %{
      "result" => "failed"
    }
  end

  defp document_to_result(%{
<<<<<<< HEAD
      objectives: objectives,
      title: title,
      activity_type_id: activity_type_id,
      content: content,
      resource_id: resource_id
    }) do
=======
         objectives: objectives,
         title: title,
         content: content,
         resource_id: resource_id
       }) do
>>>>>>> 701ae3a6
    %{
      "result" => "success",
      "resourceId" => resource_id,
      "activityType" => activity_type_id,
      "objectives" => objectives,
      "title" => title,
      "content" => Map.delete(content, "authoring"),
      "authoring" => Map.get(content, "authoring")
    }
  end

  @doc """
  Retrieve a document for an activity in an authoring context.

  This retrieves the unpublished revision of an activity document, either a primary or secondary
  document.
  """
  @doc parameters: [
         project: [
           in: :url,
           schema: %OpenApiSpex.Schema{type: :string},
           required: true,
           description: "The project identifier"
         ],
         resource: [
           in: :url,
           schema: %OpenApiSpex.Schema{type: :string},
           required: true,
           description: "The activity document identifier"
         ]
       ],
       responses: %{
         200 =>
           {"Retrieval Response", "application/json",
            OliWeb.Api.ActivityController.DocumentAttributes}
       }
  def retrieve(conn, %{
        "project" => project_slug,
        "resource" => activity_id
      }) do
    author = conn.assigns[:current_author]

    case ActivityEditor.retrieve(project_slug, activity_id, author) do
      {:ok, rev} -> json(conn, document_to_result(rev))
      {:error, {:not_found}} -> error(conn, 404, "not found")
      _ -> error(conn, 500, "server error")
    end
  end

  @doc """
  Bulk retrieve documents for an activity in an authoring context.

  This retrieves the unpublished revision of activity documents.
  """
  @doc parameters: [
         project: [
           in: :url,
           schema: %OpenApiSpex.Schema{type: :string},
           required: true,
           description: "The project identifier"
         ]
       ],
       request_body:
         {"Attributes for the document", "application/json",
          OliWeb.Api.ActivityController.BulkDocumentRequestBody, required: true},
       responses: %{
         200 =>
           {"Retrieval Response", "application/json",
            OliWeb.Api.ActivityController.BulkDocumentResponse}
       }
  def bulk_retrieve(conn, %{
        "project" => project_slug,
        "resourceIds" => activity_ids
      }) do
    author = conn.assigns[:current_author]

    case ActivityEditor.retrieve_bulk(project_slug, activity_ids, author) do
      {:ok, revisions} ->
        json(conn, %{
          "result" => "success",
          "results" => Enum.map(revisions, &document_to_result/1)
        })

      {:error, {:not_found}} ->
        error(conn, 404, "not found")

      _ ->
        error(conn, 500, "server error")
    end
  end

  defp document_to_delivery_result(%{
      title: title,
      activity_type_id: activity_type_id,
      content: content,
      resource_id: resource_id
    }) do
    %{
      "result" => "success",
      "title" => title,
      "activityTypeId" => activity_type_id,
      "resourceId" => resource_id,
      "content" => Map.delete(content, "authoring")
    }
  end

  @doc """
  Retrieve a document for an activity for delivery purposes.

  This retrieves the published revision of an activity document, either a primary or secondary
  document, for a particular course section.
  """
  @doc parameters: [
         section_slug: [
           in: :url,
           schema: %OpenApiSpex.Schema{type: :string},
           required: true,
           description: "The course section slug"
         ],
         resource: [
           in: :url,
           schema: %OpenApiSpex.Schema{type: :string},
           required: true,
           description: "The activity document identifier"
         ]
       ],
       responses: %{
         200 =>
           {"Retrieval Response", "application/json",
            OliWeb.Api.ActivityController.DocumentAttributes}
       }
  def retrieve_delivery(conn, %{
        "section_slug" => section_slug,
        "resource" => activity_id
      }) do
    user = conn.assigns.current_user

    if Sections.is_enrolled?(user.id, section_slug) do
      case DeliveryResolver.from_resource_id(section_slug, activity_id) do
        nil -> error(conn, 404, "not found")
        rev -> json(conn, document_to_delivery_result(rev))
      end
    else
      error(conn, 403, "unauthorized")
    end
  end

  @doc """
  Bulk request a collection of activity documents for delivery purposes.

  This retrieves the published revision of a collection activity document, either a primary or secondary
  documents, for a particular course section.
  """
  @doc parameters: [
         section_slug: [
           in: :url,
           schema: %OpenApiSpex.Schema{type: :string},
           required: true,
           description: "The course section slug"
         ]
       ],
       responses: %{
         200 =>
           {"Retrieval Response", "application/json",
            OliWeb.Api.ActivityController.BulkDocumentResponse}
       }
  def bulk_retrieve_delivery(conn, %{
        "section_slug" => section_slug,
        "resourceIds" => activity_ids
      }) do
    user = conn.assigns.current_user

    if Sections.is_enrolled?(user.id, section_slug) do
      case DeliveryResolver.from_resource_id(section_slug, activity_ids) do
        nil ->
          error(conn, 404, "not found")

        revisions ->
          json(conn, %{
            "result" => "success",
            "results" => Enum.map(revisions, &document_to_delivery_result/1)
          })
      end
    else
      error(conn, 403, "unauthorized")
    end
  end

  @doc """
  Update a document for an activity.

  This operation will update one or more of the top-level document attributes (`title`, `objectives`, `content`, `authoring`) for
  either primary or secondary activity documents.

  This operation must be performed in the context of an exclusive write lock to avoid concurrent updates. The identifier of the
  lock must be specificed via the `lock` query parameter.
  """
  @doc parameters: [
         project: [
           in: :url,
           schema: %OpenApiSpex.Schema{type: :string},
           required: true,
           description: "The project identifier"
         ],
         resource: [
           in: :url,
           schema: %OpenApiSpex.Schema{type: :string},
           required: true,
           description: "The activity document identifier"
         ],
         lock: [
           in: :query,
           schema: %OpenApiSpex.Schema{type: :string},
           required: true,
           description: "The lock identifier that this operation will be performed within"
         ]
       ],
       request_body:
         {"Attributes for the document", "application/json",
          OliWeb.Api.ActivityController.DocumentAttributes, required: true},
       responses: %{
         200 => {"Update Response", "application/json", ApiSchemas.UpdateResponse}
       }
  def update(conn, %{
        "project" => project_slug,
        "lock" => lock_id,
        "resource" => activity_id
      }) do
    author = conn.assigns[:current_author]

    update = conn.body_params

    case ActivityEditor.edit(project_slug, lock_id, activity_id, author.email, update) do
      {:ok, _} -> json(conn, %{"result" => "success"})
      {:error, {:invalid_update_field}} -> error(conn, 400, "invalid update field")
      {:error, {:not_found}} -> error(conn, 404, "not found")
      {:error, {:not_authorized}} -> error(conn, 403, "unauthorized")
      _ -> error(conn, 500, "server error")
    end
  end

  @doc false
  def evaluate(conn, %{"model" => model, "partResponses" => part_inputs}) do
    parsed =
      Enum.map(part_inputs, fn %{"attemptGuid" => part_id, "response" => input} ->
        %{part_id: part_id, input: %StudentInput{input: Map.get(input, "input")}}
      end)

    case ActivityEvaluation.evaluate_from_preview(model, parsed) do
      {:ok, evaluations} -> json(conn, %{"result" => "success", "evaluations" => evaluations})
      {:error, _} -> error(conn, 500, "server error")
    end
  end

  @doc false
  def transform(conn, %{"model" => model}) do
    case ActivityLifecycle.perform_test_transformation(model) do
      {:ok, transformed} -> json(conn, %{"result" => "success", "transformed" => transformed})
      {:error, _} -> error(conn, 500, "server error")
    end
  end

  @doc """
  Delete a secondary document for an activity.

  This operation will mark a secondary document as deleted, but only for the current unpublished revision.

  This operation must be performed in the context of an exclusive write lock to avoid concurrent updates. The identifier of the
  lock must be specificed via the `lock` query parameter.
  """
  @doc parameters: [
         project: [
           in: :url,
           schema: %OpenApiSpex.Schema{type: :string},
           required: true,
           description: "The project identifier"
         ],
         resource: [
           in: :url,
           schema: %OpenApiSpex.Schema{type: :string},
           required: true,
           description: "The activity identifier that this document will be secondary to"
         ],
         lock: [
           in: :query,
           schema: %OpenApiSpex.Schema{type: :string},
           required: true,
           description: "The lock identifier that this operation will be performed within"
         ]
       ],
       responses: %{
         200 => {"Deletion Response", "application/json", ApiSchemas.UpdateResponse}
       }
  def delete(conn, %{"project" => project_slug, "resource" => resource_id, "lock" => lock_id}) do
    author = conn.assigns[:current_author]

    case ActivityEditor.delete(project_slug, lock_id, resource_id, author) do
      {:ok, _} -> json(conn, %{"result" => "success"})
      {:error, {:lock_not_acquired, _}} -> error(conn, 423, "locked")
      {:error, {:not_applicable}} -> error(conn, 400, "not applicable to this resource")
      {:error, {:not_found}} -> error(conn, 404, "not found")
      {:error, {:not_authorized}} -> error(conn, 403, "unauthorized")
      _ -> error(conn, 500, "server error")
    end
  end

  defp error(conn, code, reason) do
    conn
    |> send_resp(code, reason)
    |> halt()
  end
end<|MERGE_RESOLUTION|>--- conflicted
+++ resolved
@@ -170,20 +170,12 @@
   end
 
   defp document_to_result(%{
-<<<<<<< HEAD
       objectives: objectives,
       title: title,
       activity_type_id: activity_type_id,
       content: content,
       resource_id: resource_id
     }) do
-=======
-         objectives: objectives,
-         title: title,
-         content: content,
-         resource_id: resource_id
-       }) do
->>>>>>> 701ae3a6
     %{
       "result" => "success",
       "resourceId" => resource_id,
