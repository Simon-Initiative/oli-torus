--- conflicted
+++ resolved
@@ -15,13 +15,9 @@
   end
 
   def create(conn, params) do
-<<<<<<< HEAD
     conn
     |> AuthorAuth.maybe_store_link_account_user_id(params["author"])
-    |> create(params, "Welcome back!")
-=======
-    create(conn, params, flash_message: "Welcome back!")
->>>>>>> 2b35bd0f
+    |> create(params, flash_message: "Welcome back!")
   end
 
   def create(conn, %{"author" => author_params}, opts) do
