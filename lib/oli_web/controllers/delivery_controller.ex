--- conflicted
+++ resolved
@@ -340,11 +340,7 @@
             ]
 
             redirect_path =
-<<<<<<< HEAD
-              "/session/new?section=#{section.slug}"
-=======
               ~p"/session/new?#{login_params}"
->>>>>>> 1b8f1c53
 
             conn
             |> redirect(to: redirect_path)
