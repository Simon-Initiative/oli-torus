defmodule OliWeb.DeliveryController do
  use OliWeb, :controller

  alias Oli.Delivery.Sections
  alias Oli.Delivery.Sections.Section
  alias Oli.Publishing
  alias Oli.Institutions
  alias Lti_1p3.Tool.{PlatformRoles, ContextRoles}
  alias Oli.Accounts
  alias Oli.Accounts.Author

  @allow_configure_section_roles [
    PlatformRoles.get_role(:system_administrator),
    PlatformRoles.get_role(:institution_administrator),
    PlatformRoles.get_role(:institution_instructor),
    ContextRoles.get_role(:context_administrator),
    ContextRoles.get_role(:context_instructor)
  ]

  plug Oli.Plugs.RegistrationCaptcha when action in [:process_create_and_link_account_user]

  def index(conn, _params) do
    user = conn.assigns.current_user
    lti_params = conn.assigns.lti_params

    lti_roles = lti_params["https://purl.imsglobal.org/spec/lti/claim/roles"]
    context_roles = ContextRoles.get_roles_by_uris(lti_roles)
    platform_roles = PlatformRoles.get_roles_by_uris(lti_roles)
    roles = MapSet.new(context_roles ++ platform_roles)
    allow_configure_section_roles = MapSet.new(@allow_configure_section_roles)

    # allow section configuration if user has any of the allowed roles
    allow_configure_section =
      MapSet.intersection(roles, allow_configure_section_roles) |> MapSet.size() > 0

    section = Sections.get_section_from_lti_params(lti_params)

    case {user.author, section} do
      # author account has not been linked
      {nil, nil} when allow_configure_section ->
        render_getting_started(conn)

      # section has not been configured
      {author, nil} when allow_configure_section ->
        render_configure_section(conn, author)

      {_author, nil} ->
        render_course_not_configured(conn)

      # section has been configured
      {_author, section} ->
        if (user.research_opt_out === nil) do
          render_research_consent(conn)
        else
          redirect_to_page_delivery(conn, section)
        end

    end
  end

  def open_and_free_index(conn, _params) do
    user = conn.assigns.current_user

    sections = Sections.list_user_open_and_free_sections(user)

    render(conn, "open_and_free_index.html", sections: sections)
  end

  defp render_course_not_configured(conn) do
    render(conn, "course_not_configured.html")
  end

  defp render_getting_started(conn) do
    render(conn, "getting_started.html")
  end

  defp render_research_consent(conn) do
    conn
    |> assign(:opt_out, nil)
    |> render( "research_consent.html")
  end

  defp render_configure_section(conn, author) do
    lti_params = conn.assigns.lti_params
    issuer = lti_params["iss"]
    client_id = lti_params["aud"]
    deployment_id = lti_params["https://purl.imsglobal.org/spec/lti/claim/deployment_id"]

    {institution, _registration, _deployment} =
      Institutions.get_institution_registration_deployment(issuer, client_id, deployment_id)

    publications = Publishing.available_publications(author, institution)
    my_publications = publications |> Enum.filter(fn p -> p.published end)

    render(conn, "configure_section.html", author: author, my_publications: my_publications)
  end

  defp redirect_to_page_delivery(conn, section) do
    redirect(conn, to: Routes.page_delivery_path(conn, :index, section.slug))
  end

  def research_consent(conn, %{"consent" => consent}) do
    user = conn.assigns.current_user
    lti_params = conn.assigns.lti_params
    section = Sections.get_section_from_lti_params(lti_params)

    case Accounts.update_user(user, %{research_opt_out: consent !== "true"}) do
      {:ok, _} -> redirect_to_page_delivery(conn, section)
      {:error, _} ->
        conn
        |> put_flash(:error, "Unable to persist research consent option")
        |> redirect_to_page_delivery(section)
    end

  end

  def link_account(conn, _params) do
    # sign out current author account
    conn =
      conn
      |> use_pow_config(:author)
      |> Pow.Plug.delete()

    conn
    |> render_link_account_form()
  end

  def render_link_account_form(conn, opts \\ []) do
    title = Keyword.get(opts, :title, "Link Existing Account")
    changeset = Keyword.get(opts, :changeset, Author.noauth_changeset(%Author{}))
    action = Keyword.get(opts, :action, Routes.delivery_path(conn, :process_link_account_user))

    create_account_path =
      Keyword.get(
        opts,
        :create_account_path,
        Routes.delivery_path(conn, :create_and_link_account)
      )

    cancel_path = Keyword.get(opts, :cancel_path, Routes.delivery_path(conn, :index))

    conn
    |> assign(:title, title)
    |> assign(:changeset, changeset)
    |> assign(:action, action)
    |> assign(:create_account_path, create_account_path)
    |> assign(:cancel_path, cancel_path)
    |> assign(:link_account, true)
    |> put_view(OliWeb.Pow.SessionView)
    |> render("new.html")
  end

  def process_link_account_provider(conn, %{"provider" => provider}) do
    conn =
      conn
      |> merge_assigns(callback_url: Routes.delivery_url(conn, :link_account_callback, provider))

    PowAssent.Plug.authorize_url(conn, provider, conn.assigns.callback_url)
    |> case do
      {:ok, url, conn} ->
        conn
        |> redirect(external: url)
    end
  end

  def process_link_account_user(conn, %{"user" => author_params}) do
    conn
    |> use_pow_config(:author)
    |> Pow.Plug.authenticate_user(author_params)
    |> case do
      {:ok, conn} ->
        conn
        |> put_flash(
          :info,
          Pow.Phoenix.Controller.messages(conn, Pow.Phoenix.Messages).signed_in(conn)
        )
        |> redirect(
          to: Pow.Phoenix.Controller.routes(conn, Pow.Phoenix.Routes).after_sign_in_path(conn)
        )

      {:error, conn} ->
        conn
        |> put_flash(
          :error,
          Pow.Phoenix.Controller.messages(conn, Pow.Phoenix.Messages).invalid_credentials(conn)
        )
        |> render_link_account_form(
          changeset: PowAssent.Plug.change_user(conn, %{}, author_params)
        )
    end
  end

  def link_account_callback(conn, %{"provider" => provider} = params) do
    conn =
      conn
      |> merge_assigns(callback_url: Routes.delivery_url(conn, :link_account_callback, provider))

    PowAssent.Plug.callback_upsert(conn, provider, params, conn.assigns.callback_url)
    |> (fn {:ok, conn} ->
          %{current_user: current_user, current_author: current_author} = conn.assigns

          conn =
            case Accounts.link_user_author_account(current_user, current_author) do
              {:ok, _user} ->
                conn
                |> put_flash(:info, "Account '#{current_author.email}' is now linked")

              _ ->
                conn
                |> put_flash(
                  :error,
                  "Failed to link user and author accounts for '#{current_author.email}'"
                )
            end

          {:ok, conn}
        end).()
    |> PowAssent.Phoenix.AuthorizationController.respond_callback()
  end

  def create_and_link_account(conn, _params) do
    # sign out current author account
    conn =
      conn
      |> use_pow_config(:author)
      |> Pow.Plug.delete()

    conn
    |> render_create_and_link_form()
  end

  def process_create_and_link_account_user(conn, %{"user" => user_params}) do
    conn
    |> use_pow_config(:author)
    |> Pow.Plug.create_user(user_params)
    |> case do
      {:ok, _user, conn} ->
        conn
        |> put_flash(
          :info,
          Pow.Phoenix.Controller.messages(conn, Pow.Phoenix.Messages).user_has_been_created(conn)
        )
        |> redirect(
          to:
            Pow.Phoenix.Controller.routes(conn, Pow.Phoenix.Routes).after_registration_path(conn)
        )

      {:error, changeset, conn} ->
        conn
        |> render_create_and_link_form(changeset: changeset)
    end
  end

  def render_create_and_link_form(conn, opts \\ []) do
    title = Keyword.get(opts, :title, "Create and Link Account")
    changeset = Keyword.get(opts, :changeset, Author.noauth_changeset(%Author{}))

    action =
      Keyword.get(
        opts,
        :action,
        Routes.delivery_path(conn, :process_create_and_link_account_user)
      )

    sign_in_path = Keyword.get(opts, :sign_in_path, Routes.delivery_path(conn, :link_account))
    cancel_path = Keyword.get(opts, :cancel_path, Routes.delivery_path(conn, :index))

    conn
    |> assign(:title, title)
    |> assign(:changeset, changeset)
    |> assign(:action, action)
    |> assign(:sign_in_path, sign_in_path)
    |> assign(:cancel_path, cancel_path)
    |> assign(:link_account, true)
    |> put_view(OliWeb.Pow.RegistrationView)
    |> render("new.html")
  end

  def create_section(conn, %{"publication_id" => publication_id}) do
    lti_params = conn.assigns.lti_params
    user = conn.assigns.current_user

    issuer = lti_params["iss"]
    client_id = lti_params["aud"]
    deployment_id = lti_params["https://purl.imsglobal.org/spec/lti/claim/deployment_id"]

    {institution, _registration, deployment} =
      Institutions.get_institution_registration_deployment(issuer, client_id, deployment_id)

    publication = Publishing.get_publication!(publication_id)

    {:ok, %Section{id: section_id}} =
      Sections.create_section(%{
        time_zone: institution.timezone,
        title: lti_params["https://purl.imsglobal.org/spec/lti/claim/context"]["title"],
        context_id: lti_params["https://purl.imsglobal.org/spec/lti/claim/context"]["id"],
        institution_id: institution.id,
        project_id: publication.project_id,
        publication_id: publication_id,
        lti_1p3_deployment_id: deployment.id
      })

    # Enroll this user with their proper roles (instructor)
    lti_roles = lti_params["https://purl.imsglobal.org/spec/lti/claim/roles"]
    context_roles = ContextRoles.get_roles_by_uris(lti_roles)
    Sections.enroll(user.id, section_id, context_roles)

    conn
    |> redirect(to: Routes.delivery_path(conn, :index))
  end

  def signout(conn, _params) do
    conn
    |> use_pow_config(:user)
    |> Pow.Plug.delete()
    |> redirect(to: Routes.static_page_path(conn, :index))
  end

  def enroll(conn, _params) do
    section = conn.assigns.section
    render(conn, "enroll.html", section: section)
  end

<<<<<<< HEAD
  def create_user(conn, %{
        "user_details" => user_details,
        "g-recaptcha-response" => g_recaptcha_response
      }) do

    redirect_to = value_or(user_details["redirect_to"], Routes.delivery_path(conn, :index))

    # Verify the recaptcha, but when load-testing is enabled we must bypass this verification
    if Oli.Utils.LoadTesting.enabled?() or recaptcha_verified?(g_recaptcha_response) do
      create(conn, redirect_to)
    else
      changeset =
        Accounts.change_user(%User{}, user_details)
        |> Ecto.Changeset.add_error(:captcha, "failed, please try again")

      render(conn, "new_user.html", changeset: changeset, redirect_to: redirect_to)
    end
  end

  defp recaptcha_verified?(g_recaptcha_response) do
    g_recaptcha_response != "" and Oli.Utils.Recaptcha.verify(g_recaptcha_response) == {:success, true}
  end

  defp create(conn, redirect_to) do

    case Accounts.create_user(%{
      # generate a unique sub identifier which is also used so a user can access
      # their progress in the future or using a different browser
      sub: UUID.uuid4(),
      guest: true,
    }) do

      {:ok, user} ->

=======
  def create_user(conn, %{"g-recaptcha-response" => g_recaptcha_response}) do
    with g_recaptcha_response when g_recaptcha_response != "" <- g_recaptcha_response,
         {:success, true} <- Oli.Utils.Recaptcha.verify(g_recaptcha_response),
         section <- conn.assigns.section do
      with {:ok, user} <-
             Accounts.create_user(%{
               # generate a unique sub identifier which is also used so a user can access
               # their progress in the future or using a different browser
               sub: UUID.uuid4(),
               guest: true,
             }) do
>>>>>>> 57d86049
        Accounts.update_user_platform_roles(user, [
          PlatformRoles.get_role(:institution_learner)
        ])

        conn
        |> OliWeb.Pow.PowHelpers.use_pow_config(:user)
        |> Pow.Plug.create(user)
<<<<<<< HEAD
        |> redirect(to: redirect_to)

      {:error, changeset} ->
        render(conn, "new_user.html", changeset: changeset, redirect_to: redirect_to)
=======
        |> redirect(to: Routes.page_delivery_path(conn, :index, section.slug))
      else
        {:error, _} ->
          render(conn, "new_user.html", error: "Something went wrong, please try again")
      end
    else
      _ ->
        render(conn, "new_user.html", error: "ReCaptcha failed, please try again")
>>>>>>> 57d86049
    end

  end


end<|MERGE_RESOLUTION|>--- conflicted
+++ resolved
@@ -321,54 +321,23 @@
     render(conn, "enroll.html", section: section)
   end
 
-<<<<<<< HEAD
-  def create_user(conn, %{
-        "user_details" => user_details,
-        "g-recaptcha-response" => g_recaptcha_response
-      }) do
-
-    redirect_to = value_or(user_details["redirect_to"], Routes.delivery_path(conn, :index))
-
-    # Verify the recaptcha, but when load-testing is enabled we must bypass this verification
-    if Oli.Utils.LoadTesting.enabled?() or recaptcha_verified?(g_recaptcha_response) do
-      create(conn, redirect_to)
-    else
-      changeset =
-        Accounts.change_user(%User{}, user_details)
-        |> Ecto.Changeset.add_error(:captcha, "failed, please try again")
-
-      render(conn, "new_user.html", changeset: changeset, redirect_to: redirect_to)
-    end
-  end
-
   defp recaptcha_verified?(g_recaptcha_response) do
     g_recaptcha_response != "" and Oli.Utils.Recaptcha.verify(g_recaptcha_response) == {:success, true}
   end
 
-  defp create(conn, redirect_to) do
-
-    case Accounts.create_user(%{
-      # generate a unique sub identifier which is also used so a user can access
-      # their progress in the future or using a different browser
-      sub: UUID.uuid4(),
-      guest: true,
-    }) do
-
-      {:ok, user} ->
-
-=======
   def create_user(conn, %{"g-recaptcha-response" => g_recaptcha_response}) do
-    with g_recaptcha_response when g_recaptcha_response != "" <- g_recaptcha_response,
-         {:success, true} <- Oli.Utils.Recaptcha.verify(g_recaptcha_response),
-         section <- conn.assigns.section do
+
+    if Oli.Utils.LoadTesting.enabled?() or recaptcha_verified?(g_recaptcha_response) do
+
+      section = conn.assigns.section
+
       with {:ok, user} <-
-             Accounts.create_user(%{
-               # generate a unique sub identifier which is also used so a user can access
-               # their progress in the future or using a different browser
-               sub: UUID.uuid4(),
-               guest: true,
-             }) do
->>>>>>> 57d86049
+            Accounts.create_user(%{
+              # generate a unique sub identifier which is also used so a user can access
+              # their progress in the future or using a different browser
+              sub: UUID.uuid4(),
+              guest: true,
+            }) do
         Accounts.update_user_platform_roles(user, [
           PlatformRoles.get_role(:institution_learner)
         ])
@@ -376,24 +345,14 @@
         conn
         |> OliWeb.Pow.PowHelpers.use_pow_config(:user)
         |> Pow.Plug.create(user)
-<<<<<<< HEAD
-        |> redirect(to: redirect_to)
-
-      {:error, changeset} ->
-        render(conn, "new_user.html", changeset: changeset, redirect_to: redirect_to)
-=======
         |> redirect(to: Routes.page_delivery_path(conn, :index, section.slug))
       else
         {:error, _} ->
           render(conn, "new_user.html", error: "Something went wrong, please try again")
       end
-    else
-      _ ->
-        render(conn, "new_user.html", error: "ReCaptcha failed, please try again")
->>>>>>> 57d86049
-    end
-
-  end
-
+  else
+    _ ->
+      render(conn, "new_user.html", error: "ReCaptcha failed, please try again")
+  end
 
 end