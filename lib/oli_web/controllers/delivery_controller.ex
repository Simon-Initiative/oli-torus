--- conflicted
+++ resolved
@@ -207,11 +207,12 @@
     |> render_link_account_form()
   end
 
+  # MER-3835 TODO
   def render_user_register_form(conn, changeset) do
     # The learner/educator register form.
     conn
     |> assign(:changeset, changeset)
-    |> assign(:action, Routes.pow_registration_path(conn, :create))
+    |> assign(:action, ~p"/users/register")
     |> assign(:sign_in_path, ~p"/users/log_in")
     |> assign(:cancel_path, Routes.delivery_path(conn, :index))
     |> Phoenix.Controller.put_view(OliWeb.Pow.RegistrationHTML)
@@ -362,19 +363,6 @@
     |> Phoenix.Controller.render("new.html")
   end
 
-<<<<<<< HEAD
-  def signin(conn, %{"section" => section}) do
-    conn
-    |> delete_pow_user(:user)
-    |> redirect(to: Routes.pow_session_path(conn, :new, section: section))
-  end
-
-  def create_account(conn, %{"section" => section}) do
-    conn
-    |> delete_pow_user(:user)
-    |> redirect(to: Routes.pow_registration_path(conn, :new, section: section))
-  end
-
   def show_enroll(conn, params) do
     section = conn.assigns.section
     from_invitation_link? = params["from_invitation_link?"] || false
@@ -390,58 +378,6 @@
     else
       {:unavailable, reason} ->
         render_section_unavailable(conn, reason)
-=======
-  def render_create_and_link_form(conn, opts \\ []) do
-    title = Keyword.get(opts, :title, "Create and Link Account")
-    changeset = Keyword.get(opts, :changeset, Author.noauth_changeset(%Author{}))
-
-    action =
-      Keyword.get(
-        opts,
-        :action,
-        Routes.delivery_path(conn, :process_create_and_link_account_user)
-      )
-
-    sign_in_path = Keyword.get(opts, :sign_in_path, Routes.delivery_path(conn, :link_account))
-    cancel_path = Keyword.get(opts, :cancel_path, Routes.delivery_path(conn, :index))
-
-    conn
-    |> assign(:title, title)
-    |> assign(:changeset, changeset)
-    |> assign(:action, action)
-    |> assign(:sign_in_path, sign_in_path)
-    |> assign(:cancel_path, cancel_path)
-    |> assign(:link_account, true)
-    |> put_view(OliWeb.Pow.RegistrationHTML)
-    |> Phoenix.Controller.render("new.html")
-  end
-
-  def show_enroll(conn, params) do
-    case Sections.available?(conn.assigns.section) do
-      {:available, section} ->
-        # redirect to course index if user is already signed in and enrolled
-        with {:ok, user} <- current_or_guest_user(conn, section.requires_enrollment),
-             true <- Sections.is_enrolled?(user.id, section.slug) do
-          redirect(conn,
-            to: ~p"/sections/#{section.slug}"
-          )
-        else
-          {:redirect, nil} ->
-            # guest user cant access courses that require enrollment
-            login_params = [
-              section: section.slug,
-              from_invitation_link?: params["from_invitation_link?"] || false
-            ]
-
-            redirect_path =
-              ~p"/users/log_in?#{login_params}"
-
-            conn
-            |> redirect(to: redirect_path)
-
-          _ ->
-            section = Oli.Repo.preload(section, [:base_project])
->>>>>>> 0a0ffe8b
 
       # redirect to course index if user is already signed in and enrolled
       {:enrolled?, true} ->
@@ -450,7 +386,7 @@
       # guest user cannot access courses that require enrollment
       {:redirect, nil} ->
         redirect(conn,
-          to: ~p"/?#{[section: section.slug, from_invitation_link?: true]}"
+          to: ~p"/users/log_in?#{[section: section.slug, from_invitation_link?: true]}"
         )
     end
   end
