defmodule OliWeb.DeliveryController do
  alias Oli.Lti.LtiParams
  use OliWeb, :controller
  use OliWeb, :verified_routes

  alias Lti_1p3.Tool.{PlatformRoles, ContextRoles}
  alias Oli.Accounts
  alias Oli.Accounts.{User}
  alias Oli.Analytics.DataTables.DataTable
  alias Oli.Delivery
  alias Oli.Delivery.Sections
  alias Oli.Delivery.Sections.EnrollmentBrowseOptions
  alias Oli.Institutions
  alias Oli.Institutions.Institution
  alias Oli.Repo
  alias Oli.Repo.{Paging, Sorting}
  alias OliWeb.UserAuth
  alias OliWeb.Common.Params
  alias OliWeb.Delivery.InstructorDashboard.Helpers
  alias Oli.Delivery.ResearchConsent

  require Logger

  @allow_configure_section_roles [
    PlatformRoles.get_role(:system_administrator),
    PlatformRoles.get_role(:institution_administrator),
    ContextRoles.get_role(:context_administrator),
    ContextRoles.get_role(:context_instructor)
  ]

  @roles_claims "https://purl.imsglobal.org/spec/lti/claim/roles"

  @doc """
  This is the default entry point for delivery users. It will redirect to the appropriate page based
  on whether the user is an independent learner or an LTI user.

  If the user is an independent learner, they will be redirected to the student workspace.

  Otherwise, the user's LTI roles will be checked to determine if they are allowed to configure the
  section. If they are allowed to configure the section, they will be redirected to the instructor
  dashboard. If they are not allowed to configure the section, the student will be redirected to the
  page delivery.
  """
  def index(conn, _params) do
    user = conn.assigns.current_user

<<<<<<< HEAD
    if user.independent_learner do
      redirect(conn, to: ~p"/workspaces/student")
    else
      # If an LTI student has landed here then we must redirect them to the latest section they have
      # accessed from their LMS. We can infer this from a user's latest LTI launch params.
      with %LtiParams{params: lti_params} <- LtiParams.get_latest_user_lti_params(user.id) do
        lti_roles = lti_params[@roles_claims]
        context_roles = ContextRoles.get_roles_by_uris(lti_roles)
        platform_roles = PlatformRoles.get_roles_by_uris(lti_roles)
        roles = MapSet.new(context_roles ++ platform_roles)
        allow_configure_section_roles = MapSet.new(@allow_configure_section_roles)

        # allow section configuration if user has any of the allowed roles
        allow_configure_section =
          MapSet.intersection(roles, allow_configure_section_roles) |> MapSet.size() > 0

        section = Sections.get_section_from_lti_params(lti_params)

        case section do
          # section has not been configured, redirect to new lti course creation wizard
          nil when allow_configure_section ->
            conn
            |> redirect(to: ~p"/sections/lti/new")

          # section has not been configured, but student is not allowed to configure
          nil ->
            render_course_not_configured(conn)

          # section has already been configured, redirect to manage view
          section when allow_configure_section ->
            conn
            |> redirect(to: ~p"/sections/#{section.slug}/manage")

          # section has been configured, redirect student to section home
          section ->
            conn
            |> redirect(to: ~p"/sections/#{section.slug}")
        end
=======
    with false <- user.independent_learner,
         %LtiParams{params: lti_params} <- LtiParams.get_latest_user_lti_params(user.id) do
      lti_roles = lti_params["https://purl.imsglobal.org/spec/lti/claim/roles"]
      context_roles = ContextRoles.get_roles_by_uris(lti_roles)
      platform_roles = PlatformRoles.get_roles_by_uris(lti_roles)
      roles = MapSet.new(context_roles ++ platform_roles)
      allow_configure_section_roles = MapSet.new(@allow_configure_section_roles)

      # allow section configuration if user has any of the allowed roles
      allow_configure_section =
        MapSet.intersection(roles, allow_configure_section_roles) |> MapSet.size() > 0

      section = Sections.get_section_from_lti_params(lti_params)

      case section do
        nil when allow_configure_section ->
          render_getting_started(conn)

        nil ->
          render_course_not_configured(conn)

        section when allow_configure_section ->
          redirect_to_instructor_dashboard(conn, section)

        # section has been configured
        section ->
          {institution, _registration, _deployment} =
            Institutions.get_institution_registration_deployment(
              lti_params["iss"],
              LtiParams.peek_client_id(lti_params),
              lti_params["https://purl.imsglobal.org/spec/lti/claim/deployment_id"]
            )

          if institution.research_consent != :no_form and is_nil(user.research_opt_out) do
            render_research_consent(conn, institution, ~p"/sections/#{section.slug}")
          else
            redirect_to_page_delivery(conn, section)
          end
>>>>>>> b92b37a4
      end
    else
      _ ->
        redirect(conn, to: ~p"/workspaces/student")
    end
  end

  defp render_course_not_configured(conn) do
    render(conn, "course_not_configured.html")
  end

  def show_research_consent_form(conn, _params) do
    user = conn.assigns.current_user

    institution = Institutions.get_institution_by_lti_user(user)

    case conn.assigns.current_user do
      nil ->
        conn
        |> put_flash(:error, "User not found")
        |> redirect(to: Routes.delivery_path(conn, :index))

      # Direct delivery users
      %User{independent_learner: true} = user ->
        case Delivery.get_system_research_consent_form_setting() do
          %ResearchConsent{research_consent: :oli_form} ->
            conn
            |> assign(:research_opt_out, user_research_opt_out?(user))
            |> render("research_consent.html")

          _ ->
            conn
            |> put_flash(:error, "Research consent is not enabled for this platform")
            |> redirect(to: Routes.delivery_path(conn, :index))
        end

      # LTI users
      user ->
        case institution do
          %Institution{research_consent: :oli_form} ->
            conn
            |> assign(:research_opt_out, user_research_opt_out?(user))
            |> render("research_consent.html")

          _ ->
            conn
            |> put_flash(:error, "Research consent is not enabled for your institution")
            |> redirect(to: Routes.delivery_path(conn, :index))
        end
    end
  end

  defp user_research_opt_out?(%User{research_opt_out: true}), do: true
  defp user_research_opt_out?(_), do: false

  def research_consent(conn, %{"consent" => consent}) do
    user = conn.assigns.current_user

    case Accounts.update_user(user, %{research_opt_out: consent !== "true"}) do
      {:ok, _} ->
        conn
        |> redirect(to: ~p"/course")

      {:error, _} ->
        conn
        |> put_flash(:error, "Failed to update research consent preference")
        |> redirect(to: ~p"/research_consent")
    end
  end

  def show_enroll(conn, params) do
    section = conn.assigns.section
    from_invitation_link? = params["from_invitation_link?"] || false
    create_guest = false

    with {:available, section} <- Sections.available?(section),
         {:ok, user} <- current_or_guest_user(conn, section.requires_enrollment, create_guest),
         {:enrolled?, false} <- {:enrolled?, Sections.is_enrolled?(user.id, section.slug)} do
      render(conn, "enroll.html",
        section: Oli.Repo.preload(section, [:base_project]),
        from_invitation_link?: from_invitation_link?,
        auto_enroll_as_guest: params["auto_enroll_as_guest"] || false
      )
    else
      {:unavailable, reason} ->
        render_section_unavailable(conn, reason)

      {:redirect, :enroll} ->
        render(conn, "enroll.html",
          section: Oli.Repo.preload(section, [:base_project]),
          from_invitation_link?: from_invitation_link?,
          auto_enroll_as_guest: params["auto_enroll_as_guest"] || false
        )

      # redirect to course index if user is already signed in and enrolled
      {:enrolled?, true} ->
        redirect(conn, to: ~p"/sections/#{section.slug}")

      # guest user cannot access courses that require enrollment
      {:redirect, nil} ->
        params = [
          section: section.slug,
          from_invitation_link?: true,
          request_path: ~p"/sections/#{section.slug}/enroll"
        ]

        redirect(conn,
          to: ~p"/users/log_in?#{params}"
        )

      # redirect to course index when user is not an independent learner (LTI user)
      {:redirect, :non_independent_learner} ->
        redirect(conn, to: Routes.delivery_path(conn, :index))
    end
  end

  def process_enroll(conn, params) do
    g_recaptcha_response = Map.get(params, "g-recaptcha-response", "")
    create_guest = true

    if Oli.Utils.LoadTesting.enabled?() or recaptcha_verified?(g_recaptcha_response) do
      with {:available, section} <- Sections.available?(conn.assigns.section),
           {:ok, user} <- current_or_guest_user(conn, section.requires_enrollment, create_guest),
           user <- Repo.preload(user, [:platform_roles]) do
        if Sections.is_enrolled?(user.id, section.slug) do
          redirect(conn,
            to: ~p"/sections/#{section.slug}"
          )
        else
          Sections.enroll(user.id, section.id, [ContextRoles.get_role(:context_learner)])

          Accounts.update_user_platform_roles(
            user,
            Lti_1p3.DataProviders.EctoProvider.Marshaler.from(user.platform_roles)
            |> MapSet.new()
            |> MapSet.put(PlatformRoles.get_role(:institution_learner))
            |> MapSet.to_list()
          )

          conn
          |> UserAuth.create_session(user)
          |> redirect(to: ~p"/sections/#{section.slug}")
        end
      else
        {:redirect, nil} ->
          # guest user cant access courses that require enrollment
          redirect_path =
            "/users/log_in?request_path=#{Routes.delivery_path(conn, :show_enroll, conn.assigns.section.slug)}"

          conn
          |> put_flash(
            :error,
            "Cannot enroll guest users in a course section that requires enrollment"
          )
          |> redirect(to: redirect_path)

        _error ->
          render(conn, "enroll.html", error: "Something went wrong, please try again")
      end
    else
      render(conn, "enroll.html", error: "ReCaptcha failed, please try again")
    end
  end

  def enroll_independent(conn, %{"section_invite_slug" => _invite_slug} = params),
    do: show_enroll(conn, params)

  defp recaptcha_verified?(g_recaptcha_response) do
    Oli.Utils.Recaptcha.verify(g_recaptcha_response) == {:success, true}
  end

  defp current_or_guest_user(conn, requires_enrollment, create_guest) do
    case conn.assigns.current_user do
      nil ->
        if create_guest do
          if requires_enrollment, do: {:redirect, nil}, else: Accounts.create_guest_user()
        else
          if requires_enrollment, do: {:redirect, nil}, else: {:redirect, :enroll}
        end

      %User{independent_learner: false} ->
        {:redirect, :non_independent_learner}

      %User{guest: true} = guest ->
        if requires_enrollment, do: {:redirect, nil}, else: {:ok, guest}

      user ->
        {:ok, user}
    end
  end

  defp render_section_unavailable(conn, reason) do
    conn
    |> put_view(OliWeb.DeliveryView)
    |> put_status(403)
    |> render("section_unavailable.html", reason: reason)
    |> halt()
  end

  def download_course_content_info(conn, %{"section_slug" => slug} = params) do
    case Oli.Delivery.Sections.get_section_by_slug(slug) do
      nil ->
        Phoenix.Controller.redirect(conn,
          to: Routes.static_page_path(OliWeb.Endpoint, :not_found)
        )

      section ->
        {_total_count, containers_with_metrics} = Helpers.get_containers(section, async: false)

        container_filter_by =
          Params.get_atom_param(
            params,
            "container_filter_by",
            [:modules, :units, :pages],
            :units
          )

        filter_fn = fn container ->
          case container_filter_by do
            :units ->
              container.numbering_level == 1

            :modules ->
              container.numbering_level == 2

            _ ->
              true
          end
        end

        contents =
          containers_with_metrics
          |> Enum.filter(filter_fn)
          |> Enum.map(
            &%{
              title: &1.title,
              progress: &1.progress,
              student_proficiency: &1.student_proficiency
            }
          )
          |> DataTable.new()
          |> DataTable.headers([:title, :progress, :student_proficiency])
          |> DataTable.to_csv_content()

        conn
        |> send_download({:binary, contents},
          filename: "#{slug}_course_content.csv"
        )
    end
  end

  def download_students_progress(conn, %{"section_slug" => slug}) do
    case Oli.Delivery.Sections.get_section_by_slug(slug) do
      nil ->
        Phoenix.Controller.redirect(conn,
          to: Routes.static_page_path(OliWeb.Endpoint, :not_found)
        )

      section ->
        students = Helpers.get_students(section)

        contents =
          students
          |> Enum.map(
            &%{
              name: &1.name,
              email: &1.email,
              last_interaction: &1.last_interaction,
              progress: &1.progress,
              overall_proficiency: &1.overall_proficiency,
              requires_payment: Map.get(&1, :requires_payment, "N/A")
            }
          )
          |> DataTable.new()
          |> DataTable.headers([
            :name,
            :email,
            :last_interaction,
            :progress,
            :overall_proficiency,
            :requires_payment
          ])
          |> DataTable.to_csv_content()

        conn
        |> send_download({:binary, contents},
          filename: "#{slug}_students.csv"
        )
    end
  end

  def download_learning_objectives(conn, %{"section_slug" => slug}) do
    case Oli.Delivery.Sections.get_section_by_slug(slug) do
      nil ->
        Phoenix.Controller.redirect(conn,
          to: Routes.static_page_path(OliWeb.Endpoint, :not_found)
        )

      section ->
        contents =
          Sections.get_objectives_and_subobjectives(section)
          |> Enum.map(
            &%{
              objective: &1.objective,
              subojective: &1.subobjective,
              student_proficiency_obj: &1.student_proficiency_obj,
              student_proficiency_subobj: &1.student_proficiency_subobj
            }
          )
          |> DataTable.new()
          |> DataTable.headers([
            :objective,
            :subojective,
            :student_proficiency_obj,
            :student_proficiency_subobj
          ])
          |> DataTable.to_csv_content()

        conn
        |> send_download({:binary, contents},
          filename: "#{slug}_learning_objectives.csv"
        )
    end
  end

  def download_quiz_scores(conn, %{"section_slug" => slug}) do
    case Oli.Delivery.Sections.get_section_by_slug(slug) do
      nil ->
        Phoenix.Controller.redirect(conn,
          to: Routes.static_page_path(OliWeb.Endpoint, :not_found)
        )

      section ->
        enrollments =
          Sections.browse_enrollments(
            section,
            %Paging{offset: 0, limit: nil},
            %Sorting{direction: :desc, field: :name},
            %EnrollmentBrowseOptions{
              text_search: "",
              is_student: true,
              is_instructor: false
            }
          )

        hierarchy = Oli.Publishing.DeliveryResolver.full_hierarchy(section.slug)

        graded_pages =
          hierarchy
          |> Oli.Delivery.Hierarchy.flatten()
          |> Enum.filter(fn node -> node.revision.graded end)
          |> Enum.map(fn node -> node.revision end)

        resource_accesses = fetch_resource_accesses(enrollments, section)

        by_user =
          Enum.reduce(resource_accesses, %{}, fn ra, m ->
            case Map.has_key?(m, ra.user_id) do
              true ->
                user = Map.get(m, ra.user_id)
                Map.put(m, ra.user_id, Map.put(user, ra.resource_id, ra))

              false ->
                Map.put(m, ra.user_id, Map.put(%{}, ra.resource_id, ra))
            end
          end)

        pages = Enum.map(graded_pages, &{&1.resource_id, &1.title})

        contents =
          Enum.map(enrollments, fn user ->
            Map.get(by_user, user.id, %{})
            |> Map.merge(%{user: user, id: user.id, section: section})
          end)
          |> Enum.map(fn enrollment ->
            Enum.reduce(pages, %{}, fn {page_id, page_title}, acc ->
              page_enrollment = Map.get(enrollment, page_id, %{})
              score = Map.get(page_enrollment, :score)
              out_of = Map.get(page_enrollment, :out_of)
              Map.put(acc, page_title, safe_score(score, out_of))
            end)
            |> Map.put(:student_id, enrollment.user.id)
            |> Map.put(:student_lms_id, enrollment.user.sub)
            |> Map.put(:student_family_name, enrollment.user.family_name)
            |> Map.put(:student_given_name, enrollment.user.given_name)
            |> Map.put(:student_email, enrollment.user.email)
          end)
          |> DataTable.new()
          |> DataTable.headers(
            [
              :student_id,
              :student_lms_id,
              :student_family_name,
              :student_given_name,
              :student_email
            ] ++ Enum.map(pages, &elem(&1, 1))
          )
          |> DataTable.to_csv_content()

        conn
        |> send_download({:binary, contents},
          filename: "#{slug}_quiz_scores.csv"
        )
    end
  end

  defp safe_score(score, out_of) do
    not_finished_msg = "Not finished"

    case {score, out_of} do
      {nil, _} -> not_finished_msg
      {_, nil} -> "#{score / 1 * 100}%"
      {_, 0} -> "#{score / 1 * 100}%"
      _ -> "#{score / out_of * 100}%"
    end
  end

  defp fetch_resource_accesses(enrollments, section) do
    student_ids = Enum.map(enrollments, fn user -> user.id end)

    Oli.Delivery.Attempts.Core.get_graded_resource_access_for_context(
      section.id,
      student_ids
    )
  end
end<|MERGE_RESOLUTION|>--- conflicted
+++ resolved
@@ -44,10 +44,8 @@
   def index(conn, _params) do
     user = conn.assigns.current_user
 
-<<<<<<< HEAD
-    if user.independent_learner do
-      redirect(conn, to: ~p"/workspaces/student")
-    else
+    with false <- user.independent_learner,
+         %LtiParams{params: lti_params} <- LtiParams.get_latest_user_lti_params(user.id) do
       # If an LTI student has landed here then we must redirect them to the latest section they have
       # accessed from their LMS. We can infer this from a user's latest LTI launch params.
       with %LtiParams{params: lti_params} <- LtiParams.get_latest_user_lti_params(user.id) do
@@ -83,46 +81,6 @@
             conn
             |> redirect(to: ~p"/sections/#{section.slug}")
         end
-=======
-    with false <- user.independent_learner,
-         %LtiParams{params: lti_params} <- LtiParams.get_latest_user_lti_params(user.id) do
-      lti_roles = lti_params["https://purl.imsglobal.org/spec/lti/claim/roles"]
-      context_roles = ContextRoles.get_roles_by_uris(lti_roles)
-      platform_roles = PlatformRoles.get_roles_by_uris(lti_roles)
-      roles = MapSet.new(context_roles ++ platform_roles)
-      allow_configure_section_roles = MapSet.new(@allow_configure_section_roles)
-
-      # allow section configuration if user has any of the allowed roles
-      allow_configure_section =
-        MapSet.intersection(roles, allow_configure_section_roles) |> MapSet.size() > 0
-
-      section = Sections.get_section_from_lti_params(lti_params)
-
-      case section do
-        nil when allow_configure_section ->
-          render_getting_started(conn)
-
-        nil ->
-          render_course_not_configured(conn)
-
-        section when allow_configure_section ->
-          redirect_to_instructor_dashboard(conn, section)
-
-        # section has been configured
-        section ->
-          {institution, _registration, _deployment} =
-            Institutions.get_institution_registration_deployment(
-              lti_params["iss"],
-              LtiParams.peek_client_id(lti_params),
-              lti_params["https://purl.imsglobal.org/spec/lti/claim/deployment_id"]
-            )
-
-          if institution.research_consent != :no_form and is_nil(user.research_opt_out) do
-            render_research_consent(conn, institution, ~p"/sections/#{section.slug}")
-          else
-            redirect_to_page_delivery(conn, section)
-          end
->>>>>>> b92b37a4
       end
     else
       _ ->
