defmodule OliWeb.DeliveryController do
  use OliWeb, :controller
  alias Oli.Delivery.Sections
  alias Oli.Delivery.Sections.Section
  alias Oli.Publishing

  alias Oli.Institutions
  alias Lti_1p3.Tool.ContextRoles
  alias Lti_1p3.Tool.PlatformRoles
  alias Oli.Accounts
  alias Oli.Accounts.Author
  alias OliWeb.Common.LtiSession

  @allow_configure_section_roles [
    PlatformRoles.get_role(:system_administrator),
    PlatformRoles.get_role(:institution_administrator),
    PlatformRoles.get_role(:institution_instructor),
    ContextRoles.get_role(:context_administrator),
    ContextRoles.get_role(:context_instructor)
  ]

  plug Oli.Plugs.RegistrationCaptcha when action in [:process_create_and_link_account_user]

  def index(conn, _params) do
    user = conn.assigns.current_user
    lti_params = conn.assigns.lti_params
    section = Sections.get_section_from_lti_params(lti_params)

    lti_roles = lti_params["https://purl.imsglobal.org/spec/lti/claim/roles"]
    context_roles = ContextRoles.get_roles_by_uris(lti_roles)
<<<<<<< HEAD
    role = ContextRoles.get_highest_role(context_roles)
    open_and_free_user? = case lti_params["https://oli.cmu.edu/session"] do
      %{"open_and_free" => true} -> true
      _ -> false
    end

    if open_and_free_user? do
      render_open_and_free_index(conn, user)
    else
      case {role, user.author, section} do
        # author account has not been linked
        {role, nil, nil} when role == @context_administrator or role == @context_instructor ->
          render_getting_started(conn)

        # section has not been configured
        {role, author, nil} when role == @context_administrator or role == @context_instructor ->
          render_configure_section(conn, author)

        {_role, _author, nil} ->
          render_course_not_configured(conn)

        # section has been configured
        {_role, _author, section} ->
          redirect_to_page_delivery(conn, section)
      end
=======
    platform_roles = PlatformRoles.get_roles_by_uris(lti_roles)
    roles = MapSet.new(context_roles ++ platform_roles)
    allow_configure_section_roles = MapSet.new(@allow_configure_section_roles)

    # allow section configuration if user has any of the allowed roles
    allow_configure_section = (MapSet.intersection(roles, allow_configure_section_roles) |> MapSet.size()) > 0

    case {user.author, section} do
      # author account has not been linked
      {nil, nil} when allow_configure_section ->
        render_getting_started(conn)

      # section has not been configured
      {author, nil} when allow_configure_section ->
        render_configure_section(conn, author)

      {_author, nil} ->
        render_course_not_configured(conn)

      # section has been configured
      {_author, section} ->
        redirect_to_page_delivery(conn, section)
>>>>>>> db9c2984
    end
  end

  defp render_open_and_free_index(conn, user) do
    sections = Sections.list_user_open_and_free_sections(user)

    IO.inspect sections

    render(conn, "open_and_free_index.html", sections: sections)
  end

  defp render_course_not_configured(conn) do
    render(conn, "course_not_configured.html")
  end


  defp render_getting_started(conn) do
    render(conn, "getting_started.html")
  end

  defp render_configure_section(conn, author) do
    lti_params = conn.assigns.lti_params
    issuer = lti_params["iss"]
    client_id = lti_params["aud"]
    deployment_id = lti_params["https://purl.imsglobal.org/spec/lti/claim/deployment_id"];
    {institution, _registration, _deployment} = Institutions.get_institution_registration_deployment(issuer, client_id, deployment_id)

    publications = Publishing.available_publications(author, institution)
    my_publications = publications |> Enum.filter(fn p -> p.published end)

    render(conn, "configure_section.html", author: author, my_publications: my_publications)
  end

  defp redirect_to_page_delivery(conn, section) do
    redirect(conn, to: Routes.page_delivery_path(conn, :index, section.slug))
  end

  def link_account(conn, _params) do
    # sign out current author account
    conn = conn
      |> use_pow_config(:author)
      |> Pow.Plug.delete()

    conn
    |> render_link_account_form()
  end

  def render_link_account_form(conn, opts \\ []) do
    title = Keyword.get(opts, :title, "Link Existing Account")
    changeset = Keyword.get(opts, :changeset, Author.noauth_changeset(%Author{}))
    action = Keyword.get(opts, :action, Routes.delivery_path(conn, :process_link_account_user))
    create_account_path = Keyword.get(opts, :create_account_path, Routes.delivery_path(conn, :create_and_link_account))
    cancel_path = Keyword.get(opts, :cancel_path, Routes.delivery_path(conn, :index))

    conn
    |> assign(:title, title)
    |> assign(:changeset, changeset)
    |> assign(:action, action)
    |> assign(:create_account_path, create_account_path)
    |> assign(:cancel_path, cancel_path)
    |> assign(:link_account, true)
    |> put_view(OliWeb.Pow.SessionView)
    |> render("new.html")
  end

  def process_link_account_provider(conn, %{"provider" => provider}) do
    conn = conn
      |> merge_assigns(callback_url: Routes.delivery_url(conn, :link_account_callback, provider))

    PowAssent.Plug.authorize_url(conn, provider, conn.assigns.callback_url)
    |> case do
      {:ok, url, conn} ->
      conn
      |> redirect(external: url)
    end
  end

  def process_link_account_user(conn, %{"user" => author_params}) do
    conn
    |> use_pow_config(:author)
    |> Pow.Plug.authenticate_user(author_params)
    |> case do
      {:ok, conn} ->
        conn
        |> put_flash(:info, Pow.Phoenix.Controller.messages(conn, Pow.Phoenix.Messages).signed_in(conn))
        |> redirect(to: Pow.Phoenix.Controller.routes(conn, Pow.Phoenix.Routes).after_sign_in_path(conn))

      {:error, conn} ->
        conn
        |> put_flash(:error, Pow.Phoenix.Controller.messages(conn, Pow.Phoenix.Messages).invalid_credentials(conn))
        |> render_link_account_form(changeset: PowAssent.Plug.change_user(conn, %{}, author_params))
    end
  end

  def link_account_callback(conn, %{"provider" => provider} = params) do
    conn = conn
      |> merge_assigns(callback_url: Routes.delivery_url(conn, :link_account_callback, provider))

    PowAssent.Plug.callback_upsert(conn, provider, params, conn.assigns.callback_url)
    |> (fn {:ok, conn} ->
      %{current_user: current_user, current_author: current_author} = conn.assigns

      conn = case Accounts.link_user_author_account(current_user, current_author) do
        {:ok, _user} ->
          conn
          |> put_flash(:info, "Account '#{current_author.email}' is now linked")
        _ ->
          conn
          |> put_flash(:error, "Failed to link user and author accounts for '#{current_author.email}'")
      end

      {:ok, conn}
    end).()
    |> PowAssent.Phoenix.AuthorizationController.respond_callback()
  end

  def create_and_link_account(conn, _params) do
    # sign out current author account
    conn = conn
      |> use_pow_config(:author)
      |> Pow.Plug.delete()

    conn
    |> render_create_and_link_form()
  end

  def unauthorized(conn, _params) do
    render conn, "unauthorized.html"
  end

  def process_create_and_link_account_user(conn, %{"user" => user_params}) do
    conn
    |> use_pow_config(:author)
    |> Pow.Plug.create_user(user_params)
    |> case do
      {:ok, _user, conn} ->
        conn
        |> put_flash(:info, Pow.Phoenix.Controller.messages(conn, Pow.Phoenix.Messages).user_has_been_created(conn))
        |> redirect(to: Pow.Phoenix.Controller.routes(conn, Pow.Phoenix.Routes).after_registration_path(conn))

      {:error, changeset, conn} ->
        conn
        |> render_create_and_link_form(changeset: changeset)
    end
  end

  def render_create_and_link_form(conn, opts \\ []) do
    title = Keyword.get(opts, :title, "Create and Link Account")
    changeset = Keyword.get(opts, :changeset, Author.noauth_changeset(%Author{}))
    action = Keyword.get(opts, :action, Routes.delivery_path(conn, :process_create_and_link_account_user))
    sign_in_path = Keyword.get(opts, :sign_in_path, Routes.delivery_path(conn, :link_account))
    cancel_path = Keyword.get(opts, :cancel_path, Routes.delivery_path(conn, :index))

    conn
    |> assign(:title, title)
    |> assign(:changeset, changeset)
    |> assign(:action, action)
    |> assign(:sign_in_path, sign_in_path)
    |> assign(:cancel_path, cancel_path)
    |> assign(:link_account, true)
    |> put_view(OliWeb.Pow.RegistrationView)
    |> render("new.html")
  end

  def create_section(conn, %{"publication_id" => publication_id}) do
    lti_params = conn.assigns.lti_params
    user = conn.assigns.current_user

    issuer = lti_params["iss"]
    client_id = lti_params["aud"]
    deployment_id = lti_params["https://purl.imsglobal.org/spec/lti/claim/deployment_id"];
    {institution, _registration, deployment} = Institutions.get_institution_registration_deployment(issuer, client_id, deployment_id)

    publication = Publishing.get_publication!(publication_id)

    {:ok, %Section{id: section_id, slug: section_slug}} = Sections.create_section(%{
      time_zone: institution.timezone,
      title: lti_params["https://purl.imsglobal.org/spec/lti/claim/context"]["title"],
      context_id: lti_params["https://purl.imsglobal.org/spec/lti/claim/context"]["id"],
      institution_id: institution.id,
      project_id: publication.project_id,
      publication_id: publication_id,
      lti_1p3_deployment_id: deployment.id,
    })

    # Enroll this user with their proper roles (instructor)
    lti_roles = lti_params["https://purl.imsglobal.org/spec/lti/claim/roles"]
    context_roles = ContextRoles.get_roles_by_uris(lti_roles)
    Sections.enroll(user.id, section_id, context_roles)

    # set the lti_params_key for the new section to the current user's lti_params_key
    lti_params_key = LtiSession.get_user_params(conn)
    LtiSession.put_section_params(conn, section_slug, lti_params_key)

    conn
    |> redirect(to: Routes.delivery_path(conn, :index))
  end

  def signout(conn, _params) do
    conn
    |> use_pow_config(:user)
    |> Pow.Plug.delete()
    |> redirect(to: Routes.delivery_path(conn, :index))
  end

  def login(conn, %{"sub" => sub}) do
    with user when not is_nil(user) <- Accounts.get_user_by(sub: sub)
    do
      conn
      |> LtiSession.put_user_params(user.sub)
      |> OliWeb.Pow.PowHelpers.use_pow_config(:user)
      |> Pow.Plug.create(user)
      |> redirect(to: Routes.delivery_path(conn, :index))
    else
      _ ->
        render conn, "unauthorized.html"
    end
  end

end<|MERGE_RESOLUTION|>--- conflicted
+++ resolved
@@ -28,8 +28,14 @@
 
     lti_roles = lti_params["https://purl.imsglobal.org/spec/lti/claim/roles"]
     context_roles = ContextRoles.get_roles_by_uris(lti_roles)
-<<<<<<< HEAD
-    role = ContextRoles.get_highest_role(context_roles)
+
+    platform_roles = PlatformRoles.get_roles_by_uris(lti_roles)
+    roles = MapSet.new(context_roles ++ platform_roles)
+    allow_configure_section_roles = MapSet.new(@allow_configure_section_roles)
+
+    # allow section configuration if user has any of the allowed roles
+    allow_configure_section = (MapSet.intersection(roles, allow_configure_section_roles) |> MapSet.size()) > 0
+
     open_and_free_user? = case lti_params["https://oli.cmu.edu/session"] do
       %{"open_and_free" => true} -> true
       _ -> false
@@ -38,46 +44,22 @@
     if open_and_free_user? do
       render_open_and_free_index(conn, user)
     else
-      case {role, user.author, section} do
+      case {user.author, section} do
         # author account has not been linked
-        {role, nil, nil} when role == @context_administrator or role == @context_instructor ->
+        {nil, nil} when allow_configure_section ->
           render_getting_started(conn)
 
         # section has not been configured
-        {role, author, nil} when role == @context_administrator or role == @context_instructor ->
+        {author, nil} when allow_configure_section ->
           render_configure_section(conn, author)
 
-        {_role, _author, nil} ->
+        {_author, nil} ->
           render_course_not_configured(conn)
 
         # section has been configured
-        {_role, _author, section} ->
+        {_author, section} ->
           redirect_to_page_delivery(conn, section)
       end
-=======
-    platform_roles = PlatformRoles.get_roles_by_uris(lti_roles)
-    roles = MapSet.new(context_roles ++ platform_roles)
-    allow_configure_section_roles = MapSet.new(@allow_configure_section_roles)
-
-    # allow section configuration if user has any of the allowed roles
-    allow_configure_section = (MapSet.intersection(roles, allow_configure_section_roles) |> MapSet.size()) > 0
-
-    case {user.author, section} do
-      # author account has not been linked
-      {nil, nil} when allow_configure_section ->
-        render_getting_started(conn)
-
-      # section has not been configured
-      {author, nil} when allow_configure_section ->
-        render_configure_section(conn, author)
-
-      {_author, nil} ->
-        render_course_not_configured(conn)
-
-      # section has been configured
-      {_author, section} ->
-        redirect_to_page_delivery(conn, section)
->>>>>>> db9c2984
     end
   end
 
