defmodule OliWeb.PageDeliveryController do
  use OliWeb, :controller

  alias Oli.Delivery.Student.Summary
  alias Oli.Delivery.Page.PageContext
  alias Oli.Delivery.Sections
  alias Oli.Rendering.Context
  alias Oli.Rendering.Page
  alias Oli.Activities
  alias Oli.Delivery.Attempts
  alias Oli.Utils.Slug
  alias Oli.Utils.Time
  alias Oli.Delivery.Sections
  alias Lti_1p3.Tool.ContextRoles
  alias Oli.Resources.ResourceType
  alias Oli.Grading

  def index(conn, %{"section_slug" => section_slug}) do
    user = conn.assigns.current_user

    if Sections.is_enrolled?(user.id, section_slug) do
      case Summary.get_summary(section_slug, user) do
        {:ok, summary} -> render(conn, "index.html", section_slug: section_slug, summary: summary)
        {:error, _} -> render(conn, "error.html")
      end
    else
      render(conn, "not_authorized.html")
    end
  end

  def page(conn, %{"section_slug" => section_slug, "revision_slug" => revision_slug}) do
    user = conn.assigns.current_user

    if Sections.is_enrolled?(user.id, section_slug) do
      PageContext.create_page_context(section_slug, revision_slug, user)
      |> render_page(conn, section_slug, user)
    else
      render(conn, "not_authorized.html")
    end
  end

  defp render_page(
         %PageContext{summary: summary, page: %{content: %{"advancedDelivery" => true}}} =
           context,
         conn,
         section_slug,
         _
       ) do
    conn = put_root_layout(conn, {OliWeb.LayoutView, "page.html"})
    user = conn.assigns.current_user

    resource_attempt = Enum.at(context.resource_attempts, 0)
    {:ok, resource_attempt_state} = Jason.encode(resource_attempt.state)

    {:ok, activity_guid_mapping} =
      Oli.Delivery.Page.ActivityContext.to_thin_context_map(context.activities)
      |> Jason.encode()

    render(conn, "delivery.html", %{
      resource_attempt_guid: resource_attempt.attempt_guid,
      resource_attempt_state: resource_attempt_state,
      activity_guid_mapping: activity_guid_mapping,
      content: Jason.encode!(context.page.content),
      summary: summary,
      scripts: Activities.get_activity_scripts(),
      section_slug: section_slug,
      title: context.page.title,
      resource_id: context.page.resource_id,
      slug: context.page.slug,
      previous_page: context.previous_page,
      next_page: context.next_page,
      user_id: user.id,
      content: Jason.encode!(context.page.content)
    })
  end

  defp render_page(
         %PageContext{
           summary: summary,
           progress_state: :not_started,
           page: page,
           resource_attempts: resource_attempts
         } = context,
         conn,
         section_slug,
         _
       ) do
<<<<<<< HEAD

=======
>>>>>>> 9cb0c5bd
    # Only consider graded attempts
    resource_attempts = Enum.filter(resource_attempts, fn a -> a.revision.graded == true end)

    attempts_taken = length(resource_attempts)

    # The call to "max" here accounts for the possibility that a publication could reduce the
    # number of attempts after a student has exhausted all attempts
    attempts_remaining = max(page.max_attempts - attempts_taken, 0)

    allow_attempt? = attempts_remaining > 0 or page.max_attempts == 0

    message =
      if page.max_attempts == 0 do
        "You can take this assessment an unlimited number of times"
      else
        "You have #{attempts_remaining} attempt#{plural(attempts_remaining)} remaining out of #{
          page.max_attempts
        } total attempt#{plural(page.max_attempts)}."
      end

    conn = put_root_layout(conn, {OliWeb.LayoutView, "page.html"})

    resource_attempts =
      Enum.filter(resource_attempts, fn r -> r.date_evaluated != nil end)
      |> Enum.sort(fn r1, r2 ->
        r1.date_evaluated <= r2.date_evaluated
      end)

    render(conn, "prologue.html", %{
      section_slug: section_slug,
      scripts: Activities.get_activity_scripts(),
      resource_attempts: resource_attempts,
      summary: summary,
      previous_page: context.previous_page,
      next_page: context.next_page,
      title: context.page.title,
      allow_attempt?: allow_attempt?,
      message: message,
      resource_id: page.resource_id,
      slug: context.page.slug,
      max_attempts: page.max_attempts
    })
  end

  defp render_page(%PageContext{progress_state: :error}, conn, _, _) do
    render(conn, "error.html")
  end

  # This case handles :in_progress and :revised progress states
  defp render_page(%PageContext{} = context, conn, section_slug, user) do
    render_context = %Context{
      user: user,
      section_slug: section_slug,
      progress_state: context.progress_state,
      activity_map: context.activities
    }

    page_model = Map.get(context.page.content, "model")
    html = Page.render(render_context, page_model, Page.Html)

    conn = put_root_layout(conn, {OliWeb.LayoutView, "page.html"})

    render(
      conn,
      if ResourceType.get_type_by_id(context.page.resource_type_id) == "container" do
        "container.html"
      else
        "page.html"
      end,
      %{
        page: context.page,
        progress_state: context.progress_state,
        section_slug: section_slug,
        scripts: Activities.get_activity_scripts(),
        summary: context.summary,
        previous_page: context.previous_page,
        next_page: context.next_page,
        title: context.page.title,
        graded: context.page.graded,
        activity_count: map_size(context.activities),
        html: html,
        objectives: context.objectives,
        slug: context.page.slug,
        resource_attempt: hd(context.resource_attempts),
        attempt_guid: hd(context.resource_attempts).attempt_guid
      }
    )
  end

  def start_attempt(conn, %{"section_slug" => section_slug, "revision_slug" => revision_slug}) do
    user = conn.assigns.current_user

    activity_provider = &Oli.Delivery.ActivityProvider.provide/2

    if Sections.is_enrolled?(user.id, section_slug) do
      case Attempts.start_resource_attempt(
             revision_slug,
             section_slug,
             user.id,
             activity_provider
           ) do
        {:ok, _} ->
          redirect(conn, to: Routes.page_delivery_path(conn, :page, section_slug, revision_slug))

        {:error, {:active_attempt_present}} ->
          redirect(conn, to: Routes.page_delivery_path(conn, :page, section_slug, revision_slug))

        {:error, {:no_more_attempts}} ->
          redirect(conn, to: Routes.page_delivery_path(conn, :page, section_slug, revision_slug))

        _ ->
          render(conn, "error.html")
      end
    else
      render(conn, "not_authorized.html")
    end
  end

  def review_attempt(conn, %{
        "section_slug" => section_slug,
        "revision_slug" => revision_slug,
        "attempt_guid" => attempt_guid
      }) do
    user = conn.assigns.current_user

    if Sections.is_enrolled?(user.id, section_slug) do
      case Attempts.review_resource_attempt(attempt_guid) do
        {:ok, _} ->
          PageContext.create_page_context(section_slug, revision_slug, attempt_guid, user)
          |> render_page(conn, section_slug, user)

        _ ->
          render(conn, "error.html")
      end
    else
      render(conn, "not_authorized.html")
    end
  end

  defp host() do
    Application.get_env(:oli, OliWeb.Endpoint)
    |> Keyword.get(:url)
    |> Keyword.get(:host)
  end

  defp access_token_provider(section) do
    fn ->
      {_deployment, registration} = Sections.get_deployment_registration_from_section(section)
      Lti_1p3.Tool.AccessToken.fetch_access_token(registration, Oli.Grading.ags_scopes(), host())
    end
  end

  def send_one_grade(section, user, resource_access) do
    Oli.Grading.send_score_to_lms(section, user, resource_access, access_token_provider(section))
  end

  def finalize_attempt(conn, %{
        "section_slug" => section_slug,
        "revision_slug" => revision_slug,
        "attempt_guid" => attempt_guid
      }) do
    user = conn.assigns.current_user
    section = conn.assigns.section

    case Attempts.submit_graded_page(section_slug, attempt_guid) do
      {:ok, resource_access} ->
        grade_sync_result = send_one_grade(section, user, resource_access)
        after_finalized(conn, section_slug, revision_slug, attempt_guid, user, grade_sync_result)

      {:error, {:not_all_answered}} ->
        put_flash(conn, :error, "You have not answered all questions")
        |> redirect(to: Routes.page_delivery_path(conn, :page, section_slug, revision_slug))

      {:error, {:already_submitted}} ->
        redirect(conn, to: Routes.page_delivery_path(conn, :page, section_slug, revision_slug))

      {:error, {:active_attempt_present}} ->
        redirect(conn, to: Routes.page_delivery_path(conn, :page, section_slug, revision_slug))

      {:error, {:no_more_attempts}} ->
        redirect(conn, to: Routes.page_delivery_path(conn, :page, section_slug, revision_slug))

      _ ->
        render(conn, "error.html")
    end
  end

  def after_finalized(conn, section_slug, revision_slug, attempt_guid, user, grade_sync_result) do
    context = PageContext.create_page_context(section_slug, revision_slug, user)

    message =
      if context.page.max_attempts == 0 do
        "You have an unlimited number of attempts remaining"
      else
        taken = length(context.resource_attempts)
        remaining = max(context.page.max_attempts - taken, 0)

        "You have taken #{taken} attempt#{plural(taken)} and have #{remaining} more attempt#{
          plural(remaining)
        } remaining"
      end

    grade_message =
      case grade_sync_result do
        {:ok, :synced} -> "Your grade has been updated in your LMS"
        {:error, _} -> "There was a problem updating your grade in your LMS"
        _ -> ""
      end

    conn = put_root_layout(conn, {OliWeb.LayoutView, "page.html"})

    render(conn, "after_finalized.html",
      grade_message: grade_message,
      section_slug: section_slug,
      attempt_guid: attempt_guid,
      scripts: Activities.get_activity_scripts(),
      summary: context.summary,
      previous_page: context.previous_page,
      next_page: context.next_page,
      title: context.page.title,
      message: message,
      slug: context.page.slug
    )
  end

  defp plural(num) do
    if num == 1 do
      ""
    else
      "s"
    end
  end

  def export_gradebook(conn, %{"section_slug" => section_slug}) do
    user = conn.assigns.current_user

    if ContextRoles.has_role?(user, section_slug, ContextRoles.get_role(:context_instructor)) do
      section = Sections.get_section_by(slug: section_slug)

      gradebook_csv = Grading.export_csv(section) |> Enum.join("")

      filename =
        "#{Slug.slugify(section.title)}-#{Timex.format!(Time.now(), "{YYYY}-{M}-{D}")}.csv"

      conn
      |> put_resp_content_type("text/csv")
      |> put_resp_header("content-disposition", "attachment; filename=\"#{filename}\"")
      |> send_resp(200, gradebook_csv)
    else
      render(conn, "not_authorized.html")
    end
  end
end<|MERGE_RESOLUTION|>--- conflicted
+++ resolved
@@ -85,10 +85,7 @@
          section_slug,
          _
        ) do
-<<<<<<< HEAD
-
-=======
->>>>>>> 9cb0c5bd
+
     # Only consider graded attempts
     resource_attempts = Enum.filter(resource_attempts, fn a -> a.revision.graded == true end)
 
