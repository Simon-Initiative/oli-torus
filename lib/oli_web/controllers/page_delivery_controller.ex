defmodule OliWeb.PageDeliveryController do
  use OliWeb, :controller

  import OliWeb.Common.FormatDateTime

  require Logger

  alias Oli.Accounts
  alias Oli.Activities
  alias Oli.Delivery.Attempts.{Core, PageLifecycle}
  alias Oli.Delivery.Page.{PageContext, ObjectivesRollup}
  alias Oli.Delivery.{Paywall, PreviousNextIndex, Sections}
  alias Oli.Delivery.Sections
  alias Oli.Delivery.Sections.Section
  alias Oli.Delivery.Paywall.Discount
  alias Oli.Publishing.DeliveryResolver, as: Resolver
  alias Oli.Grading
  alias Oli.PartComponents
  alias Oli.Rendering.{Context, Page}
  alias Oli.Rendering.Activity.ActivitySummary
  alias Oli.Utils.{BibUtils, Slug, Time}
  alias Oli.Resources
  alias Oli.Resources.{PageContent, Revision}
  alias Oli.Publishing.DeliveryResolver
  alias Oli.Delivery.Metrics
  alias OliWeb.Components.Delivery.AdaptiveIFrame
  alias OliWeb.PageDeliveryView

  plug(Oli.Plugs.AuthorizeSection when action in [:export_enrollments, :export_gradebook])

  def index(conn, %{"section_slug" => section_slug}) do
    user = conn.assigns.current_user
    section = conn.assigns.section

    if Sections.is_enrolled?(user.id, section_slug) do
      case section
           |> Oli.Repo.preload([:base_project, :root_section_resource]) do
        nil ->
          render(conn, "error.html")

        section ->
          is_instructor = Sections.is_instructor?(user, section_slug)

          if is_instructor do
            conn
            |> redirect(
              to:
                Routes.live_path(
                  OliWeb.Endpoint,
                  OliWeb.Delivery.InstructorDashboard.InstructorDashboardLive,
                  section_slug,
                  :manage
                )
            )
          else
            revision = DeliveryResolver.root_container(section_slug)

            effective_settings =
              Oli.Delivery.Settings.get_combined_settings(revision, section.id, user.id)

            next_activities =
              Sections.get_next_activities_for_student(section_slug, user.id)
              |> Enum.map(fn sr ->
                case sr.scheduling_type do
                  :read_by -> Map.put(sr, :scheduling_type, "Read by")
                  :due_by -> Map.put(sr, :scheduling_type, "Due by")
                  :inclass_activity -> Map.put(sr, :scheduling_type, "Class activity")
                end
              end)

            render(conn, "index.html",
              title: section.title,
              description: section.description,
              section_slug: section_slug,
              hierarchy: Sections.build_hierarchy(section),
              display_curriculum_item_numbering: section.display_curriculum_item_numbering,
              preview_mode: false,
              page_link_url: &Routes.page_delivery_path(conn, :page, section_slug, &1),
              container_link_url: &Routes.page_delivery_path(conn, :container, section_slug, &1),
              collab_space_config: effective_settings.collab_space_config,
              revision_slug: revision.slug,
              is_instructor: is_instructor,
              progress: learner_progress(section.id, user.id),
              next_activities: next_activities,
              independent_learner: user.independent_learner,
              current_user_id: user.id
            )
          end
      end
    else
      case section do
        %Section{open_and_free: true, requires_enrollment: false} ->
          conn
          |> redirect(to: Routes.delivery_path(conn, :show_enroll, section_slug))

        _ ->
          render(conn, "not_authorized.html")
      end
    end
  end

  defp learner_progress(section_id, user_id) do
    (Metrics.progress_for(section_id, user_id) * 100)
    |> round()
    # if there is any progress at all, we want to represent that by at least showing 1% min
    |> max(1)
    # ensure we never show progress above 100%
    |> min(100)
  end

  def exploration(conn, %{"section_slug" => section_slug}) do
    user = conn.assigns.current_user
    section = conn.assigns.section

    if Sections.is_enrolled?(user.id, section_slug) do
      case section
           |> Oli.Repo.preload([:base_project, :root_section_resource]) do
        nil ->
          render(conn, "error.html")

        section ->
          render(conn, "exploration.html",
            title: section.title,
            description: section.description,
            section_slug: section_slug,
            hierarchy: Sections.build_hierarchy(section),
            display_curriculum_item_numbering: section.display_curriculum_item_numbering,
            preview_mode: false,
            page_link_url: &Routes.page_delivery_path(conn, :page, section_slug, &1),
            container_link_url: &Routes.page_delivery_path(conn, :container, section_slug, &1)
          )
      end
    else
      case section do
        %Section{open_and_free: true, requires_enrollment: false} ->
          conn
          |> redirect(to: Routes.delivery_path(conn, :show_enroll, section_slug))

        _ ->
          render(conn, "not_authorized.html")
      end
    end
  end

  def assignments(conn, %{"section_slug" => section_slug}) do
    user = conn.assigns.current_user
    section = conn.assigns.section

    if Sections.is_enrolled?(user.id, section_slug) do
      assignments = Sections.get_graded_pages(section_slug, user.id)

      render(
        conn,
        "assignments.html",
        title: section.title,
        assignments: assignments,
        section_slug: section_slug,
        preview_mode: false,
        format_datetime_fn: format_datetime_fn(conn)
      )
    else
      case section do
        %Section{open_and_free: true, requires_enrollment: false} ->
          conn
          |> redirect(to: Routes.delivery_path(conn, :show_enroll, section_slug))

        _ ->
          render(conn, "not_authorized.html")
      end
    end
  end

  def discussion(conn, %{"section_slug" => section_slug}) do
    user = conn.assigns.current_user
    section = conn.assigns.section

    if Sections.is_enrolled?(user.id, section_slug) do
      case section
           |> Oli.Repo.preload([:base_project, :root_section_resource]) do
        nil ->
          render(conn, "error.html")

        section ->
          render(conn, "discussion.html",
            title: section.title,
            description: section.description,
            section_id: section.id,
            section_slug: section_slug,
            hierarchy: Sections.build_hierarchy(section),
            display_curriculum_item_numbering: section.display_curriculum_item_numbering,
            preview_mode: false,
            page_link_url: &Routes.page_delivery_path(conn, :page, section_slug, &1),
            container_link_url: &Routes.page_delivery_path(conn, :container, section_slug, &1)
          )
      end
    else
      case section do
        %Section{open_and_free: true, requires_enrollment: false} ->
          conn
          |> redirect(to: Routes.delivery_path(conn, :show_enroll, section_slug))

        _ ->
          render(conn, "not_authorized.html")
      end
    end
  end

  def container(conn, %{"section_slug" => section_slug, "revision_slug" => revision_slug}) do
    user = conn.assigns.current_user
    author = conn.assigns.current_author
    section = conn.assigns.section

    if Accounts.is_admin?(author) or Sections.is_enrolled?(user.id, section_slug) do
      container_type_id = Oli.Resources.ResourceType.get_id_by_type("container")
      page_type_id = Oli.Resources.ResourceType.get_id_by_type("page")

      preview_mode = Map.get(conn.assigns, :preview_mode, false)

      conn = put_root_layout(conn, {OliWeb.LayoutView, "page.html"})

      {page_link_url, container_link_url} =
        if preview_mode do
          {&Routes.page_delivery_path(conn, :page_preview, section_slug, &1),
           &Routes.page_delivery_path(conn, :container_preview, section_slug, &1)}
        else
          {&Routes.page_delivery_path(conn, :page, section_slug, &1),
           &Routes.page_delivery_path(conn, :container, section_slug, &1)}
        end

      case Resolver.from_revision_slug(section_slug, revision_slug) do
        nil ->
          render(conn, "error.html")

        # Specifically handle the case that a page was visited with a "container" structured
        # link.  In this case, we redirect to the actual page route so that we can render it
        %Revision{resource_type_id: ^page_type_id} ->
          conn
          |> redirect(to: Routes.delivery_path(conn, :page, section_slug, revision_slug))

        # Render a container in the most efficient manner: A single resolver call for child
        # revisions based on retrieval of child data from the PreviousNextIndex cache
        %Revision{resource_type_id: ^container_type_id, title: title} = revision ->
          {:ok, {previous, next, current}, previous_next_index} =
            PreviousNextIndex.retrieve(section, revision.resource_id)

          section_resource = Sections.get_section_resource(section.id, revision.resource_id)

          numbered_revisions = Sections.get_revision_indexes(section.slug)

          render(conn, "container.html",
            scripts: [],
            section: section,
            title: title,
            children: simulate_children_nodes(current, previous_next_index),
            container: simulate_node(current),
            section_slug: section_slug,
            previous_page: previous,
            next_page: next,
            numbered_revisions: numbered_revisions,
            current_page: current,
            page_number: section_resource.numbering_index,
            preview_mode: preview_mode,
            page_link_url: page_link_url,
            container_link_url: container_link_url,
            active_page: nil,
            revision: revision,
            resource_slug: revision.slug,
            display_curriculum_item_numbering: section.display_curriculum_item_numbering,
            bib_app_params: %{
              bibReferences: []
            }
          )

        # Any attempt to render a valid revision that is not container or page gets an error
        _ ->
          render(conn, "error.html")
      end
    else
      case section do
        %Section{open_and_free: true, requires_enrollment: false} ->
          conn
          |> redirect(to: Routes.delivery_path(conn, :page, section_slug, revision_slug))

        _ ->
          render(conn, "not_authorized.html")
      end
    end
  end

  # Route to render adaptive pages in a full screen mode with no torus navigation.
  # Used within an iframe when the adaptive page is embedded in a torus page.
  def page_fullscreen(conn, %{"section_slug" => section_slug, "revision_slug" => revision_slug}) do
    user = conn.assigns.current_user
    section = conn.assigns.section
    datashop_session_id = Plug.Conn.get_session(conn, :datashop_session_id)

    if Sections.is_enrolled?(user.id, section_slug) do
      PageContext.create_for_visit(section, revision_slug, user, datashop_session_id)
      |> render_adaptive_chromeless_page(conn, section_slug, false)
    else
      render(conn, "not_authorized.html")
    end
  end

  def page(conn, %{"section_slug" => section_slug, "revision_slug" => revision_slug}) do
    user = conn.assigns.current_user
    section = conn.assigns.section
    datashop_session_id = Plug.Conn.get_session(conn, :datashop_session_id)

    if Sections.is_enrolled?(user.id, section_slug) do
      PageContext.create_for_visit(section, revision_slug, user, datashop_session_id)
      |> render_page(conn, section_slug, false)
    else
      render(conn, "not_authorized.html")
    end
  end

  def render_content_html(
        %{section_slug: section_slug},
        %{"displayApplicationChrome" => true, "advancedDelivery" => true} = content,
        page_slug
      ) do
    # Render the internal page iframe for adaptive delivery within the torus navigation
    AdaptiveIFrame.delivery(section_slug, page_slug, content)
  end

  def render_content_html(render_context, content, _page_slug) do
    # Render a basic page content.  This is the default for all pages that do not have
    # displayApplicationChrome set to true
    Page.render(render_context, content, Page.Html)
  end

  # Matches a not-started page that displays the "start attempt" button
  defp render_page(
         %PageContext{
           progress_state: :not_started,
           page: page,
           user: user,
           resource_attempts: resource_attempts,
           effective_settings: effective_settings
         } = context,
         conn,
         section_slug,
         _preview_mode
       ) do
    section = conn.assigns.section

    # Only consider graded attempts
    resource_attempts = Enum.filter(resource_attempts, fn a -> a.revision.graded == true end)
    attempts_taken = length(resource_attempts)

    preview_mode = Map.get(conn.assigns, :preview_mode, false)

    # The Oli.Plugs.MaybeGatedResource plug sets the blocking_gates assign if there is a blocking
    # gate that prevents this learning from starting another attempt of this resource
    blocking_gates = Map.get(conn.assigns, :blocking_gates, [])

    new_attempt_allowed =
      Oli.Delivery.Settings.new_attempt_allowed(
        effective_settings,
        attempts_taken,
        blocking_gates
      )

    allow_attempt? = new_attempt_allowed == {:allowed}

    message =
      case new_attempt_allowed do
        {:blocking_gates} ->
          Oli.Delivery.Gating.details(blocking_gates, format_datetime: format_datetime_fn(conn))

        {:no_attempts_remaining} ->
          "You have no attempts remaining out of #{effective_settings.max_attempts} total attempt#{plural(effective_settings.max_attempts)}."

        {:end_date_passed} ->
          "The deadline for this assignment has passed."

        {:allowed} ->
          if effective_settings.max_attempts == 0 do
            "You can take this scored page an unlimited number of times"
          else
            attempts_remaining = effective_settings.max_attempts - attempts_taken

            "You have #{attempts_remaining} attempt#{plural(attempts_remaining)} remaining out of #{effective_settings.max_attempts} total attempt#{plural(effective_settings.max_attempts)}."
          end
      end

    conn = put_root_layout(conn, {OliWeb.LayoutView, "page.html"})

    resource_attempts =
      Enum.filter(resource_attempts, fn r -> r.date_submitted != nil end)
      |> Enum.sort(fn r1, r2 ->
        r1.date_submitted <= r2.date_submitted
      end)

    {:ok, {previous, next, current}, _} = PreviousNextIndex.retrieve(section, page.resource_id)

    resource_access = Core.get_resource_access(page.resource_id, section.slug, user.id)

    section_resource = Sections.get_section_resource(section.id, page.resource_id)

    numbered_revisions = Sections.get_revision_indexes(section.slug)

    render(conn, "prologue.html", %{
      resource_access: resource_access,
      section_slug: section_slug,
      scripts: Activities.get_activity_scripts(),
      preview_mode: preview_mode,
      resource_attempts: resource_attempts,
      previous_page: previous,
      next_page: next,
      numbered_revisions: numbered_revisions,
      current_page: current,
      page_number: section_resource.numbering_index,
      title: context.page.title,
      allow_attempt?: allow_attempt?,
      message: message,
      resource_id: page.resource_id,
      slug: context.page.slug,
      max_attempts: effective_settings.max_attempts,
      effective_settings: effective_settings,
      requires_password?:
        effective_settings.password != nil and effective_settings.password != "",
      section: section,
      page_link_url: &Routes.page_delivery_path(conn, :page, section_slug, &1),
      container_link_url: &Routes.page_delivery_path(conn, :container, section_slug, &1),
      revision: context.page,
      resource_slug: context.page.slug,
      bib_app_params: %{
        bibReferences: context.bib_revisions
      }
    })
  end

  # Handles the 2 cases of adaptive delivery
  #  1. A fullscreen chromeless version
  #  2. A version inside the torus navigation with an iframe pointing to #1
  defp render_page(
         %PageContext{
           page: %{
             content:
               %{
                 "advancedDelivery" => true
               } = content
           }
         } = context,
         conn,
         section_slug,
         preview_mode
       ) do
    case Map.get(content, "displayApplicationChrome", false) do
      false ->
        render_adaptive_chromeless_page(context, conn, section_slug, preview_mode)

      _ ->
        render_page_body(context, conn, section_slug)
    end
  end

  defp render_page(
         %PageContext{progress_state: :error},
         conn,
         _section_slug,
         _preview_mode
       ) do
    render(conn, "error.html")
  end

  # This case handles :in_progress and :revised progress states, in addition to
  # handling ungraded pages and review mode
  defp render_page(
         context,
         conn,
         section_slug,
         _preview_mode
       ) do
    render_page_body(context, conn, section_slug)
  end

  # This renders the page with navigation and the content inside it. The content might be either
  # core torus content or an iframe pointing to adaptive content which is determined in render_content_html
  def render_page_body(
        %PageContext{
          user: user,
          effective_settings: effective_settings,
          page: %{content: content}
        } = context,
        conn,
        section_slug
      ) do
    section = conn.assigns.section

    section_resource = Sections.get_section_resource(section.id, context.page.resource_id)

    preview_mode = Map.get(conn.assigns, :preview_mode, false)

    base_project_attributes = Sections.get_section_attributes(section)

    submitted_surveys =
      PageContent.survey_activities(hd(context.resource_attempts).content)
      |> Enum.reduce(%{}, fn {survey_id, activity_ids}, acc ->
        survey_state =
          Enum.all?(activity_ids, fn id ->
            context.activities[id].lifecycle_state === :submitted ||
              context.activities[id].lifecycle_state === :evaluated
          end)

        Map.put(acc, survey_id, survey_state)
      end)

    base_project_slug =
      case section.has_experiments do
        true ->
          Oli.Repo.get(Oli.Authoring.Course.Project, section.base_project_id).slug

        _ ->
          nil
      end

    enrollment =
      case section.has_experiments do
        true -> Oli.Delivery.Sections.get_enrollment(section_slug, user.id)
        _ -> nil
      end

    render_context = %Context{
      # Allow admin authors to review student work
      enrollment: enrollment,
      user:
        if is_nil(user) do
          conn.assigns.current_author
        else
          user
        end,
      section_slug: section_slug,
      project_slug: base_project_slug,
      resource_attempt: hd(context.resource_attempts),
      mode:
        if context.review_mode do
          :review
        else
          :delivery
        end,
      activity_map: context.activities,
      resource_summary_fn: &Resources.resource_summary(&1, section_slug, Resolver),
      alternatives_groups_fn: fn -> Resources.alternatives_groups(section_slug, Resolver) end,
      alternatives_selector_fn: &Resources.Alternatives.select/2,
      extrinsic_read_section_fn: &Oli.Delivery.ExtrinsicState.read_section/3,
      bib_app_params: context.bib_revisions,
      submitted_surveys: submitted_surveys,
      historical_attempts: context.historical_attempts,
      learning_language: base_project_attributes.learning_language,
      effective_settings: effective_settings
    }

    this_attempt = context.resource_attempts |> hd
    html = render_content_html(render_context, this_attempt.content, context.page.slug)
    conn = put_root_layout(conn, {OliWeb.LayoutView, "page.html"})

    all_activities = Activities.list_activity_registrations()

    {:ok, {previous, next, current}, _} =
      PreviousNextIndex.retrieve(section, context.page.resource_id)

    resource_attempt = hd(context.resource_attempts)

    adaptive = Map.get(content, "advancedDelivery", false)

    numbered_revisions = Sections.get_revision_indexes(section.slug)

    # For testing, you can uncomment to introduce a time out
    # effective_settings = %{effective_settings | time_limit: 2, late_submit: :disallow}

    render(
      conn,
      "page.html",
      %{
        adaptive: adaptive,
        context: context,
        page: context.page,
        review_mode: context.review_mode,
        progress_state: context.progress_state,
        section_slug: section_slug,
        scripts: Enum.map(all_activities, fn a -> a.delivery_script end),
        preview_mode: preview_mode,
        activity_type_slug_mapping:
          Enum.reduce(all_activities, %{}, fn a, m -> Map.put(m, a.id, a.slug) end),
        previous_page: previous,
        next_page: next,
        numbered_revisions: numbered_revisions,
        current_page: current,
        page_number: section_resource.numbering_index,
        title: context.page.title,
        graded: context.page.graded,
        activity_count: map_size(context.activities),
        html: html,
        objectives: context.objectives,
        slug: context.page.slug,
        resource_attempt: resource_attempt,
        attempt_guid: resource_attempt.attempt_guid,
        latest_attempts: context.latest_attempts,
        section: section,
        children: context.page.children,
        show_feedback: Oli.Delivery.Settings.show_feedback?(effective_settings),
        page_link_url: &Routes.page_delivery_path(conn, :page, section_slug, &1),
        container_link_url: &Routes.page_delivery_path(conn, :container, section_slug, &1),
        revision: context.page,
        resource_slug: context.page.slug,
        bib_app_params: %{
          bibReferences: context.bib_revisions
        },
        collab_space_config: effective_settings.collab_space_config,
        is_instructor: context.is_instructor,
        is_student: context.is_student,
        scheduling_type: section_resource.scheduling_type,
        time_limit: effective_settings.time_limit,
        attempt_start_time: resource_attempt.inserted_at |> to_epoch,
        effective_end_time:
          Oli.Delivery.Settings.determine_effective_deadline(resource_attempt, effective_settings)
          |> to_epoch,
        end_date: effective_settings.end_date,
        auto_submit: effective_settings.late_submit == :disallow,
        # TODO: implement reading time estimation
        est_reading_time: nil
      }
    )
  end

  # Renders an adaptive page fullscreen with no torus nav around it.
  #   Used in adaptive delivery full screen mode and when displayApplicationChrome is true
  #   inside an iframe.
  defp render_adaptive_chromeless_page(
         context,
         conn,
         section_slug,
         preview_mode
       ) do
    section = conn.assigns.section

    layout = "chromeless.html"

    conn = put_root_layout(conn, {OliWeb.LayoutView, layout})

    resource_attempt = Enum.at(context.resource_attempts, 0)

    {:ok, {previous, next, current}, _} =
      PreviousNextIndex.retrieve(section, context.page.resource_id)

    previous_url = url_from_desc(conn, section_slug, previous)
    next_url = url_from_desc(conn, section_slug, next)

    activity_types = Activities.activities_for_section()

    section_resource = Sections.get_section_resource(section.id, context.page.resource_id)

    numbered_revisions = Sections.get_revision_indexes(section.slug)

    render(conn, "advanced_delivery.html", %{
      app_params: %{
        activityTypes: activity_types,
        resourceId: context.page.resource_id,
        sectionSlug: section_slug,
        userId: context.user.id,
        userName: context.user.name,
        pageTitle: context.page.title,
        pageSlug: context.page.slug,
        graded: context.page.graded,
        content: context.page.content,
        resourceAttemptState: resource_attempt.state,
        resourceAttemptGuid: resource_attempt.attempt_guid,
        activityGuidMapping: context.activities,
        previousPageURL: previous_url,
        nextPageURL: next_url,
        previewMode: preview_mode,
        isInstructor: true,
        reviewMode: context.review_mode,
        overviewURL: Routes.page_delivery_path(OliWeb.Endpoint, :index, section.slug),
        finalizeGradedURL:
          Routes.page_lifecycle_path(
            conn,
            :transition
          ),
        screenIdleTimeOutInSeconds:
          String.to_integer(System.get_env("SCREEN_IDLE_TIMEOUT_IN_SECONDS", "1800"))
      },
      bib_app_params: %{
        bibReferences: context.bib_revisions
      },
      activity_type_slug_mapping: %{},
      activity_types: activity_types,
      additional_stylesheets: Map.get(context.page.content, "additionalStylesheets", []),
      graded: context.page.graded,
      latest_attempts: %{},
      next_page: next,
      current_page: current,
      numbered_revisions: numbered_revisions,
      page_number: section_resource.numbering_level,
      user_id: context.user.id,
      next_url: next_url,
      part_scripts: PartComponents.get_part_component_scripts(:delivery_script),
      preview_mode: preview_mode,
      previous_url: previous_url,
      previous_page: previous,
      resource_attempt_guid: resource_attempt.attempt_guid,
      resource_id: context.page.resource_id,
      section: section,
      page_link_url: &Routes.page_delivery_path(conn, :page, section_slug, &1),
      container_link_url: &Routes.page_delivery_path(conn, :container, section_slug, &1),
      revision: context.page,
      resource_slug: context.page.slug,
      section_slug: section_slug,
      slug: context.page.slug,
      scripts: Activities.get_activity_scripts(:delivery_script),
      title: context.page.title
    })
  end

  defp to_epoch(nil), do: nil

  defp to_epoch(date_time) do
    date_time
    |> DateTime.to_unix(:second)
    |> Kernel.*(1000)
  end

  # ----------------------------------------------------------
  # PREVIEW

  def index_preview(conn, %{"section_slug" => section_slug}) do
    current_user = conn.assigns.current_author || conn.assigns.current_user

    section =
      conn.assigns.section
      |> Oli.Repo.preload([:base_project, :root_section_resource])

    revision = DeliveryResolver.root_container(section_slug)

    effective_settings =
      Oli.Delivery.Settings.get_combined_settings(
        revision,
        section.id,
        current_user.id
      )

    render(conn, "index.html",
      title: section.title,
      description: section.description,
      section_slug: section_slug,
      hierarchy: Sections.build_hierarchy(section),
      display_curriculum_item_numbering: section.display_curriculum_item_numbering,
      preview_mode: true,
      page_link_url: &Routes.page_delivery_path(conn, :page_preview, section_slug, &1),
      container_link_url: &Routes.page_delivery_path(conn, :container_preview, section_slug, &1),
      independent_learner: true,
      collab_space_config: effective_settings.collab_space_config,
      revision_slug: revision.slug,
      is_instructor: false,
      current_user_id: current_user.id
    )
  end

  def exploration_preview(conn, %{"section_slug" => section_slug}) do
    section =
      conn.assigns.section
      |> Oli.Repo.preload([:base_project, :root_section_resource])

    render(conn, "exploration.html",
      title: section.title,
      description: section.description,
      section_slug: section_slug,
      hierarchy: Sections.build_hierarchy(section),
      display_curriculum_item_numbering: section.display_curriculum_item_numbering,
      preview_mode: true,
      page_link_url: &Routes.page_delivery_path(conn, :page, section_slug, &1),
      container_link_url: &Routes.page_delivery_path(conn, :container, section_slug, &1)
    )
  end

  def discussion_preview(conn, %{"section_slug" => section_slug}) do
    section =
      conn.assigns.section
      |> Oli.Repo.preload([:base_project, :root_section_resource])

    render(conn, "discussion.html",
      title: section.title,
      description: section.description,
      section_id: section.id,
      section_slug: section_slug,
      hierarchy: Sections.build_hierarchy(section),
      display_curriculum_item_numbering: section.display_curriculum_item_numbering,
      preview_mode: true,
      page_link_url: &Routes.page_delivery_path(conn, :page, section_slug, &1),
      container_link_url: &Routes.page_delivery_path(conn, :container, section_slug, &1)
    )
  end

  def container_preview(conn, %{"section_slug" => section_slug, "revision_slug" => revision_slug}) do
    conn
    |> assign(:preview_mode, true)
    |> container(%{"section_slug" => section_slug, "revision_slug" => revision_slug})
  end

  def page_preview(
        conn,
        %{
          "section_slug" => section_slug,
          "revision_slug" => revision_slug
        }
      ) do
    case Resolver.from_revision_slug(section_slug, revision_slug) do
      %{content: %{"advancedDelivery" => true}} = revision ->
        case conn.assigns.current_user do
          nil ->
            # instructor preview and user is nil, simply render a "preview unsupported" message for now
            section = conn.assigns.section

            {:ok, {previous, next, current}, _} =
              PreviousNextIndex.retrieve(section, revision.resource_id)

            html =
              ~s|<div class="text-center"><em>Instructor preview of adaptive activities is not supported</em></div>|

            effective_settings =
              Oli.Delivery.Settings.get_combined_settings(
                revision,
                section.id,
                conn.assigns.current_user.id
              )

            numbered_revisions = Sections.get_revision_indexes(section.slug)

            conn
            |> put_root_layout({OliWeb.LayoutView, "page.html"})
            |> render(
              "instructor_page_preview.html",
              %{
                summary: %{title: section.title},
                section_slug: section_slug,
                scripts: [],
                preview_mode: true,
                previous_page: previous,
                next_page: next,
                numbered_revisions: numbered_revisions,
                current_page: current,
                title: revision.title,
                html: html,
                objectives: [],
                section: section,
                revision: revision,
                page_link_url: &Routes.page_delivery_path(conn, :page_preview, section_slug, &1),
                container_link_url:
                  &Routes.page_delivery_path(conn, :container_preview, section_slug, &1),
                resource_slug: revision.slug,
                display_curriculum_item_numbering: section.display_curriculum_item_numbering,
                bib_app_params: %{
                  bibReferences: []
                },
                collab_space_config: effective_settings.collab_space_config,
                is_instructor: true,
                is_student: false
              }
            )

          user ->
            activity_types = Activities.activities_for_section()

            conn
            |> put_root_layout({OliWeb.LayoutView, "chromeless.html"})
            |> put_view(OliWeb.ResourceView)
            |> render("advanced_page_preview.html",
              additional_stylesheets: Map.get(revision.content, "additionalStylesheets", []),
              activity_types: activity_types,
              scripts: Activities.get_activity_scripts(:delivery_script),
              part_scripts: PartComponents.get_part_component_scripts(:delivery_script),
              user: user,
              project_slug: section_slug,
              title: revision.title,
              preview_mode: true,
              display_curriculum_item_numbering: true,
              app_params: %{
                activityTypes: activity_types,
                resourceId: revision.resource_id,
                sectionSlug: section_slug,
                userId: user.id,
                pageSlug: revision.slug,
                pageTitle: revision.title,
                content: revision.content,
                graded: revision.graded,
                resourceAttemptState: nil,
                resourceAttemptGuid: nil,
                activityGuidMapping: nil,
                previousPageURL: nil,
                nextPageURL: nil,
                previewMode: true,
                isInstructor: true
              }
            )
        end

      revision ->
        render_page_preview(conn, section_slug, revision)
    end
  end

  defp render_page_preview(conn, section_slug, revision) do
    section = conn.assigns.section

    {:ok, {previous, next, current}, _} =
      PreviousNextIndex.retrieve(section, revision.resource_id)

    type_by_id =
      Activities.list_activity_registrations()
      |> Enum.reduce(%{}, fn e, m -> Map.put(m, e.id, e) end)

    activity_ids =
      revision.content
      |> Oli.Resources.PageContent.flat_filter(fn item ->
        item["type"] == "activity-reference"
      end)
      |> Enum.map(fn %{"activity_id" => id} -> id end)

    activity_revisions = Resolver.from_resource_id(section_slug, activity_ids)

    activity_map =
      activity_revisions
      |> Enum.map(fn rev ->
        type = Map.get(type_by_id, rev.activity_type_id)

        %ActivitySummary{
          id: rev.resource_id,
          script: type.authoring_script,
          attempt_guid: nil,
          state: nil,
          lifecycle_state: :active,
          model: Jason.encode!(rev.content) |> Oli.Delivery.Page.ActivityContext.encode(),
          delivery_element: type.delivery_element,
          authoring_element: type.authoring_element,
          graded: revision.graded,
          bib_refs: Map.get(rev.content, "bibrefs", [])
        }
      end)
      |> Enum.reduce(%{}, fn r, m -> Map.put(m, r.id, r) end)

    all_activities = Activities.list_activity_registrations()

    summaries = if activity_map != nil, do: Map.values(activity_map), else: []

    bib_entrys =
      revision.content
      |> BibUtils.assemble_bib_entries(
        summaries,
        fn r -> Map.get(r, :bib_refs, []) end,
        section_slug,
        Resolver
      )
      |> Enum.with_index(1)
      |> Enum.map(fn {summary, ordinal} -> BibUtils.serialize_revision(summary, ordinal) end)

    base_project_attributes = Sections.get_section_attributes(section)

    render_context = %Context{
      user: conn.assigns.current_user,
      section_slug: section_slug,
      revision_slug: revision.slug,
      mode: :instructor_preview,
      activity_map: activity_map,
      resource_summary_fn: &Resources.resource_summary(&1, section_slug, Resolver),
      alternatives_selector_fn: &Resources.Alternatives.select/2,
      extrinsic_read_section_fn: &Oli.Delivery.ExtrinsicState.read_section/3,
      activity_types_map: Enum.reduce(all_activities, %{}, fn a, m -> Map.put(m, a.id, a) end),
      bib_app_params: bib_entrys,
      learning_language: base_project_attributes.learning_language,
      submitted_surveys: %{}
    }

    html = Page.render(render_context, revision.content, Page.Html)

    effective_settings =
      case conn.assigns.current_user do
        nil -> Oli.Delivery.Settings.get_combined_settings(revision, section.id)
        user -> Oli.Delivery.Settings.get_combined_settings(revision, section.id, user.id)
      end

    section_resource = Sections.get_section_resource(section.id, revision.resource_id)

<<<<<<< HEAD
    numbered_revisions = Sections.get_revision_indexes(section.slug)
=======
    objectives =
      ObjectivesRollup.rollup_objectives(revision, activity_revisions, Resolver, section_slug)
>>>>>>> 7a689851

    conn
    |> put_root_layout({OliWeb.LayoutView, "page.html"})
    |> render(
      "instructor_page_preview.html",
      %{
        summary: %{title: section.title},
        section_slug: section_slug,
        scripts: Enum.map(all_activities, fn a -> a.authoring_script end),
        preview_mode: true,
        previous_page: previous,
        next_page: next,
        numbered_revisions: numbered_revisions,
        current_page: current,
        page_number: section_resource.numbering_index,
        title: revision.title,
        graded: revision.graded,
        review_mode: false,
        html: html,
        objectives: objectives,
        section: section,
        revision: revision,
        page_link_url: &Routes.page_delivery_path(conn, :page_preview, section_slug, &1),
        container_link_url:
          &Routes.page_delivery_path(conn, :container_preview, section_slug, &1),
        resource_slug: revision.slug,
        display_curriculum_item_numbering: section.display_curriculum_item_numbering,
        bib_app_params: %{
          bibReferences: bib_entrys
        },
        collab_space_config: effective_settings.collab_space_config,
        is_instructor: true,
        is_student: false
      }
    )
  end

  # ----------------------------------------------------------
  # END PREVIEW

  def start_attempt_protected(conn, params) do
    start_attempt(conn, params)
  end

  def start_attempt(conn, %{"section_slug" => section_slug, "revision_slug" => revision_slug}) do
    user = conn.assigns.current_user
    section = conn.assigns.section
    password = Map.get(conn.body_params, "password", nil)

    if Sections.is_enrolled?(user.id, section_slug) do
      revision = Resolver.from_revision_slug(section_slug, revision_slug)

      effective_settings =
        Oli.Delivery.Settings.get_combined_settings(revision, section.id, user.id)

      case effective_settings.password do
        nil ->
          do_start_attempt(conn, section, user, revision, effective_settings)

        "" ->
          do_start_attempt(conn, section, user, revision, effective_settings)

        ^password ->
          do_start_attempt(conn, section, user, revision, effective_settings)

        _ ->
          conn
          |> put_flash(:error, "Incorrect password")
          |> redirect(to: Routes.page_delivery_path(conn, :page, section.slug, revision.slug))
      end
    else
      render(conn, "not_authorized.html")
    end
  end

  defp do_start_attempt(conn, section, user, revision, effective_settings) do
    datashop_session_id = Plug.Conn.get_session(conn, :datashop_session_id)
    activity_provider = &Oli.Delivery.ActivityProvider.provide/6

    # We must check gating conditions here to account for gates that activated after
    # the prologue page was rendered, and for malicous/deliberate attempts to start an attempt via
    # hitting this endpoint.
    case Oli.Delivery.Gating.blocked_by(section, user, revision.resource_id) do
      [] ->
        case PageLifecycle.start(
               revision.slug,
               section.slug,
               datashop_session_id,
               user,
               effective_settings,
               activity_provider
             ) do
          {:ok, _} ->
            redirect(conn,
              to: Routes.page_delivery_path(conn, :page, section.slug, revision.slug)
            )

          {:error, {:end_date_passed}} ->
            redirect(conn,
              to: Routes.page_delivery_path(conn, :page, section.slug, revision.slug)
            )

          {:error, {:active_attempt_present}} ->
            redirect(conn,
              to: Routes.page_delivery_path(conn, :page, section.slug, revision.slug)
            )

          {:error, {:no_more_attempts}} ->
            redirect(conn,
              to: Routes.page_delivery_path(conn, :page, section.slug, revision.slug)
            )

          _ ->
            render(conn, "error.html")
        end

      _ ->
        # In the case where a gate exists we want to redirect to this page display, which will
        # then pick up the gate and show that feedback to the user
        redirect(conn, to: Routes.page_delivery_path(conn, :page, section.slug, revision.slug))
    end
  end

  def review_attempt(
        conn,
        %{
          "section_slug" => section_slug,
          "attempt_guid" => attempt_guid
        }
      ) do
    user = conn.assigns.current_user
    author = conn.assigns[:current_author]

    section = conn.assigns.section

    is_admin? = Oli.Accounts.is_admin?(author)

    if Oli.Accounts.is_admin?(author) or
         PageLifecycle.can_access_attempt?(attempt_guid, user, section) do
      page_context = PageContext.create_for_review(section_slug, attempt_guid, user, is_admin?)

      # enforce review_submission
      case {page_context.effective_settings.review_submission, page_context.is_instructor} do
        {_, true} -> render_page(page_context, conn, section_slug, false)
        {:allow, _} -> render_page(page_context, conn, section_slug, false)
        _ -> render(conn, "not_authorized.html")
      end
    else
      render(conn, "not_authorized.html")
    end
  end

  defp plural(num) do
    if num == 1 do
      ""
    else
      "s"
    end
  end

  def export_gradebook(conn, %{"section_slug" => section_slug}) do
    section = Sections.get_section_by(slug: section_slug)

    gradebook_csv = Grading.export_csv(section) |> Enum.join("")

    filename = "#{Slug.slugify(section.title)}-#{Timex.format!(Time.now(), "{YYYY}-{M}-{D}")}.csv"

    conn
    |> put_resp_content_type("text/csv")
    |> put_resp_header("content-disposition", "attachment; filename=\"#{filename}\"")
    |> send_resp(200, gradebook_csv)
  end

  def export_enrollments(conn, %{"section_slug" => section_slug}) do
    section = Sections.get_section_by_slug(section_slug)

    enrollments_csv_text = build_enrollments_text(Sections.list_enrollments(section.slug))

    cost =
      case section do
        %Section{requires_payment: true, amount: amount} ->
          {:ok, m} = Money.to_string(amount)
          m

        _ ->
          "Free"
      end

    discount =
      case section do
        %Section{
          open_and_free: false,
          blueprint_id: blueprint_id,
          lti_1p3_deployment: lti_1p3_deployment
        } ->
          case Paywall.get_discount_by!(%{
                 section_id: blueprint_id,
                 institution_id: lti_1p3_deployment.institution.id
               }) do
            nil ->
              case Paywall.get_institution_wide_discount!(lti_1p3_deployment.institution.id) do
                nil -> "N/A"
                discount -> "By Institution: #{get_discount_string(discount)}"
              end

            discount ->
              "By Product-Institution: #{get_discount_string(discount)}"
          end

        _ ->
          "N/A"
      end

    csv_text = "Cost: #{cost}\r\nDiscount #{discount}\r\n\r\n" <> enrollments_csv_text

    filename =
      "Enrollments-#{Slug.slugify(section.title)}-#{Timex.format!(Time.now(), "{YYYY}-{M}-{D}")}.csv"

    conn
    |> put_resp_content_type("text/csv")
    |> put_resp_header("content-disposition", "attachment; filename=\"#{filename}\"")
    |> send_resp(200, csv_text)
  end

  # This is for index based navigation between page
  def navigate_by_index(conn, %{"section_slug" => section_slug}) do
    user = conn.assigns.current_user
    page_number = Map.get(conn.body_params, "page_number", nil) |> safe_to_integer()
    preview_mode = Map.get(conn.body_params, "preview_mode", "false") |> String.to_atom()

    if Sections.is_enrolled?(user.id, section_slug) do
      revision = Sections.get_revision_by_index(section_slug, page_number)

      case revision do
        nil ->
          case get_req_header(conn, "referer") do
            [] ->
              conn
              |> redirect(
                to:
                  Routes.page_delivery_path(
                    OliWeb.Endpoint,
                    :index,
                    section_slug
                  )
              )

            [origin_url] ->
              conn |> put_flash(:error, "Invalid page index") |> redirect(external: origin_url)
          end

        revision ->
          conn
          |> redirect(
            to:
              Routes.page_delivery_path(
                OliWeb.Endpoint,
                PageDeliveryView.action(preview_mode, revision),
                section_slug,
                revision.slug
              )
          )
      end
    else
      render(conn, "not_authorized.html")
    end
  end

  def navigate_by_index(conn, _) do
    render(conn, "not_authorized.html")
  end

  @spec safe_to_integer(String.t()) :: integer() | nil
  defp safe_to_integer(string) do
    case Integer.parse(string) do
      :error -> nil
      {integer, _} -> integer
    end
  end

  defp build_enrollments_text(enrollments) do
    ([["Student name", "Student email", "Enrolled on"]] ++
       Enum.map(enrollments, fn record ->
         [record.user.name, record.user.email, date(record.inserted_at)]
       end))
    |> CSV.encode()
    |> Enum.to_list()
    |> to_string()
  end

  defp get_discount_string(%Discount{type: :percentage, percentage: percentage}),
    do: "#{percentage}%"

  defp get_discount_string(%Discount{type: :fixed_amount, amount: amount}) do
    {:ok, m} = Money.to_string(amount)
    m
  end

  def is_admin?(conn) do
    case conn.assigns[:current_author] do
      nil -> false
      author -> Oli.Accounts.is_admin?(author)
    end
  end

  defp simulate_node(%{
         "level" => level_str,
         "index" => index_str,
         "title" => title,
         "id" => id_str,
         "type" => type,
         "graded" => graded,
         "slug" => slug
       }) do
    %Oli.Delivery.Hierarchy.HierarchyNode{
      uuid: UUID.uuid4(),
      numbering: %Oli.Resources.Numbering{
        level: String.to_integer(level_str),
        index: String.to_integer(index_str)
      },
      revision: %{
        slug: slug,
        title: title,
        resource_type_id: Oli.Resources.ResourceType.get_id_by_type(type),
        graded:
          if graded == "true" do
            true
          else
            false
          end
      },
      children: [],
      resource_id: String.to_integer(id_str)
    }
  end

  defp simulate_children_nodes(current, previous_next_index) do
    Enum.map(current["children"], fn s ->
      {:ok, {_, _, child}, _} =
        PreviousNextIndex.retrieve(previous_next_index, String.to_integer(s))

      child
    end)
    |> Enum.map(fn link_desc -> simulate_node(link_desc) end)
  end

  defp format_datetime_fn(conn) do
    fn datetime ->
      date(datetime, conn: conn, precision: :minutes)
    end
  end

  defp url_from_desc(_, _, nil), do: nil

  defp url_from_desc(conn, section_slug, %{"type" => "container", "slug" => slug}),
    do: Routes.page_delivery_path(conn, :container_preview, section_slug, slug)

  defp url_from_desc(conn, section_slug, %{"type" => "page", "slug" => slug}),
    do: Routes.page_delivery_path(conn, :page_preview, section_slug, slug)
end<|MERGE_RESOLUTION|>--- conflicted
+++ resolved
@@ -983,12 +983,10 @@
 
     section_resource = Sections.get_section_resource(section.id, revision.resource_id)
 
-<<<<<<< HEAD
     numbered_revisions = Sections.get_revision_indexes(section.slug)
-=======
+
     objectives =
       ObjectivesRollup.rollup_objectives(revision, activity_revisions, Resolver, section_slug)
->>>>>>> 7a689851
 
     conn
     |> put_root_layout({OliWeb.LayoutView, "page.html"})
