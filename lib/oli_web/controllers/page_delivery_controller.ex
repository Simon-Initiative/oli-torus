--- conflicted
+++ resolved
@@ -108,12 +108,8 @@
         "container.html" else "page.html"
       end, %{
       page: context.page,
-<<<<<<< HEAD
+      progress_state: context.progress_state,
       section_slug: section_slug,
-=======
-      progress_state: context.progress_state,
-      context_id: context_id,
->>>>>>> e934debf
       scripts: Activities.get_activity_scripts(),
       summary: context.summary,
       previous_page: context.previous_page,
@@ -150,15 +146,15 @@
 
   end
 
-  def review_attempt(conn, %{"context_id" => context_id, "revision_slug" => revision_slug, "attempt_guid" => attempt_guid}) do
-
-    user = conn.assigns.current_user
-
-    if Sections.is_enrolled?(user.id, context_id) do
+  def review_attempt(conn, %{"section_slug" => section_slug, "revision_slug" => revision_slug, "attempt_guid" => attempt_guid}) do
+
+    user = conn.assigns.current_user
+
+    if Sections.is_enrolled?(user.id, section_slug) do
 
       case Attempts.review_resource_attempt(attempt_guid) do
-        {:ok, _} -> PageContext.create_page_context(context_id, revision_slug, attempt_guid, user)
-                    |> render_page(conn, context_id, user)
+        {:ok, _} -> PageContext.create_page_context(section_slug, revision_slug, attempt_guid, user)
+                    |> render_page(conn, section_slug, user)
         _ -> render(conn, "error.html")
       end
 
@@ -197,11 +193,7 @@
       {:ok, resource_access} ->
 
         grade_sync_result = send_one_grade(lti_params, resource_access)
-<<<<<<< HEAD
-        after_finalized(conn, section_slug, revision_slug, user, grade_sync_result)
-=======
-        after_finalized(conn, context_id, revision_slug, attempt_guid, user, grade_sync_result)
->>>>>>> e934debf
+        after_finalized(conn, section_slug, revision_slug, attempt_guid, user, grade_sync_result)
 
       {:error, {:not_all_answered}} ->
         put_flash(conn, :error, "You have not answered all questions")
@@ -214,11 +206,7 @@
 
   end
 
-<<<<<<< HEAD
-  def after_finalized(conn, section_slug, revision_slug, user, grade_sync_result) do
-=======
-  def after_finalized(conn, context_id, revision_slug, attempt_guid, user, grade_sync_result) do
->>>>>>> e934debf
+  def after_finalized(conn, section_slug, revision_slug, attempt_guid, user, grade_sync_result) do
 
     context = PageContext.create_page_context(section_slug, revision_slug, user)
 
@@ -242,12 +230,8 @@
     conn = put_root_layout conn, {OliWeb.LayoutView, "page.html"}
     render(conn, "after_finalized.html",
       grade_message: grade_message,
-<<<<<<< HEAD
       section_slug: section_slug,
-=======
-      context_id: context_id,
       attempt_guid: attempt_guid,
->>>>>>> e934debf
       scripts: Activities.get_activity_scripts(),
       summary: context.summary,
       previous_page: context.previous_page,
