--- conflicted
+++ resolved
@@ -438,31 +438,25 @@
       graded: context.page.graded,
       latest_attempts: %{},
       next_page: next,
-<<<<<<< HEAD
       current_page: current,
       user_id: user.id,
-=======
       next_url: next_url,
       page_link_url: &Routes.page_delivery_path(conn, :page, section_slug, &1),
       part_scripts: PartComponents.get_part_component_scripts(:delivery_script),
->>>>>>> 1f9cdd84
       preview_mode: preview_mode,
       previous_url: previous_url,
       previous_page: previous,
       resource_attempt_guid: resource_attempt.attempt_guid,
       resource_id: context.page.resource_id,
       section: section,
-<<<<<<< HEAD
       page_link_url: &Routes.page_delivery_path(conn, :page, section_slug, &1),
       container_link_url: &Routes.page_delivery_path(conn, :container, section_slug, &1),
       revision: context.page,
-      resource_slug: context.page.slug
-=======
+      resource_slug: context.page.slug,
       section_slug: section_slug,
       slug: context.page.slug,
       scripts: Activities.get_activity_scripts(:delivery_script),
       title: context.page.title
->>>>>>> 1f9cdd84
     })
   end
 
