defmodule OliWeb.PageDeliveryController do
  use OliWeb, :controller
  require Logger

  import OliWeb.Common.FormatDateTime
  alias Oli.Delivery.Page.PageContext
  alias Oli.Delivery.Sections
  alias Oli.Delivery.Sections.Section
  alias Oli.Delivery.Paywall
  alias Oli.Delivery.Paywall.Discount
  alias Oli.Rendering.Context
  alias Oli.Rendering.Page
  alias Oli.Activities
  alias Oli.Delivery.Attempts.Core.ResourceAccess
  alias Oli.Delivery.Attempts.PageLifecycle
  alias Oli.Utils.Slug
  alias Oli.Utils.Time
  alias Oli.Delivery.Sections
  alias Oli.Grading
  alias Oli.PartComponents
  alias Oli.Rendering.Activity.ActivitySummary
  alias Oli.Publishing.DeliveryResolver, as: Resolver
  alias Oli.Resources.Revision
  alias Oli.Utils.BibUtils
<<<<<<< HEAD
  alias Oli.Resources.PageContent
=======
  alias OliWeb.Common.SessionContext
>>>>>>> d59d3bb4

  plug(Oli.Plugs.AuthorizeSection when action in [:export_enrollments, :export_gradebook])

  def index_preview(conn, %{"section_slug" => section_slug}) do
    user = conn.assigns.current_user
    current_author = conn.assigns.current_author
    is_admin? = Oli.Accounts.is_admin?(current_author)

    # We only allow access to preview mode if the user is logged in as an author admin, or
    # is an instructor enrolled in the course section.  If the user is enrolled as a student,
    # we want to redirect out of this mode to render the page in regular delivery mode.

    if is_admin? or Sections.is_enrolled?(user.id, section_slug) do
      if is_admin? or Sections.has_instructor_role?(user, section_slug) do
        case Sections.get_section_by(slug: section_slug)
             |> Oli.Repo.preload([:base_project, :root_section_resource]) do
          nil ->
            render(conn, "error.html")

          section ->
            hierarchy = Resolver.full_hierarchy(section.slug)

            render(conn, "index.html",
              title: section.title,
              description: section.description,
              section_slug: section_slug,
              hierarchy: hierarchy,
              display_curriculum_item_numbering: section.display_curriculum_item_numbering,
              preview_mode: true,
              page_link_url: &Routes.page_delivery_path(conn, :page_preview, section_slug, &1),
              container_link_url:
                &Routes.page_delivery_path(conn, :container_preview, section_slug, &1)
            )
        end
      else
        # Any attempt by a student to enter preview mode is simply ignored and redirect back to
        # regular delivery mode
        redirect(conn, to: Routes.page_delivery_path(conn, :index, section_slug))
      end
    else
      render(conn, "not_authorized.html")
    end
  end

  def index(conn, %{"section_slug" => section_slug}) do
    user = conn.assigns.current_user
    section = conn.assigns.section

    if Sections.is_enrolled?(user.id, section_slug) do
      case section
           |> Oli.Repo.preload([:base_project, :root_section_resource]) do
        nil ->
          render(conn, "error.html")

        section ->
          hierarchy = Resolver.full_hierarchy(section.slug)

          render(conn, "index.html",
            title: section.title,
            description: section.description,
            section_slug: section_slug,
            hierarchy: hierarchy,
            display_curriculum_item_numbering: section.display_curriculum_item_numbering,
            preview_mode: false,
            page_link_url: &Routes.page_delivery_path(conn, :page, section_slug, &1),
            container_link_url: &Routes.page_delivery_path(conn, :container, section_slug, &1)
          )
      end
    else
      case section do
        %Section{open_and_free: true, requires_enrollment: false} ->
          conn
          |> redirect(to: Routes.delivery_path(conn, :show_enroll, section_slug))

        _ ->
          render(conn, "not_authorized.html")
      end
    end
  end

  def container_preview(conn, %{"section_slug" => section_slug, "revision_slug" => revision_slug}) do
    conn
    |> assign(:preview_mode, true)
    |> container(%{"section_slug" => section_slug, "revision_slug" => revision_slug})
  end

  def container(conn, %{"section_slug" => section_slug, "revision_slug" => revision_slug}) do
    user = conn.assigns.current_user
    section = conn.assigns.section

    if Sections.is_enrolled?(user.id, section_slug) do
      container_type_id = Oli.Resources.ResourceType.get_id_by_type("container")
      page_type_id = Oli.Resources.ResourceType.get_id_by_type("page")

      preview_mode = Map.get(conn.assigns, :preview_mode, false)

      conn = put_root_layout(conn, {OliWeb.LayoutView, "page.html"})

      {page_link_url, container_link_url} =
        if preview_mode do
          {&Routes.page_delivery_path(conn, :page_preview, section_slug, &1),
           &Routes.page_delivery_path(conn, :container_preview, section_slug, &1)}
        else
          {&Routes.page_delivery_path(conn, :page, section_slug, &1),
           &Routes.page_delivery_path(conn, :container, section_slug, &1)}
        end

      case Resolver.from_revision_slug(section_slug, revision_slug) do
        nil ->
          render(conn, "error.html")

        # Specifically handle the case that a page was visited with a "container" structured
        # link.  In this case, we redirect to the actual page route so that we can render it
        %Revision{resource_type_id: ^page_type_id} ->
          conn
          |> redirect(to: Routes.delivery_path(conn, :page, section_slug, revision_slug))

        # Render a container in the most efficient manner: A single resolver call for child
        # revisions based on retrieval of child data from the PreviousNextIndex cache
        %Revision{resource_type_id: ^container_type_id, title: title} = revision ->
          {:ok, {previous, next, current}, previous_next_index} =
            Oli.Delivery.PreviousNextIndex.retrieve(section, revision.resource_id)

          render(conn, "container.html",
            scripts: [],
            section: section,
            title: title,
            children: simulate_children_nodes(current, previous_next_index),
            container: simulate_node(current),
            section_slug: section_slug,
            previous_page: previous,
            next_page: next,
            current_page: current,
            preview_mode: preview_mode,
            page_link_url: page_link_url,
            container_link_url: container_link_url,
            active_page: nil,
            revision: revision,
            resource_slug: revision.slug,
            display_curriculum_item_numbering: section.display_curriculum_item_numbering,
            bib_app_params: %{
              bibReferences: []
            }
          )

        # Any attempt to render a valid revision that is not container or page gets an error
        _ ->
          render(conn, "error.html")
      end
    else
      case section do
        %Section{open_and_free: true, requires_enrollment: false} ->
          conn
          |> redirect(to: Routes.delivery_path(conn, :page, section_slug, revision_slug))

        _ ->
          render(conn, "not_authorized.html")
      end
    end
  end

  def page_preview(
        conn,
        %{
          "section_slug" => section_slug,
          "revision_slug" => revision_slug
        }
      ) do
    user = conn.assigns.current_user
    current_author = conn.assigns.current_author
    is_admin? = Oli.Accounts.is_admin?(current_author)

    # We only allow access to preview mode if the user is logged in as an author admin, or
    # is an instructor enrolled in the course section.  If the user is enrolled as a student,
    # we want to redirect out of this mode to render the page in regular delivery mode.

    if is_admin? or Sections.is_enrolled?(user.id, section_slug) do
      if is_admin? or Sections.has_instructor_role?(user, section_slug) do
        revision = Resolver.from_revision_slug(section_slug, revision_slug)
        render_preview_mode(conn, section_slug, revision)
      else
        # Any attempt by a student to enter preview mode is simply ignored and redirect back to
        # regular delivery mode
        redirect(conn, to: Routes.page_delivery_path(conn, :page, section_slug, revision_slug))
      end
    else
      render(conn, "not_authorized.html")
    end
  end

  def page(conn, %{"section_slug" => section_slug, "revision_slug" => revision_slug}) do
    user = conn.assigns.current_user
    section = conn.assigns.section

    if Sections.is_enrolled?(user.id, section_slug) do
      PageContext.create_for_visit(section, revision_slug, user)
      |> render_page(conn, section_slug, user, false)
    else
      render(conn, "not_authorized.html")
    end
  end

  defp render_preview_mode(
         conn,
         section_slug,
         %{content: %{"advancedDelivery" => true}} = revision
       ) do
    user = conn.assigns.current_user
    section = conn.assigns.section

    if Sections.is_instructor?(user, section_slug) do
      PageContext.create_for_visit(section, revision.slug, user)
      |> render_page(conn, section_slug, user, true)
    else
      render(conn, "not_authorized.html")
    end
  end

  defp render_preview_mode(conn, section_slug, revision) do
    section = conn.assigns.section

    type_by_id =
      Activities.list_activity_registrations()
      |> Enum.reduce(%{}, fn e, m -> Map.put(m, e.id, e) end)

    activity_ids =
      Oli.Resources.PageContent.flat_filter(revision.content, fn item ->
        item["type"] == "activity-reference"
      end)
      |> Enum.map(fn %{"activity_id" => id} -> id end)

    {:ok, {previous, next, current}, _} =
      Oli.Delivery.PreviousNextIndex.retrieve(section, revision.resource_id)

    activity_map =
      Resolver.from_resource_id(section_slug, activity_ids)
      |> Enum.map(fn rev ->
        type = Map.get(type_by_id, rev.activity_type_id)

        %ActivitySummary{
          id: rev.resource_id,
          script: type.authoring_script,
          attempt_guid: nil,
          state: nil,
          lifecycle_state: :active,
          model: Jason.encode!(rev.content) |> Oli.Delivery.Page.ActivityContext.encode(),
          delivery_element: type.delivery_element,
          authoring_element: type.authoring_element,
          graded: revision.graded,
          bib_refs: Map.get(rev.content, "bibrefs", [])
        }
      end)
      |> Enum.reduce(%{}, fn r, m -> Map.put(m, r.id, r) end)

    summaries = if activity_map != nil, do: Map.values(activity_map), else: []

    bib_entrys =
      BibUtils.assemble_bib_entries(
        revision.content,
        summaries,
        fn r -> Map.get(r, :bib_refs, []) end,
        section_slug,
        Resolver
      )
      |> Enum.with_index(1)
      |> Enum.map(fn {summary, ordinal} -> BibUtils.serialize_revision(summary, ordinal) end)

    all_activities = Activities.list_activity_registrations()

    render_context = %Context{
      user: conn.assigns.current_user,
      section_slug: section_slug,
      revision_slug: revision.slug,
      mode: :instructor_preview,
      activity_map: activity_map,
      activity_types_map: Enum.reduce(all_activities, %{}, fn a, m -> Map.put(m, a.id, a) end),
      bib_app_params: bib_entrys,
      submitted_surveys: %{}
    }

    html = Page.render(render_context, revision.content, Page.Html)

    conn = put_root_layout(conn, {OliWeb.LayoutView, "page.html"})

    render(
      conn,
      "instructor_preview.html",
      %{
        summary: %{title: section.title},
        section_slug: section_slug,
        scripts: Enum.map(all_activities, fn a -> a.authoring_script end),
        preview_mode: true,
        previous_page: previous,
        next_page: next,
        current_page: current,
        title: revision.title,
        html: html,
        objectives: [],
        section: section,
        revision: revision,
        page_link_url: &Routes.page_delivery_path(conn, :page_preview, section_slug, &1),
        container_link_url:
          &Routes.page_delivery_path(conn, :container_preview, section_slug, &1),
        resource_slug: revision.slug,
        display_curriculum_item_numbering: section.display_curriculum_item_numbering,
        bib_app_params: %{
          bibReferences: bib_entrys
        }
      }
    )
  end

  defp render_page(
         %PageContext{
           progress_state: :not_started,
           page: page,
           resource_attempts: resource_attempts
         } = context,
         conn,
         section_slug,
         _,
         _
       ) do
    session_context = SessionContext.init(conn)

    section = conn.assigns.section

    # Only consider graded attempts
    resource_attempts = Enum.filter(resource_attempts, fn a -> a.revision.graded == true end)

    attempts_taken = length(resource_attempts)

    preview_mode = Map.get(conn.assigns, :preview_mode, false)

    # The call to "max" here accounts for the possibility that a publication could reduce the
    # number of attempts after a student has exhausted all attempts
    attempts_remaining = max(page.max_attempts - attempts_taken, 0)

    # The Oli.Plugs.MaybeGatedResource plug sets the blocking_gates assign if there is a blocking
    # gate that prevents this learning from starting another attempt of this resource
    blocking_gates = Map.get(conn.assigns, :blocking_gates, [])
    allow_attempt? = (attempts_remaining > 0 or page.max_attempts == 0) and blocking_gates == []

    message =
      cond do
        blocking_gates != [] ->
          Oli.Delivery.Gating.details(blocking_gates,
            format_datetime: format_datetime_fn(conn)
          )

        page.max_attempts == 0 ->
          "You can take this scored page an unlimited number of times"

        true ->
          "You have #{attempts_remaining} attempt#{plural(attempts_remaining)} remaining out of #{page.max_attempts} total attempt#{plural(page.max_attempts)}."
      end

    conn = put_root_layout(conn, {OliWeb.LayoutView, "page.html"})

    resource_attempts =
      Enum.filter(resource_attempts, fn r -> r.date_evaluated != nil end)
      |> Enum.sort(fn r1, r2 ->
        r1.date_evaluated <= r2.date_evaluated
      end)

    {:ok, {previous, next, current}, _} =
      Oli.Delivery.PreviousNextIndex.retrieve(section, page.resource_id)

    {:ok, summary} =
      Oli.Delivery.Student.Summary.get_summary(section_slug, conn.assigns.current_user)

    render(conn, "prologue.html", %{
      session_context: session_context,
      summary: summary,
      section_slug: section_slug,
      scripts: Activities.get_activity_scripts(),
      preview_mode: preview_mode,
      resource_attempts: resource_attempts,
      previous_page: previous,
      next_page: next,
      current_page: current,
      title: context.page.title,
      allow_attempt?: allow_attempt?,
      message: message,
      resource_id: page.resource_id,
      slug: context.page.slug,
      max_attempts: page.max_attempts,
      section: section,
      page_link_url: &Routes.page_delivery_path(conn, :page, section_slug, &1),
      container_link_url: &Routes.page_delivery_path(conn, :container, section_slug, &1),
      revision: context.page,
      resource_slug: context.page.slug,
      bib_app_params: %{
        bibReferences: context.bib_revisions
      }
    })
  end

  # Advanced / adaptive lesson page rendering
  defp render_page(
         %PageContext{page: %{content: %{"advancedDelivery" => true}}} = context,
         conn,
         section_slug,
         _,
         preview_mode
       ) do
    section = conn.assigns.section

    layout =
      case Map.get(context.page.content, "displayApplicationChrome", true) do
        true -> "page.html"
        false -> "chromeless.html"
      end

    conn = put_root_layout(conn, {OliWeb.LayoutView, layout})
    user = conn.assigns.current_user

    resource_attempt = Enum.at(context.resource_attempts, 0)

    {:ok, {previous, next, current}, _} =
      Oli.Delivery.PreviousNextIndex.retrieve(section, context.page.resource_id)

    previous_url = url_from_desc(conn, section_slug, previous)
    next_url = url_from_desc(conn, section_slug, next)

    activity_types = Activities.activities_for_section()

    render(conn, "advanced_delivery.html", %{
      app_params: %{
        activityTypes: activity_types,
        resourceId: context.page.resource_id,
        sectionSlug: section_slug,
        userId: user.id,
        userName: conn.assigns.current_user.name,
        pageTitle: context.page.title,
        pageSlug: context.page.slug,
        graded: context.page.graded,
        content: context.page.content,
        resourceAttemptState: resource_attempt.state,
        resourceAttemptGuid: resource_attempt.attempt_guid,
        activityGuidMapping: context.activities,
        previousPageURL: previous_url,
        nextPageURL: next_url,
        previewMode: preview_mode,
        reviewMode: context.review_mode,
        overviewURL: Routes.page_delivery_path(conn, :index, section.slug),
        finalizeGradedURL:
          Routes.page_delivery_path(
            conn,
            :finalize_attempt,
            section.slug,
            context.page.slug,
            resource_attempt.attempt_guid
          )
      },
      bib_app_params: %{
        bibReferences: context.bib_revisions
      },
      activity_type_slug_mapping: %{},
      activity_types: activity_types,
      additional_stylesheets: Map.get(context.page.content, "additionalStylesheets", []),
      graded: context.page.graded,
      latest_attempts: %{},
      next_page: next,
      current_page: current,
      user_id: user.id,
      next_url: next_url,
      part_scripts: PartComponents.get_part_component_scripts(:delivery_script),
      preview_mode: preview_mode,
      previous_url: previous_url,
      previous_page: previous,
      resource_attempt_guid: resource_attempt.attempt_guid,
      resource_id: context.page.resource_id,
      section: section,
      page_link_url: &Routes.page_delivery_path(conn, :page, section_slug, &1),
      container_link_url: &Routes.page_delivery_path(conn, :container, section_slug, &1),
      revision: context.page,
      resource_slug: context.page.slug,
      section_slug: section_slug,
      slug: context.page.slug,
      scripts: Activities.get_activity_scripts(:delivery_script),
      title: context.page.title
    })
  end

  defp render_page(%PageContext{progress_state: :error}, conn, _, _, _) do
    render(conn, "error.html")
  end

  # This case handles :in_progress and :revised progress states, in addition to
  # handling review mode
  defp render_page(%PageContext{} = context, conn, section_slug, user, _) do
    session_context = SessionContext.init(conn)
    section = conn.assigns.section

    preview_mode = Map.get(conn.assigns, :preview_mode, false)

    submitted_surveys =
      PageContent.survey_activities(context.page.content)
      |> Enum.reduce(%{}, fn {survey_id, activity_ids}, acc ->
        survey_state =
          Enum.all?(activity_ids, fn id ->
            context.activities[id].lifecycle_state === :submitted ||
              context.activities[id].lifecycle_state === :evaluated
          end)

        Map.put(acc, survey_id, survey_state)
      end)

    render_context = %Context{
      # Allow admin authors to review student work
      user:
        if is_nil(user) do
          conn.assigns.current_author
        else
          user
        end,
      section_slug: section_slug,
      mode:
        if context.review_mode do
          :review
        else
          :delivery
        end,
      activity_map: context.activities,
      bib_app_params: context.bib_revisions,
      submitted_surveys: submitted_surveys
    }

    this_attempt = context.resource_attempts |> hd
    html = Page.render(render_context, this_attempt.content, Page.Html)

    conn = put_root_layout(conn, {OliWeb.LayoutView, "page.html"})

    all_activities = Activities.list_activity_registrations()

    {:ok, {previous, next, current}, _} =
      Oli.Delivery.PreviousNextIndex.retrieve(section, context.page.resource_id)

    render(
      conn,
      "page.html",
      %{
        session_context: session_context,
        context: context,
        page: context.page,
        review_mode: context.review_mode,
        progress_state: context.progress_state,
        section_slug: section_slug,
        scripts: Enum.map(all_activities, fn a -> a.delivery_script end),
        preview_mode: preview_mode,
        activity_type_slug_mapping:
          Enum.reduce(all_activities, %{}, fn a, m -> Map.put(m, a.id, a.slug) end),
        previous_page: previous,
        next_page: next,
        current_page: current,
        title: context.page.title,
        graded: context.page.graded,
        activity_count: map_size(context.activities),
        html: html,
        objectives: context.objectives,
        slug: context.page.slug,
        resource_attempt: hd(context.resource_attempts),
        attempt_guid: hd(context.resource_attempts).attempt_guid,
        latest_attempts: context.latest_attempts,
        section: section,
        children: context.page.children,
        page_link_url: &Routes.page_delivery_path(conn, :page, section_slug, &1),
        container_link_url: &Routes.page_delivery_path(conn, :container, section_slug, &1),
        revision: context.page,
        resource_slug: context.page.slug,
        bib_app_params: %{
          bibReferences: context.bib_revisions
        }
      }
    )
  end

  def start_attempt(conn, %{"section_slug" => section_slug, "revision_slug" => revision_slug}) do
    user = conn.assigns.current_user
    section = conn.assigns.section

    activity_provider = &Oli.Delivery.ActivityProvider.provide/3

    if Sections.is_enrolled?(user.id, section_slug) do
      # We must check gating conditions here to account for gates that activated after
      # the prologue page was rendered, and for malicous/deliberate attempts to start an attempt via
      # hitting this endpoint.
      revision = Resolver.from_revision_slug(section_slug, revision_slug)

      case Oli.Delivery.Gating.blocked_by(section, user, revision.resource_id) do
        [] ->
          case PageLifecycle.start(
                 revision_slug,
                 section_slug,
                 user.id,
                 activity_provider
               ) do
            {:ok, _} ->
              redirect(conn,
                to: Routes.page_delivery_path(conn, :page, section_slug, revision_slug)
              )

            {:error, {:active_attempt_present}} ->
              redirect(conn,
                to: Routes.page_delivery_path(conn, :page, section_slug, revision_slug)
              )

            {:error, {:no_more_attempts}} ->
              redirect(conn,
                to: Routes.page_delivery_path(conn, :page, section_slug, revision_slug)
              )

            _ ->
              render(conn, "error.html")
          end

        _ ->
          # In the case where a gate exists we want to redirect to this page display, which will
          # then pick up the gate and show that feedback to the user
          redirect(conn, to: Routes.page_delivery_path(conn, :page, section_slug, revision_slug))
      end
    else
      render(conn, "not_authorized.html")
    end
  end

  def review_attempt(
        conn,
        %{
          "section_slug" => section_slug,
          "attempt_guid" => attempt_guid
        }
      ) do
    user = conn.assigns.current_user
    author = conn.assigns[:current_author]

    section = conn.assigns.section

    if Oli.Accounts.is_admin?(author) or
         PageLifecycle.can_access_attempt?(attempt_guid, user, section) do
      PageContext.create_for_review(section_slug, attempt_guid, user)
      |> render_page(conn, section_slug, user, false)
    else
      render(conn, "not_authorized.html")
    end
  end

  def finalize_attempt(conn, %{
        "section_slug" => section_slug,
        "revision_slug" => revision_slug,
        "attempt_guid" => attempt_guid
      }) do
    user = conn.assigns.current_user
    section = conn.assigns.section

    case PageLifecycle.finalize(section_slug, attempt_guid) do
      {:ok, %ResourceAccess{id: id}} ->
        Oli.Delivery.Attempts.PageLifecycle.GradeUpdateWorker.create(section.id, id, :inline)

        after_finalized(conn, section_slug, revision_slug, attempt_guid, user)

      {:error, {:already_submitted}} ->
        redirect(conn, to: Routes.page_delivery_path(conn, :page, section_slug, revision_slug))

      {:error, {:active_attempt_present}} ->
        redirect(conn, to: Routes.page_delivery_path(conn, :page, section_slug, revision_slug))

      {:error, {:no_more_attempts}} ->
        redirect(conn, to: Routes.page_delivery_path(conn, :page, section_slug, revision_slug))

      {:error, e} ->
        Logger.error("Page finalization error encountered: #{e}")
        Oli.Utils.Appsignal.capture_error(e)
        render(conn, "error.html")

      e ->
        Logger.error("Page finalization error encountered: #{e}")
        Oli.Utils.Appsignal.capture_error(e)
        render(conn, "error.html")
    end
  end

  def after_finalized(conn, section_slug, revision_slug, attempt_guid, user) do
    section = conn.assigns.section
    context = PageContext.create_for_visit(section, revision_slug, user)

    preview_mode = Map.get(conn.assigns, :preview_mode, false)

    message =
      if context.page.max_attempts == 0 do
        "You have an unlimited number of attempts remaining"
      else
        taken = length(context.resource_attempts)
        remaining = max(context.page.max_attempts - taken, 0)

        "You have taken #{taken} attempt#{plural(taken)} and have #{remaining} more attempt#{plural(remaining)} remaining"
      end

    grade_message =
      case section.grade_passback_enabled do
        true -> "Your grade will be updated in your LMS shortly"
        _ -> ""
      end

    conn = put_root_layout(conn, {OliWeb.LayoutView, "page.html"})

    {:ok, {previous, next, current}, _} =
      Oli.Delivery.PreviousNextIndex.retrieve(section, context.page.resource_id)

    render(conn, "after_finalized.html",
      grade_message: grade_message,
      section_slug: section_slug,
      attempt_guid: attempt_guid,
      scripts: Activities.get_activity_scripts(),
      preview_mode: preview_mode,
      previous_page: previous,
      next_page: next,
      current_page: current,
      title: context.page.title,
      message: message,
      slug: context.page.slug,
      section: section,
      page_link_url: &Routes.page_delivery_path(conn, :page, section_slug, &1),
      container_link_url: &Routes.page_delivery_path(conn, :container, section_slug, &1),
      revision: context.page,
      resource_slug: context.page.slug,
      bib_app_params: %{
        bibReferences: context.bib_revisions
      }
    )
  end

  defp plural(num) do
    if num == 1 do
      ""
    else
      "s"
    end
  end

  def export_gradebook(conn, %{"section_slug" => section_slug}) do
    section = Sections.get_section_by(slug: section_slug)

    gradebook_csv = Grading.export_csv(section) |> Enum.join("")

    filename = "#{Slug.slugify(section.title)}-#{Timex.format!(Time.now(), "{YYYY}-{M}-{D}")}.csv"

    conn
    |> put_resp_content_type("text/csv")
    |> put_resp_header("content-disposition", "attachment; filename=\"#{filename}\"")
    |> send_resp(200, gradebook_csv)
  end

  def export_enrollments(conn, %{"section_slug" => section_slug}) do
    section = Sections.get_section_by_slug(section_slug)

    enrollments_csv_text = build_enrollments_text(Sections.list_enrollments(section.slug))

    cost =
      case section do
        %Section{requires_payment: true, amount: amount} ->
          {:ok, m} = Money.to_string(amount)
          m

        _ ->
          "Free"
      end

    discount =
      case section do
        %Section{
          open_and_free: false,
          blueprint_id: blueprint_id,
          lti_1p3_deployment: lti_1p3_deployment
        } ->
          case Paywall.get_discount_by!(%{
                 section_id: blueprint_id,
                 institution_id: lti_1p3_deployment.institution.id
               }) do
            nil ->
              case Paywall.get_institution_wide_discount!(lti_1p3_deployment.institution.id) do
                nil -> "N/A"
                discount -> "By Institution: #{get_discount_string(discount)}"
              end

            discount ->
              "By Product-Institution: #{get_discount_string(discount)}"
          end

        _ ->
          "N/A"
      end

    csv_text = "Cost: #{cost}\r\nDiscount #{discount}\r\n\r\n" <> enrollments_csv_text

    filename =
      "Enrollments-#{Slug.slugify(section.title)}-#{Timex.format!(Time.now(), "{YYYY}-{M}-{D}")}.csv"

    conn
    |> put_resp_content_type("text/csv")
    |> put_resp_header("content-disposition", "attachment; filename=\"#{filename}\"")
    |> send_resp(200, csv_text)
  end

  defp build_enrollments_text(enrollments) do
    ([["Student name", "Student email", "Enrolled on"]] ++
       Enum.map(enrollments, fn record ->
         [record.user.name, record.user.email, date(record.inserted_at)]
       end))
    |> CSV.encode()
    |> Enum.to_list()
    |> to_string()
  end

  defp get_discount_string(%Discount{type: :percentage, percentage: percentage}),
    do: "#{percentage}%"

  defp get_discount_string(%Discount{type: :fixed_amount, amount: amount}) do
    {:ok, m} = Money.to_string(amount)
    m
  end

  def is_admin?(conn) do
    case conn.assigns[:current_author] do
      nil -> false
      author -> Oli.Accounts.is_admin?(author)
    end
  end

  defp simulate_node(%{
         "level" => level_str,
         "index" => index_str,
         "title" => title,
         "id" => id_str,
         "type" => type,
         "graded" => graded,
         "slug" => slug
       }) do
    %Oli.Delivery.Hierarchy.HierarchyNode{
      uuid: UUID.uuid4(),
      numbering: %Oli.Resources.Numbering{
        level: String.to_integer(level_str),
        index: String.to_integer(index_str)
      },
      revision: %{
        slug: slug,
        title: title,
        resource_type_id: Oli.Resources.ResourceType.get_id_by_type(type),
        graded:
          if graded == "true" do
            true
          else
            false
          end
      },
      children: [],
      resource_id: String.to_integer(id_str)
    }
  end

  defp simulate_children_nodes(current, previous_next_index) do
    Enum.map(current["children"], fn s ->
      {:ok, {_, _, child}, _} =
        Oli.Delivery.PreviousNextIndex.retrieve(previous_next_index, String.to_integer(s))

      child
    end)
    |> Enum.map(fn link_desc -> simulate_node(link_desc) end)
  end

  defp format_datetime_fn(conn) do
    fn datetime ->
      date(datetime, conn: conn, precision: :minutes)
    end
  end

  defp url_from_desc(_, _, nil), do: nil

  defp url_from_desc(conn, section_slug, %{"type" => "container", "slug" => slug}),
    do: Routes.page_delivery_path(conn, :container_preview, section_slug, slug)

  defp url_from_desc(conn, section_slug, %{"type" => "page", "slug" => slug}),
    do: Routes.page_delivery_path(conn, :page_preview, section_slug, slug)
end<|MERGE_RESOLUTION|>--- conflicted
+++ resolved
@@ -22,11 +22,8 @@
   alias Oli.Publishing.DeliveryResolver, as: Resolver
   alias Oli.Resources.Revision
   alias Oli.Utils.BibUtils
-<<<<<<< HEAD
   alias Oli.Resources.PageContent
-=======
   alias OliWeb.Common.SessionContext
->>>>>>> d59d3bb4
 
   plug(Oli.Plugs.AuthorizeSection when action in [:export_enrollments, :export_gradebook])
 
