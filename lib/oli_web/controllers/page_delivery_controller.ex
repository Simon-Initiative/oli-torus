--- conflicted
+++ resolved
@@ -293,17 +293,9 @@
         finalizeGradedURL:
           Routes.page_lifecycle_path(
             conn,
-<<<<<<< HEAD
-            :finalize_attempt,
-            section.slug,
-            context.page.slug,
-            resource_attempt.attempt_guid
+            :transition
           ),
         screenIdleTimeOutInSeconds: Application.fetch_env!(:oli, :screen_idle_timeout_in_seconds)
-=======
-            :transition
-          )
->>>>>>> 49d8515d
       },
       bib_app_params: %{
         bibReferences: context.bib_revisions
