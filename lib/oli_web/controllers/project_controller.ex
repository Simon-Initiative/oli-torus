defmodule OliWeb.ProjectController do
  use OliWeb, :controller
  import OliWeb.ProjectPlugs
  alias Oli.Course.Project
  alias Oli.Accounts
  alias Oli.Utils
  alias Oli.Course
  alias Oli.Publishing
  alias Oli.Learning

  plug :fetch_project when action not in [:create]
  plug :authorize_project when action not in [:create]

  def overview(conn, project_params) do
    project = conn.assigns.project
    params = %{
      title: "Overview",
      active: :overview,
      collaborators: Accounts.project_authors(project),
      changeset: Utils.value_or(
        Map.get(project_params, :changeset),
        Project.changeset(project)),
    }
    render %{conn | assigns: Map.merge(conn.assigns, params)}, "overview.html"
  end

<<<<<<< HEAD
  def objectives(conn, _project_params) do
    project = Course.get_project_by_slug(conn.params["project_id"])
=======
  def objectives(conn, _params) do
    project = conn.assigns.project
>>>>>>> c568b02c
    publication_id = Publishing.get_unpublished_publication(project.id)
    objective_mappings = Publishing.get_objective_mappings_by_publication(publication_id)
    changeset = Learning.change_objective(%Learning.Objective{})
    params = %{title: "Objectives", objective_mappings: objective_mappings, objective_changeset: changeset, active: :objectives}
    render %{conn | assigns: Map.merge(conn.assigns, params)}, "objectives.html"
  end

  def unpublished(pub), do: pub.published == false

  def curriculum(conn, _project_params) do
    publication = Publishing.get_unpublished_publication(conn.assigns.project)
    resource_mappings = Publishing.get_resource_mappings_by_publication(publication.id)
    [container_id | _] = publication.root_resources
    container = Oli.Repo.preload(Oli.Resources.get_resource!(container_id), [:resource_revisions])
    revision = container.resource_revisions
      |> Enum.max_by(&(&1.inserted_at), NaiveDateTime)
    IO.inspect(revision)
    pages = Enum.map(revision.children, &(Oli.Resources.get_resource!(&1)))

    render conn, "curriculum.html", title: "Curriculum", active: :curriculum, pages: pages, container_revision: revision

    # display as list
    # make each list item a title with a link to the page
  end

  def page(conn, _project_params) do
    render conn, "page.html", title: "Page", active: :page
  end

  def resource_editor(conn, _project_params) do
    render conn, "resource_editor.html", title: "Resource Editor", active: :resource_editor
  end

  def publish(conn, _project_params) do
    render conn, "publish.html", title: "Publish", active: :publish
  end

  def insights(conn, _project_params) do

    render conn, "insights.html", title: "Insights", active: :insights
  end

  def create(conn, %{"project" => %{"title" => title} = _project_params}) do
      case Course.create_project(title, conn.assigns.current_author) do
        {:ok, %{project: project} = _results} ->
          redirect conn, to: Routes.project_path(conn, :overview, project)
        {:error, _failed_operation, _failed_value, _changes_before_failure} ->
          conn
            |> put_flash(:error, "Could not create project. Please try again")
            |> redirect(to: Routes.workspace_path(conn, :projects, project_title: title))
      end
  end

  def update(conn, %{"project" => project_params}) do
    project = conn.assigns.project
    case Course.update_project(project, project_params) do
      {:ok, project} ->
        conn
        |> put_flash(:info, "Project updated successfully.")
        |> redirect(to: Routes.project_path(conn, :overview, project))

      {:error, %Ecto.Changeset{} = changeset} ->
        overview_params = %{
          title: "Overview",
          active: :overview,
          collaborators: Accounts.project_authors(project),
          changeset: changeset
        }
        conn
        |> Map.put(:assigns, Map.merge(conn.assigns, overview_params))
        |> put_flash(:error, "Project could not be updated.")
        |> render("overview.html")
    end
  end
end<|MERGE_RESOLUTION|>--- conflicted
+++ resolved
@@ -24,13 +24,8 @@
     render %{conn | assigns: Map.merge(conn.assigns, params)}, "overview.html"
   end
 
-<<<<<<< HEAD
-  def objectives(conn, _project_params) do
-    project = Course.get_project_by_slug(conn.params["project_id"])
-=======
   def objectives(conn, _params) do
     project = conn.assigns.project
->>>>>>> c568b02c
     publication_id = Publishing.get_unpublished_publication(project.id)
     objective_mappings = Publishing.get_objective_mappings_by_publication(publication_id)
     changeset = Learning.change_objective(%Learning.Objective{})
