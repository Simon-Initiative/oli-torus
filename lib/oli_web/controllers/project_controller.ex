--- conflicted
+++ resolved
@@ -1,14 +1,9 @@
 defmodule OliWeb.ProjectController do
   use OliWeb, :controller
-<<<<<<< HEAD
-  alias Oli.Course
+  import OliWeb.ProjectPlugs
   alias Oli.Course.Project
   alias Oli.Accounts
   alias Oli.Utils
-=======
-
->>>>>>> 2b885370
-  import OliWeb.ProjectPlugs
   alias Oli.Course
   alias Oli.Publishing
   alias Oli.Learning
@@ -29,18 +24,13 @@
     render %{conn | assigns: Map.merge(conn.assigns, params)}, "overview.html"
   end
 
-<<<<<<< HEAD
-  def objectives(conn, _project_params) do
-    render conn, "objectives.html", title: "Objectives", active: :objectives
-=======
   def objectives(conn, %{"project" => _project_id}) do
     project = Course.get_project_by_slug(conn.params["project"])
     publication_id = Publishing.get_unpublished_publication(project.id)
     objective_mappings = Publishing.get_objective_mappings_by_publication(publication_id)
     changeset = Learning.change_objective(%Learning.Objective{})
-    params = %{title: "Objectives", objective_mappings: objective_mappings, objective_changeset: changeset}
+    params = %{title: "Objectives", objective_mappings: objective_mappings, objective_changeset: changeset, active: :objectives}
     render %{conn | assigns: Map.merge(conn.assigns, params)}, "objectives.html"
->>>>>>> 2b885370
   end
 
   def curriculum(conn, _project_params) do
