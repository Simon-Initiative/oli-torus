--- conflicted
+++ resolved
@@ -19,17 +19,6 @@
     render conn, "curriculum.html", title: "Curriculum", active: :curriculum
   end
 
-<<<<<<< HEAD
-  def page(conn, %{"project" => _project_id}) do
-    render conn, "page.html", title: "Page", active: :page
-  end
-
-  def resource_editor(conn, %{"project" => _project_id}) do
-    render conn, "resource_editor.html", title: "Resource Editor", active: :resource_editor
-  end
-
-=======
->>>>>>> 309fd5a5
   def publish(conn, %{"project" => _project_id}) do
     render conn, "publish.html", title: "Publish", active: :publish
   end
