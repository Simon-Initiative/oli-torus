--- conflicted
+++ resolved
@@ -6,35 +6,24 @@
   plug :fetch_project when not action in [:create]
   plug :authorize_project when not action in [:create]
 
-  def overview(conn, %{"project" => project_id}) do
+  def overview(conn, %{"project" => _project_id}) do
     params = %{title: "Overview", active: :overview}
     render %{conn | assigns: Map.merge(conn.assigns, params)}, "overview.html"
   end
 
-  def objectives(conn, %{"project" => project_id}) do
+  def objectives(conn, %{"project" => _project_id}) do
     render conn, "objectives.html", title: "Objectives", active: :objectives
   end
 
-  def curriculum(conn, %{"project" => project_id}) do
+  def curriculum(conn, %{"project" => _project_id}) do
     render conn, "curriculum.html", title: "Curriculum", active: :curriculum
   end
 
-<<<<<<< HEAD
-=======
-  def page(conn, %{"project" => project_id}) do
-    render conn, "page.html", title: "Page", active: :page
-  end
-
-  def resource_editor(conn, %{"project" => project_id}) do
-    render conn, "resource_editor.html", title: "Resource Editor", active: :resource_editor
-  end
->>>>>>> 79a58ff5
-
-  def publish(conn, %{"project" => project_id}) do
+  def publish(conn, %{"project" => _project_id}) do
     render conn, "publish.html", title: "Publish", active: :publish
   end
 
-  def insights(conn, %{"project" => project_id}) do
+  def insights(conn, %{"project" => _project_id}) do
     render conn, "insights.html", title: "Insights", active: :insights
   end
 
