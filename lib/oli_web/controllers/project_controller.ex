--- conflicted
+++ resolved
@@ -1,16 +1,12 @@
 defmodule OliWeb.ProjectController do
   use OliWeb, :controller
   alias Oli.Course
-<<<<<<< HEAD
   import OliWeb.ProjectPlugs
-=======
   alias Oli.Accounts
   alias Oli.Publishing
   alias Oli.Learning
 
   require Logger
->>>>>>> d477541f
-
   plug :fetch_project when action not in [:create]
   plug :authorize_project when action not in [:create]
 
@@ -19,10 +15,6 @@
     render %{conn | assigns: Map.merge(conn.assigns, params)}, "overview.html"
   end
 
-<<<<<<< HEAD
-  def objectives(conn, %{"project" => _project_id}) do
-    render conn, "objectives.html", title: "Objectives", active: :objectives
-=======
   def objectives(conn, %{"project" => project_id}) do
     project = Course.get_project_by_slug(conn.params["project"])
     publication_id = Publishing.get_unpublished_publication(project.id)
@@ -31,7 +23,6 @@
     changeset = Learning.change_objective(%Learning.Objective{})
     params = %{title: "Objectives", objective_mappings: objective_mappings, objective_changeset: changeset}
     render %{conn | assigns: Map.merge(conn.assigns, params)}, "objectives.html"
->>>>>>> d477541f
   end
 
   def curriculum(conn, %{"project" => _project_id}) do
