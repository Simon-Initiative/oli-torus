defmodule OliWeb.ProjectController do
  use OliWeb, :controller
  alias Oli.Course
<<<<<<< HEAD
  alias Oli.Course.Project
  alias Oli.Accounts
  alias Oli.Utils
=======
  import OliWeb.ProjectPlugs
>>>>>>> 7dccb51a

  plug :fetch_project when action not in [:create]
  plug :authorize_project when action not in [:create]

<<<<<<< HEAD
  def overview(conn, project_params) do
    project = conn.assigns.project
    params = %{
      title: "Overview",
      active: :overview,
      collaborators: Accounts.project_authors(project),
      changeset: Utils.value_or(
        Map.get(project_params, :changeset),
        Project.changeset(project)),
    }
    render %{conn | assigns: Map.merge(conn.assigns, params)}, "overview.html"
  end

  def objectives(conn, _project_params) do
    render conn, "objectives.html", title: "Objectives", active: :objectives
  end

  def curriculum(conn, _project_params) do
    render conn, "curriculum.html", title: "Curriculum", active: :curriculum
  end

  def page(conn, _project_params) do
    render conn, "page.html", title: "Page", active: :page
  end

  def resource_editor(conn, _project_params) do
    render conn, "resource_editor.html", title: "Resource Editor", active: :resource_editor
  end

  def publish(conn, _project_params) do
    render conn, "publish.html", title: "Publish", active: :publish
  end

  def insights(conn, _project_params) do
=======
  def overview(conn, %{"project" => _project_id}) do
    params = %{title: "Overview", active: :overview}
    render %{conn | assigns: Map.merge(conn.assigns, params)}, "overview.html"
  end

  def objectives(conn, %{"project" => _project_id}) do
    render conn, "objectives.html", title: "Objectives", active: :objectives
  end

  def curriculum(conn, %{"project" => _project_id}) do
    render conn, "curriculum.html", title: "Curriculum", active: :curriculum
  end

  def publish(conn, %{"project" => _project_id}) do
    render conn, "publish.html", title: "Publish", active: :publish
  end

  def insights(conn, %{"project" => _project_id}) do
>>>>>>> 7dccb51a
    render conn, "insights.html", title: "Insights", active: :insights
  end

  def create(conn, %{"project" => %{"title" => title} = _project_params}) do
      case Course.create_project(title, conn.assigns.current_author) do
        {:ok, %{project: project} = _results} ->
          redirect conn, to: Routes.project_path(conn, :overview, project)
        {:error, _failed_operation, _failed_value, _changes_before_failure} ->
          conn
            |> put_flash(:error, "Could not create project. Please try again")
            |> redirect(to: Routes.workspace_path(conn, :projects, project_title: title))
      end
  end

<<<<<<< HEAD
  def update(conn, %{"project" => project_params}) do
    project = conn.assigns.project
    case Course.update_project(project, project_params) do
      {:ok, project} ->
        conn
        |> put_flash(:info, "Project updated successfully.")
        |> redirect(to: Routes.project_path(conn, :overview, project))

      {:error, %Ecto.Changeset{} = changeset} ->
        overview_params = %{
          title: "Overview",
          active: :overview,
          collaborators: Accounts.project_authors(project),
          changeset: changeset
        }
        conn
        |> Map.put(:assigns, Map.merge(conn.assigns, overview_params))
        |> put_flash(:error, "Project could not be updated.")
        |> render("overview.html")
    end
  end

  defp fetch_project(conn, _) do
    project = Course.get_project_by_slug(conn.params["project_id"])
    if is_nil(project) do
        conn
        |> put_flash(:info, "That project does not exist")
        |> redirect(to: Routes.workspace_path(conn, :projects))
        |> halt()
    else conn
        |> assign(:project, project)
    end
  end

  defp authorize_project(conn, _) do
    if Accounts.can_access?(conn.assigns.current_author, conn.assigns.project) do
      conn
    else
      conn
       |> put_flash(:info, "You don't have access to that project")
       |> redirect(to: Routes.workspace_path(conn, :projects))
       |> halt()
    end
  end
=======
>>>>>>> 7dccb51a
end<|MERGE_RESOLUTION|>--- conflicted
+++ resolved
@@ -1,25 +1,22 @@
 defmodule OliWeb.ProjectController do
   use OliWeb, :controller
   alias Oli.Course
-<<<<<<< HEAD
   alias Oli.Course.Project
   alias Oli.Accounts
   alias Oli.Utils
-=======
   import OliWeb.ProjectPlugs
->>>>>>> 7dccb51a
+  alias Oli.AuthorsProjects
 
   plug :fetch_project when action not in [:create]
   plug :authorize_project when action not in [:create]
 
-<<<<<<< HEAD
   def overview(conn, project_params) do
     project = conn.assigns.project
     params = %{
       title: "Overview",
       active: :overview,
       collaborators: Accounts.project_authors(project),
-      changeset: Utils.value_or(
+      project_changeset: Utils.value_or(
         Map.get(project_params, :changeset),
         Project.changeset(project)),
     }
@@ -47,26 +44,7 @@
   end
 
   def insights(conn, _project_params) do
-=======
-  def overview(conn, %{"project" => _project_id}) do
-    params = %{title: "Overview", active: :overview}
-    render %{conn | assigns: Map.merge(conn.assigns, params)}, "overview.html"
-  end
 
-  def objectives(conn, %{"project" => _project_id}) do
-    render conn, "objectives.html", title: "Objectives", active: :objectives
-  end
-
-  def curriculum(conn, %{"project" => _project_id}) do
-    render conn, "curriculum.html", title: "Curriculum", active: :curriculum
-  end
-
-  def publish(conn, %{"project" => _project_id}) do
-    render conn, "publish.html", title: "Publish", active: :publish
-  end
-
-  def insights(conn, %{"project" => _project_id}) do
->>>>>>> 7dccb51a
     render conn, "insights.html", title: "Insights", active: :insights
   end
 
@@ -81,51 +59,4 @@
       end
   end
 
-<<<<<<< HEAD
-  def update(conn, %{"project" => project_params}) do
-    project = conn.assigns.project
-    case Course.update_project(project, project_params) do
-      {:ok, project} ->
-        conn
-        |> put_flash(:info, "Project updated successfully.")
-        |> redirect(to: Routes.project_path(conn, :overview, project))
-
-      {:error, %Ecto.Changeset{} = changeset} ->
-        overview_params = %{
-          title: "Overview",
-          active: :overview,
-          collaborators: Accounts.project_authors(project),
-          changeset: changeset
-        }
-        conn
-        |> Map.put(:assigns, Map.merge(conn.assigns, overview_params))
-        |> put_flash(:error, "Project could not be updated.")
-        |> render("overview.html")
-    end
-  end
-
-  defp fetch_project(conn, _) do
-    project = Course.get_project_by_slug(conn.params["project_id"])
-    if is_nil(project) do
-        conn
-        |> put_flash(:info, "That project does not exist")
-        |> redirect(to: Routes.workspace_path(conn, :projects))
-        |> halt()
-    else conn
-        |> assign(:project, project)
-    end
-  end
-
-  defp authorize_project(conn, _) do
-    if Accounts.can_access?(conn.assigns.current_author, conn.assigns.project) do
-      conn
-    else
-      conn
-       |> put_flash(:info, "You don't have access to that project")
-       |> redirect(to: Routes.workspace_path(conn, :projects))
-       |> halt()
-    end
-  end
-=======
->>>>>>> 7dccb51a
 end