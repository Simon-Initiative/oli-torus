defmodule OliWeb.AttemptController do
  use OliWeb, :controller

  alias Oli.Delivery.Attempts
  alias Oli.Delivery.Attempts.StudentInput
<<<<<<< HEAD
  alias Oli.Delivery.Attempts.ClientEvaluation
=======
  alias Oli.Delivery.Sections.Section
  alias Oli.Delivery.Sections
>>>>>>> dcb356ac

  def save_part(conn, %{"activity_attempt_guid" => _attempt_guid, "part_attempt_guid" => part_attempt_guid, "response" => response}) do

    case Attempts.save_student_input([%{attempt_guid: part_attempt_guid, response: response}]) do
      {:ok, _} -> json conn, %{ "type" => "success"}
      {:error, _} -> error(conn, 500, "server error")
    end

  end

  def submit_part(conn, %{"activity_attempt_guid" => activity_attempt_guid, "part_attempt_guid" => attempt_guid, "input" => input}) do

    %Section{slug: section_slug} = Sections.get_section_from_lti_params(conn.assigns.lti_params)

    case Attempts.submit_part_evaluations(section_slug, activity_attempt_guid, [%{attempt_guid: attempt_guid, input: input}]) do
      {:ok, evaluations} -> json conn, %{ "type" => "success", "evaluations" => evaluations}
      {:error, _} -> error(conn, 500, "server error")
    end

  end

  def new_part(conn, %{"activity_attempt_guid" => _, "part_attempt_guid" => _attempt_guid}) do

    json conn, %{ "type" => "success"}
  end

  def get_hint(conn, %{"activity_attempt_guid" => activity_attempt_guid, "part_attempt_guid" => part_attempt_guid}) do

    case Attempts.request_hint(activity_attempt_guid, part_attempt_guid) do
      {:ok, {hint, has_more_hints}} -> json conn, %{ "type" => "success", "hint" => hint, "hasMoreHints" => has_more_hints}
      {:error, {:not_found}} -> error(conn, 404, "not found")
      {:error, {:no_more_hints}} -> json conn, %{ "type" => "success", "hasMoreHints" => false}
      {:error, _} -> error(conn, 500, "server error")
    end

  end

  def save_activity(conn, %{"activity_attempt_guid" => _attempt_guid, "partInputs" => part_inputs}) do

    parsed = Enum.map(part_inputs, fn %{"attemptGuid" => attempt_guid, "response" => response} ->
      %{attempt_guid: attempt_guid, response: response} end)

    case Attempts.save_student_input(parsed) do
      {:ok, _} -> json conn, %{ "type" => "success"}
      {:error, _} -> error(conn, 500, "server error")
    end

  end

  def submit_activity(conn, %{"activity_attempt_guid" => activity_attempt_guid, "partInputs" => part_inputs}) do

    %Section{slug: section_slug} = Sections.get_section_from_lti_params(conn.assigns.lti_params)

    parsed = Enum.map(part_inputs, fn %{"attemptGuid" => attempt_guid, "response" => input} ->
      %{attempt_guid: attempt_guid, input: %StudentInput{input: Map.get(input, "input")}} end)

    case Attempts.submit_part_evaluations(section_slug, activity_attempt_guid, parsed) do
      {:ok, evaluations} -> json conn, %{ "type" => "success", "evaluations" => evaluations}
      {:error, _} -> error(conn, 500, "server error")
    end
  end

  def submit_evaluations(conn, %{"activity_attempt_guid" => activity_attempt_guid, "evaluations" => client_evaluations}) do

    lti_params = conn.assigns.lti_params
    context_id = lti_params["https://purl.imsglobal.org/spec/lti/claim/context"]["id"]

    client_evaluations = Enum.map(client_evaluations, fn %{
      "attemptGuid" => attempt_guid,
      "response" => response,
      "score" => score,
      "outOf" => out_of,
      "feedback" => feedback
      } -> %{
      attempt_guid: attempt_guid,
      client_evaluation: %ClientEvaluation{
        input: %StudentInput{
          input: Map.get(response, "input")
        },
        score:
        score,
        out_of: out_of,
        feedback: feedback
      }
    }
    end)

    case Attempts.submit_client_evaluations(context_id, activity_attempt_guid, client_evaluations) do
      {:ok, evaluations} -> json conn, %{ "type" => "success", "evaluations" => evaluations}
      {:error, _} -> error(conn, 500, "server error")
    end

  end


  def new_activity(conn, %{"activity_attempt_guid" => attempt_guid}) do

    %Section{slug: section_slug} = Sections.get_section_from_lti_params(conn.assigns.lti_params)

    case Attempts.reset_activity(section_slug, attempt_guid) do
      {:ok, {attempt_state, model}} -> json conn, %{ "type" => "success", "attemptState" => attempt_state, "model" => model}
      {:error, _} -> error(conn, 500, "server error")
    end

  end

  defp error(conn, code, reason) do
    conn
    |> send_resp(code, reason)
    |> halt()
  end

end<|MERGE_RESOLUTION|>--- conflicted
+++ resolved
@@ -3,12 +3,9 @@
 
   alias Oli.Delivery.Attempts
   alias Oli.Delivery.Attempts.StudentInput
-<<<<<<< HEAD
   alias Oli.Delivery.Attempts.ClientEvaluation
-=======
   alias Oli.Delivery.Sections.Section
   alias Oli.Delivery.Sections
->>>>>>> dcb356ac
 
   def save_part(conn, %{"activity_attempt_guid" => _attempt_guid, "part_attempt_guid" => part_attempt_guid, "response" => response}) do
 
