defmodule OliWeb.CognitoController do
  use OliWeb, :controller
  use OliWeb, :verified_routes

  import OliWeb.ViewHelpers, only: [redirect_with_error: 3]
  import Oli.Utils

  alias Oli.{Repo, Sections, Accounts}
  alias Oli.Authoring.{Clone, Course}
  alias Oli.Authoring.Course.Project
  alias Oli.Delivery.Sections
  alias Oli.Delivery.Sections.Section

  def index(
        conn,
        %{
          "id_token" => _jwt,
          "error_url" => _error_url,
          "community_id" => community_id
        } = params
      ) do
    case Accounts.setup_sso_user(conn.assigns.claims, community_id, link_author: true) do
      {:ok, user, author} ->
        conn
        |> create_pow_user(:user, user)
<<<<<<< HEAD
        |> redirect(to: ~p"/sections/workspace/student")
=======
        |> maybe_send_invite_email(author)
        |> redirect(to: ~p"/sections")
>>>>>>> dff3a105

      {:error, %Ecto.Changeset{}} ->
        redirect_with_error(conn, get_error_url(params), "Invalid parameters")
    end
  end

  def index(conn, params) do
    redirect_with_error(conn, get_error_url(params), "Missing parameters")
  end

  def launch(
        conn,
        %{
          "id_token" => _jwt,
          "error_url" => _error_url,
          "community_id" => community_id
        } = params
      ) do
    with anchor when not is_nil(anchor) <- fetch_product_or_project(params),
         {:ok, user, _} <- Accounts.setup_sso_user(conn.assigns.claims, community_id) do
      conn
      |> create_pow_user(:user, user)
      |> create_or_prompt(user, anchor)
    else
      nil ->
        redirect_with_error(conn, get_error_url(params), "Invalid product or project")

      {:error, %Ecto.Changeset{}} ->
        redirect_with_error(conn, get_error_url(params), "Invalid parameters")
    end
  end

  def launch(conn, params) do
    redirect_with_error(conn, get_error_url(params), "Missing parameters")
  end

  def launch_clone(
        conn,
        %{
          "id_token" => _jwt,
          "error_url" => _error_url,
          "community_id" => community_id
        } = params
      ) do
    with anchor when not is_nil(anchor) <- fetch_product_or_project(params),
         {:ok, author} <- Accounts.setup_sso_author(conn.assigns.claims, community_id) do
      conn
      |> create_pow_user(:author, author)
      |> clone_or_prompt(author, anchor, get_error_url(params))
    else
      nil ->
        redirect_with_error(conn, get_error_url(params), "Invalid product or project")

      {:error, %Ecto.Changeset{}} ->
        redirect_with_error(conn, get_error_url(params), "Invalid parameters")
    end
  end

  def launch_clone(conn, params) do
    redirect_with_error(conn, get_error_url(params), "Missing parameters")
  end

  def clone(conn, %{"project_slug" => project_slug}) do
    author = conn.assigns.current_author

    case Course.get_project_by_slug(project_slug) do
      %Project{allow_duplication: true} ->
        clone_project(conn, project_slug, author, get_error_url(%{}))

      %Project{} ->
        redirect_with_error(conn, get_error_url(%{}), "This project does not allow duplication")

      _ ->
        redirect_with_error(conn, get_error_url(%{}), "Invalid product or project")
    end
  end

  def clone(conn, params) do
    redirect_with_error(conn, get_error_url(params), "Missing parameters")
  end

  def prompt_clone(conn, %{"project_slug" => project_slug}) do
    author = conn.assigns.current_author
    projects = Clone.existing_clones(project_slug, author)

    render(conn, "clone_prompt.html",
      title: "Clone",
      projects: projects,
      project_slug: project_slug
    )
  end

  def prompt_create(conn, params) do
    case fetch_product_or_project(params) do
      nil ->
        redirect_with_error(conn, get_error_url(%{}), "Invalid product or project")

      anchor ->
        render(conn, "create_prompt.html",
          title: "Create",
          create_section_url: create_section_url(conn, anchor)
        )
    end
  end

  defp get_error_url(%{"error_url" => error_url}), do: error_url
  defp get_error_url(_params), do: "/unauthorized"

  defp fetch_product_or_project(%{"project_slug" => slug}) do
    Course.get_project_by_slug(slug)
  end

  defp fetch_product_or_project(%{"product_slug" => slug}) do
    Sections.get_section_by(slug: slug)
  end

  defp create_section_url(conn, %Project{} = project) do
    Routes.independent_sections_path(conn, :new, source_id: "project:#{project.id}")
  end

  defp create_section_url(conn, %Section{} = product) do
    Routes.independent_sections_path(conn, :new, source_id: "product:#{product.id}")
  end

  defp prompt_redirect_url(conn, %Project{slug: project_slug}, :create),
    do: Routes.prompt_project_create_path(conn, :prompt_create, project_slug)

  defp prompt_redirect_url(conn, %Section{slug: section_slug}, :create),
    do: Routes.prompt_product_create_path(conn, :prompt_create, section_slug)

  defp prompt_redirect_url(conn, %Project{slug: project_slug}, :clone),
    do: Routes.prompt_project_clone_path(conn, :prompt_clone, project_slug)

  defp prompt_redirect_url(conn, _, _),
    do: redirect_with_error(conn, get_error_url(%{}), "This is not supported")

  defp create_or_prompt(conn, user, anchor) do
    path =
      case Repo.preload(user, :enrollments).enrollments do
        [] ->
          create_section_url(conn, anchor)

        _ ->
          prompt_redirect_url(conn, anchor, :create)
      end

    redirect(conn, to: path)
  end

  defp clone_or_prompt(conn, _author, %Project{allow_duplication: false}, error_url),
    do: redirect_with_error(conn, error_url, "This project does not allow duplication")

  defp clone_or_prompt(conn, _author, %Section{} = _product, error_url),
    do: redirect_with_error(conn, error_url, "This is not supported")

  defp clone_or_prompt(conn, author, %Project{slug: project_slug} = project, error_url) do
    if Clone.already_has_clone?(project_slug, author) do
      redirect(conn, to: prompt_redirect_url(conn, project, :clone))
    else
      clone_project(conn, project_slug, author, error_url)
    end
  end

  defp clone_project(conn, project_slug, author, error_url) do
    case Clone.clone_project(project_slug, author, author_in_project_title: true) do
      {:ok, dupe} ->
        redirect(conn,
          to: Routes.live_path(OliWeb.Endpoint, OliWeb.Projects.OverviewLive, dupe.slug)
        )

      {:error, error} ->
        redirect_with_error(conn, error_url, snake_case_to_friendly(error))
    end
  end

  defp maybe_send_invite_email(conn, nil), do: conn

  defp maybe_send_invite_email(conn, author) do
    brand_name = Application.get_env(:oli, :branding)[:name]

    if not is_nil(author.invitation_token) and is_nil(author.invitation_accepted_at) do
      token = PowInvitation.Plug.sign_invitation_token(conn, author)

      Oli.Email.invitation_email(
        author.email,
        :infiniscope_invitation,
        %{
          brand_name: brand_name,
          url: ~p"/authoring/invitations/#{token}/edit"
        }
      )
      |> Oli.Mailer.deliver_now()
    end

    conn
  end
end<|MERGE_RESOLUTION|>--- conflicted
+++ resolved
@@ -23,12 +23,8 @@
       {:ok, user, author} ->
         conn
         |> create_pow_user(:user, user)
-<<<<<<< HEAD
-        |> redirect(to: ~p"/sections/workspace/student")
-=======
         |> maybe_send_invite_email(author)
-        |> redirect(to: ~p"/sections")
->>>>>>> dff3a105
+        |> redirect(to: ~p"/sections/workspace/instructor")
 
       {:error, %Ecto.Changeset{}} ->
         redirect_with_error(conn, get_error_url(params), "Invalid parameters")
