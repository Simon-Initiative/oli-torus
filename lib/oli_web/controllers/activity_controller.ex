--- conflicted
+++ resolved
@@ -5,8 +5,7 @@
   alias Oli.Accounts
   alias Oli.Delivery.Attempts
   alias Oli.Delivery.Attempts.StudentInput
-  alias Oli.Publishing.AuthoringResolver
-  alias OliWeb.Breadcrumb.BreadcrumbProvider
+  alias Oli.Utils.Breadcrumb
 
   import OliWeb.ProjectPlugs
 
@@ -22,50 +21,14 @@
     is_admin? = Accounts.is_admin?(author)
 
     # full title, short title, link, action descriptions
-    curriculum_breadcrumb = BreadcrumbProvider.new(%{
-      full_title: "Curriculum",
-      link: Routes.live_path(OliWeb.Endpoint, OliWeb.Curriculum.Container, project_slug, AuthoringResolver.root_container(project_slug).slug)
-    })
 
     case ActivityEditor.create_context(project_slug, revision_slug, activity_slug, author) do
-<<<<<<< HEAD
-      {:ok, context} -> render(conn, "edit.html", active: :curriculum,
-        breadcrumbs: [
-          curriculum_breadcrumb]
-          ++ BreadcrumbProvider.build_trail_to(project_slug, revision_slug)
-          ++ [BreadcrumbProvider.new(%{
-            full_title: context.resourceTitle,
-            link: Routes.resource_path(OliWeb.Endpoint, :edit, project_slug, context.resourceSlug)
-          }),
-          BreadcrumbProvider.new(%{
-            full_title: context.title
-          })],
-        project_slug: project_slug,
-        is_admin?: is_admin?,
-        activity_slug: activity_slug,
-        script: context.authoringScript,
-        context: Jason.encode!(context))
-      {:error, :not_found} -> render conn, OliWeb.SharedView, "_not_found.html", breadcrumbs: [
-        curriculum_breadcrumb,
-        BreadcrumbProvider.new(%{
-          full_title: "Not Found"
-        })]
-=======
       {:ok, context} ->
         render(conn, "edit.html",
           active: :curriculum,
-          breadcrumbs: [
-            {"Curriculum",
-             Routes.curriculum_index_path(
-               OliWeb.Endpoint,
-               :index,
-               project_slug,
-               AuthoringResolver.root_container(project_slug).slug
-             )},
-            {context.resourceTitle,
-             Routes.resource_path(OliWeb.Endpoint, :edit, project_slug, context.resourceSlug)},
-            {context.title, nil}
-          ],
+          breadcrumbs:
+            Breadcrumb.trail_to(project_slug, revision_slug) ++
+              [Breadcrumb.new(%{full_title: context.title})],
           project_slug: project_slug,
           is_admin?: is_admin?,
           activity_slug: activity_slug,
@@ -76,17 +39,10 @@
       {:error, :not_found} ->
         render(conn, OliWeb.SharedView, "_not_found.html",
           breadcrumbs: [
-            {"Curriculum",
-             Routes.curriculum_index_path(
-               OliWeb.Endpoint,
-               :index,
-               project_slug,
-               AuthoringResolver.root_container(project_slug).slug
-             )},
-            {"Not Found", nil}
+            Breadcrumb.curriculum(project_slug),
+            Breadcrumb.new(%{full_title: "Not Found"})
           ]
         )
->>>>>>> 0d6c042d
     end
   end
 
