--- conflicted
+++ resolved
@@ -82,8 +82,6 @@
     })
   end
 
-<<<<<<< HEAD
-=======
 
   defmodule BulkDocumentResponse do
     require OpenApiSpex
@@ -120,7 +118,6 @@
     })
   end
 
->>>>>>> f6603ab2
   @doc """
   Create a new secondary document for an activity.
 
@@ -190,8 +187,6 @@
     end
   end
 
-<<<<<<< HEAD
-=======
   defp document_to_result(nil) do
     %{
       "result" => "failed"
@@ -208,7 +203,6 @@
     }
   end
 
->>>>>>> f6603ab2
   @doc """
   Retrieve a document for an activity in an authoring context.
 
@@ -229,19 +223,6 @@
     author = conn.assigns[:current_author]
 
     case ActivityEditor.retrieve(project_slug, activity_id, author) do
-<<<<<<< HEAD
-      {:ok, %{objectives: objectives, title: title, content: content}} ->
-
-        result = %{
-          "result" => "success",
-          "objectives" => objectives,
-          "title" => title,
-          "content" => Map.delete(content, "authoring"),
-          "authoring" => Map.get(content, "authoring")
-        }
-
-        json(conn, result)
-=======
       {:ok, rev} -> json(conn, document_to_result(rev))
       {:error, {:not_found}} -> error(conn, 404, "not found")
       _ -> error(conn, 500, "server error")
@@ -270,7 +251,6 @@
     case ActivityEditor.retrieve_bulk(project_slug, activity_ids, author) do
       {:ok, revisions} ->
         json(conn, %{"result" => "success", "results" => Enum.map(revisions, &document_to_result/1)})
->>>>>>> f6603ab2
 
       {:error, {:not_found}} -> error(conn, 404, "not found")
       _ -> error(conn, 500, "server error")
@@ -278,8 +258,6 @@
 
   end
 
-<<<<<<< HEAD
-=======
   defp document_to_delivery_result(%{title: title, content: content}) do
     %{
       "result" => "success",
@@ -288,7 +266,6 @@
     }
   end
 
->>>>>>> f6603ab2
   @doc """
   Retrieve a document for an activity for delivery purposes.
 
@@ -319,9 +296,6 @@
           case DeliveryResolver.from_resource_id(section.context_id, activity_id) do
             nil -> error(conn, 404, "not found")
 
-<<<<<<< HEAD
-            rev -> json(conn, %{"result" => "success", "title" => rev.title, "content" => Map.delete(rev.content, "authoring")})
-=======
             rev -> json(conn, document_to_delivery_result(rev))
           end
 
@@ -363,7 +337,6 @@
             nil -> error(conn, 404, "not found")
 
             revisions -> json(conn, %{"result" => "success", "results" => Enum.map(revisions, &document_to_delivery_result/1)})
->>>>>>> f6603ab2
           end
 
         else
