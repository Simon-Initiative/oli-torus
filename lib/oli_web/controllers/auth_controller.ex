--- conflicted
+++ resolved
@@ -52,12 +52,7 @@
       {:ok, author} ->
         conn
         |> put_flash(:info, "Thank you for registering!")
-<<<<<<< HEAD
-        |> put_session(:author_id, author.id)
-        |> put_session(:current_user_id, author.id)
-=======
         |> put_session(:current_author_id, author.id)
->>>>>>> 35fe02aa
         |> redirect(to: Routes.page_path(conn, :index))
 
       {:error, changeset} ->
@@ -102,18 +97,12 @@
     case Accounts.insert_or_update_author(author_params) do
       {:ok, author} ->
         conn
-<<<<<<< HEAD
-        |> put_session(:current_user_id, author.id)
+        |> put_session(:current_author_id, author.id)
         |> redirect(to: Routes.workspace_path(conn, :index))
-=======
-        |> put_flash(:info, "Thank you for signing in!")
-        |> put_session(:current_author_id, author.id)
-        |> redirect(to: Routes.page_path(conn, :index))
->>>>>>> 35fe02aa
 
       {:error, _reason} ->
         conn
-        |> put_flash(:error, "Error siging in")
+        |> put_flash(:error, "Error signing in")
         |> redirect(to: Routes.auth_path(conn, :signin))
     end
   end
@@ -127,14 +116,8 @@
     case Accounts.authorize_author(email, password) do
       { :ok, author } ->
         conn
-<<<<<<< HEAD
-        |> put_session(:current_user_id, author.id)
-      |> redirect(to: Routes.workspace_path(conn, :index))
-=======
-        |> put_flash(:info, "Thank you for signing in!")
         |> put_session(:current_author_id, author.id)
-        |> redirect(to: Routes.page_path(conn, :index))
->>>>>>> 35fe02aa
+        |> redirect(to: Routes.workspace_path(conn, :index))
       { :error, reason } ->
         conn
         |> put_flash(:error, reason)
