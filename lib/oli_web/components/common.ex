--- conflicted
+++ resolved
@@ -57,16 +57,9 @@
       <.button phx-click="go" class="ml-2">Send!</.button>
   """
   attr(:variant, :atom, default: nil, values: [:primary, :info, :success, :warning, :danger, nil])
-<<<<<<< HEAD
   attr :type, :string, default: nil
-  attr :href, :string, default: nil
   attr :class, :string, default: nil
   attr :rest, :global, include: ~w(disabled form name value)
-=======
-  attr(:type, :string, default: nil)
-  attr(:class, :string, default: nil)
-  attr(:rest, :global, include: ~w(disabled form name value))
->>>>>>> 8d0c3abc
 
   slot(:inner_block, required: true)
 
@@ -108,8 +101,7 @@
     end
   end
 
-  @doc """
-<<<<<<< HEAD
+  @doc"""
   Link button component.
 
   ## Examples
@@ -148,7 +140,10 @@
       :warning -> "text-yellow-500 hover:text-yellow-600 active:text-yellow-700 focus:ring-2 focus:ring-yellow-400 dark:text-yellow-600 dark:hover:text-yellow-500 dark:active:text-yellow-400 focus:outline-none dark:focus:ring-yellow-700"
       :danger -> "text-red-500 hover:text-red-600 active:text-red-700 focus:ring-2 focus:ring-red-400 dark:text-red-600 dark:hover:text-red-500 dark:active:text-red-400 focus:outline-none dark:focus:ring-red-700"
       _ -> ""
-=======
+    end
+  end
+
+  @doc """
   Renders an input with label and error messages.
 
   A `Phoenix.HTML.FormField` may be passed as argument,
@@ -354,7 +349,6 @@
     case Ecto.Changeset.fetch_field(f, field) do
       {_, value} -> value
       _ -> nil
->>>>>>> 8d0c3abc
     end
   end
 end