defmodule OliWeb.Components.Common do
  use Phoenix.Component

  alias OliWeb.Common.FormatDateTime
  alias Phoenix.LiveView.JS

  def not_found(assigns) do
    ~H"""
    <main role="main" class="container mx-auto">
      <div class="alert alert-danger mt-3" role="alert">
        <h4 class="alert-heading">Not Found</h4>
        <p>
          The page you are trying to access does not exist. If you think this is an error, please contact support.
        </p>
        <hr />
        <p class="mb-0"><b>Tip:</b> Check the URL or link and try again.</p>
      </div>
    </main>
    """
  end

  @doc """
  Badge component
  """
  attr(:variant, :atom, default: nil, values: [:primary, :info, :success, :warning, :danger, nil])
  attr(:class, :string, default: nil)
  slot(:inner_block, required: true)

  def badge(assigns) do
    ~H"""
    <span class={[
      "text-xs font-medium mr-2 px-2.5 py-0.5 rounded border uppercase",
      badge_variant_classes(@variant),
      @class
    ]}>
      <%= render_slot(@inner_block) %>
    </span>
    """
  end

  defp badge_variant_classes(variant) do
    case variant do
      :primary -> "text-white bg-blue-500 border-blue-500"
      :info -> "text-white bg-gray-500 border-gray-500"
      :success -> "text-white bg-green-500 border-green-500"
      :warning -> "text-white bg-yellow-500 border-yellow-500"
      :danger -> "text-white bg-red-500 border-red-500"
      _ -> ""
    end
  end

  @doc """
  Button component

  ## Examples

      <.button>Send!</.button>
      <.button phx-click="go" class="ml-2">Send!</.button>
  """
  attr(:variant, :atom,
    default: nil,
    values: [
      :primary,
      :secondary,
      :tertiary,
      :light,
      :dark,
      :info,
      :success,
      :warning,
      :danger,
      nil
    ]
  )

  attr(:size, :atom, default: :md, values: [:xs, :sm, :md, :lg, :xl, :custom, nil])

  attr(:type, :string, default: nil)
  attr(:class, :string, default: nil)
  attr(:rest, :global, include: ~w(disabled form name value))

  slot(:inner_block, required: true)

  def button(assigns) do
    ~H"""
    <button
      type={@type}
      class={[
        "rounded",
        button_variant_classes(@variant),
        button_size_classes(@size),
        @class
      ]}
      {@rest}
    >
      <%= render_slot(@inner_block) %>
    </button>
    """
  end

  defp button_variant_classes(variant) do
    case variant do
      :primary ->
        "text-white bg-primary-500 hover:bg-primary-600 active:bg-primary-700 focus:ring-2 focus:ring-primary-400 dark:bg-primary-600 dark:hover:bg-primary dark:active:bg-primary-400 focus:outline-none dark:focus:ring-primary-700"

      :secondary ->
        "text-body-color bg-transparent hover:bg-gray-200 active:text-white active:bg-primary-600 focus:ring-2 focus:ring-primary-400 dark:text-body-color-dark dark:hover:bg-gray-600 dark:active:bg-primary-400 focus:outline-none dark:focus:ring-primary-700"

      :tertiary ->
        "text-primary-700 bg-primary-50 hover:bg-primary-100 active:bg-primary-200 focus:ring-2 focus:ring-primary-100 dark:text-primary-300 dark:bg-primary-800 dark:hover:bg-primary-700 dark:active:bg-primary-600 focus:outline-none dark:focus:ring-primary-800"

      :light ->
        "text-body-color bg-gray-100 hover:bg-gray-200 active:bg-gray-300 focus:ring-2 focus:ring-gray-100 dark:text-white dark:bg-gray-800 dark:hover:bg-gray-700 dark:active:bg-gray-600 focus:outline-none dark:focus:ring-gray-800"

      :dark ->
        "text-white bg-gray-500 hover:bg-gray-600 active:bg-gray-700 focus:ring-2 focus:ring-gray-500 dark:text-white dark:bg-gray-500 dark:hover:bg-gray-400 dark:active:bg-gray-300 focus:outline-none dark:focus:ring-gray-500"

      :info ->
        "text-white bg-gray-500 hover:bg-gray-600 active:bg-gray-700 focus:ring-2 focus:ring-gray-400 dark:bg-gray-600 dark:hover:bg-gray-500 dark:active:bg-gray-400 focus:outline-none dark:focus:ring-gray-700"

      :success ->
        "text-white bg-green-500 hover:bg-green-600 active:bg-green-700 focus:ring-2 focus:ring-green-400 dark:bg-green-600 dark:hover:bg-green-500 dark:active:bg-green-400 focus:outline-none dark:focus:ring-green-700"

      :warning ->
        "text-white bg-yellow-500 hover:bg-yellow-600 active:bg-yellow-700 focus:ring-2 focus:ring-yellow-400 dark:bg-yellow-600 dark:hover:bg-yellow-500 dark:active:bg-yellow-400 focus:outline-none dark:focus:ring-yellow-700"

      :danger ->
        "text-white bg-red-500 hover:bg-red-600 active:bg-red-700 focus:ring-2 focus:ring-red-400 dark:bg-red-600 dark:hover:bg-red-500 dark:active:bg-red-400 focus:outline-none dark:focus:ring-red-700"

      _ ->
        ""
    end
  end

  defp button_size_classes(size) do
    case size do
      :xs -> "text-xs px-2 py-1"
      :sm -> "text-sm px-2.5 py-1.5"
      :md -> "text-base px-3 py-2"
      :lg -> "text-lg px-4 py-2"
      :xl -> "text-xl px-4 py-2"
      _ -> ""
    end
  end

  @doc """
  Renders an input with label and error messages.

  A `Phoenix.HTML.FormField` may be passed as argument,
  which is used to retrieve the input name, id, and values.
  Otherwise all attributes may be passed explicitly.

  ## Types

  This function accepts all HTML input types, considering that:

    * You may also set `type="select"` to render a `<select>` tag

    * `type="checkbox"` is used exclusively to render boolean values

    * For live file uploads, see `Phoenix.Component.live_file_input/1`

  See https://developer.mozilla.org/en-US/docs/Web/HTML/Element/input
  for more information.

  ## Examples

      <.input field={@form[:email]} type="email" />
      <.input name="my-input" errors={["oh no!"]} />
  """
  attr(:id, :any, default: nil)
  attr(:name, :any)
  attr(:label, :string, default: nil)
  attr(:value, :any)

  attr(:field_value, :any,
    doc:
      "in case of radio input, this stores the value of the field and not the value of the input"
  )

  attr(:type, :string,
    default: "text",
    values:
      ~w(checkbox color date datetime-local email file hidden month number password
               range radio search select tel text textarea time url week custom_radio custom_checkbox)
  )

  attr(:field, Phoenix.HTML.FormField,
    doc: "a form field struct retrieved from the form, for example: @form[:email]"
  )

  attr(:variant, :string, default: "standard", values: ~w(outlined standard))

  attr(:errors, :list, default: [])
  attr(:class, :string, default: nil)
  attr(:checked, :boolean, doc: "the checked flag for checkbox inputs")
  attr(:ctx, :map, default: nil)
  attr(:prompt, :string, default: nil, doc: "the prompt for select inputs")
  attr(:options, :list, doc: "the options to pass to Phoenix.HTML.Form.options_for_select/2")
  attr(:multiple, :boolean, default: false, doc: "the multiple flag for select inputs")

  attr(:rest, :global,
    include: ~w(accept autocomplete capture cols disabled form list max maxlength min minlength
                multiple pattern placeholder readonly required rows size step)
  )

  slot(:inner_block)

  def input(%{field: %Phoenix.HTML.FormField{} = field} = assigns) do
    assigns
    |> assign(field: nil, id: assigns.id || field.id, field_value: field.value)
    |> assign(:errors, Enum.map(field.errors, &OliWeb.ErrorHelpers.translate_error(&1)))
    |> assign_new(:name, fn -> if assigns.multiple, do: field.name <> "[]", else: field.name end)
    |> assign_new(:value, fn -> field.value end)
    |> assign_new(:class, fn -> assigns[:class] end)
    |> input()
  end

  def input(%{type: "checkbox", value: value} = assigns) do
    assigns =
      assign_new(assigns, :checked, fn -> Phoenix.HTML.Form.normalize_value("checkbox", value) end)

    ~H"""
    <div class="contents" phx-feedback-for={@name}>
      <label class="flex gap-2 items-center">
        <input type="hidden" name={@name} value="false" />
        <input
          type="checkbox"
          id={@id}
          name={@name}
          value="true"
          checked={@checked}
          class={@class}
          {@rest}
        />
        <%= @label %>
      </label>
      <.error :for={msg <- @errors}><%= msg %></.error>
    </div>
    """
  end

  def input(%{type: "select"} = assigns) do
    assigns = assigns |> set_input_classes() |> set_input_placeholder()

    ~H"""
    <div class={@group_class} phx-feedback-for={@name}>
      <select id={@id} name={@name} class={@input_class} multiple={@multiple} {@rest}>
        <option :if={@prompt} value=""><%= @prompt %></option>
        <%= Phoenix.HTML.Form.options_for_select(@options, @value) %>
      </select>
      <.label :if={@label} for={@id} class={@label_class}>
        <%= @label %>
      </.label>
      <.error :for={msg <- @errors}><%= msg %></.error>
    </div>
    """
  end

  def input(%{type: "textarea"} = assigns) do
    ~H"""
    <div class="contents" phx-feedback-for={@name}>
      <.label :if={@label} for={@id}><%= @label %></.label>
      <textarea
        id={@id}
        name={@name}
        class={[
          @class,
          @errors != [] && "border-red-400 focus:border-red-400"
        ]}
        {@rest}
      ><%= Phoenix.HTML.Form.normalize_value("textarea", @value) %></textarea>
      <.error :for={msg <- @errors}><%= msg %></.error>
    </div>
    """
  end

  def input(%{type: "datetime-local"} = assigns) do
    assigns =
      if assigns[:ctx] do
        assign(assigns,
          value: FormatDateTime.convert_datetime(assigns.value, assigns.ctx)
        )
      else
        assigns
      end

    ~H"""
    <div class="contents" phx-feedback-for={@name}>
      <.label :if={@label} for={@id}><%= @label %></.label>
      <input
        type={@type}
        name={@name}
        id={@id}
        value={Phoenix.HTML.Form.normalize_value(@type, @value)}
        class={[
          @class,
          @errors != [] && "border-red-400 focus:border-red-400"
        ]}
        {Map.delete(@rest, :ctx)}
      />
      <.error :for={msg <- @errors}><%= msg %></.error>
    </div>
    """
  end

  def input(%{type: "custom_radio", field_value: field_value, value: value} = assigns) do
    assigns =
      assign(assigns,
        id: "#{value}_radio_button",
        is_checked: is_radio_checked?(field_value, value)
      )

    ~H"""
    <label
      name={@name}
      phx-click={
        JS.set_attribute({"data-checked", false}, to: "label[name=\"#{@name}\"]")
        |> JS.set_attribute({"data-checked", true})
      }
      class={[
        "p-2 rounded border border-primary cursor-pointer",
        "data-[checked=true]:bg-primary data-[checked=true]:hover:bg-delivery-primary-600 data-[checked=true]:text-white",
        "data-[checked=false]:bg-white data-[checked=false]:dark:bg-gray-800 data-[checked=false]:hover:bg-delivery-primary-100 data-[checked=false]:text-primary"
      ]}
      data-checked={"#{@is_checked}"}
      for={@id}
    >
      <span><%= @label %></span>
      <input
        type="radio"
        name={@name}
        id={@id}
        value={@value}
        class="hidden"
        {Map.delete(@rest, :ctx)}
      />
    </label>
    """
  end

  def input(%{type: "custom_checkbox", field_value: field_value, value: value} = assigns) do
    assigns =
      assign(assigns,
        id: "#{value}_radio_button",
        is_checked: is_radio_checked?(field_value, value)
      )

    ~H"""
    <label
      onclick={"
        (() => {
          checked = this.dataset['checked'] == 'true' ? false : true;
          this.dataset['checked'] = checked;
          document.getElementById('#{@id}').checked = checked;
        })();
      "}
      data-checked={"#{@is_checked}"}
      class={[
        "h-10 w-10 text-xs text-primary font-semibold cursor-pointer p-3 aspect-square !flex items-center justify-center rounded-full border border-primary",
        "data-[checked=true]:bg-primary data-[checked=true]:hover:bg-delivery-primary-600 data-[checked=true]:text-white",
        "data-[checked=false]:bg-white data-[checked=false]:dark:bg-gray-800 data-[checked=false]:hover:bg-delivery-primary-100 data-[checked=false]:text-primary"
      ]}
      for={"##{@id}"}
    >
      <input
        type="checkbox"
        name={@name}
        id={@id}
        value={@value}
        checked={@is_checked}
        class="hidden"
      />
      <span><%= @label %></span>
    </label>
    """
  end

  # All other inputs text, datetime-local, url, password, etc. are handled here...
  def input(assigns) do
    assigns = assigns |> set_input_classes() |> set_input_placeholder()

    ~H"""
    <div class={@group_class} phx-feedback-for={@name}>
      <input
        type={@type}
        name={@name}
        id={@id}
        value={Phoenix.HTML.Form.normalize_value(@type, @value)}
        class={@input_class}
        placeholder={@placeholder}
        {@rest}
      />
      <.label :if={@label} class={@label_class} for={@id}><%= @label %></.label>
      <.error :for={msg <- @errors}><%= msg %></.error>
    </div>
    """
  end

<<<<<<< HEAD
  defp set_input_placeholder(assigns) do
    placeholder =
      if assigns[:variant] == "outlined" do
        assigns[:placeholder] || assigns[:label]
      else
        assigns[:placeholder]
      end

    assign(assigns, placeholder: placeholder)
  end

  defp set_input_classes(assigns) do
    input_class = [
      assigns.class,
      assigns.errors != [] && "border-red-400 focus:border-red-400"
    ]

    {group_class, label_class, input_class} =
      if assigns[:variant] == "outlined" do
        {"form-label-group", "control-label pointer-events-none", ["form-control" | input_class]}
      else
        {"flex flex-col-reverse", "", input_class}
      end

    assign(assigns, group_class: group_class, label_class: label_class, input_class: input_class)
=======
  defp is_radio_checked?(field_value, value) when is_list(field_value) do
    Enum.member?(field_value, value)
  end

  defp is_radio_checked?(field_value, value) do
    case {is_atom(field_value), is_atom(value)} do
      {false, true} -> String.to_atom(field_value) == value
      {true, false} -> field_value == String.to_atom(value)
      field_value -> field_value == value
    end
>>>>>>> 75c04e96
  end

  @doc """
  Generates a generic error message.
  """
  slot(:inner_block, required: true)
  attr(:for, :string, default: nil)

  def error(assigns) do
    ~H"""
    <p
      class="flex gap-3 text-sm leading-6 text-rose-600 phx-no-feedback:hidden"
      phx-feedback-for={@for}
    >
      <%= render_slot(@inner_block) %>
    </p>
    """
  end

  @doc """
  Renders a label.
  """
  attr(:for, :string, default: nil)
  attr(:if, :boolean, default: true)
  attr(:class, :string, default: nil)
  attr(:onclick, :string, default: nil)
  slot(:inner_block, required: true)

  def label(assigns) do
    ~H"""
    <label :if={@if} for={@for} class={@class} onclick={@onclick}>
      <%= render_slot(@inner_block) %>
    </label>
    """
  end

  def fetch_field(f, field) do
    case Ecto.Changeset.fetch_field(f, field) do
      {_, value} -> value
      _ -> nil
    end
  end
end<|MERGE_RESOLUTION|>--- conflicted
+++ resolved
@@ -397,7 +397,6 @@
     """
   end
 
-<<<<<<< HEAD
   defp set_input_placeholder(assigns) do
     placeholder =
       if assigns[:variant] == "outlined" do
@@ -423,7 +422,8 @@
       end
 
     assign(assigns, group_class: group_class, label_class: label_class, input_class: input_class)
-=======
+  end
+
   defp is_radio_checked?(field_value, value) when is_list(field_value) do
     Enum.member?(field_value, value)
   end
@@ -434,7 +434,6 @@
       {true, false} -> field_value == String.to_atom(value)
       field_value -> field_value == value
     end
->>>>>>> 75c04e96
   end
 
   @doc """
