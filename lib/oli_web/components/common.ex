defmodule OliWeb.Components.Common do
  use Phoenix.Component

  use Gettext, backend: OliWeb.Gettext

  alias OliWeb.Common.{FormatDateTime, React}
  alias Phoenix.LiveView.JS

  def not_found(assigns) do
    ~H"""
    <main role="main" class="container mx-auto">
      <div class="alert alert-danger mt-3" role="alert">
        <h4 class="alert-heading">Not Found</h4>
        <p>
          The page you are trying to access does not exist. If you think this is an error, please contact support.
        </p>
        <hr />
        <p class="mb-0"><b>Tip:</b> Check the URL or link and try again.</p>
      </div>
    </main>
    """
  end

  @doc """
  Badge component
  """
  attr(:variant, :atom, default: nil, values: [:primary, :info, :success, :warning, :danger, nil])
  attr(:class, :string, default: nil)
  slot(:inner_block, required: true)

  def badge(assigns) do
    ~H"""
    <span class={[
      "text-xs font-medium mr-2 px-2.5 py-0.5 rounded-xl border uppercase",
      badge_variant_classes(@variant),
      @class
    ]}>
      {render_slot(@inner_block)}
    </span>
    """
  end

  defp badge_variant_classes(variant) do
    case variant do
      :primary -> "text-white bg-blue-500 border-blue-500"
      :info -> "text-white bg-gray-500 border-gray-500"
      :success -> "text-white bg-green-500 border-green-500"
      :warning -> "text-white bg-yellow-500 border-yellow-500"
      :danger -> "text-white bg-red-500 border-red-500"
      _ -> ""
    end
  end

  defp button_variant_classes(variant, disabled: true) do
    case variant do
      :primary ->
        "rounded text-white bg-primary-200 dark:bg-primary-900 cursor-not-allowed hover:no-underline"

      :secondary ->
        "rounded text-gray-500 bg-transparent dark:text-gray-500 cursor-not-allowed hover:no-underline"

      :tertiary ->
        "rounded text-primary-300 bg-primary-50 dark:text-primary-500 dark:bg-primary-800 cursor-not-allowed hover:no-underline"

      :light ->
        "rounded text-gray-400 bg-gray-50 dark:text-gray-500 dark:bg-gray-900 cursor-not-allowed hover:no-underline"

      :dark ->
        "rounded text-gray-400 bg-gray-500 dark:text-gray-300 dark:bg-gray-800 cursor-not-allowed hover:no-underline"

      :info ->
        "rounded text-gray-100 bg-gray-300 dark:bg-gray-800 cursor-not-allowed hover:no-underline"

      :success ->
        "rounded text-green-100 bg-green-300 dark:bg-green-600 cursor-not-allowed hover:no-underline"

      :warning ->
        "rounded text-yellow-100 bg-yellow-300 dark:bg-yellow-600 cursor-not-allowed hover:no-underline"

      :danger ->
        "rounded text-red-100 bg-red-300 dark:bg-red-600 cursor-not-allowed hover:no-underline"

      :link ->
        "rounded text-blue-400 dark:text-blue-800 cursor-default"

      :link_info ->
        "rounded text-gray-400 dark:text-gray-800 cursor-default"

      :link_success ->
        "rounded text-green-400 dark:text-green-800 cursor-default"

      :link_warning ->
        "rounded text-yellow-400 dark:text-yellow-800 cursor-default"

      :link_danger ->
        "rounded text-red-400 dark:text-red-800 cursor-default"

      _ ->
        ""
    end
  end

  defp button_variant_classes(variant, _) do
    case variant do
      :primary ->
        "rounded text-white hover:text-white bg-primary-500 hover:bg-primary-600 active:bg-primary-700 focus:ring-2 focus:ring-primary-400 dark:bg-primary-600 dark:hover:bg-primary dark:active:bg-primary-400 focus:outline-none dark:focus:ring-primary-700 hover:no-underline"

      :secondary ->
        "rounded text-body-color hover:text-body-color bg-transparent hover:bg-gray-200 active:text-white active:bg-primary-700 focus:ring-2 focus:ring-primary-400 dark:text-body-color-dark dark:hover:bg-gray-600 dark:active:bg-primary-400 focus:outline-none dark:focus:ring-primary-700 hover:no-underline"

      :tertiary ->
        "rounded text-primary-700 hover:text-primary-700 bg-primary-50 hover:bg-primary-100 active:bg-primary-200 focus:ring-2 focus:ring-primary-100 dark:text-primary-300 dark:bg-primary-800 dark:hover:bg-primary-700 dark:active:bg-primary-600 focus:outline-none dark:focus:ring-primary-800 hover:no-underline"

      :outline ->
        "rounded text-body-color hover:text-body-color bg-transparent border border-body-color dark:border-body-color-dark hover:bg-gray-200 active:text-white active:bg-primary-700 focus:ring-2 focus:ring-primary-400 dark:text-body-color-dark dark:hover:bg-gray-600 dark:active:bg-primary-400 dark:focus:ring-primary-700 hover:no-underline"

      :light ->
        "rounded text-body-color hover:text-body-color bg-gray-100 hover:bg-gray-200 active:bg-gray-300 focus:ring-2 focus:ring-gray-100 dark:text-white dark:bg-gray-800 dark:hover:bg-gray-700 dark:active:bg-gray-600 focus:outline-none dark:focus:ring-gray-800 hover:no-underline"

      :dark ->
        "rounded text-white hover:text-white bg-gray-700 hover:bg-gray-800 active:bg-gray-600 focus:ring-2 focus:ring-gray-600 dark:text-white dark:bg-gray-700 dark:hover:bg-gray-600 dark:active:bg-gray-500 focus:outline-none dark:focus:ring-gray-500 hover:no-underline"

      :info ->
        "rounded text-white hover:text-white bg-gray-500 hover:bg-gray-600 active:bg-gray-700 focus:ring-2 focus:ring-gray-400 dark:bg-gray-600 dark:hover:bg-gray-500 dark:active:bg-gray-400 focus:outline-none dark:focus:ring-gray-700 hover:no-underline"

      :success ->
        "rounded text-white hover:text-white bg-green-600 hover:bg-green-700 active:bg-green-800 focus:ring-2 focus:ring-green-700 dark:bg-green-600 dark:hover:bg-green-500 dark:active:bg-green-400 focus:outline-none dark:focus:ring-green-700 hover:no-underline"

      :warning ->
        "rounded text-white hover:text-white bg-yellow-500 hover:bg-yellow-600 active:bg-yellow-700 focus:ring-2 focus:ring-yellow-400 dark:bg-yellow-600 dark:hover:bg-yellow-500 dark:active:bg-yellow-400 focus:outline-none dark:focus:ring-yellow-700 hover:no-underline"

      :danger ->
        "rounded text-white hover:text-white bg-red-500 hover:bg-red-600 active:bg-red-700 focus:ring-2 focus:ring-red-400 dark:bg-red-600 dark:hover:bg-red-500 dark:active:bg-red-400 focus:outline-none dark:focus:ring-red-700 hover:no-underline"

      :link ->
        "rounded text-blue-500 hover:text-blue-600 hover:text-blue-600 active:text-blue-700 focus:ring-2 focus:ring-blue-400 dark:text-blue-600 dark:hover:text-blue-500 dark:active:text-blue-400 focus:outline-none dark:focus:ring-blue-700 hover:underline cursor-pointer"

      :link_info ->
        "rounded text-gray-500 hover:text-gray-600 active:text-gray-700 focus:ring-2 focus:ring-gray-400 dark:text-gray-600 dark:hover:text-gray-500 dark:active:text-gray-400 focus:outline-none dark:focus:ring-gray-700 hover:underline cursor-pointer"

      :link_success ->
        "rounded text-green-500 hover:text-green-600 active:text-green-700 focus:ring-2 focus:ring-green-400 dark:text-green-600 dark:hover:text-green-500 dark:active:text-green-400 focus:outline-none dark:focus:ring-green-700 hover:underline cursor-pointer"

      :link_warning ->
        "rounded text-yellow-500 hover:text-yellow-600 active:text-yellow-700 focus:ring-2 focus:ring-yellow-400 dark:text-yellow-600 dark:hover:text-yellow-500 dark:active:text-yellow-400 focus:outline-none dark:focus:ring-yellow-700 hover:underline cursor-pointer"

      :link_danger ->
        "rounded text-red-500 hover:text-red-600 active:text-red-700 focus:ring-2 focus:ring-red-400 dark:text-red-600 dark:hover:text-red-500 dark:active:text-red-400 focus:outline-none dark:focus:ring-red-700 hover:underline cursor-pointer"

      _ ->
        ""
    end
  end

  defp button_size_classes(size) do
    case size do
      :xs -> "text-xs px-3 py-1"
      :sm -> "text-sm px-4 py-1.5"
      :md -> "text-base px-6 py-2"
      :lg -> "text-lg px-7 py-2"
      :xl -> "text-xl px-8 py-2"
      _ -> ""
    end
  end

  @doc """
  Button component.

  ## Examples

      <.button>Send!</.button>
      <.button phx-click="go" class="ml-2">Send!</.button>
      <.button href={~p"/some/route"} class="ml-2">Go!</.button>
  """
  attr(:variant, :atom,
    default: nil,
    values: [
      :primary,
      :secondary,
      :tertiary,
      :outline,
      :light,
      :dark,
      :info,
      :success,
      :warning,
      :danger,
      :link,
      :link_info,
      :link_success,
      :link_warning,
      :link_danger,
      nil
    ]
  )

  attr(:size, :atom, default: :md, values: [:xs, :sm, :md, :lg, :xl, :custom, nil])
  attr(:href, :string, default: nil)
  attr(:type, :string, default: nil)
  attr(:class, :string, default: nil)

  attr(:rest, :global,
    include: ~w(disabled form name value target rel method download xphx-mouseover)
  )

  slot(:inner_block, required: true)

  def button(assigns) do
    ~H"""
    <%= case @href do %>
      <% nil -> %>
        <button
          type={@type}
          class={[
            "text-center whitespace-nowrap overflow-hidden text-ellipsis",
            button_variant_classes(@variant, disabled: @rest[:disabled]),
            button_size_classes(@size),
            @class
          ]}
          {@rest}
        >
          {render_slot(@inner_block)}
        </button>
      <% _ -> %>
        <a
          href={@href}
          class={[
            "text-center whitespace-nowrap overflow-hidden text-ellipsis",
            button_variant_classes(@variant, disabled: @rest[:disabled]),
            button_size_classes(@size),
            @class
          ]}
          {@rest}
        >
          {render_slot(@inner_block)}
        </a>
    <% end %>
    """
  end

  @doc """
  Renders an input with label and error messages.

  A `Phoenix.HTML.FormField` may be passed as argument,
  which is used to retrieve the input name, id, and values.
  Otherwise all attributes may be passed explicitly.

  ## Types

  This function accepts all HTML input types, considering that:

    * You may also set `type="select"` to render a `<select>` tag

    * `type="checkbox"` is used exclusively to render boolean values

    * For live file uploads, see `Phoenix.Component.live_file_input/1`

  See https://developer.mozilla.org/en-US/docs/Web/HTML/Element/input
  for more information.

  ## Examples

      <.input field={@form[:email]} type="email" />
      <.input name="my-input" errors={["oh no!"]} />
  """
  attr(:id, :any, default: nil)
  attr(:name, :any)
  attr(:label, :string, default: nil)
  attr(:value, :any)

  attr(:field_value, :any,
    doc:
      "in case of radio input, this stores the value of the field and not the value of the input"
  )

  attr(:type, :string,
    default: "text",
    values:
      ~w(checkbox color date datetime-local email file hidden month number password
               range radio search select tel text textarea time url week custom_radio custom_checkbox)
  )

  attr(:field, Phoenix.HTML.FormField,
    doc: "a form field struct retrieved from the form, for example: @form[:email]"
  )

  attr(:variant, :string, default: "standard", values: ~w(outlined standard))

  attr(:errors, :list, default: [])
  attr(:class, :string, default: nil)

  attr(:label_class, :string, default: "")
  attr(:checked, :boolean, doc: "the checked flag for checkbox inputs")
  attr(:ctx, :map, default: nil)
  attr(:prompt, :string, default: nil, doc: "the prompt for select inputs")
  attr(:options, :list, doc: "the options to pass to Phoenix.HTML.Form.options_for_select/2")
  attr(:multiple, :boolean, default: false, doc: "the multiple flag for select inputs")

  attr(:rest, :global,
    include: ~w(accept autocomplete capture cols disabled form list max maxlength min minlength
                multiple pattern placeholder readonly required rows size step)
  )

  attr(:label_position, :atom, default: :top, values: [:top, :bottom, :responsive])
  attr(:error_position, :atom, default: :bottom, values: [:top, :bottom])
  attr(:additional_text, :string, default: nil)
  attr(:group_class, :string, default: "contents")

  slot(:inner_block)

  def input(%{field: %Phoenix.HTML.FormField{} = field} = assigns) do
    errors = if Phoenix.Component.used_input?(field), do: field.errors, else: []

    assigns
    |> assign(field: nil, id: assigns.id || field.id, field_value: field.value)
    |> assign(:errors, Enum.map(errors, &translate_error(&1)))
    |> assign_new(:name, fn -> if assigns.multiple, do: field.name <> "[]", else: field.name end)
    |> assign_new(:value, fn -> field.value end)
    |> assign_new(:class, fn -> assigns[:class] end)
    |> input()
  end

  def input(%{type: "checkbox", value: value} = assigns) do
    assigns =
      assign_new(assigns, :checked, fn -> Phoenix.HTML.Form.normalize_value("checkbox", value) end)

    ~H"""
    <div class="contents">
      <label class={"flex gap-2 items-center #{@label_class}"}>
        <input type="hidden" name={@name} value="false" disabled={@rest[:disabled]} />
        <input
          type="checkbox"
          id={@id}
          name={@name}
          value="true"
          checked={@checked}
          class={@class}
          {@rest}
        />
        {@label}
      </label>
      <.error :for={msg <- @errors}>{msg}</.error>
    </div>
    """
  end

  def input(%{type: "select"} = assigns) do
    assigns = assigns |> set_input_classes() |> set_input_placeholder()

    ~H"""
    <div class={@group_class}>
      <.label :if={@label && @label_position == :top} class={@label_class} for={@id}>
        {@label}
      </.label>
      <select id={@id} name={@name} class={@input_class} multiple={@multiple} {@rest}>
        <option :if={@prompt} value="">{@prompt}</option>
        {Phoenix.HTML.Form.options_for_select(@options, @value)}
      </select>
      <.label
        :if={@label && (@label_position == :bottom || @label_position == :responsive)}
        class={@label_class}
        for={@id}
      >
        {@label}
      </.label>
      <.error :for={msg <- @errors}>{msg}</.error>
    </div>
    """
  end

  def input(%{type: "textarea"} = assigns) do
    ~H"""
    <div class={@group_class}>
      <.label :if={@label} for={@id}>{@label}</.label>
      <%= if @additional_text do %>
        {@additional_text}
      <% end %>
      <textarea
        id={@id}
        name={@name}
        class={[
          @class,
          @errors != [] && "border-red-400 focus:border-red-400"
        ]}
        {@rest}
      ><%= Phoenix.HTML.Form.normalize_value("textarea", @value) %></textarea>
      <.error :for={msg <- @errors}>{msg}</.error>
    </div>
    """
  end

  def input(%{type: "datetime-local"} = assigns) do
    assigns =
      if assigns[:ctx] do
        assign(assigns,
          value: FormatDateTime.convert_datetime(assigns.value, assigns.ctx)
        )
      else
        assigns
      end

    ~H"""
    <div class="contents">
      <.label :if={@label} for={@id}>{@label}</.label>
      <input
        type={@type}
        name={@name}
        id={@id}
        value={Phoenix.HTML.Form.normalize_value(@type, @value)}
        class={[
          @class,
          @errors != [] && "border-red-400 focus:border-red-400"
        ]}
        {Map.delete(@rest, :ctx)}
      />
      <.error :for={msg <- @errors}>{msg}</.error>
    </div>
    """
  end

  def input(%{type: "custom_radio", field_value: field_value, value: value} = assigns) do
    assigns =
      assign(assigns,
        id: "#{value}_radio_button",
        is_checked: is_radio_checked?(field_value, value)
      )

    ~H"""
    <label
      name={@name}
      phx-click={
        JS.set_attribute({"data-checked", false}, to: "label[name=\"#{@name}\"]")
        |> JS.set_attribute({"data-checked", true})
      }
      class={[
        "p-2 rounded border border-primary cursor-pointer",
        "data-[checked=true]:bg-primary data-[checked=true]:hover:bg-delivery-primary-600 data-[checked=true]:text-white",
        "data-[checked=false]:bg-white data-[checked=false]:dark:bg-gray-800 data-[checked=false]:hover:bg-delivery-primary-100 data-[checked=false]:text-primary"
      ]}
      data-checked={"#{@is_checked}"}
      for={@id}
    >
      <span>{@label}</span>
      <input
        type="radio"
        name={@name}
        id={@id}
        value={@value}
        class="hidden"
        {Map.delete(@rest, :ctx)}
      />
    </label>
    """
  end

  def input(%{type: "custom_checkbox", field_value: field_value, value: value} = assigns) do
    assigns =
      assign(assigns,
        id: "#{value}_radio_button",
        is_checked: is_radio_checked?(field_value, value)
      )

    ~H"""
    <label
      onclick={"
        (() => {
          checked = this.dataset['checked'] == 'true' ? false : true;
          this.dataset['checked'] = checked;
          document.getElementById('#{@id}').checked = checked;
        })();
      "}
      data-checked={"#{@is_checked}"}
      class={[
        "h-10 w-10 text-xs text-primary font-semibold cursor-pointer p-3 aspect-square !flex items-center justify-center rounded-full border border-primary",
        "data-[checked=true]:bg-primary data-[checked=true]:hover:bg-delivery-primary-600 data-[checked=true]:text-white",
        "data-[checked=false]:bg-white data-[checked=false]:dark:bg-gray-800 data-[checked=false]:hover:bg-delivery-primary-100 data-[checked=false]:text-primary"
      ]}
      for={"##{@id}"}
    >
      <input
        type="checkbox"
        name={@name}
        id={@id}
        value={@value}
        checked={@is_checked}
        class="hidden"
      />
      <span>{@label}</span>
    </label>
    """
  end

  # All other inputs text, datetime-local, url, password, etc. are handled here...
  def input(assigns) do
    assigns = assigns |> set_input_classes() |> set_input_placeholder()

    ~H"""
    <div class={@group_class}>
      <.label :if={@label && @label_position == :top} class={@label_class} for={@id}>
        {@label}
        <%= if @additional_text do %>
          {@additional_text}
        <% end %>
      </.label>
      <.error :for={msg <- @errors} :if={@error_position == :top}>{msg}</.error>
      <input
        type={@type}
        name={@name}
        id={@id}
        value={Phoenix.HTML.Form.normalize_value(@type, @value)}
        class={@input_class}
        placeholder={@placeholder}
        {@rest}
      />
      <.label
        :if={@label && (@label_position == :bottom || @label_position == :responsive)}
        class={@label_class}
        for={@id}
      >
        {@label}
        <%= if @additional_text do %>
          {@additional_text}
        <% end %>
      </.label>
      <.error :for={msg <- @errors} :if={@error_position == :bottom}>{msg}</.error>
    </div>
    """
  end

  defp set_input_placeholder(assigns) do
    placeholder =
      if assigns[:variant] == "outlined" do
        assigns[:placeholder] || assigns[:label]
      else
        assigns[:placeholder]
      end

    assign(assigns, placeholder: placeholder)
  end

  defp set_input_classes(assigns) do
    input_class = [
      assigns.class,
      assigns.errors != [] && "border-red-400 focus:border-red-400",
      assigns.rest[:readonly] && "bg-gray-200 dark:bg-gray-600"
    ]

    {group_class, label_class, input_class} =
      if assigns[:variant] == "outlined" do
        {"form-label-group", "control-label pointer-events-none", ["form-control" | input_class]}
      else
        {"flex flex-col", assigns.label_class || "", input_class}
      end

    assign(assigns, group_class: group_class, label_class: label_class, input_class: input_class)
  end

  defp is_radio_checked?(field_value, value) when is_list(field_value) do
    Enum.member?(field_value, value)
  end

  defp is_radio_checked?(field_value, value) do
    case {is_atom(field_value), is_atom(value)} do
      {false, true} -> String.to_atom(field_value) == value
      {true, false} -> field_value == String.to_atom(value)
      field_value -> field_value == value
    end
  end

  @doc """
  Generates a generic error message.
  """
  slot(:inner_block, required: true)
  attr(:for, :string, default: nil)

  def error(assigns) do
    ~H"""
    <p class="flex gap-3 text-sm leading-6 text-rose-600">
      {render_slot(@inner_block)}
    </p>
    """
  end

  @doc """
  Renders a label.
  """
  attr(:for, :string, default: nil)
  attr(:if, :boolean, default: true)
  attr(:class, :string, default: nil)
  attr(:onclick, :string, default: nil)
  slot(:inner_block, required: true)

  def label(assigns) do
    ~H"""
    <label :if={@if} for={@for} class={@class} onclick={@onclick}>
      {render_slot(@inner_block)}
    </label>
    """
  end

  def fetch_field(f, field) do
    case Ecto.Changeset.fetch_field(f, field) do
      {_, value} -> value
      _ -> nil
    end
  end

  attr(:class, :string, default: nil)
  attr(:icon_class, :string, default: nil)

  def loader(assigns) do
    ~H"""
    <div class={@class || "flex items-center justify-center"}>
      <span
        class={["spinner-border spinner-border-sm text-primary", @icon_class]}
        role="status"
        aria-hidden="true"
      />
    </div>
    """
  end

  attr(:percent, :integer, required: true)
  attr(:width, :string, default: "100%")
  attr(:show_percent, :boolean, default: true)

  attr(:show_halo, :boolean,
    default: false,
    doc: "shows a blurry halo at the end of the progress bar"
  )

  attr(:role, :string, default: "progress_bar")
  attr(:height, :string, default: "h-1")
  attr(:rounded, :string, default: "rounded-[60px]")

  attr(:on_going_colour, :string,
    default: "bg-[#1E9531]",
    doc: "the colour of the progress bar when progress < 100%"
  )

  attr(:completed_colour, :string,
    default: "bg-[#1E9531]",
    doc: "the colour of the progress bar when progress = 100%"
  )

  attr(:not_completed_colour, :string,
    default: "bg-gray-600/20 dark:bg-white/20",
    doc: "the colour of the not completed section of the progress bar"
  )

  def progress_bar(assigns) do
    ~H"""
    <div class="flex flex-row items-center gap-3 mx-auto w-full" role={@role}>
      <div class="flex justify-center w-full relative">
        <div class={"#{@rounded} #{@height} #{@not_completed_colour}"} style={"width: #{@width}"}>
          <div
            role="progress"
            class={[
              "#{@rounded} #{@height}",
              if(@percent == 100, do: @completed_colour, else: @on_going_colour)
            ]}
            style={"width: #{if @percent == 0, do: 1, else: @percent}%"}
          >
          </div>
        </div>

        <div
          :if={@show_halo}
          role="halo"
          class="absolute -top-[5px] z-50 w-6 h-3.5 bg-[#39e581]/40 rounded-[47px] blur-[8px]"
          style={"left: #{@percent}%; transform: translateX(-12px);"}
        >
        </div>
      </div>
      <div
        :if={@show_percent}
        class="text-right dark:text-white text-base font-semibold leading-loose tracking-tight"
      >
        <%= if @percent == 100 do %>
          <div class="flex gap-1 ml-2">
            Completed
            <div class="w-7 h-8 py-1 flex gap-2.5">
              <OliWeb.Icons.check />
            </div>
          </div>
        <% else %>
          {@percent}%
        <% end %>
      </div>
    </div>
    """
  end

  attr(:role, :string)
  attr(:id, :string)
  attr(:button_class, :string)
  attr(:options, :list)
  attr(:rest, :global, include: ~w(disabled class))
  slot(:inner_block)

  def dropdown(assigns) do
    ~H"""
    <div class={["relative", @rest[:class]]} phx-click-away={JS.hide(to: "##{@id}-options")}>
      <button
        phx-click={
          JS.toggle(
            to: "##{@id}-options",
            in: {"ease-out duration-300", "opacity-0", "opacity-100"},
            out: {"ease-out duration-200", "opacity-100", "opacity-0"}
          )
        }
        id={@id}
        role={@role}
        class={[@button_class]}
      >
        {render_slot(@inner_block)}
      </button>
      <ul
        class="hidden absolute top-10 rounded-lg bg-white dark:bg-gray-800 dark:border dark:border-gray-900 p-4 z-10 shadow-lg"
        id={"#{@id}-options"}
        class="hidden"
      >
        <%= for option <- @options do %>
          <li>
            <button
              phx-click={option.on_click |> JS.hide(to: "##{@id}-options")}
              class={[
                "flex items-center w-full gap-[10px] px-[10px] py-[4px] hover:text-gray-400 dark:text-white dark:hover:text-white/50",
                option[:class]
              ]}
              role={"dropdown-item #{option.text}"}
            >
              <span class="text-[14px] leading-[20px] whitespace-nowrap">{option.text}</span>
              {Phoenix.HTML.raw(option[:icon])}
            </button>
          </li>
        <% end %>
      </ul>
    </div>
    """
  end

  @doc """
  Renders a [Fontawesome 6](https://fontawesome.com/icons) icon.

  ## Examples

      <.icon name="fa-solid fa-xmark" />
      <.icon name="fa-solid fa-xmark" class="ml-1 w-3 h-3 animate-spin" />
  """
  attr(:name, :string, required: true)
  attr(:class, :string, default: nil)

  def icon(assigns) do
    ~H"""
    <i class={[@name, @class]} />
    """
  end

  @doc """
  Renders flash notices.

  ## Examples

      <.flash kind={:info} flash={@flash} />
      <.flash kind={:info} phx-mounted={show("#flash")}>Welcome Back!</.flash>
  """
  attr(:id, :string, default: "flash", doc: "the optional id of flash container")
  attr(:flash, :map, default: %{}, doc: "the map of flash messages to display")
  attr(:title, :string, default: nil)
  attr(:kind, :atom, values: [:info, :error], doc: "used for styling and flash lookup")
  attr(:rest, :global, doc: "the arbitrary HTML attributes to add to the flash container")

  slot(:inner_block, doc: "the optional inner block that renders the flash message")

  def flash(assigns) do
    ~H"""
    <div
      :if={msg = render_slot(@inner_block) || Phoenix.Flash.get(@flash, @kind)}
      id={@id}
      class={[
        "mb-4 rounded-lg px-5 py-3 text-base text-primary-600",
        @kind == :info && "bg-primary-100 text-primary-600",
        @kind == :error && "bg-red-100 text-red-700"
      ]}
      role="alert"
      {@rest}
    >
      <div class="flex flex-row">
        <div class="flex-1">
          <p :if={@title} class="flex items-center gap-1.5 text-sm font-semibold leading-6">
            <.icon :if={@kind == :info} name="fa-solid fa-circle-info" class="h-4 w-4" />
            <.icon :if={@kind == :error} name="fa-solid fa-circle-exclamation" class="h-4 w-4" />
            {@title}
          </p>
          <p class="mt-2 text-sm leading-5">{msg}</p>
        </div>
        <div>
          <button
            type="button"
            class="group"
            aria-label={gettext("close")}
            phx-click={JS.push("lv:clear-flash", value: %{key: @kind}) |> hide("##{@id}")}
          >
            <.icon name="fa-solid fa-xmark" class="w-5 h-5 opacity-40 group-hover:opacity-70" />
          </button>
        </div>
      </div>
    </div>
    """
  end

  @doc """
  Shows the flash group with standard titles and content.

  ## Examples

      <.flash_group flash={@flash} />
  """
  attr(:flash, :map, required: true, doc: "the map of flash messages")

  def flash_group(assigns) do
    ~H"""
    <.flash kind={:info} title="Success!" flash={@flash} />
    <.flash kind={:error} title="Error!" flash={@flash} />
    <.flash
      id="client-error"
      kind={:error}
      title="We can't find the internet"
      phx-disconnected={show(".phx-client-error #client-error")}
      phx-connected={hide("#client-error")}
      hidden
    >
      Attempting to reconnect <.icon name="hero-arrow-path" class="ml-1 h-3 w-3 animate-spin" />
    </.flash>

    <.flash
      id="server-error"
      kind={:error}
      title="Something went wrong!"
      phx-disconnected={show(".phx-server-error #server-error")}
      phx-connected={hide("#server-error")}
      hidden
    >
      Hang in there while we get back on track
      <.icon name="hero-arrow-path" class="ml-1 h-3 w-3 animate-spin" />
    </.flash>
    """
  end

  ## JS Commands

  def show(js \\ %JS{}, selector) do
    JS.show(js,
      to: selector,
      transition:
        {"transition-all transform ease-out duration-300",
         "opacity-0 translate-y-4 sm:translate-y-0 sm:scale-95",
         "opacity-100 translate-y-0 sm:scale-100"}
    )
  end

  def hide(js \\ %JS{}, selector) do
    JS.hide(js,
      to: selector,
      time: 200,
      transition:
        {"transition-all transform ease-in duration-200",
         "opacity-100 translate-y-0 sm:scale-100",
         "opacity-0 translate-y-4 sm:translate-y-0 sm:scale-95"}
    )
  end

  @doc """
  Translates an error message using gettext.
  """
  def translate_error({msg, opts}) do
    # When using gettext, we typically pass the strings we want
    # to translate as a static argument:
    #
    #     # Translate the number of files with plural rules
    #     dngettext("errors", "1 file", "%{count} files", count)
    #
    # However the error messages in our forms and APIs are generated
    # dynamically, so we need to translate them by calling Gettext
    # with our gettext backend as first argument. Translations are
    # available in the errors.po file (as we use the "errors" domain).
    if count = opts[:count] do
      Gettext.dngettext(OliWeb.Gettext, "errors", msg, msg, count, opts)
    else
      Gettext.dgettext(OliWeb.Gettext, "errors", msg, opts)
    end
  end

  @doc """
  Translates the errors for a field from a keyword list of errors.
  """
  def translate_errors(errors, field) when is_list(errors) do
    for {^field, {msg, opts}} <- errors, do: translate_error({msg, opts})
  end

  @doc """
  Renders a hero banner.
  """
  attr(:class, :string, default: nil)
  slot(:inner_block, required: true)

  def hero_banner(assigns) do
    ~H"""
    <div class={["w-full bg-cover bg-center bg-no-repeat py-12 md:py-24 px-8 md:px-16", @class]}>
      <div class="container mx-auto flex flex-col">
        {render_slot(@inner_block)}
      </div>
    </div>
    """
  end

  @doc """
  Renders a loading spinner.
  """
  attr(:size_px, :integer, default: 64)

  def loading_spinner(assigns) do
    ~H"""
    <svg
      class="loading"
      xmlns="http://www.w3.org/2000/svg"
      xmlns:xlink="http://www.w3.org/1999/xlink"
      style="margin: auto; background: none; display: block; shape-rendering: auto;"
      width={"#{@size_px}px"}
      height={"#{@size_px}px"}
      viewBox={"#{Kernel.div(@size_px, 4)} #{Kernel.div(@size_px, 4)} #{@size_px} #{@size_px}"}
      preserveAspectRatio="xMidYMid"
    >
      <g transform="rotate(0 50 50)">
        <rect x="48.5" y="34" rx="1.28" ry="1.28" width="3" height="8" fill="#757575">
          <animate
            attributeName="opacity"
            values="1;0"
            keyTimes="0;1"
            dur="1s"
            begin="-0.9090909090909091s"
            repeatCount="indefinite"
          >
          </animate>
        </rect>
      </g>
      <g transform="rotate(32.72727272727273 50 50)">
        <rect x="48.5" y="34" rx="1.28" ry="1.28" width="3" height="8" fill="#757575">
          <animate
            attributeName="opacity"
            values="1;0"
            keyTimes="0;1"
            dur="1s"
            begin="-0.8181818181818182s"
            repeatCount="indefinite"
          >
          </animate>
        </rect>
      </g>
      <g transform="rotate(65.45454545454545 50 50)">
        <rect x="48.5" y="34" rx="1.28" ry="1.28" width="3" height="8" fill="#757575">
          <animate
            attributeName="opacity"
            values="1;0"
            keyTimes="0;1"
            dur="1s"
            begin="-0.7272727272727273s"
            repeatCount="indefinite"
          >
          </animate>
        </rect>
      </g>
      <g transform="rotate(98.18181818181819 50 50)">
        <rect x="48.5" y="34" rx="1.28" ry="1.28" width="3" height="8" fill="#757575">
          <animate
            attributeName="opacity"
            values="1;0"
            keyTimes="0;1"
            dur="1s"
            begin="-0.6363636363636364s"
            repeatCount="indefinite"
          >
          </animate>
        </rect>
      </g>
      <g transform="rotate(130.9090909090909 50 50)">
        <rect x="48.5" y="34" rx="1.28" ry="1.28" width="3" height="8" fill="#757575">
          <animate
            attributeName="opacity"
            values="1;0"
            keyTimes="0;1"
            dur="1s"
            begin="-0.5454545454545454s"
            repeatCount="indefinite"
          >
          </animate>
        </rect>
      </g>
      <g transform="rotate(163.63636363636363 50 50)">
        <rect x="48.5" y="34" rx="1.28" ry="1.28" width="3" height="8" fill="#757575">
          <animate
            attributeName="opacity"
            values="1;0"
            keyTimes="0;1"
            dur="1s"
            begin="-0.45454545454545453s"
            repeatCount="indefinite"
          >
          </animate>
        </rect>
      </g>
      <g transform="rotate(196.36363636363637 50 50)">
        <rect x="48.5" y="34" rx="1.28" ry="1.28" width="3" height="8" fill="#757575">
          <animate
            attributeName="opacity"
            values="1;0"
            keyTimes="0;1"
            dur="1s"
            begin="-0.36363636363636365s"
            repeatCount="indefinite"
          >
          </animate>
        </rect>
      </g>
      <g transform="rotate(229.0909090909091 50 50)">
        <rect x="48.5" y="34" rx="1.28" ry="1.28" width="3" height="8" fill="#757575">
          <animate
            attributeName="opacity"
            values="1;0"
            keyTimes="0;1"
            dur="1s"
            begin="-0.2727272727272727s"
            repeatCount="indefinite"
          >
          </animate>
        </rect>
      </g>
      <g transform="rotate(261.8181818181818 50 50)">
        <rect x="48.5" y="34" rx="1.28" ry="1.28" width="3" height="8" fill="#757575">
          <animate
            attributeName="opacity"
            values="1;0"
            keyTimes="0;1"
            dur="1s"
            begin="-0.18181818181818182s"
            repeatCount="indefinite"
          >
          </animate>
        </rect>
      </g>
      <g transform="rotate(294.54545454545456 50 50)">
        <rect x="48.5" y="34" rx="1.28" ry="1.28" width="3" height="8" fill="#757575">
          <animate
            attributeName="opacity"
            values="1;0"
            keyTimes="0;1"
            dur="1s"
            begin="-0.09090909090909091s"
            repeatCount="indefinite"
          >
          </animate>
        </rect>
      </g>
      <g transform="rotate(327.27272727272725 50 50)">
        <rect x="48.5" y="34" rx="1.28" ry="1.28" width="3" height="8" fill="#757575">
          <animate
            attributeName="opacity"
            values="1;0"
            keyTimes="0;1"
            dur="1s"
            begin="0s"
            repeatCount="indefinite"
          >
          </animate>
        </rect>
      </g>
    </svg>
    """
  end

  @doc """
  Wraps tab focus around a container for accessibility.

  This is an essential accessibility feature for interfaces such as modals, dialogs, and menus.

  It differs from the native focus_wrap as it does not autofocus the first element in the container
  on mount.

  ## Examples

  Simply render your inner content within this component and focus will be wrapped around the
  container as the user tabs through the containers content:

  ```heex
  <.custom_focus_wrap id="my-modal" class="bg-white">
    <div id="modal-content">
      Are you sure?
      <button phx-click="cancel">Cancel</button>
      <button phx-click="confirm">OK</button>
    </div>
  </.custom_focus_wrap>
  ```
  """
  attr(:id, :string, required: true, doc: "The DOM identifier of the container tag.")

  attr(:rest, :global, doc: "Additional HTML attributes to add to the container tag.")

  attr(:initially_enabled, :boolean,
    default: true,
    doc: "Whether the focus wrap is initially enabled."
  )

  slot(:inner_block, required: true, doc: "The content rendered inside of the container tag.")

  def custom_focus_wrap(assigns) do
    ~H"""
    <div id={@id} phx-hook="CustomFocusWrap" {@rest}>
      <span
        id={"#{@id}-start"}
        tabindex={if @initially_enabled, do: "0", else: "-1"}
        aria-hidden="true"
      >
      </span>
      {render_slot(@inner_block)}
      <span id={"#{@id}-end"} tabindex="-1" aria-hidden="true"></span>
    </div>
    """
  end

  attr :id, :string, required: true
  attr :on_toggle, :string, required: true
  attr :label, :string, default: nil
  attr :name, :string, default: nil
  attr :checked, :boolean, default: false
  attr :phx_target, :any, default: nil
  attr :with_confirmation, :boolean, default: false
  attr :rest, :global, include: ~w(class disabled role)

  def toggle_switch(assigns) do
    ~H"""
    <div {@rest}>
<<<<<<< HEAD
      <form id={@id} phx-change={@on_toggle} phx-target={@phx_target} phx-auto-recover="ignore">
=======
      <form id={@id} phx-change={@on_toggle} phx-target={@phx_target}>
>>>>>>> fe3c3b09
        <label class="inline-flex items-center cursor-pointer">
          <input
            id={"#{@id}_checkbox"}
            type="checkbox"
            name={@name}
            class="sr-only peer"
            checked={@checked}
            phx-hook={if @with_confirmation, do: "ConditionalToggle"}
            data-checked={"#{@checked}"}
          />
          <div class="relative w-11 h-6 bg-gray-200 peer-focus:outline-none peer-focus:ring-4
                      peer-focus:ring-primary-300 dark:peer-focus:ring-primary-800 rounded-full
                      peer dark:bg-gray-700 peer-checked:after:translate-x-full rtl:peer-checked:after:-translate-x-full
                      peer-checked:after:border-white after:content-[''] after:absolute after:top-[2px]
                      after:start-[2px] after:bg-white after:border-gray-300 after:border after:rounded-full after:h-5
                      after:w-5 after:transition-transform dark:border-gray-600 peer-checked:bg-primary
                      after:duration-300 after:ease-in-out transition-colors duration-300 ease-in-out">
          </div>
          <%= case @label do %>
            <% nil -> %>
            <% label -> %>
              <span class="ms-3 text-sm">{label}</span>
          <% end %>
        </label>
      </form>
    </div>
    """
  end

  attr :id, :string, required: true
  attr :form, :any, required: true
  attr :value, :any, required: true
  attr :field_name, :atom, required: true
  attr :field_label, :string, required: true
  attr :on_edit, :string, required: true
  attr :project_slug, :string, required: true
  attr :ctx, :map, required: true

  def rich_text_editor_field(assigns) do
    ~H"""
    <div id={@id} class="form-label-group mb-3">
      <.input
        field={@form[@field_name]}
        label={@field_label}
        type="hidden"
        label_class="control-label"
        error_position={:top}
        errors={@form.errors}
      />

      <div id="rich_text_editor" phx-update="ignore">
        {React.component(
          @ctx,
          "Components.RichTextEditor",
          %{
            projectSlug: @project_slug,
            onEdit: "initial_function_that_will_be_overwritten",
            onEditEvent: @on_edit,
            onEditTarget: "##{@id}",
            editMode: true,
            value: @value,
            fixedToolbar: true,
            allowBlockElements: false
          },
          id: "rich_text_editor_react_component"
        )}
      </div>
    </div>
    """
  end

  @doc """
  Renders a simple form box.

  ## Examples

      <.form_box for={@form} phx-change="validate" phx-submit="save">
        <.input field={@form[:email]} label="Email"/>
        <.input field={@form[:username]} label="Username" />
        <:actions>
          <.button>Save</.button>
        </:actions>
      </.form_box>
  """
  attr :for, :any, required: true, doc: "the data structure for the form"
  attr :as, :any, default: nil, doc: "the server side parameter to collect all input under"

  attr :class, :string, default: nil, doc: "the class to apply to the form"

  attr :rest, :global,
    include: ~w(autocomplete name rel action enctype method novalidate target multipart),
    doc: "the arbitrary HTML attributes to apply to the form tag"

  slot :title, doc: "the title of the form"
  slot :subtitle, doc: "the subtitle of the form"

  slot :inner_block, required: true
  slot :actions, doc: "the slot for form actions, such as a submit button"

  def form_box(assigns) do
    ~H"""
    <div class={["w-96 dark:bg-neutral-700 sm:rounded-md sm:shadow-lg dark:text-white py-8 px-10"]}>
      <div :if={@title} class="text-center text-xl font-normal leading-7 pb-6">
        {render_slot(@title)}
      </div>
      <div :if={@subtitle} class="text-center leading-6 pb-6">
        {render_slot(@subtitle)}
      </div>

      <.form :let={f} for={@for} as={@as} {@rest}>
        {render_slot(@inner_block, f)}

        <div :for={action <- @actions} class="mt-2 flex flex-col items-center justify-between gap-2">
          {render_slot(action, f)}
        </div>
      </.form>
    </div>
    """
  end

  attr :id, :string, required: true
  attr :class, :string, default: ""
  attr :show_text, :boolean, default: true

  def tech_support_button(assigns) do
    ~H"""
    <button
      id={@id}
      phx-click={JS.dispatch("click", to: "#trigger-tech-support-modal")}
      class={[
        "w-auto mr-auto h-11 px-3 py-3 flex-col justify-center items-start inline-flex text-black/70 hover:text-black/90 dark:text-gray-400 hover:dark:text-white stroke-black/70 hover:stroke-black/90 dark:stroke-[#B8B4BF] hover:dark:stroke-white",
        @class
      ]}
    >
      <div class="justify-start items-end gap-3 inline-flex">
        <div class="w-5 h-5 flex items-center justify-center">
          <OliWeb.Icons.support class="" />
        </div>
        <div :if={@show_text} class="text-sm font-medium tracking-tight">
          Support
        </div>
      </div>
    </button>
    """
  end

  attr :id, :string, required: true
  attr :class, :string, default: ""
  slot :inner_block, required: true

  def tech_support_link(assigns) do
    ~H"""
    <span id={@id} phx-click={JS.dispatch("click", to: "#trigger-tech-support-modal")} class={@class}>
      {render_slot(@inner_block)}
    </span>
    """
  end
end<|MERGE_RESOLUTION|>--- conflicted
+++ resolved
@@ -1140,11 +1140,7 @@
   def toggle_switch(assigns) do
     ~H"""
     <div {@rest}>
-<<<<<<< HEAD
       <form id={@id} phx-change={@on_toggle} phx-target={@phx_target} phx-auto-recover="ignore">
-=======
-      <form id={@id} phx-change={@on_toggle} phx-target={@phx_target}>
->>>>>>> fe3c3b09
         <label class="inline-flex items-center cursor-pointer">
           <input
             id={"#{@id}_checkbox"}
