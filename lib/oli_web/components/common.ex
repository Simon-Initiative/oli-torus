--- conflicted
+++ resolved
@@ -1269,12 +1269,8 @@
     ~H"""
     <button
       id={@id}
-<<<<<<< HEAD
-      phx-click={JS.dispatch("click", to: "#trigger-tech-support-modal")}
+      phx-click={JS.push_focus() |> JS.dispatch("click", to: "#trigger-tech-support-modal")}
       aria-label="support"
-=======
-      phx-click={JS.push_focus() |> JS.dispatch("click", to: "#trigger-tech-support-modal")}
->>>>>>> 8746c0c2
       class={[
         "w-auto mr-auto h-11 px-3 py-3 flex-col justify-center items-start inline-flex text-black/70 hover:text-black/90 dark:text-gray-400 hover:dark:text-white stroke-black/70 hover:stroke-black/90 dark:stroke-[#B8B4BF] hover:dark:stroke-white",
         @class
