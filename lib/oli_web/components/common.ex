defmodule OliWeb.Components.Common do
  use Phoenix.Component

  alias OliWeb.Common.FormatDateTime

  def not_found(assigns) do
    ~H"""
    <main role="main" class="container mx-auto">
      <div class="alert alert-danger mt-3" role="alert">
        <h4 class="alert-heading">Not Found</h4>
        <p>
          The page you are trying to access does not exist. If you think this is an error, please contact support.
        </p>
        <hr />
        <p class="mb-0"><b>Tip:</b> Check the URL or link and try again.</p>
      </div>
    </main>
    """
  end

  @doc """
  Badge component
  """
  attr(:variant, :atom, default: nil, values: [:primary, :info, :success, :warning, :danger, nil])
  attr(:class, :string, default: nil)
  slot(:inner_block, required: true)

  def badge(assigns) do
    ~H"""
    <span class={[
      "text-xs font-medium mr-2 px-2.5 py-0.5 rounded border uppercase",
      badge_variant_classes(@variant),
      @class
    ]}>
      <%= render_slot(@inner_block) %>
    </span>
    """
  end

  defp badge_variant_classes(variant) do
    case variant do
      :primary -> "text-white bg-blue-500 border-blue-500"
      :info -> "text-white bg-gray-500 border-gray-500"
      :success -> "text-white bg-green-500 border-green-500"
      :warning -> "text-white bg-yellow-500 border-yellow-500"
      :danger -> "text-white bg-red-500 border-red-500"
      _ -> ""
    end
  end

  @doc """
  Button component.

  ## Examples

      <.button>Send!</.button>
      <.button phx-click="go" class="ml-2">Send!</.button>
  """
<<<<<<< HEAD
  attr(:variant, :atom, default: nil, values: [:primary, :info, :success, :warning, :danger, nil])
  attr :type, :string, default: nil
  attr :class, :string, default: nil
  attr :rest, :global, include: ~w(disabled form name value)
=======
  attr(:variant, :atom,
    default: nil,
    values: [
      :primary,
      :secondary,
      :tertiary,
      :light,
      :dark,
      :info,
      :success,
      :warning,
      :danger,
      nil
    ]
  )

  attr(:size, :atom, default: :md, values: [:xs, :sm, :md, :lg, :xl, :custom, nil])

  attr(:type, :string, default: nil)
  attr(:class, :string, default: nil)
  attr(:rest, :global, include: ~w(disabled form name value))
>>>>>>> 5b73e560

  slot(:inner_block, required: true)

  def button(assigns) do
    ~H"""
    <button
      type={@type}
      class={[
<<<<<<< HEAD
        "rounded text-sm px-3.5 py-2 whitespace-nowrap",
=======
        "rounded",
>>>>>>> 5b73e560
        button_variant_classes(@variant),
        button_size_classes(@size),
        @class
      ]}
      {@rest}
    >
      <%= render_slot(@inner_block) %>
    </button>
    """
  end

  defp button_variant_classes(variant) do
    case variant do
      :primary ->
        "text-white bg-primary-500 hover:bg-primary-600 active:bg-primary-700 focus:ring-2 focus:ring-primary-400 dark:bg-primary-600 dark:hover:bg-primary dark:active:bg-primary-400 focus:outline-none dark:focus:ring-primary-700"

      :secondary ->
        "text-body-color bg-transparent hover:bg-gray-200 active:text-white active:bg-primary-600 focus:ring-2 focus:ring-primary-400 dark:text-body-color-dark dark:hover:bg-gray-600 dark:active:bg-primary-400 focus:outline-none dark:focus:ring-primary-700"

      :tertiary ->
        "text-primary-700 bg-primary-50 hover:bg-primary-100 active:bg-primary-200 focus:ring-2 focus:ring-primary-100 dark:text-primary-300 dark:bg-primary-800 dark:hover:bg-primary-700 dark:active:bg-primary-600 focus:outline-none dark:focus:ring-primary-800"

      :light ->
        "text-body-color bg-gray-100 hover:bg-gray-200 active:bg-gray-300 focus:ring-2 focus:ring-gray-100 dark:text-white dark:bg-gray-800 dark:hover:bg-gray-700 dark:active:bg-gray-600 focus:outline-none dark:focus:ring-gray-800"

      :dark ->
        "text-white bg-gray-500 hover:bg-gray-600 active:bg-gray-700 focus:ring-2 focus:ring-gray-500 dark:text-white dark:bg-gray-500 dark:hover:bg-gray-400 dark:active:bg-gray-300 focus:outline-none dark:focus:ring-gray-500"

      :info ->
        "text-white bg-gray-500 hover:bg-gray-600 active:bg-gray-700 focus:ring-2 focus:ring-gray-400 dark:bg-gray-600 dark:hover:bg-gray-500 dark:active:bg-gray-400 focus:outline-none dark:focus:ring-gray-700"

      :success ->
        "text-white bg-green-500 hover:bg-green-600 active:bg-green-700 focus:ring-2 focus:ring-green-400 dark:bg-green-600 dark:hover:bg-green-500 dark:active:bg-green-400 focus:outline-none dark:focus:ring-green-700"

      :warning ->
        "text-white bg-yellow-500 hover:bg-yellow-600 active:bg-yellow-700 focus:ring-2 focus:ring-yellow-400 dark:bg-yellow-600 dark:hover:bg-yellow-500 dark:active:bg-yellow-400 focus:outline-none dark:focus:ring-yellow-700"

      :danger ->
        "text-white bg-red-500 hover:bg-red-600 active:bg-red-700 focus:ring-2 focus:ring-red-400 dark:bg-red-600 dark:hover:bg-red-500 dark:active:bg-red-400 focus:outline-none dark:focus:ring-red-700"

      _ ->
        ""
    end
  end

<<<<<<< HEAD
  @doc"""
  Link button component.

  ## Examples

      <.link>Navigate!</.link>
      <.link phx-click="go" class="ml-2">Navigate!</.link>
  """
  attr(:variant, :atom, default: nil, values: [:primary, :info, :success, :warning, :danger, nil])
  attr :href, :string, default: nil
  attr :class, :string, default: nil
  attr :rest, :global, include: ~w(disabled target rel download)

  slot :inner_block, required: true

  def button_link(assigns) do
    ~H"""
    <a href={@href}
      class={[
        "rounded px-3.5 py-2 whitespace-nowrap hover:underline",
        link_variant_classes(@variant),
        @rest[:disabled] && "text-gray-500 hover:text-gray-500 focus:ring-0 hover:no-underline cursor-default",
        @class
      ]}
      {@rest}
    >
      <%= render_slot(@inner_block) %>
    </a>
    """
  end

  defp link_variant_classes(variant) do
    case variant do
      :primary -> "text-blue-500 hover:text-blue-600 active:text-blue-700 focus:ring-2 focus:ring-blue-400 dark:text-blue-600 dark:hover:text-blue-500 dark:active:text-blue-400 focus:outline-none dark:focus:ring-blue-700"
      :info -> "text-gray-500 hover:text-gray-600 active:text-gray-700 focus:ring-2 focus:ring-gray-400 dark:text-gray-600 dark:hover:text-gray-500 dark:active:text-gray-400 focus:outline-none dark:focus:ring-gray-700"
      :success -> "text-green-500 hover:text-green-600 active:text-green-700 focus:ring-2 focus:ring-green-400 dark:text-green-600 dark:hover:text-green-500 dark:active:text-green-400 focus:outline-none dark:focus:ring-green-700"
      :warning -> "text-yellow-500 hover:text-yellow-600 active:text-yellow-700 focus:ring-2 focus:ring-yellow-400 dark:text-yellow-600 dark:hover:text-yellow-500 dark:active:text-yellow-400 focus:outline-none dark:focus:ring-yellow-700"
      :danger -> "text-red-500 hover:text-red-600 active:text-red-700 focus:ring-2 focus:ring-red-400 dark:text-red-600 dark:hover:text-red-500 dark:active:text-red-400 focus:outline-none dark:focus:ring-red-700"
=======
  defp button_size_classes(size) do
    case size do
      :xs -> "text-xs px-2 py-1"
      :sm -> "text-sm px-2.5 py-1.5"
      :md -> "text-base px-3 py-2"
      :lg -> "text-lg px-4 py-2"
      :xl -> "text-xl px-4 py-2"
>>>>>>> 5b73e560
      _ -> ""
    end
  end

  @doc """
  Renders an input with label and error messages.

  A `Phoenix.HTML.FormField` may be passed as argument,
  which is used to retrieve the input name, id, and values.
  Otherwise all attributes may be passed explicitly.

  ## Types

  This function accepts all HTML input types, considering that:

    * You may also set `type="select"` to render a `<select>` tag

    * `type="checkbox"` is used exclusively to render boolean values

    * For live file uploads, see `Phoenix.Component.live_file_input/1`

  See https://developer.mozilla.org/en-US/docs/Web/HTML/Element/input
  for more information.

  ## Examples

      <.input field={@form[:email]} type="email" />
      <.input name="my-input" errors={["oh no!"]} />
  """
  attr(:id, :any, default: nil)
  attr(:name, :any)
  attr(:label, :string, default: nil)
  attr(:value, :any)

  attr(:type, :string,
    default: "text",
    values: ~w(checkbox color date datetime-local email file hidden month number password
               range radio search select tel text textarea time url week)
  )

  attr(:field, Phoenix.HTML.FormField,
    doc: "a form field struct retrieved from the form, for example: @form[:email]"
  )

  attr(:errors, :list, default: [])
  attr(:class, :string, default: nil)
  attr(:checked, :boolean, doc: "the checked flag for checkbox inputs")
  attr(:ctx, :map, default: nil)
  attr(:prompt, :string, default: nil, doc: "the prompt for select inputs")
  attr(:options, :list, doc: "the options to pass to Phoenix.HTML.Form.options_for_select/2")
  attr(:multiple, :boolean, default: false, doc: "the multiple flag for select inputs")

  attr(:rest, :global,
    include: ~w(accept autocomplete capture cols disabled form list max maxlength min minlength
                multiple pattern placeholder readonly required rows size step)
  )

  slot(:inner_block)

  def input(%{field: %Phoenix.HTML.FormField{} = field} = assigns) do
    assigns
    |> assign(field: nil, id: assigns.id || field.id)
    |> assign(:errors, Enum.map(field.errors, &OliWeb.ErrorHelpers.translate_error(&1)))
    |> assign_new(:name, fn -> if assigns.multiple, do: field.name <> "[]", else: field.name end)
    |> assign_new(:value, fn -> field.value end)
    |> assign_new(:class, fn -> assigns[:class] end)
    |> input()
  end

  def input(%{type: "checkbox", value: value} = assigns) do
    assigns =
      assign_new(assigns, :checked, fn -> Phoenix.HTML.Form.normalize_value("checkbox", value) end)

    ~H"""
    <div class="contents" phx-feedback-for={@name}>
      <label class="flex gap-2 items-center">
        <input type="hidden" name={@name} value="false" />
        <input
          type="checkbox"
          id={@id}
          name={@name}
          value="true"
          checked={@checked}
          class={@class}
          {@rest}
        />
        <%= @label %>
      </label>
      <.error :for={msg <- @errors}><%= msg %></.error>
    </div>
    """
  end

  def input(%{type: "select"} = assigns) do
    ~H"""
    <div class="contents" phx-feedback-for={@name}>
      <.label :if={@label} for={@id}><%= @label %></.label>
      <select id={@id} name={@name} class={@class} multiple={@multiple} {@rest}>
        <option :if={@prompt} value=""><%= @prompt %></option>
        <%= Phoenix.HTML.Form.options_for_select(@options, @value) %>
      </select>
      <.error :for={msg <- @errors}><%= msg %></.error>
    </div>
    """
  end

  def input(%{type: "textarea"} = assigns) do
    ~H"""
    <div class="contents" phx-feedback-for={@name}>
      <.label :if={@label} for={@id}><%= @label %></.label>
      <textarea
        id={@id}
        name={@name}
        class={[
          @class,
          @errors != [] && "border-red-400 focus:border-red-400"
        ]}
        {@rest}
      ><%= Phoenix.HTML.Form.normalize_value("textarea", @value) %></textarea>
      <.error :for={msg <- @errors}><%= msg %></.error>
    </div>
    """
  end

  def input(%{type: "datetime-local"} = assigns) do
    assigns =
      if assigns[:ctx] do
        assign(assigns,
          value: FormatDateTime.convert_datetime(assigns.value, assigns.ctx)
        )
      else
        assigns
      end

    ~H"""
    <div class="contents" phx-feedback-for={@name}>
      <.label :if={@label} for={@id}><%= @label %></.label>
      <input
        type={@type}
        name={@name}
        id={@id}
        value={Phoenix.HTML.Form.normalize_value(@type, @value)}
        class={[
          @class,
          @errors != [] && "border-red-400 focus:border-red-400"
        ]}
        {Map.delete(@rest, :ctx)}
      />
      <.error :for={msg <- @errors}><%= msg %></.error>
    </div>
    """
  end

  # All other inputs text, datetime-local, url, password, etc. are handled here...
  def input(assigns) do
    ~H"""
    <div class="contents" phx-feedback-for={@name}>
      <.label :if={@label} for={@id}><%= @label %></.label>
      <input
        type={@type}
        name={@name}
        id={@id}
        value={Phoenix.HTML.Form.normalize_value(@type, @value)}
        class={[
          @class,
          @errors != [] && "border-red-400 focus:border-red-400"
        ]}
        {@rest}
      />
      <.error :for={msg <- @errors}><%= msg %></.error>
    </div>
    """
  end

  @doc """
  Generates a generic error message.
  """
  slot(:inner_block, required: true)
  attr(:for, :string, default: nil)

  def error(assigns) do
    ~H"""
    <p
      class="flex gap-3 text-sm leading-6 text-rose-600 phx-no-feedback:hidden"
      phx-feedback-for={@for}
    >
      <%= render_slot(@inner_block) %>
    </p>
    """
  end

  @doc """
  Renders a label.
  """
  attr(:for, :string, default: nil)
  attr(:if, :boolean, default: true)
  slot(:inner_block, required: true)

  def label(assigns) do
    ~H"""
    <label :if={@if} for={@for} class="block text-sm font-semibold leading-6 text-zinc-800">
      <%= render_slot(@inner_block) %>
    </label>
    """
  end

  def fetch_field(f, field) do
    case Ecto.Changeset.fetch_field(f, field) do
      {_, value} -> value
      _ -> nil
    end
  end
end<|MERGE_RESOLUTION|>--- conflicted
+++ resolved
@@ -56,12 +56,6 @@
       <.button>Send!</.button>
       <.button phx-click="go" class="ml-2">Send!</.button>
   """
-<<<<<<< HEAD
-  attr(:variant, :atom, default: nil, values: [:primary, :info, :success, :warning, :danger, nil])
-  attr :type, :string, default: nil
-  attr :class, :string, default: nil
-  attr :rest, :global, include: ~w(disabled form name value)
-=======
   attr(:variant, :atom,
     default: nil,
     values: [
@@ -83,7 +77,6 @@
   attr(:type, :string, default: nil)
   attr(:class, :string, default: nil)
   attr(:rest, :global, include: ~w(disabled form name value))
->>>>>>> 5b73e560
 
   slot(:inner_block, required: true)
 
@@ -92,11 +85,7 @@
     <button
       type={@type}
       class={[
-<<<<<<< HEAD
-        "rounded text-sm px-3.5 py-2 whitespace-nowrap",
-=======
-        "rounded",
->>>>>>> 5b73e560
+        "rounded whitespace-nowrap",
         button_variant_classes(@variant),
         button_size_classes(@size),
         @class
@@ -142,46 +131,6 @@
     end
   end
 
-<<<<<<< HEAD
-  @doc"""
-  Link button component.
-
-  ## Examples
-
-      <.link>Navigate!</.link>
-      <.link phx-click="go" class="ml-2">Navigate!</.link>
-  """
-  attr(:variant, :atom, default: nil, values: [:primary, :info, :success, :warning, :danger, nil])
-  attr :href, :string, default: nil
-  attr :class, :string, default: nil
-  attr :rest, :global, include: ~w(disabled target rel download)
-
-  slot :inner_block, required: true
-
-  def button_link(assigns) do
-    ~H"""
-    <a href={@href}
-      class={[
-        "rounded px-3.5 py-2 whitespace-nowrap hover:underline",
-        link_variant_classes(@variant),
-        @rest[:disabled] && "text-gray-500 hover:text-gray-500 focus:ring-0 hover:no-underline cursor-default",
-        @class
-      ]}
-      {@rest}
-    >
-      <%= render_slot(@inner_block) %>
-    </a>
-    """
-  end
-
-  defp link_variant_classes(variant) do
-    case variant do
-      :primary -> "text-blue-500 hover:text-blue-600 active:text-blue-700 focus:ring-2 focus:ring-blue-400 dark:text-blue-600 dark:hover:text-blue-500 dark:active:text-blue-400 focus:outline-none dark:focus:ring-blue-700"
-      :info -> "text-gray-500 hover:text-gray-600 active:text-gray-700 focus:ring-2 focus:ring-gray-400 dark:text-gray-600 dark:hover:text-gray-500 dark:active:text-gray-400 focus:outline-none dark:focus:ring-gray-700"
-      :success -> "text-green-500 hover:text-green-600 active:text-green-700 focus:ring-2 focus:ring-green-400 dark:text-green-600 dark:hover:text-green-500 dark:active:text-green-400 focus:outline-none dark:focus:ring-green-700"
-      :warning -> "text-yellow-500 hover:text-yellow-600 active:text-yellow-700 focus:ring-2 focus:ring-yellow-400 dark:text-yellow-600 dark:hover:text-yellow-500 dark:active:text-yellow-400 focus:outline-none dark:focus:ring-yellow-700"
-      :danger -> "text-red-500 hover:text-red-600 active:text-red-700 focus:ring-2 focus:ring-red-400 dark:text-red-600 dark:hover:text-red-500 dark:active:text-red-400 focus:outline-none dark:focus:ring-red-700"
-=======
   defp button_size_classes(size) do
     case size do
       :xs -> "text-xs px-2 py-1"
@@ -189,8 +138,62 @@
       :md -> "text-base px-3 py-2"
       :lg -> "text-lg px-4 py-2"
       :xl -> "text-xl px-4 py-2"
->>>>>>> 5b73e560
       _ -> ""
+    end
+  end
+
+  @doc """
+  Link button component.
+
+  ## Examples
+
+      <.link>Navigate!</.link>
+      <.link phx-click="go" class="ml-2">Navigate!</.link>
+  """
+  attr(:variant, :atom, default: nil, values: [:primary, :info, :success, :warning, :danger, nil])
+  attr :href, :string, default: nil
+  attr :class, :string, default: nil
+  attr :rest, :global, include: ~w(disabled target rel download)
+
+  slot :inner_block, required: true
+
+  def button_link(assigns) do
+    ~H"""
+    <a
+      href={@href}
+      class={[
+        "rounded px-3.5 py-2 whitespace-nowrap hover:underline",
+        link_variant_classes(@variant),
+        @rest[:disabled] &&
+          "text-gray-500 hover:text-gray-500 focus:ring-0 hover:no-underline cursor-default",
+        @class
+      ]}
+      {@rest}
+    >
+      <%= render_slot(@inner_block) %>
+    </a>
+    """
+  end
+
+  defp link_variant_classes(variant) do
+    case variant do
+      :primary ->
+        "text-blue-500 hover:text-blue-600 active:text-blue-700 focus:ring-2 focus:ring-blue-400 dark:text-blue-600 dark:hover:text-blue-500 dark:active:text-blue-400 focus:outline-none dark:focus:ring-blue-700"
+
+      :info ->
+        "text-gray-500 hover:text-gray-600 active:text-gray-700 focus:ring-2 focus:ring-gray-400 dark:text-gray-600 dark:hover:text-gray-500 dark:active:text-gray-400 focus:outline-none dark:focus:ring-gray-700"
+
+      :success ->
+        "text-green-500 hover:text-green-600 active:text-green-700 focus:ring-2 focus:ring-green-400 dark:text-green-600 dark:hover:text-green-500 dark:active:text-green-400 focus:outline-none dark:focus:ring-green-700"
+
+      :warning ->
+        "text-yellow-500 hover:text-yellow-600 active:text-yellow-700 focus:ring-2 focus:ring-yellow-400 dark:text-yellow-600 dark:hover:text-yellow-500 dark:active:text-yellow-400 focus:outline-none dark:focus:ring-yellow-700"
+
+      :danger ->
+        "text-red-500 hover:text-red-600 active:text-red-700 focus:ring-2 focus:ring-red-400 dark:text-red-600 dark:hover:text-red-500 dark:active:text-red-400 focus:outline-none dark:focus:ring-red-700"
+
+      _ ->
+        ""
     end
   end
 
