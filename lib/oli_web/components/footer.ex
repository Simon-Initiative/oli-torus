defmodule OliWeb.Components.Footer do
  use Phoenix.Component
  use OliWeb, :verified_routes

  def delivery_footer(assigns) do
    ~H"""
    <footer class="w-full py-4 md:container lg:px-10 text-xs bg-delivery-footer dark:bg-delivery-footer-dark">
      <div class="flex flex-col">
        <div class="flex flex-col sm:flex-row gap-2">
          <.cookie_preferences />
          <.footer_part_1 />
          <.footer_part_2 />
        </div>
        <%= if Map.get(assigns, :license) do %>
          {OliWeb.LayoutView.render_license(@license)}
        <% end %>
      </div>
      <.retrieve_cookies />
    </footer>
    """
  end

  def login_footer(assigns) do
    ~H"""
    <footer class="absolute bottom-0 left-0 py-4 text-zinc-300 bg-black w-full text-xs">
      <div class="flex flex-col w-full px-10">
        <div class="flex flex-col items-center justify-between sm:flex-row px-4 md:px-32 gap-2">
          <.cookie_preferences class="no-underline text-zinc-300 w-auto" />
          <.footer_part_1 />
          <.footer_part_2 />
          <.version />
        </div>
      </div>
      <.retrieve_cookies />
    </footer>
    """
  end

  def global_footer(assigns) do
    ~H"""
    <footer class="absolute bottom-0 left-0 right-0 pb-4 w-full md:container md:mx-auto lg:px-10 text-xs bg-delivery-footer dark:bg-delivery-footer-dark">
      <div class="flex flex-col w-full px-10">
        <div class="flex flex-col sm:flex-row gap-2">
          <.cookie_preferences />
          <.footer_part_1 />
          <.footer_part_2 />
          <.version />
        </div>
      </div>
      <.retrieve_cookies />
    </footer>
    """
  end

  def email_footer(assigns) do
    ~H"""
    <footer class="absolute bottom-0 left-0 right-0 pb-4 w-full md:container md:mx-auto lg:px-10 text-xs bg-delivery-footer dark:bg-delivery-footer-dark">
      <div class="flex flex-col w-full px-10">
        <div class="flex flex-col sm:flex-row gap-2">
          <.footer_part_1 />
          <.footer_part_2 />
        </div>
      </div>
    </footer>
    """
  end

  defp footer_part_1(assigns) do
    assigns =
      assign(assigns,
        footer_text: footer_text(),
        footer_link_1_location: footer_link_1_location(),
        footer_link_1_text: footer_link_1_text()
      )

    ~H"""
<<<<<<< HEAD
    <div class="w-9/12 text-left sm:text-center">
      {@footer_text}
      <%= if not_blank?(@footer_link_1_text) and not_blank?(@footer_link_1_location) do %>
        <a href={@footer_link_1_location} target="_blank">{@footer_link_1_text}</a>
      <% end %>
=======
    <div class="flex-1 text-left sm:text-center">
      {@footer_text}<a href={@footer_link_1_location} target="_blank"><%= @footer_link_1_text %></a>
>>>>>>> 8746c0c2
    </div>
    """
  end

  defp footer_part_2(assigns) do
    assigns =
      assign(assigns,
        footer_link_2_location: footer_link_2_location(),
        footer_link_2_text: footer_link_2_text()
      )

    ~H"""
<<<<<<< HEAD
    <div class="w-2/12 text-left sm:text-left">
      <%= if not_blank?(@footer_link_2_text) and not_blank?(@footer_link_2_location) do %>
        <a href={@footer_link_2_location} target="_blank">{@footer_link_2_text}</a>
      <% end %>
=======
    <div class="shrink-0 text-left">
      <a href={@footer_link_2_location} target="_blank">{@footer_link_2_text}</a>
>>>>>>> 8746c0c2
    </div>
    """
  end

  def version(assigns) do
    assigns = assign(assigns, version: version(), sha: sha(), timestamp: timestamp())

    ~H"""
    <div class="text-center sm:text-right">
      Version {@version} ({@sha}) {@timestamp}
    </div>
    """
  end

  attr :class, :string, default: ""

  defp cookie_preferences(assigns) do
    assigns = assign(assigns, privacy_policies_url: privacy_policies_url())

    ~H"""
<<<<<<< HEAD
    <div class="text-left w-full md:w-3/12">
      <%= if not_blank?(@privacy_policies_url) do %>
        <a
          href="javascript:;"
          onclick={"OLI.selectCookiePreferences({privacyPoliciesUrl: '#{@privacy_policies_url}'})"}
          class={[@class, "whitespace-nowrap"]}
        >
          Cookie Preferences
        </a>
      <% end %>
=======
    <div class="text-left shrink-0 relative z-10">
      <a
        href="javascript:;"
        onclick={"OLI.selectCookiePreferences({privacyPoliciesUrl: '#{@privacy_policies_url}'})"}
        class={[@class, "whitespace-nowrap"]}
      >
        Cookie Preferences
      </a>
>>>>>>> 8746c0c2
    </div>
    """
  end

  defp retrieve_cookies(assigns) do
    assigns = assign(assigns, privacy_policies_url: privacy_policies_url())

    ~H"""
    <%= if not_blank?(@privacy_policies_url) do %>
      <script>
        OLI.onReady(() => OLI.retrieveCookies('<%= ~p"/consent/cookie" %>', {privacyPoliciesUrl: '<%= @privacy_policies_url %>'}));
      </script>
    <% end %>
    """
  end

  defp footer(), do: Application.fetch_env!(:oli, :footer)
  defp footer_text(), do: footer()[:text]
  defp footer_link_1_location(), do: footer()[:link_1_location]
  defp footer_link_1_text(), do: footer()[:link_1_text]
  defp footer_link_2_location(), do: footer()[:link_2_location]
  defp footer_link_2_text(), do: footer()[:link_2_text]

  defp privacy_policies_url(), do: Application.fetch_env!(:oli, :privacy_policies)[:url]

  defp timestamp(),
    do: Application.fetch_env!(:oli, :build).date |> Timex.format!("%m/%d/%Y", :strftime)

  defp version(), do: Application.fetch_env!(:oli, :build).version

  defp sha(), do: Application.fetch_env!(:oli, :build).sha |> String.upcase()

  defp not_blank?(value) when is_binary(value), do: String.trim(value) != ""
  defp not_blank?(_), do: false
end<|MERGE_RESOLUTION|>--- conflicted
+++ resolved
@@ -74,16 +74,11 @@
       )
 
     ~H"""
-<<<<<<< HEAD
-    <div class="w-9/12 text-left sm:text-center">
+    <div class="flex-1 text-left sm:text-center">
       {@footer_text}
       <%= if not_blank?(@footer_link_1_text) and not_blank?(@footer_link_1_location) do %>
         <a href={@footer_link_1_location} target="_blank">{@footer_link_1_text}</a>
       <% end %>
-=======
-    <div class="flex-1 text-left sm:text-center">
-      {@footer_text}<a href={@footer_link_1_location} target="_blank"><%= @footer_link_1_text %></a>
->>>>>>> 8746c0c2
     </div>
     """
   end
@@ -96,15 +91,10 @@
       )
 
     ~H"""
-<<<<<<< HEAD
-    <div class="w-2/12 text-left sm:text-left">
+    <div class="shrink-0 text-left">
       <%= if not_blank?(@footer_link_2_text) and not_blank?(@footer_link_2_location) do %>
         <a href={@footer_link_2_location} target="_blank">{@footer_link_2_text}</a>
       <% end %>
-=======
-    <div class="shrink-0 text-left">
-      <a href={@footer_link_2_location} target="_blank">{@footer_link_2_text}</a>
->>>>>>> 8746c0c2
     </div>
     """
   end
@@ -125,8 +115,7 @@
     assigns = assign(assigns, privacy_policies_url: privacy_policies_url())
 
     ~H"""
-<<<<<<< HEAD
-    <div class="text-left w-full md:w-3/12">
+   <div class="text-left shrink-0 relative z-10">
       <%= if not_blank?(@privacy_policies_url) do %>
         <a
           href="javascript:;"
@@ -136,16 +125,6 @@
           Cookie Preferences
         </a>
       <% end %>
-=======
-    <div class="text-left shrink-0 relative z-10">
-      <a
-        href="javascript:;"
-        onclick={"OLI.selectCookiePreferences({privacyPoliciesUrl: '#{@privacy_policies_url}'})"}
-        class={[@class, "whitespace-nowrap"]}
-      >
-        Cookie Preferences
-      </a>
->>>>>>> 8746c0c2
     </div>
     """
   end
