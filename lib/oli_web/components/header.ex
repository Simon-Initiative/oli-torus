--- conflicted
+++ resolved
@@ -73,11 +73,7 @@
               </button>
             </div>
           <% user_signed_in?(assigns) -> %>
-<<<<<<< HEAD
-            <div class="max-w-[400px]">
-=======
             <div class="max-w-[400px] my-auto">
->>>>>>> f03a6b69
               <UserAccountMenu.menu id="user-account-menu" ctx={@ctx} />
             </div>
           <% true -> %>
