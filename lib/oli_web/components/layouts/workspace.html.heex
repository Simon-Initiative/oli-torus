<main role="main" class="relative flex flex-col">
  <div class="sticky top-0 z-50">
    <div
      :if={assigns[:header_enabled?] && !@disable_sidebar? && assigns[:active_workspace]}
      class="w-full py-2.5 h-14 flex flex-row bg-delivery-header dark:bg-black border-b border-[#0F0D0F]/5 dark:border-[#0F0D0F]"
    >
      <div class={"mr-3 my-auto #{if assigns[:resource_title], do: "flex items-center justify-between w-full", else: "ml-auto"}"}>
        <div
          :if={assigns[:resource_title]}
          class={"text-[#757682] dark:text-[#FFF] font-medium #{if @sidebar_expanded, do: "ml-60", else: "ml-20"}"}
        >
          <%= @resource_title %>
        </div>
        <Components.Delivery.UserAccount.workspace_menu
          id="workspace-user-menu"
          ctx={@ctx}
          has_admin_role={@has_admin_role}
          active_workspace={@active_workspace}
        />
      </div>
    </div>
    <div class="absolute top-0">
      <Components.Delivery.Layouts.workspace_sidebar_nav
        :if={!@disable_sidebar?}
        ctx={@ctx}
        is_system_admin={assigns[:is_system_admin] || false}
        active_workspace={assigns[:active_workspace] || :student}
        active_view={assigns[:active_view]}
        preview_mode={@preview_mode}
        sidebar_expanded={@sidebar_expanded}
        resource_title={assigns[:resource_title]}
        resource_slug={assigns[:resource_slug]}
        active_tab={assigns[:active_tab]}
        uri={assigns[:uri] || ""}
      />
      <Components.Delivery.Layouts.header
        :if={@disable_sidebar?}
        ctx={@ctx}
<<<<<<< HEAD
        is_admin={@is_admin}
        active_workspace={@active_workspace}
      />
    </div>
  </div>
  <Components.Delivery.Layouts.workspace_sidebar_nav
    :if={!@disable_sidebar?}
    ctx={@ctx}
    is_admin={assigns[:is_admin]}
    active_workspace={assigns[:active_workspace] || :student}
    active_view={assigns[:active_view]}
    preview_mode={@preview_mode}
    sidebar_expanded={@sidebar_expanded}
    resource_title={assigns[:resource_title]}
    resource_slug={assigns[:resource_slug]}
    active_tab={assigns[:active_tab]}
    uri={assigns[:uri] || ""}
  />
  <Components.Delivery.Layouts.header
    :if={@disable_sidebar?}
    ctx={@ctx}
    include_logo
    is_admin={assigns[:is_admin]}
    preview_mode={@preview_mode}
    sidebar_expanded={@sidebar_expanded}
  />
=======
        include_logo
        is_system_admin={assigns[:is_system_admin] || false}
        preview_mode={@preview_mode}
        sidebar_expanded={@sidebar_expanded}
      />
    </div>
  </div>
>>>>>>> 43fa7e19
  <div
    id="content"
    class={[
      "transition-all duration-100  min-h-screen dark:bg-[#0F0D0F] bg-[#F3F4F8]",
      if(@sidebar_expanded,
        do: "md:w-[calc(100%-200px)] md:ml-[200px]",
        else: "md:w-[calc(100%-60px)] md:ml-[60px]"
      ),
      if(@disable_sidebar?, do: "md:!w-full md:!ml-0")
    ]}
  >
    <div class="absolute z-50 top-0 overview" style="width: inherit">
      <%= if Phoenix.Flash.get(@flash, :info) do %>
        <div class="alert alert-info flex flex-row" role="alert">
          <div class="flex-1">
            <%= Phoenix.Flash.get(@flash, :info) %>
          </div>

          <button
            type="button"
            class="close"
            data-bs-dismiss="alert"
            aria-label="Close"
            phx-click="lv:clear-flash"
            phx-value-key="info"
          >
            <i class="fa-solid fa-xmark fa-lg"></i>
          </button>
        </div>
      <% end %>
      <%= if Phoenix.Flash.get(@flash, :error) do %>
        <div class="alert alert-danger flex flex-row" role="alert">
          <div class="flex-1">
            <%= Phoenix.Flash.get(@flash, :error) %>
          </div>

          <button
            type="button"
            class="close"
            data-bs-dismiss="alert"
            aria-label="Close"
            phx-click="lv:clear-flash"
            phx-value-key="danger"
          >
            <i class="fa-solid fa-xmark fa-lg"></i>
          </button>
        </div>
      <% end %>
    </div>
    <div class={OliWeb.Workspaces.Utils.maybe_add_padding(assigns[:uri])}>
      <Components.Delivery.Layouts.breadcrumb_trail
        :if={assigns[:breadcrumbs]}
        breadcrumbs={assigns[:breadcrumbs]}
        socket={@socket}
      />

      <%= @inner_content %>
    </div>
  </div>
  <div
    :if={assigns[:footer_enabled?] && true}
    id="footer_contaner"
    class={[
      "relative transition-all duration-100 mt-14",
      if(@sidebar_expanded,
        do: "md:w-[calc(100%-200px)] md:ml-[200px]",
        else: "md:w-[calc(100%-60px)] md:ml-[60px]"
      ),
      if(@disable_sidebar?, do: "md:!w-full md:!ml-0")
    ]}
  >
    <OliWeb.Components.Footer.delivery_footer license={
      Map.get(assigns, :has_license) && assigns[:license]
    } />
  </div>
  <%= react_component("Components.ModalDisplay") %>
</main><|MERGE_RESOLUTION|>--- conflicted
+++ resolved
@@ -14,7 +14,7 @@
         <Components.Delivery.UserAccount.workspace_menu
           id="workspace-user-menu"
           ctx={@ctx}
-          has_admin_role={@has_admin_role}
+          is_admin={@is_admin}
           active_workspace={@active_workspace}
         />
       </div>
@@ -23,7 +23,7 @@
       <Components.Delivery.Layouts.workspace_sidebar_nav
         :if={!@disable_sidebar?}
         ctx={@ctx}
-        is_system_admin={assigns[:is_system_admin] || false}
+        is_admin={@is_admin}
         active_workspace={assigns[:active_workspace] || :student}
         active_view={assigns[:active_view]}
         preview_mode={@preview_mode}
@@ -36,42 +36,13 @@
       <Components.Delivery.Layouts.header
         :if={@disable_sidebar?}
         ctx={@ctx}
-<<<<<<< HEAD
+        include_logo
         is_admin={@is_admin}
-        active_workspace={@active_workspace}
-      />
-    </div>
-  </div>
-  <Components.Delivery.Layouts.workspace_sidebar_nav
-    :if={!@disable_sidebar?}
-    ctx={@ctx}
-    is_admin={assigns[:is_admin]}
-    active_workspace={assigns[:active_workspace] || :student}
-    active_view={assigns[:active_view]}
-    preview_mode={@preview_mode}
-    sidebar_expanded={@sidebar_expanded}
-    resource_title={assigns[:resource_title]}
-    resource_slug={assigns[:resource_slug]}
-    active_tab={assigns[:active_tab]}
-    uri={assigns[:uri] || ""}
-  />
-  <Components.Delivery.Layouts.header
-    :if={@disable_sidebar?}
-    ctx={@ctx}
-    include_logo
-    is_admin={assigns[:is_admin]}
-    preview_mode={@preview_mode}
-    sidebar_expanded={@sidebar_expanded}
-  />
-=======
-        include_logo
-        is_system_admin={assigns[:is_system_admin] || false}
         preview_mode={@preview_mode}
         sidebar_expanded={@sidebar_expanded}
       />
     </div>
   </div>
->>>>>>> 43fa7e19
   <div
     id="content"
     class={[
