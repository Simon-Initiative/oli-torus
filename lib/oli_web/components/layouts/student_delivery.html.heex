--- conflicted
+++ resolved
@@ -17,14 +17,10 @@
       preview_mode={@preview_mode}
       sidebar_expanded={@sidebar_expanded}
     />
-<<<<<<< HEAD
-    <div class="md:w-[calc(100%-190px)] flex-1 flex flex-col md:ml-[190px] mt-14 relative">
-=======
     <div class={[
       "md:w-[calc(100%-190px)] flex-1 flex flex-col md:ml-[190px] mt-14 relative",
       if(!@sidebar_expanded, do: "md:w-[calc(100%-60px)] md:ml-[60px]")
     ]}>
->>>>>>> 82e131ad
       <div class="container mx-auto sticky top-[60px] z-50">
         <.flash_group flash={@flash} />
       </div>
