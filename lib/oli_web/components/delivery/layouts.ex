--- conflicted
+++ resolved
@@ -106,24 +106,8 @@
     ~H"""
     <div>
       <nav id="desktop-nav-menu" class={["
-<<<<<<< HEAD
-        transition-all
-        duration-100
-        fixed
-        z-50
-        w-full
-        hidden
-        h-[100vh]
-        md:flex
-        flex-col
-        justify-between
-        md:w-[200px]
-        shadow-sm
-        bg-delivery-navbar
-        dark:bg-delivery-navbar-dark
-        overflow-hidden
-      ", if(!@sidebar_expanded, do: "md:!w-[60px]")]} aria-expanded={"#{@sidebar_expanded}"}>
-=======
+          transition-all
+          duration-100
           fixed
           z-50
           w-full
@@ -132,13 +116,12 @@
           md:flex
           flex-col
           justify-between
-          md:w-[190px]
+          md:w-[200px]
           shadow-sm
           bg-delivery-navbar
           dark:bg-delivery-navbar-dark
           overflow-hidden
         ", if(!@sidebar_expanded, do: "md:!w-[60px]")]} aria-expanded={"#{@sidebar_expanded}"}>
->>>>>>> 621fcf81
         <div class="w-full">
           <div
             class={[
