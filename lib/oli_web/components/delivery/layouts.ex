--- conflicted
+++ resolved
@@ -511,7 +511,6 @@
     "#{url_path}?#{url_params_updated}"
   end
 
-<<<<<<< HEAD
   defp toggle_sidebar_in_params(uri, sidebar_expanded) do
     uri
     |> URI.parse()
@@ -519,13 +518,6 @@
     |> case do
       nil -> %{}
       query -> URI.decode_query(query)
-=======
-      ["", "workspaces", "course_author", project_slug, "insights"] ->
-        ~p"/workspaces/course_author/#{project_slug}/insights?#{params}"
-
-      _ ->
-        ~p"/"
->>>>>>> dc1f5938
     end
     |> Map.merge(%{"sidebar_expanded" => "#{!sidebar_expanded}"})
     |> Phoenix.VerifiedRoutes.__encode_query__()
