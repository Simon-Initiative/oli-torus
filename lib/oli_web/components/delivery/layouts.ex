defmodule OliWeb.Components.Delivery.Layouts do
  @moduledoc """
  This module contains the layout components for the delivery UI.
  """
  use OliWeb, :html

  import OliWeb.Components.Utils

  alias Phoenix.LiveView.JS
  alias OliWeb.Common.SessionContext
  alias Oli.Authoring.Course.Project
  alias Oli.Delivery.Sections.Section
  alias Oli.Accounts.{User, Author}
  alias Oli.Branding
  alias OliWeb.Components.Delivery.UserAccount
  alias OliWeb.Icons
  alias Oli.Resources.Collaboration.CollabSpaceConfig
  alias OliWeb.Delivery.Student.Utils

  attr(:ctx, SessionContext)
  attr(:is_system_admin, :boolean, required: true)
  attr(:section, Section, default: nil)
  attr(:project, Project, default: nil)
  attr(:preview_mode, :boolean)

  attr(:force_show_user_menu, :boolean,
    default: false,
    doc: "Forces the user menu to be shown on the header and does not show the mobile menu button"
  )

  attr(:sidebar_expanded, :boolean, default: true)

  def header(assigns) do
    ~H"""
    <div
      id="header"
      class={[
        "fixed z-50 w-full md:pl-[226px] py-2.5 h-14 flex flex-row bg-delivery-header dark:bg-black border-b border-[#0F0D0F]/5 dark:border-[#0F0D0F]",
        if(!@sidebar_expanded, do: "md:!pl-[95px]")
      ]}
    >
      <div class="flex items-center flex-grow-1 dark:text-[#BAB8BF] text-base font-medium font-['Roboto']">
        <.title section={@section} project={@project} preview_mode={@preview_mode} />
      </div>
      <div class="justify-end items-center flex">
        <div class={
          if @force_show_user_menu, do: "block", else: "hidden md:flex justify-center items-center"
        }>
          <UserAccount.menu
            id="user-account-menu"
            ctx={@ctx}
            section={@section}
            is_system_admin={@is_system_admin}
          />
        </div>
      </div>
      <div class="flex items-center p-2 ml-auto">
        <button
          class={[
            "py-1.5 px-3 rounded border border-transparent hover:border-gray-300 active:bg-gray-100",
            if(@force_show_user_menu, do: "hidden", else: "md:hidden")
          ]}
          phx-click={JS.toggle(to: "#mobile-nav-menu", display: "flex")}
        >
          <i class="fa-solid fa-bars"></i>
        </button>
      </div>
    </div>
    """
  end

  attr(:section, Section, default: nil)
  attr(:project, Project, default: nil)
  attr(:preview_mode, :boolean)

  def title(assigns) do
    ~H"""
    <span :if={@section} class="text-2xl text-bold hidden md:block">
      <%= @section.title %><%= if @preview_mode, do: " (Preview Mode)" %>
    </span>
    <span :if={@project} class="text-2xl text-bold hidden md:block">
      <%= @project.title %>
    </span>
    """
  end

  attr(:ctx, SessionContext)
  attr(:is_system_admin, :boolean, required: true)
  attr(:section, Section, default: nil)
  attr(:active_tab, :atom)
  attr(:sidebar_expanded, :boolean, default: true)
  attr(:preview_mode, :boolean)
  attr :notification_badges, :map, default: %{}

  def sidebar_nav(assigns) do
    ~H"""
    <div>
      <nav id="desktop-nav-menu" class={["
        fixed
        z-50
        w-full
        hidden
        h-[100vh]
        md:flex
        flex-col
        justify-between
        md:w-[190px]
        shadow-sm
        bg-delivery-navbar
        dark:bg-delivery-navbar-dark
<<<<<<< HEAD
      "
      >
        <.sidebar_links
          active_tab={@active_tab}
          section={@section}
          preview_mode={@preview_mode}
          notification_badges={@notification_badges}
        />
        <div class="flex w-full px-6 py-4 text-center mt-auto">
          <.tech_support_button id="tech-support" ctx={@ctx} />
=======
        overflow-hidden
      ", if(!@sidebar_expanded, do: "md:!w-[60px]")]} aria-expanded={"#{@sidebar_expanded}"}>
        <div class="w-full">
          <div
            class={[
              "h-14 w-48 py-2 flex shrink-0 border-b border-[#0F0D0F]/5 dark:border-[#0F0D0F]",
              if(!@sidebar_expanded, do: "w-14")
            ]}
            tab-index="0"
          >
            <.link
              id="logo_button"
              navigate={logo_link_path(@preview_mode, @section, @ctx.user, @sidebar_expanded)}
            >
              <.logo_img section={@section} />
            </.link>
          </div>
          <.sidebar_toggler
            active_tab={@active_tab}
            section={@section}
            preview_mode={@preview_mode}
            sidebar_expanded={@sidebar_expanded}
          />
          <.sidebar_links
            active_tab={@active_tab}
            section={@section}
            preview_mode={@preview_mode}
            sidebar_expanded={@sidebar_expanded}
          />
        </div>
        <div class="p-2 flex-col justify-center items-center gap-4 inline-flex">
          <.tech_support_button id="tech-support" ctx={@ctx} sidebar_expanded={@sidebar_expanded} />
          <.exit_course_button sidebar_expanded={@sidebar_expanded} />
>>>>>>> aca0889d
        </div>
      </nav>
      <nav
        id="mobile-nav-menu"
        class="
        fixed
        z-50
        w-full
        mt-14
        hidden
        md:hidden
        flex-col
        shadow-sm
        bg-delivery-navbar
        dark:bg-delivery-navbar-dark
      "
        phx-click-away={JS.hide()}
      >
        <.sidebar_links active_tab={@active_tab} section={@section} preview_mode={@preview_mode} />
        <div class="px-4 py-2 flex flex-row align-center justify-between border-t border-gray-300 dark:border-gray-800">
          <div class="flex items-center">
            <.tech_support_button id="mobile-tech-support" ctx={@ctx} />
          </div>
          <UserAccount.menu
            id="mobile-user-account-menu-sidebar"
            ctx={@ctx}
            is_system_admin={@is_system_admin}
            section={@section}
            dropdown_class="absolute -translate-y-[calc(100%+58px)] right-0 border"
          />
        </div>
      </nav>
    </div>
    """
  end

  attr(:section, Section, default: nil)
  attr(:active_tab, :atom)
  attr(:preview_mode, :boolean)
<<<<<<< HEAD
  attr(:notification_badges, :map, default: %{})
=======
  attr(:sidebar_expanded, :boolean, default: true)
>>>>>>> aca0889d

  def sidebar_toggler(assigns) do
    ~H"""
<<<<<<< HEAD
    <.nav_link href={path_for(:index, @section, @preview_mode)} is_active={@active_tab == :index}>
      Home
    </.nav_link>
    <.nav_link href={path_for(:learn, @section, @preview_mode)} is_active={@active_tab == :learn}>
      Learn
    </.nav_link>

    <.nav_link
      :if={@section.contains_discussions}
      href={path_for(:discussions, @section, @preview_mode)}
      is_active={@active_tab == :discussions}
      badge={Map.get(@notification_badges, :discussions)}
=======
    <button
      role="toggle sidebar"
      phx-click={JS.patch(path_for(@active_tab, @section, @preview_mode, !@sidebar_expanded))}
      title={if @sidebar_expanded, do: "Minimize", else: "Expand"}
      class="flex items-center justify-center ml-auto w-6 h-6 bg-zinc-400 bg-opacity-20 hover:bg-opacity-40 rounded-tl-[52px] rounded-bl-[52px] stroke-black/70 hover:stroke-black/90 dark:stroke-[#B8B4BF] hover:dark:stroke-white"
>>>>>>> aca0889d
    >
      <div class={if !@sidebar_expanded, do: "rotate-180"}>
        <Icons.left_chevron />
      </div>
    </button>
    """
  end

  attr(:section, Section, default: nil)
  attr(:active_tab, :atom)
  attr(:preview_mode, :boolean)
  attr(:sidebar_expanded, :boolean, default: true)

  def sidebar_links(assigns) do
    ~H"""
    <div class="w-full p-2 flex-col justify-center items-center gap-4 inline-flex">
      <.nav_link
        id="home_nav_link"
        href={path_for(:index, @section, @preview_mode, @sidebar_expanded)}
        is_active={@active_tab == :index}
        sidebar_expanded={@sidebar_expanded}
      >
        <:icon><Icons.home is_active={@active_tab == :index} /></:icon>
        <:text>Home</:text>
      </.nav_link>

      <.nav_link
        id="learn_nav_link"
        href={path_for(:learn, @section, @preview_mode, @sidebar_expanded)}
        is_active={@active_tab == :learn}
        sidebar_expanded={@sidebar_expanded}
      >
        <:icon><Icons.learn is_active={@active_tab == :learn} /></:icon>
        <:text>Learn</:text>
      </.nav_link>

      <.nav_link
        id="schedule_nav_link"
        href={path_for(:schedule, @section, @preview_mode, @sidebar_expanded)}
        is_active={@active_tab == :schedule}
        sidebar_expanded={@sidebar_expanded}
      >
        <:icon><Icons.schedule is_active={@active_tab == :schedule} /></:icon>
        <:text>Schedule</:text>
      </.nav_link>

      <.nav_link
        id="discussions_nav_link"
        href={path_for(:discussions, @section, @preview_mode, @sidebar_expanded)}
        is_active={@active_tab == :discussions}
        sidebar_expanded={@sidebar_expanded}
      >
        <:icon><Icons.discussions is_active={@active_tab == :discussions} /></:icon>
        <:text>Notes</:text>
      </.nav_link>

      <.nav_link
        :if={@section.contains_explorations}
        id="explorations_nav_link"
        href={path_for(:explorations, @section, @preview_mode, @sidebar_expanded)}
        is_active={@active_tab == :explorations}
        sidebar_expanded={@sidebar_expanded}
      >
        <:icon><Icons.explorations is_active={@active_tab == :explorations} /></:icon>
        <:text>Explorations</:text>
      </.nav_link>

      <.nav_link
        :if={@section.contains_deliberate_practice}
        id="practice_nav_link"
        href={path_for(:practice, @section, @preview_mode, @sidebar_expanded)}
        is_active={@active_tab == :practice}
        sidebar_expanded={@sidebar_expanded}
      >
        <:icon><Icons.practice is_active={@active_tab == :practice} /></:icon>
        <:text>Practice</:text>
      </.nav_link>
    </div>
    """
  end

  defp path_for(:index, %Section{slug: section_slug}, preview_mode, sidebar_expanded) do
    if preview_mode do
      ~p"/sections/#{section_slug}/preview"
    else
      ~p"/sections/#{section_slug}?#{%{sidebar_expanded: sidebar_expanded}}"
    end
  end

  defp path_for(:index, _section, _preview_mode, _sidebar_expanded) do
    "#"
  end

  defp path_for(:learn, %Section{slug: section_slug}, preview_mode, sidebar_expanded) do
    if preview_mode do
      ~p"/sections/#{section_slug}/preview/learn"
    else
      ~p"/sections/#{section_slug}/learn?#{%{sidebar_expanded: sidebar_expanded}}"
    end
  end

  defp path_for(:learn, _section, _preview_mode, _sidebar_expanded) do
    "#"
  end

  defp path_for(:discussions, %Section{slug: section_slug}, preview_mode, sidebar_expanded) do
    if preview_mode do
      ~p"/sections/#{section_slug}/preview/discussions"
    else
      ~p"/sections/#{section_slug}/discussions?#{%{sidebar_expanded: sidebar_expanded}}"
    end
  end

  defp path_for(:discussions, _section, _preview_mode, _sidebar_expanded) do
    "#"
  end

  defp path_for(:schedule, %Section{slug: section_slug}, preview_mode, sidebar_expanded) do
    if preview_mode do
      ~p"/sections/#{section_slug}/preview/assignments"
    else
      ~p"/sections/#{section_slug}/assignments?#{%{sidebar_expanded: sidebar_expanded}}"
    end
  end

  defp path_for(:schedule, _section, _preview_mode, _sidebar_expanded) do
    "#"
  end

  defp path_for(:explorations, %Section{slug: section_slug}, preview_mode, sidebar_expanded) do
    if preview_mode do
      ~p"/sections/#{section_slug}/preview/explorations"
    else
      ~p"/sections/#{section_slug}/explorations?#{%{sidebar_expanded: sidebar_expanded}}"
    end
  end

  defp path_for(:explorations, _section, _preview_mode, _sidebar_expanded) do
    "#"
  end

  defp path_for(:practice, %Section{slug: section_slug}, preview_mode, sidebar_expanded) do
    if preview_mode do
      ~p"/sections/#{section_slug}/preview/practice"
    else
      ~p"/sections/#{section_slug}/practice?#{%{sidebar_expanded: sidebar_expanded}}"
    end
  end

  defp path_for(:practice, _section, _preview_mode, _sidebar_expanded) do
    "#"
  end

  defp path_for(_, _, _, _), do: "#"

  attr :href, :string, required: true
  attr :is_active, :boolean, required: true
<<<<<<< HEAD
  attr :badge, :integer, default: nil
  slot :inner_block, required: true

  def nav_link(assigns) do
    ~H"""
    <.link navigate={@href} class={nav_link_class(@is_active)}>
      <%= render_slot(@inner_block) %>
      <%= if @badge do %>
        <.badge variant={:primary} class="ml-2"><%= @badge %></.badge>
      <% end %>
=======
  slot :text, required: true
  slot :icon, required: true
  attr :sidebar_expanded, :boolean, default: true
  attr :id, :string

  def nav_link(assigns) do
    ~H"""
    <.link
      id={@id}
      navigate={@href}
      class={["w-full h-11 flex-col justify-center items-center flex hover:no-underline"]}
    >
      <div class={[
        "w-full h-9 px-3 py-3 hover:bg-zinc-400 hover:bg-opacity-40 rounded-lg justify-start items-center gap-3 inline-flex",
        if(@is_active,
          do: "bg-zinc-400 bg-opacity-20"
        )
      ]}>
        <div class="w-5 h-5 flex items-center justify-center">
          <%= render_slot(@icon) %>
        </div>
        <div
          :if={@sidebar_expanded}
          class={[
            "text-black/70 dark:text-gray-400 text-sm font-medium tracking-tight",
            if(@is_active, do: "!font-semibold dark:!text-white !text-black/90")
          ]}
        >
          <%= render_slot(@text) %>
        </div>
      </div>
>>>>>>> aca0889d
    </.link>
    """
  end

  attr(:section, Section)

  def logo_img(assigns) do
    assigns =
      assigns
      |> assign(:logo_src, Branding.brand_logo_url(assigns[:section]))
      |> assign(:logo_src_dark, Branding.brand_logo_url_dark(assigns[:section]))

    ~H"""
    <img src={@logo_src} class="inline-block dark:hidden h-9 object-cover object-left" alt="logo" />
    <img
      src={@logo_src_dark}
      class="hidden dark:inline-block h-9 object-cover object-left"
      alt="logo dark"
    />
    """
  end

  attr(:id, :string)
  attr(:ctx, SessionContext)
  attr(:sidebar_expanded, :boolean, default: true)

  def tech_support_button(assigns) do
    ~H"""
    <button
      onclick="window.showHelpModal();"
      class="w-full h-11 px-3 py-3 flex-col justify-center items-start inline-flex text-black/70 hover:text-black/90 dark:text-gray-400 hover:dark:text-white stroke-black/70 hover:stroke-black/90 dark:stroke-[#B8B4BF] hover:dark:stroke-white"
    >
      <div class="justify-start items-end gap-3 inline-flex">
        <div class="w-5 h-5 flex items-center justify-center">
          <Icons.support />
        </div>
        <div :if={@sidebar_expanded} class="text-sm font-medium tracking-tight">Support</div>
      </div>
    </button>
    """
  end

  attr :sidebar_expanded, :boolean, default: true

  def exit_course_button(assigns) do
    ~H"""
    <.link
      id="exit_course_button"
      navigate={~p"/sections"}
      class="w-full h-11 flex-col justify-center items-center flex hover:no-underline text-black/70 hover:text-black/90 dark:text-gray-400 hover:dark:text-white stroke-black/70 hover:stroke-black/90 dark:stroke-[#B8B4BF] hover:dark:stroke-white"
    >
      <div class="w-full h-9 px-3 py-3 bg-zinc-400 bg-opacity-20 hover:bg-opacity-40 rounded-lg justify-start items-center gap-3 inline-flex">
        <div class="w-5 h-5 flex items-center justify-center"><Icons.exit /></div>
        <div :if={@sidebar_expanded} class="text-sm font-medium tracking-tight">
          Exit Course
        </div>
      </div>
    </.link>
    """
  end

  attr(:current_page, :map)
  attr(:previous_page, :map)
  attr(:next_page, :map)
  attr(:section_slug, :string)
  attr(:request_path, :string)
  attr(:selected_view, :string, doc: "The selected view for the Learn page (gallery or outline)")

  def previous_next_nav(assigns) do
    # <.links /> were changed from "navigate" to "href" to force a page reload
    # to fix a bug where the page content would render incorrectly some components
    # (for instance, the popup or the formula component from Oli.Rendering.Content.Html)
    # and the page would not react to interactions after navigation to another page
    # ("working" loader kept spinning after interacting with an activity)
    ~H"""
    <div
      :if={!is_nil(@current_page)}
      class="fixed bottom-0 left-1/2 -translate-x-1/2 h-[74px] lg:py-4 shadow-lg bg-white dark:bg-black lg:rounded-tl-[40px] lg:rounded-tr-[40px] flex items-center gap-3 lg:w-[720px] w-full"
    >
      <div class="hidden lg:block absolute -left-[114px] z-0">
        <svg
          xmlns="http://www.w3.org/2000/svg"
          width="170"
          height="74"
          viewBox="0 0 170 74"
          fill="none"
        >
          <path
            class="fill-white dark:fill-black"
            d="M170 0H134C107 0 92.5 13 68.5 37C44.5 61 24.2752 74 0 74H170V0Z"
          />
        </svg>
      </div>

      <div
        :if={!is_nil(@previous_page)}
        class="grow shrink basis-0 h-10 justify-start items-center lg:gap-6 flex z-10 overflow-hidden whitespace-nowrap"
        role="prev_page"
      >
        <div class="px-2 lg:px-6 rounded justify-end items-center gap-2 flex">
          <.link
            href={
              resource_navigation_url(@previous_page, @section_slug, @request_path, @selected_view)
            }
            class="w-[72px] h-10 opacity-90 hover:opacity-100 bg-blue-600 flex items-center justify-center"
          >
            <.left_arrow />
          </.link>
        </div>
        <div class="grow shrink basis-0 dark:text-white text-xs font-normal overflow-hidden text-ellipsis">
          <%= @previous_page["title"] %>
        </div>
      </div>

      <div
        :if={!is_nil(@next_page)}
        class="grow shrink basis-0 h-10 justify-end items-center lg:gap-6 flex z-10 overflow-hidden whitespace-nowrap"
        role="next_page"
      >
        <div class="grow shrink basis-0 text-right dark:text-white text-xs font-normal overflow-hidden text-ellipsis">
          <%= @next_page["title"] %>
        </div>
        <div class="px-2 lg:px-6 py-2 rounded justify-end items-center gap-2 flex">
          <.link
            href={resource_navigation_url(@next_page, @section_slug, @request_path, @selected_view)}
            class="w-[72px] h-10 opacity-90 hover:opacity-100 bg-blue-600 flex items-center justify-center"
          >
            <.right_arrow />
          </.link>
        </div>
      </div>

      <div class="hidden lg:block absolute -right-[114px] z-0">
        <svg
          xmlns="http://www.w3.org/2000/svg"
          width="170"
          height="74"
          viewBox="0 0 170 74"
          fill="none"
        >
          <path
            class="fill-white dark:fill-black"
            d="M0 0H36C63 0 77.5 13 101.5 37C125.5 61 145.725 74 170 74H0V0Z"
          />
        </svg>
      </div>
    </div>
    """
  end

  defp resource_navigation_url(
         %{"slug" => slug, "type" => "page", "id" => resource_id},
         section_slug,
         request_path,
         selected_view
       ) do
    # If the request_path is the Learn page and we navigate to a different lesson,
    # we need to update the request_path to include the new target resource.
    request_path =
      if request_path && String.contains?(request_path, "/learn") do
        Utils.learn_live_path(section_slug,
          target_resource_id: resource_id,
          selected_view: selected_view
        )
      else
        request_path
      end

    Utils.lesson_live_path(section_slug, slug,
      request_path: request_path,
      selected_view: selected_view
    )
  end

  defp resource_navigation_url(%{"id" => container_id}, section_slug, _, selected_view) do
    Utils.learn_live_path(section_slug,
      target_resource_id: container_id,
      selected_view: selected_view
    )
  end

  attr(:to, :string)
  attr(:show_sidebar, :boolean, default: false)
  attr(:view, :atom, required: true, doc: "adaptive_chromeless pages can't use the link navigate")

  def back_arrow(assigns) do
    ~H"""
    <div
      class={[
        "flex justify-center items-center absolute top-2 left-2 p-4 z-50",
        if(!@show_sidebar, do: "xl:top-10 xl:left-12")
      ]}
      role="back_link"
    >
      <.link
        :if={@view == :adaptive_chromeless}
        href={@to}
        class="hover:no-underline hover:scale-105 cursor-pointer"
      >
        <.back_arrow_icon />
      </.link>
      <.link
        :if={@view != :adaptive_chromeless}
        navigate={@to}
        class="hover:no-underline hover:scale-105 cursor-pointer"
      >
        <.back_arrow_icon />
      </.link>
    </div>
    """
  end

  defp back_arrow_icon(assigns) do
    ~H"""
    <svg
      width="34"
      height="33"
      viewBox="0 0 34 33"
      fill="none"
      xmlns="http://www.w3.org/2000/svg"
      class="hover:opacity-100 hover:scale-105"
    >
      <path
        d="M17.0459 32.5278C8.19971 32.5278 0.884277 25.2124 0.884277 16.3662C0.884277 7.50391 8.18359 0.20459 17.0298 0.20459C25.8921 0.20459 33.2075 7.50391 33.2075 16.3662C33.2075 25.2124 25.8921 32.5278 17.0459 32.5278ZM17.0459 30.4331C24.8447 30.4331 31.1289 24.1489 31.1289 16.3662C31.1289 8.56738 24.8286 2.2832 17.0298 2.2832C9.24707 2.2832 2.979 8.56738 2.979 16.3662C2.979 24.1489 9.24707 30.4331 17.0459 30.4331ZM20.1235 24.2778C19.7852 24.6162 19.1567 24.6001 18.7861 24.2456L11.8252 17.5747C11.1162 16.9141 11.1001 15.8184 11.8252 15.1416L18.7861 8.4707C19.189 8.1001 19.7529 8.1001 20.1235 8.43848C20.5103 8.79297 20.5103 9.42139 20.1235 9.79199L13.2593 16.3501L20.1235 22.9404C20.5103 23.2949 20.5103 23.8911 20.1235 24.2778Z"
        fill="#9D9D9D"
      />
    </svg>
    """
  end

  defp left_arrow(assigns) do
    ~H"""
    <svg xmlns="http://www.w3.org/2000/svg" width="24" height="24" viewBox="0 0 24 24" fill="none">
      <path d="M7.825 13H20V11H7.825L13.425 5.4L12 4L4 12L12 20L13.425 18.6L7.825 13Z" fill="white" />
    </svg>
    """
  end

  defp right_arrow(assigns) do
    ~H"""
    <svg
      xmlns="http://www.w3.org/2000/svg"
      width="24"
      height="24"
      viewBox="0 0 24 24"
      fill="none"
      class="rotate-180"
    >
      <path d="M7.825 13H20V11H7.825L13.425 5.4L12 4L4 12L12 20L13.425 18.6L7.825 13Z" fill="white" />
    </svg>
    """
  end

  attr :additional_classes, :string,
    default: "",
    required: false,
    doc: """
    Additional classes to add to the spinner.
    If you want to override the default styling you may probably need to add the Tailwind classes
    with the '!' important flag, ex: "!w-10 !h-10"
    """

  def spinner(assigns) do
    ~H"""
    <svg
      role="spinner"
      aria-hidden="true"
      class={[
        "w-8 h-8 text-gray-200 animate-spin dark:text-gray-600 fill-blue-600",
        @additional_classes
      ]}
      viewBox="0 0 100 101"
      fill="none"
      xmlns="http://www.w3.org/2000/svg"
    >
      <path
        d="M100 50.5908C100 78.2051 77.6142 100.591 50 100.591C22.3858 100.591 0 78.2051 0 50.5908C0 22.9766 22.3858 0.59082 50 0.59082C77.6142 0.59082 100 22.9766 100 50.5908ZM9.08144 50.5908C9.08144 73.1895 27.4013 91.5094 50 91.5094C72.5987 91.5094 90.9186 73.1895 90.9186 50.5908C90.9186 27.9921 72.5987 9.67226 50 9.67226C27.4013 9.67226 9.08144 27.9921 9.08144 50.5908Z"
        fill="currentColor"
      />
      <path
        d="M93.9676 39.0409C96.393 38.4038 97.8624 35.9116 97.0079 33.5539C95.2932 28.8227 92.871 24.3692 89.8167 20.348C85.8452 15.1192 80.8826 10.7238 75.2124 7.41289C69.5422 4.10194 63.2754 1.94025 56.7698 1.05124C51.7666 0.367541 46.6976 0.446843 41.7345 1.27873C39.2613 1.69328 37.813 4.19778 38.4501 6.62326C39.0873 9.04874 41.5694 10.4717 44.0505 10.1071C47.8511 9.54855 51.7191 9.52689 55.5402 10.0491C60.8642 10.7766 65.9928 12.5457 70.6331 15.2552C75.2735 17.9648 79.3347 21.5619 82.5849 25.841C84.9175 28.9121 86.7997 32.2913 88.1811 35.8758C89.083 38.2158 91.5421 39.6781 93.9676 39.0409Z"
        fill="currentFill"
      />
    </svg>
    <span class="sr-only">Loading...</span>
    """
  end

  def user_given_name(%SessionContext{user: user, author: author}) do
    case {user, author} do
      {%User{guest: true}, _} ->
        "Guest"

      {%User{given_name: given_name}, _} ->
        given_name

      {_, %Author{given_name: given_name}} ->
        given_name

      {_, _} ->
        ""
    end
  end

  def user_name(%SessionContext{user: user, author: author}) do
    case {user, author} do
      {%User{guest: true}, _} ->
        "Guest"

      {%User{name: name}, _} ->
        name

      {_, %Author{name: name}} ->
        name

      {_, _} ->
        ""
    end
  end

  defp logo_link_path(preview_mode, section, user, sidebar_expanded) do
    cond do
      preview_mode ->
        "#"

      is_open_and_free_section?(section) or is_independent_learner?(user) ->
        path_for(:index, section, preview_mode, sidebar_expanded)

      true ->
        Routes.static_page_path(OliWeb.Endpoint, :index)
    end
  end

  def show_collab_space?(nil), do: false
  def show_collab_space?(%CollabSpaceConfig{status: :disabled}), do: false
  def show_collab_space?(_), do: true
end<|MERGE_RESOLUTION|>--- conflicted
+++ resolved
@@ -108,18 +108,6 @@
         shadow-sm
         bg-delivery-navbar
         dark:bg-delivery-navbar-dark
-<<<<<<< HEAD
-      "
-      >
-        <.sidebar_links
-          active_tab={@active_tab}
-          section={@section}
-          preview_mode={@preview_mode}
-          notification_badges={@notification_badges}
-        />
-        <div class="flex w-full px-6 py-4 text-center mt-auto">
-          <.tech_support_button id="tech-support" ctx={@ctx} />
-=======
         overflow-hidden
       ", if(!@sidebar_expanded, do: "md:!w-[60px]")]} aria-expanded={"#{@sidebar_expanded}"}>
         <div class="w-full">
@@ -148,12 +136,12 @@
             section={@section}
             preview_mode={@preview_mode}
             sidebar_expanded={@sidebar_expanded}
+            notification_badges={@notification_badges}
           />
         </div>
         <div class="p-2 flex-col justify-center items-center gap-4 inline-flex">
           <.tech_support_button id="tech-support" ctx={@ctx} sidebar_expanded={@sidebar_expanded} />
           <.exit_course_button sidebar_expanded={@sidebar_expanded} />
->>>>>>> aca0889d
         </div>
       </nav>
       <nav
@@ -193,34 +181,16 @@
   attr(:section, Section, default: nil)
   attr(:active_tab, :atom)
   attr(:preview_mode, :boolean)
-<<<<<<< HEAD
   attr(:notification_badges, :map, default: %{})
-=======
   attr(:sidebar_expanded, :boolean, default: true)
->>>>>>> aca0889d
 
   def sidebar_toggler(assigns) do
     ~H"""
-<<<<<<< HEAD
-    <.nav_link href={path_for(:index, @section, @preview_mode)} is_active={@active_tab == :index}>
-      Home
-    </.nav_link>
-    <.nav_link href={path_for(:learn, @section, @preview_mode)} is_active={@active_tab == :learn}>
-      Learn
-    </.nav_link>
-
-    <.nav_link
-      :if={@section.contains_discussions}
-      href={path_for(:discussions, @section, @preview_mode)}
-      is_active={@active_tab == :discussions}
-      badge={Map.get(@notification_badges, :discussions)}
-=======
     <button
       role="toggle sidebar"
       phx-click={JS.patch(path_for(@active_tab, @section, @preview_mode, !@sidebar_expanded))}
       title={if @sidebar_expanded, do: "Minimize", else: "Expand"}
       class="flex items-center justify-center ml-auto w-6 h-6 bg-zinc-400 bg-opacity-20 hover:bg-opacity-40 rounded-tl-[52px] rounded-bl-[52px] stroke-black/70 hover:stroke-black/90 dark:stroke-[#B8B4BF] hover:dark:stroke-white"
->>>>>>> aca0889d
     >
       <div class={if !@sidebar_expanded, do: "rotate-180"}>
         <Icons.left_chevron />
@@ -233,6 +203,7 @@
   attr(:active_tab, :atom)
   attr(:preview_mode, :boolean)
   attr(:sidebar_expanded, :boolean, default: true)
+  attr(:notification_badges, :map, default: %{})
 
   def sidebar_links(assigns) do
     ~H"""
@@ -272,6 +243,7 @@
         href={path_for(:discussions, @section, @preview_mode, @sidebar_expanded)}
         is_active={@active_tab == :discussions}
         sidebar_expanded={@sidebar_expanded}
+        badge={Map.get(@notification_badges, :discussions)}
       >
         <:icon><Icons.discussions is_active={@active_tab == :discussions} /></:icon>
         <:text>Notes</:text>
@@ -378,22 +350,11 @@
 
   attr :href, :string, required: true
   attr :is_active, :boolean, required: true
-<<<<<<< HEAD
-  attr :badge, :integer, default: nil
-  slot :inner_block, required: true
-
-  def nav_link(assigns) do
-    ~H"""
-    <.link navigate={@href} class={nav_link_class(@is_active)}>
-      <%= render_slot(@inner_block) %>
-      <%= if @badge do %>
-        <.badge variant={:primary} class="ml-2"><%= @badge %></.badge>
-      <% end %>
-=======
   slot :text, required: true
   slot :icon, required: true
   attr :sidebar_expanded, :boolean, default: true
   attr :id, :string
+  attr :badge, :integer, default: nil
 
   def nav_link(assigns) do
     ~H"""
@@ -419,9 +380,12 @@
           ]}
         >
           <%= render_slot(@text) %>
-        </div>
-      </div>
->>>>>>> aca0889d
+
+          <%= if @badge do %>
+            <.badge variant={:primary} class="ml-2"><%= @badge %></.badge>
+          <% end %>
+        </div>
+      </div>
     </.link>
     """
   end
