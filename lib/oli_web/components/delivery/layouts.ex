--- conflicted
+++ resolved
@@ -375,16 +375,11 @@
 
   def back_arrow(assigns) do
     ~H"""
-<<<<<<< HEAD
-    <div class="flex justify-center items-center absolute top-10 left-12 p-4" role="back_link">
-      <.link navigate={@to} class="hover:no-underline">
-=======
     <div
-      class="flex justify-center items-center absolute top-2 lg:top-10 left-2 lg:left-12 z-40 p-4"
+      class="flex justify-center items-center absolute top-2 lg:top-10 left-2 lg:left-12 p-4"
       role="back_link"
     >
       <.link navigate={@to} class="hover:no-underline hover:scale-105 cursor-pointer">
->>>>>>> 0cbc1947
         <svg
           width="34"
           height="33"
