--- conflicted
+++ resolved
@@ -114,13 +114,8 @@
       </.nav_link>
 
       <.nav_link
-<<<<<<< HEAD
-        href={~p"/ng23/sections/#{@section.slug}/discussions"}
+        href={path_for(:discussions, @section, @preview_mode)}
         is_active={@active_tab == :discussions}
-=======
-        href={path_for(:discussion, @section, @preview_mode)}
-        is_active={@active_tab == :discussion}
->>>>>>> 717a7331
       >
         Discussions
       </.nav_link>
@@ -189,7 +184,7 @@
     "#"
   end
 
-  defp path_for(:discussion, %Section{slug: section_slug}, preview_mode) do
+  defp path_for(:discussions, %Section{slug: section_slug}, preview_mode) do
     if preview_mode do
       ~p"/sections/#{section_slug}/preview/discussions"
     else
@@ -197,7 +192,7 @@
     end
   end
 
-  defp path_for(:discussion, _section, _preview_mode) do
+  defp path_for(:discussions, _section, _preview_mode) do
     "#"
   end
 
