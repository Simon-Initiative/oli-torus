defmodule OliWeb.Components.Delivery.Layouts do
  @moduledoc """
  This module contains the layout components for the delivery UI.
  """
  use OliWeb, :html

  import OliWeb.Components.Utils

  alias Phoenix.LiveView.JS
  alias OliWeb.Common.SessionContext
  alias Oli.Authoring.Course.Project
  alias Oli.Delivery.Sections.Section
  alias Oli.Accounts.{User, Author}
  alias Oli.Branding
  alias OliWeb.Components.Delivery.UserAccount
  alias OliWeb.Icons
  alias Oli.Resources.Collaboration.CollabSpaceConfig
  alias OliWeb.Delivery.Student.Utils

  attr(:ctx, SessionContext)
  attr(:is_system_admin, :boolean, required: true)
  attr(:section, Section, default: nil)
  attr(:project, Project, default: nil)
  attr(:preview_mode, :boolean)

  attr(:force_show_user_menu, :boolean,
    default: false,
    doc: "Forces the user menu to be shown on the header and does not show the mobile menu button"
  )

  attr(:sidebar_expanded, :boolean, default: true)

  def header(assigns) do
    ~H"""
    <div
      id="header"
      class={[
        "fixed z-50 w-full md:pl-[226px] py-2.5 h-14 flex flex-row bg-delivery-header dark:bg-black border-b border-[#0F0D0F]/5 dark:border-[#0F0D0F]",
        if(!@sidebar_expanded, do: "md:!pl-[95px]")
      ]}
    >
      <div class="flex items-center flex-grow-1 dark:text-[#BAB8BF] text-base font-medium font-['Roboto']">
        <.title section={@section} project={@project} preview_mode={@preview_mode} />
      </div>
      <div class="justify-end items-center flex">
        <div class={
          if @force_show_user_menu, do: "block", else: "hidden md:flex justify-center items-center"
        }>
          <UserAccount.menu
            id="user-account-menu"
            ctx={@ctx}
            section={@section}
            is_system_admin={@is_system_admin}
          />
        </div>
      </div>
      <div class="flex items-center p-2 ml-auto">
        <button
          class={[
            "py-1.5 px-3 rounded border border-transparent hover:border-gray-300 active:bg-gray-100",
            if(@force_show_user_menu, do: "hidden", else: "md:hidden")
          ]}
          phx-click={JS.toggle(to: "#mobile-nav-menu", display: "flex")}
        >
          <i class="fa-solid fa-bars"></i>
        </button>
      </div>
    </div>
    """
  end

  attr(:section, Section, default: nil)
  attr(:project, Project, default: nil)
  attr(:preview_mode, :boolean)

  def title(assigns) do
    ~H"""
    <span :if={@section} class="text-2xl text-bold hidden md:block">
      <%= @section.title %><%= if @preview_mode, do: " (Preview Mode)" %>
    </span>
    <span :if={@project} class="text-2xl text-bold hidden md:block">
      <%= @project.title %>
    </span>
    """
  end

  attr(:ctx, SessionContext)
  attr(:is_system_admin, :boolean, required: true)
  attr(:section, Section, default: nil)
  attr(:active_tab, :atom)
  attr(:sidebar_expanded, :boolean, default: true)
  attr(:preview_mode, :boolean)

  def sidebar_nav(assigns) do
    ~H"""
    <div>
      <nav id="desktop-nav-menu" class={["
        fixed
        z-50
        w-full
        hidden
        h-[100vh]
        md:flex
        flex-col
        justify-between
        md:w-[190px]
        shadow-sm
        bg-delivery-navbar
        dark:bg-delivery-navbar-dark
        overflow-hidden
      ", if(!@sidebar_expanded, do: "md:!w-[60px]")]} aria-expanded={"#{@sidebar_expanded}"}>
        <div class="w-full">
          <div
            class={[
              "h-14 w-48 py-2 flex shrink-0 border-b border-[#0F0D0F]/5 dark:border-[#0F0D0F]",
              if(!@sidebar_expanded, do: "w-14")
            ]}
            tab-index="0"
          >
            <.link
              id="logo_button"
              navigate={logo_link_path(@preview_mode, @section, @ctx.user, @sidebar_expanded)}
            >
              <.logo_img section={@section} />
            </.link>
          </div>
          <.sidebar_toggler
            active_tab={@active_tab}
            section={@section}
            preview_mode={@preview_mode}
            sidebar_expanded={@sidebar_expanded}
          />
          <.sidebar_links
            active_tab={@active_tab}
            section={@section}
            preview_mode={@preview_mode}
            sidebar_expanded={@sidebar_expanded}
          />
        </div>
        <div class="p-2 flex-col justify-center items-center gap-4 inline-flex">
          <.tech_support_button id="tech-support" ctx={@ctx} sidebar_expanded={@sidebar_expanded} />
          <.exit_course_button sidebar_expanded={@sidebar_expanded} />
        </div>
      </nav>
      <nav
        id="mobile-nav-menu"
        class="
        fixed
        z-50
        w-full
        mt-14
        hidden
        md:hidden
        flex-col
        shadow-sm
        bg-delivery-navbar
        dark:bg-delivery-navbar-dark
      "
        phx-click-away={JS.hide()}
      >
        <.sidebar_links active_tab={@active_tab} section={@section} preview_mode={@preview_mode} />
        <div class="px-4 py-2 flex flex-row align-center justify-between border-t border-gray-300 dark:border-gray-800">
          <div class="flex items-center">
            <.tech_support_button id="mobile-tech-support" ctx={@ctx} />
          </div>
          <UserAccount.menu
            id="mobile-user-account-menu-sidebar"
            ctx={@ctx}
            is_system_admin={@is_system_admin}
            section={@section}
            dropdown_class="absolute -translate-y-[calc(100%+58px)] right-0 border"
          />
        </div>
      </nav>
    </div>
    """
  end

  attr(:section, Section, default: nil)
  attr(:active_tab, :atom)
  attr(:preview_mode, :boolean)
  attr(:sidebar_expanded, :boolean, default: true)

  def sidebar_toggler(assigns) do
    ~H"""
    <button
      role="toggle sidebar"
      phx-click={JS.patch(path_for(@active_tab, @section, @preview_mode, !@sidebar_expanded))}
      title={if @sidebar_expanded, do: "Minimize", else: "Expand"}
      class="flex items-center justify-center ml-auto w-6 h-6 bg-zinc-400 bg-opacity-20 hover:bg-opacity-40 rounded-tl-[52px] rounded-bl-[52px] stroke-black/70 hover:stroke-black/90 dark:stroke-[#B8B4BF] hover:dark:stroke-white"
    >
      <div class={if !@sidebar_expanded, do: "rotate-180"}>
        <Icons.left_chevron />
      </div>
    </button>
<<<<<<< HEAD
    """
  end

  attr(:section, Section, default: nil)
  attr(:active_tab, :atom)
  attr(:preview_mode, :boolean)
  attr(:sidebar_expanded, :boolean, default: true)

  def sidebar_links(assigns) do
    ~H"""
    <div class="w-full p-2 flex-col justify-center items-center gap-4 inline-flex">
      <.nav_link
        id="home_nav_link"
        href={path_for(:index, @section, @preview_mode, @sidebar_expanded)}
        is_active={@active_tab == :index}
        sidebar_expanded={@sidebar_expanded}
      >
        <:icon><Icons.home is_active={@active_tab == :index} /></:icon>
        <:text>Home</:text>
      </.nav_link>

      <.nav_link
        id="learn_nav_link"
        href={path_for(:learn, @section, @preview_mode, @sidebar_expanded)}
        is_active={@active_tab == :learn}
        sidebar_expanded={@sidebar_expanded}
      >
        <:icon><Icons.learn is_active={@active_tab == :learn} /></:icon>
        <:text>Learn</:text>
      </.nav_link>

      <.nav_link
        id="schedule_nav_link"
        href={path_for(:schedule, @section, @preview_mode, @sidebar_expanded)}
        is_active={@active_tab == :schedule}
        sidebar_expanded={@sidebar_expanded}
      >
        <:icon><Icons.schedule is_active={@active_tab == :schedule} /></:icon>
        <:text>Schedule</:text>
      </.nav_link>

      <.nav_link
        :if={@section.contains_discussions}
        id="discussions_nav_link"
        href={path_for(:discussions, @section, @preview_mode, @sidebar_expanded)}
        is_active={@active_tab == :discussions}
        sidebar_expanded={@sidebar_expanded}
      >
        <:icon><Icons.discussions is_active={@active_tab == :discussions} /></:icon>
        <:text>Discussions</:text>
      </.nav_link>

      <.nav_link
        :if={@section.contains_explorations}
        id="explorations_nav_link"
        href={path_for(:explorations, @section, @preview_mode, @sidebar_expanded)}
        is_active={@active_tab == :explorations}
        sidebar_expanded={@sidebar_expanded}
      >
        <:icon><Icons.explorations is_active={@active_tab == :explorations} /></:icon>
        <:text>Explorations</:text>
      </.nav_link>

      <.nav_link
        :if={@section.contains_deliberate_practice}
        id="practice_nav_link"
        href={path_for(:practice, @section, @preview_mode, @sidebar_expanded)}
        is_active={@active_tab == :practice}
        sidebar_expanded={@sidebar_expanded}
      >
        <:icon><Icons.practice is_active={@active_tab == :practice} /></:icon>
        <:text>Practice</:text>
      </.nav_link>
    </div>
=======
>>>>>>> 82e131ad
    """
  end

  attr(:section, Section, default: nil)
  attr(:active_tab, :atom)
  attr(:preview_mode, :boolean)
  attr(:sidebar_expanded, :boolean, default: true)

  def sidebar_links(assigns) do
    ~H"""
    <div class="w-full p-2 flex-col justify-center items-center gap-4 inline-flex">
      <.nav_link
        id="home_nav_link"
        href={path_for(:index, @section, @preview_mode, @sidebar_expanded)}
        is_active={@active_tab == :index}
        sidebar_expanded={@sidebar_expanded}
      >
        <:icon><Icons.home is_active={@active_tab == :index} /></:icon>
        <:text>Home</:text>
      </.nav_link>

      <.nav_link
        id="learn_nav_link"
        href={path_for(:learn, @section, @preview_mode, @sidebar_expanded)}
        is_active={@active_tab == :learn}
        sidebar_expanded={@sidebar_expanded}
      >
        <:icon><Icons.learn is_active={@active_tab == :learn} /></:icon>
        <:text>Learn</:text>
      </.nav_link>

      <.nav_link
        id="schedule_nav_link"
        href={path_for(:schedule, @section, @preview_mode, @sidebar_expanded)}
        is_active={@active_tab == :schedule}
        sidebar_expanded={@sidebar_expanded}
      >
        <:icon><Icons.schedule is_active={@active_tab == :schedule} /></:icon>
        <:text>Schedule</:text>
      </.nav_link>

      <.nav_link
        id="discussions_nav_link"
        href={path_for(:discussions, @section, @preview_mode, @sidebar_expanded)}
        is_active={@active_tab == :discussions}
        sidebar_expanded={@sidebar_expanded}
      >
        <:icon><Icons.discussions is_active={@active_tab == :discussions} /></:icon>
        <:text>Notes</:text>
      </.nav_link>

      <.nav_link
        :if={@section.contains_explorations}
        id="explorations_nav_link"
        href={path_for(:explorations, @section, @preview_mode, @sidebar_expanded)}
        is_active={@active_tab == :explorations}
        sidebar_expanded={@sidebar_expanded}
      >
        <:icon><Icons.explorations is_active={@active_tab == :explorations} /></:icon>
        <:text>Explorations</:text>
      </.nav_link>

      <.nav_link
        :if={@section.contains_deliberate_practice}
        id="practice_nav_link"
        href={path_for(:practice, @section, @preview_mode, @sidebar_expanded)}
        is_active={@active_tab == :practice}
        sidebar_expanded={@sidebar_expanded}
      >
        <:icon><Icons.practice is_active={@active_tab == :practice} /></:icon>
        <:text>Practice</:text>
      </.nav_link>
    </div>
    """
  end

  defp path_for(:index, %Section{slug: section_slug}, preview_mode, sidebar_expanded) do
    if preview_mode do
      ~p"/sections/#{section_slug}/preview"
    else
      ~p"/sections/#{section_slug}?#{%{sidebar_expanded: sidebar_expanded}}"
    end
  end

  defp path_for(:index, _section, _preview_mode, _sidebar_expanded) do
    "#"
  end

  defp path_for(:learn, %Section{slug: section_slug}, preview_mode, sidebar_expanded) do
    if preview_mode do
      ~p"/sections/#{section_slug}/preview/learn"
    else
      ~p"/sections/#{section_slug}/learn?#{%{sidebar_expanded: sidebar_expanded}}"
    end
  end

  defp path_for(:learn, _section, _preview_mode, _sidebar_expanded) do
    "#"
  end

  defp path_for(:discussions, %Section{slug: section_slug}, preview_mode, sidebar_expanded) do
    if preview_mode do
      ~p"/sections/#{section_slug}/preview/discussions"
    else
      ~p"/sections/#{section_slug}/discussions?#{%{sidebar_expanded: sidebar_expanded}}"
    end
  end

  defp path_for(:discussions, _section, _preview_mode, _sidebar_expanded) do
    "#"
  end

  defp path_for(:schedule, %Section{slug: section_slug}, preview_mode, sidebar_expanded) do
    if preview_mode do
      ~p"/sections/#{section_slug}/preview/assignments"
    else
      ~p"/sections/#{section_slug}/assignments?#{%{sidebar_expanded: sidebar_expanded}}"
    end
  end

  defp path_for(:schedule, _section, _preview_mode, _sidebar_expanded) do
    "#"
  end

  defp path_for(:explorations, %Section{slug: section_slug}, preview_mode, sidebar_expanded) do
    if preview_mode do
      ~p"/sections/#{section_slug}/preview/explorations"
    else
      ~p"/sections/#{section_slug}/explorations?#{%{sidebar_expanded: sidebar_expanded}}"
    end
  end

  defp path_for(:explorations, _section, _preview_mode, _sidebar_expanded) do
    "#"
  end

  defp path_for(:practice, %Section{slug: section_slug}, preview_mode, sidebar_expanded) do
    if preview_mode do
      ~p"/sections/#{section_slug}/preview/practice"
    else
      ~p"/sections/#{section_slug}/practice?#{%{sidebar_expanded: sidebar_expanded}}"
    end
  end

  defp path_for(:practice, _section, _preview_mode, _sidebar_expanded) do
    "#"
  end

  defp path_for(_, _, _, _), do: "#"

  attr :href, :string, required: true
  attr :is_active, :boolean, required: true
  slot :text, required: true
  slot :icon, required: true
  attr :sidebar_expanded, :boolean, default: true
  attr :id, :string

  def nav_link(assigns) do
    ~H"""
    <.link
      id={@id}
      navigate={@href}
      class={["w-full h-11 flex-col justify-center items-center flex hover:no-underline"]}
    >
      <div class={[
        "w-full h-9 px-3 py-3 hover:bg-zinc-400 hover:bg-opacity-40 rounded-lg justify-start items-center gap-3 inline-flex",
        if(@is_active,
          do: "bg-zinc-400 bg-opacity-20"
        )
      ]}>
        <div class="w-5 h-5 flex items-center justify-center">
          <%= render_slot(@icon) %>
        </div>
        <div
          :if={@sidebar_expanded}
          class={[
            "text-black/70 dark:text-gray-400 text-sm font-medium tracking-tight",
            if(@is_active, do: "!font-semibold dark:!text-white !text-black/90")
          ]}
        >
          <%= render_slot(@text) %>
        </div>
      </div>
    </.link>
    """
  end

  attr(:section, Section)

  def logo_img(assigns) do
    assigns =
      assigns
      |> assign(:logo_src, Branding.brand_logo_url(assigns[:section]))
      |> assign(:logo_src_dark, Branding.brand_logo_url_dark(assigns[:section]))

    ~H"""
    <img src={@logo_src} class="inline-block dark:hidden h-9 object-cover object-left" alt="logo" />
    <img
      src={@logo_src_dark}
      class="hidden dark:inline-block h-9 object-cover object-left"
      alt="logo dark"
    />
    """
  end

  attr(:id, :string)
  attr(:ctx, SessionContext)
  attr(:sidebar_expanded, :boolean, default: true)

  def tech_support_button(assigns) do
    ~H"""
    <button
      onclick="window.showHelpModal();"
      class="w-full h-11 px-3 py-3 flex-col justify-center items-start inline-flex text-black/70 hover:text-black/90 dark:text-gray-400 hover:dark:text-white stroke-black/70 hover:stroke-black/90 dark:stroke-[#B8B4BF] hover:dark:stroke-white"
    >
      <div class="justify-start items-end gap-3 inline-flex">
        <div class="w-5 h-5 flex items-center justify-center">
          <Icons.support />
        </div>
        <div :if={@sidebar_expanded} class="text-sm font-medium tracking-tight">Support</div>
      </div>
    </button>
    """
  end

  attr :sidebar_expanded, :boolean, default: true

  def exit_course_button(assigns) do
    ~H"""
    <.link
      id="exit_course_button"
      navigate={~p"/sections"}
      class="w-full h-11 flex-col justify-center items-center flex hover:no-underline text-black/70 hover:text-black/90 dark:text-gray-400 hover:dark:text-white stroke-black/70 hover:stroke-black/90 dark:stroke-[#B8B4BF] hover:dark:stroke-white"
    >
      <div class="w-full h-9 px-3 py-3 bg-zinc-400 bg-opacity-20 hover:bg-opacity-40 rounded-lg justify-start items-center gap-3 inline-flex">
        <div class="w-5 h-5 flex items-center justify-center"><Icons.exit /></div>
        <div :if={@sidebar_expanded} class="text-sm font-medium tracking-tight">
          Exit Course
        </div>
      </div>
    </.link>
    """
  end

  attr(:current_page, :map)
  attr(:previous_page, :map)
  attr(:next_page, :map)
  attr(:section_slug, :string)
  attr(:request_path, :string)
  attr(:selected_view, :string, doc: "The selected view for the Learn page (gallery or outline)")

  def previous_next_nav(assigns) do
    # <.links /> were changed from "navigate" to "href" to force a page reload
    # to fix a bug where the page content would render incorrectly some components
    # (for instance, the popup or the formula component from Oli.Rendering.Content.Html)
    # and the page would not react to interactions after navigation to another page
    # ("working" loader kept spinning after interacting with an activity)
    ~H"""
    <div
      :if={!is_nil(@current_page)}
      class="fixed bottom-0 left-1/2 -translate-x-1/2 h-[74px] lg:py-4 shadow-lg bg-white dark:bg-black lg:rounded-tl-[40px] lg:rounded-tr-[40px] flex items-center gap-3 lg:w-[720px] w-full"
    >
      <div class="hidden lg:block absolute -left-[114px] z-0">
        <svg
          xmlns="http://www.w3.org/2000/svg"
          width="170"
          height="74"
          viewBox="0 0 170 74"
          fill="none"
        >
          <path
            class="fill-white dark:fill-black"
            d="M170 0H134C107 0 92.5 13 68.5 37C44.5 61 24.2752 74 0 74H170V0Z"
          />
        </svg>
      </div>

      <div
        :if={!is_nil(@previous_page)}
        class="grow shrink basis-0 h-10 justify-start items-center lg:gap-6 flex z-10 overflow-hidden whitespace-nowrap"
        role="prev_page"
      >
        <div class="px-2 lg:px-6 rounded justify-end items-center gap-2 flex">
          <.link
            href={
              resource_navigation_url(@previous_page, @section_slug, @request_path, @selected_view)
            }
            class="w-[72px] h-10 opacity-90 hover:opacity-100 bg-blue-600 flex items-center justify-center"
          >
            <.left_arrow />
          </.link>
        </div>
        <div class="grow shrink basis-0 dark:text-white text-xs font-normal overflow-hidden text-ellipsis">
          <%= @previous_page["title"] %>
        </div>
      </div>

      <div
        :if={!is_nil(@next_page)}
        class="grow shrink basis-0 h-10 justify-end items-center lg:gap-6 flex z-10 overflow-hidden whitespace-nowrap"
        role="next_page"
      >
        <div class="grow shrink basis-0 text-right dark:text-white text-xs font-normal overflow-hidden text-ellipsis">
          <%= @next_page["title"] %>
        </div>
        <div class="px-2 lg:px-6 py-2 rounded justify-end items-center gap-2 flex">
          <.link
            href={resource_navigation_url(@next_page, @section_slug, @request_path, @selected_view)}
            class="w-[72px] h-10 opacity-90 hover:opacity-100 bg-blue-600 flex items-center justify-center"
          >
            <.right_arrow />
          </.link>
        </div>
      </div>

      <div class="hidden lg:block absolute -right-[114px] z-0">
        <svg
          xmlns="http://www.w3.org/2000/svg"
          width="170"
          height="74"
          viewBox="0 0 170 74"
          fill="none"
        >
          <path
            class="fill-white dark:fill-black"
            d="M0 0H36C63 0 77.5 13 101.5 37C125.5 61 145.725 74 170 74H0V0Z"
          />
        </svg>
      </div>
    </div>
    """
  end

  defp resource_navigation_url(
         %{"slug" => slug, "type" => "page", "id" => resource_id},
         section_slug,
         request_path,
         selected_view
       ) do
    # If the request_path is the Learn page and we navigate to a different lesson,
    # we need to update the request_path to include the new target resource.
    request_path =
      if request_path && String.contains?(request_path, "/learn") do
        Utils.learn_live_path(section_slug,
          target_resource_id: resource_id,
          selected_view: selected_view
        )
      else
        request_path
      end

    Utils.lesson_live_path(section_slug, slug,
      request_path: request_path,
      selected_view: selected_view
    )
  end

  defp resource_navigation_url(%{"id" => container_id}, section_slug, _, selected_view) do
    Utils.learn_live_path(section_slug,
      target_resource_id: container_id,
      selected_view: selected_view
    )
  end

  attr(:to, :string)
  attr(:show_sidebar, :boolean, default: false)
  attr(:view, :atom, required: true, doc: "adaptive_chromeless pages can't use the link navigate")

  def back_arrow(assigns) do
    ~H"""
    <div
      class={[
        "flex justify-center items-center absolute top-2 left-2 p-4 z-50",
        if(!@show_sidebar, do: "xl:top-10 xl:left-12")
      ]}
      role="back_link"
    >
      <.link
        :if={@view == :adaptive_chromeless}
        href={@to}
        class="hover:no-underline hover:scale-105 cursor-pointer"
      >
        <.back_arrow_icon />
      </.link>
      <.link
        :if={@view != :adaptive_chromeless}
        navigate={@to}
        class="hover:no-underline hover:scale-105 cursor-pointer"
      >
        <.back_arrow_icon />
      </.link>
    </div>
    """
  end

  defp back_arrow_icon(assigns) do
    ~H"""
    <svg
      width="34"
      height="33"
      viewBox="0 0 34 33"
      fill="none"
      xmlns="http://www.w3.org/2000/svg"
      class="hover:opacity-100 hover:scale-105"
    >
      <path
        d="M17.0459 32.5278C8.19971 32.5278 0.884277 25.2124 0.884277 16.3662C0.884277 7.50391 8.18359 0.20459 17.0298 0.20459C25.8921 0.20459 33.2075 7.50391 33.2075 16.3662C33.2075 25.2124 25.8921 32.5278 17.0459 32.5278ZM17.0459 30.4331C24.8447 30.4331 31.1289 24.1489 31.1289 16.3662C31.1289 8.56738 24.8286 2.2832 17.0298 2.2832C9.24707 2.2832 2.979 8.56738 2.979 16.3662C2.979 24.1489 9.24707 30.4331 17.0459 30.4331ZM20.1235 24.2778C19.7852 24.6162 19.1567 24.6001 18.7861 24.2456L11.8252 17.5747C11.1162 16.9141 11.1001 15.8184 11.8252 15.1416L18.7861 8.4707C19.189 8.1001 19.7529 8.1001 20.1235 8.43848C20.5103 8.79297 20.5103 9.42139 20.1235 9.79199L13.2593 16.3501L20.1235 22.9404C20.5103 23.2949 20.5103 23.8911 20.1235 24.2778Z"
        fill="#9D9D9D"
      />
    </svg>
    """
  end

  defp left_arrow(assigns) do
    ~H"""
    <svg xmlns="http://www.w3.org/2000/svg" width="24" height="24" viewBox="0 0 24 24" fill="none">
      <path d="M7.825 13H20V11H7.825L13.425 5.4L12 4L4 12L12 20L13.425 18.6L7.825 13Z" fill="white" />
    </svg>
    """
  end

  defp right_arrow(assigns) do
    ~H"""
    <svg
      xmlns="http://www.w3.org/2000/svg"
      width="24"
      height="24"
      viewBox="0 0 24 24"
      fill="none"
      class="rotate-180"
    >
      <path d="M7.825 13H20V11H7.825L13.425 5.4L12 4L4 12L12 20L13.425 18.6L7.825 13Z" fill="white" />
    </svg>
    """
  end

  attr :additional_classes, :string,
    default: "",
    required: false,
    doc: """
    Additional classes to add to the spinner.
    If you want to override the default styling you may probably need to add the Tailwind classes
    with the '!' important flag, ex: "!w-10 !h-10"
    """

  def spinner(assigns) do
    ~H"""
    <svg
      role="spinner"
      aria-hidden="true"
      class={[
        "w-8 h-8 text-gray-200 animate-spin dark:text-gray-600 fill-blue-600",
        @additional_classes
      ]}
      viewBox="0 0 100 101"
      fill="none"
      xmlns="http://www.w3.org/2000/svg"
    >
      <path
        d="M100 50.5908C100 78.2051 77.6142 100.591 50 100.591C22.3858 100.591 0 78.2051 0 50.5908C0 22.9766 22.3858 0.59082 50 0.59082C77.6142 0.59082 100 22.9766 100 50.5908ZM9.08144 50.5908C9.08144 73.1895 27.4013 91.5094 50 91.5094C72.5987 91.5094 90.9186 73.1895 90.9186 50.5908C90.9186 27.9921 72.5987 9.67226 50 9.67226C27.4013 9.67226 9.08144 27.9921 9.08144 50.5908Z"
        fill="currentColor"
      />
      <path
        d="M93.9676 39.0409C96.393 38.4038 97.8624 35.9116 97.0079 33.5539C95.2932 28.8227 92.871 24.3692 89.8167 20.348C85.8452 15.1192 80.8826 10.7238 75.2124 7.41289C69.5422 4.10194 63.2754 1.94025 56.7698 1.05124C51.7666 0.367541 46.6976 0.446843 41.7345 1.27873C39.2613 1.69328 37.813 4.19778 38.4501 6.62326C39.0873 9.04874 41.5694 10.4717 44.0505 10.1071C47.8511 9.54855 51.7191 9.52689 55.5402 10.0491C60.8642 10.7766 65.9928 12.5457 70.6331 15.2552C75.2735 17.9648 79.3347 21.5619 82.5849 25.841C84.9175 28.9121 86.7997 32.2913 88.1811 35.8758C89.083 38.2158 91.5421 39.6781 93.9676 39.0409Z"
        fill="currentFill"
      />
    </svg>
    <span class="sr-only">Loading...</span>
    """
  end

  def user_given_name(%SessionContext{user: user, author: author}) do
    case {user, author} do
      {%User{guest: true}, _} ->
        "Guest"

      {%User{given_name: given_name}, _} ->
        given_name

      {_, %Author{given_name: given_name}} ->
        given_name

      {_, _} ->
        ""
    end
  end

  def user_name(%SessionContext{user: user, author: author}) do
    case {user, author} do
      {%User{guest: true}, _} ->
        "Guest"

      {%User{name: name}, _} ->
        name

      {_, %Author{name: name}} ->
        name

      {_, _} ->
        ""
    end
  end

  defp logo_link_path(preview_mode, section, user, sidebar_expanded) do
    cond do
      preview_mode ->
        "#"

      is_open_and_free_section?(section) or is_independent_learner?(user) ->
        path_for(:index, section, preview_mode, sidebar_expanded)

      true ->
        Routes.static_page_path(OliWeb.Endpoint, :index)
    end
  end

  def show_collab_space?(nil), do: false
  def show_collab_space?(%CollabSpaceConfig{status: :disabled}), do: false
  def show_collab_space?(_), do: true
end<|MERGE_RESOLUTION|>--- conflicted
+++ resolved
@@ -193,83 +193,6 @@
         <Icons.left_chevron />
       </div>
     </button>
-<<<<<<< HEAD
-    """
-  end
-
-  attr(:section, Section, default: nil)
-  attr(:active_tab, :atom)
-  attr(:preview_mode, :boolean)
-  attr(:sidebar_expanded, :boolean, default: true)
-
-  def sidebar_links(assigns) do
-    ~H"""
-    <div class="w-full p-2 flex-col justify-center items-center gap-4 inline-flex">
-      <.nav_link
-        id="home_nav_link"
-        href={path_for(:index, @section, @preview_mode, @sidebar_expanded)}
-        is_active={@active_tab == :index}
-        sidebar_expanded={@sidebar_expanded}
-      >
-        <:icon><Icons.home is_active={@active_tab == :index} /></:icon>
-        <:text>Home</:text>
-      </.nav_link>
-
-      <.nav_link
-        id="learn_nav_link"
-        href={path_for(:learn, @section, @preview_mode, @sidebar_expanded)}
-        is_active={@active_tab == :learn}
-        sidebar_expanded={@sidebar_expanded}
-      >
-        <:icon><Icons.learn is_active={@active_tab == :learn} /></:icon>
-        <:text>Learn</:text>
-      </.nav_link>
-
-      <.nav_link
-        id="schedule_nav_link"
-        href={path_for(:schedule, @section, @preview_mode, @sidebar_expanded)}
-        is_active={@active_tab == :schedule}
-        sidebar_expanded={@sidebar_expanded}
-      >
-        <:icon><Icons.schedule is_active={@active_tab == :schedule} /></:icon>
-        <:text>Schedule</:text>
-      </.nav_link>
-
-      <.nav_link
-        :if={@section.contains_discussions}
-        id="discussions_nav_link"
-        href={path_for(:discussions, @section, @preview_mode, @sidebar_expanded)}
-        is_active={@active_tab == :discussions}
-        sidebar_expanded={@sidebar_expanded}
-      >
-        <:icon><Icons.discussions is_active={@active_tab == :discussions} /></:icon>
-        <:text>Discussions</:text>
-      </.nav_link>
-
-      <.nav_link
-        :if={@section.contains_explorations}
-        id="explorations_nav_link"
-        href={path_for(:explorations, @section, @preview_mode, @sidebar_expanded)}
-        is_active={@active_tab == :explorations}
-        sidebar_expanded={@sidebar_expanded}
-      >
-        <:icon><Icons.explorations is_active={@active_tab == :explorations} /></:icon>
-        <:text>Explorations</:text>
-      </.nav_link>
-
-      <.nav_link
-        :if={@section.contains_deliberate_practice}
-        id="practice_nav_link"
-        href={path_for(:practice, @section, @preview_mode, @sidebar_expanded)}
-        is_active={@active_tab == :practice}
-        sidebar_expanded={@sidebar_expanded}
-      >
-        <:icon><Icons.practice is_active={@active_tab == :practice} /></:icon>
-        <:text>Practice</:text>
-      </.nav_link>
-    </div>
-=======
->>>>>>> 82e131ad
     """
   end
 
