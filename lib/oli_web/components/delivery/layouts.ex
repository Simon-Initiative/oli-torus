--- conflicted
+++ resolved
@@ -893,12 +893,8 @@
                     assigns[:selected_view]
                   )
                 }
-<<<<<<< HEAD
-                class="w-full md:w-[20%] flex items-center justify-center gap-1 rounded-md bg-Fill-Buttons-fill-primary-muted text-Specially-Tokens-Text-text-button-muted py-2 text-sm font-semibold hover:text-Text-text-white hover:no-underline lg:hidden focus-ring-Fill-Buttons-fill-primary"
-=======
                 aria-label="Back"
-                class="w-full md:w-[20%] flex items-center justify-center gap-1 rounded-md bg-Fill-Buttons-fill-primary-muted text-Specially-Tokens-Text-text-button-muted py-2 text-sm font-semibold hover:text-[#FFFFFF] hover:no-underline"
->>>>>>> 36731ec5
+                class="w-full md:w-[20%] flex items-center justify-center gap-1 rounded-md bg-Fill-Buttons-fill-primary-muted text-Specially-Tokens-Text-text-button-muted py-2 text-sm font-semibold hover:text-Text-text-white hover:no-underline focus-ring-Fill-Buttons-fill-primary"
               >
                 <Icons.chevron_right class="rotate-90" />
                 <span>Previous</span>
@@ -915,7 +911,8 @@
                     assigns[:selected_view]
                   )
                 }
-                class="w-full md:w-[20%] flex items-center justify-center gap-1 rounded-md bg-Fill-Buttons-fill-primary text-Text-text-white py-2 text-sm font-semibold hover:text-Text-text-white hover:no-underline lg:hidden focus-ring-Fill-Buttons-fill-primary"
+                aria-label="Next"
+                class="w-full md:w-[20%] flex items-center justify-center gap-1 rounded-md bg-Fill-Buttons-fill-primary text-Text-text-white py-2 text-sm font-semibold hover:text-Text-text-white hover:no-underline focus-ring-Fill-Buttons-fill-primary"
               >
                 <span>Next</span>
                 <Icons.chevron_right class="-rotate-90" />
