defmodule OliWeb.Components.Delivery.Actions do
  use Phoenix.LiveComponent
  use OliWeb.Common.Modal

  alias Lti_1p3.Tool.ContextRoles
  alias Oli.{Accounts, Repo}
  alias OliWeb.Common.Confirm
  alias Phoenix.LiveView.JS
  alias Oli.Delivery.Paywall
  alias Oli.Delivery.Paywall.Payment
  alias OliWeb.Router.Helpers, as: Routes

  @user_role_data [
    %{id: 3, name: :instructor, title: "Instructor"},
    %{id: 4, name: :student, title: "Student"}
  ]

  def update(
        %{
          user: user,
          section: section,
          enrollment_info: enrollment_info
        } = _assigns,
        socket
      ) do
    %{enrollment: enrollment, user_role_id: user_role_id, current_user: current_user} =
      enrollment_info

    has_payment =
      case Repo.get_by(Payment, enrollment_id: enrollment.id) do
        nil -> false
        _ -> true
      end

    {:ok,
     assign(socket,
       enrollment: enrollment,
       section: section,
       user: user,
       user_role_id: user_role_id,
       user_role_data: @user_role_data,
       has_payment: has_payment,
       current_user: current_user,
       is_admin: Accounts.is_admin?(current_user)
     )}
  end

<<<<<<< HEAD
  attr :enrollment_info, :map, required: true
  attr :section, :map, required: true
  attr :user, :map, required: true
=======
  attr(:enrollment_info, :map, required: true)
  attr(:section, :map, required: true)
  attr(:user, :map, required: true)
>>>>>>> e711652a

  def render(assigns) do
    ~H"""
    <div
      id="student_actions"
      class="mx-10 mb-10 bg-white dark:bg-gray-800 shadow-sm px-14 py-7 flex flex-col gap-6"
    >
      <.live_component
        module={OliWeb.Components.LiveModal}
        id="unenroll_user_modal"
        title="Unenroll student"
        on_confirm={JS.push("unenroll", target: @myself)}
      >
        <div class="px-4">
          <p>
            Are you sure you want to unenroll "<%= @user.name %>" from the course "<%= @section.title %>"?
          </p>
        </div>
      </.live_component>
<<<<<<< HEAD

      <div class="flex flex-col sm:flex-row sm:items-end instructor_dashboard_table">
        <h4 class="torus-h4 !py-0 mr-auto dark:text-white">Actions</h4>
      </div>

      <div class="flex justify-between items-center">
        <div class="flex flex-col">
          <span class="dark:text-white">Change enrolled user role</span>
          <span class="text-xs text-gray-400 dark:text-gray-950">
            Select the role to change for the user in this section.
          </span>
        </div>
        <form phx-change="display_confirm_modal" phx-target={@myself}>
          <select class="torus-select pr-32" name="filter_by_role_id">
            <%= for elem <- @user_role_data do %>
              <option selected={elem.id == @user_role_id} value={elem.id}>
                <%= elem.title %>
              </option>
            <% end %>
          </select>
        </form>
      </div>
      <%= if @section.requires_payment and @is_admin do %>
        <div class="flex justify-between items-center px-14 py-8">
          <div class="flex flex-col">
            <span class="dark:text-black">Bypass payment</span>
            <span class="text-xs text-gray-400 dark:text-gray-950">Apply bypass payment</span>
          </div>
          <button
            class="torus-button flex justify-center primary h-9 w-48"
            disabled={@has_payment}
            phx-click="display_bypass_modal"
            phx-target={@myself}
          >
            Apply Bypass Payment
          </button>
        </div>
      <% end %>
=======

      <div class="flex flex-col sm:flex-row sm:items-end instructor_dashboard_table">
        <h4 class="torus-h4 !py-0 mr-auto dark:text-white">Actions</h4>
      </div>

      <div class="flex justify-between items-center">
        <div class="flex flex-col">
          <span class="dark:text-white">Change enrolled user role</span>
          <span class="text-xs text-gray-400 dark:text-gray-950">
            Select the role to change for the user in this section.
          </span>
        </div>
        <form phx-change="display_confirm_modal" phx-target={@myself}>
          <select class="torus-select pr-32" name="filter_by_role_id">
            <%= for elem <- @user_role_data do %>
              <option selected={elem.id == @user_role_id} value={elem.id}>
                <%= elem.title %>
              </option>
            <% end %>
          </select>
        </form>
      </div>
      <%= if @section.requires_payment and @is_admin do %>
        <div class="flex justify-between items-center px-14 py-8">
          <div class="flex flex-col">
            <span class="dark:text-black">Bypass payment</span>
            <span class="text-xs text-gray-400 dark:text-gray-950">Apply bypass payment</span>
          </div>
          <button
            class="torus-button flex justify-center primary h-9 w-48"
            disabled={@has_payment}
            phx-click="display_bypass_modal"
            phx-target={@myself}
          >
            Apply Bypass Payment
          </button>
        </div>
      <% end %>

      <%= if @is_admin do %>
        <.live_component
          id="transfer_enrollment"
          module={OliWeb.Delivery.Actions.TransferEnrollment}
          section={@section}
          user={@user}
        />
      <% end %>

>>>>>>> e711652a
      <div class="ml-auto">
        <button phx-click={JS.push("open", target: "#unenroll_user_modal")} class="btn btn-danger">
          Unenroll
        </button>
      </div>
    </div>
    """
  end

  def handle_event("unenroll", _params, socket) do
    %{section: section, user: user} = socket.assigns

    case Oli.Delivery.Sections.unenroll_learner(user.id, section.id) do
      {:ok, _} ->
        {:noreply,
         redirect(socket,
           to:
             Routes.live_path(
               OliWeb.Endpoint,
               OliWeb.Delivery.InstructorDashboard.InstructorDashboardLive,
               socket.assigns.section.slug,
               :manage
             )
         )}

      _ ->
        {:noreply, socket}
    end
  end

  # Change user role

  def handle_event(
        "change_user_role",
        %{"filter_by_role_id" => filter_by_role_id},
        socket
      ) do
    context_role =
      case String.to_integer(filter_by_role_id) do
        3 -> ContextRoles.get_role(:context_instructor)
        4 -> ContextRoles.get_role(:context_learner)
      end

    Accounts.update_user_context_role(
      socket.assigns.enrollment,
      context_role
    )

    {:noreply,
     socket
     |> assign(user_role_id: String.to_integer(filter_by_role_id))
     |> hide_modal(modal_assigns: nil)}
  end

  def handle_event("display_confirm_modal", %{"filter_by_role_id" => filter_by_role_id}, socket) do
    modal_assigns = %{
      title: "Change role",
      id: "change_role_modal",
      ok:
        JS.push("change_user_role",
          target: socket.assigns.myself,
          value: %{"filter_by_role_id" => filter_by_role_id}
        ),
      cancel:
        JS.push("cancel_confirm_modal",
          target: socket.assigns.myself,
          value: %{"previous_role_id" => socket.assigns.user_role_id}
        ),
      myself: socket.assigns.myself
    }

    modal = fn assigns ->
      assigns =
        Map.merge(assigns, %{
          given_name: socket.assigns.user.given_name,
          family_name: socket.assigns.user.family_name
        })

      ~H"""
      <Confirm.render
        title={@modal_assigns.title}
        ok={@modal_assigns.ok}
        cancel={@modal_assigns.cancel}
        id={@modal_assigns.id}
      >
        <%= "Are you sure you want to change user role to #{@given_name} #{@family_name}?" %>
      </Confirm.render>
      """
    end

    send(self(), {:show_modal, modal, modal_assigns})

    {:noreply, assign(socket, user_role_id: filter_by_role_id)}
  end

  def handle_event("cancel_confirm_modal", %{"previous_role_id" => previous_role_id}, socket) do
    send(self(), {:hide_modal})

    {:noreply, assign(socket, user_role_id: previous_role_id)}
  end

  # Bypass payment

  def handle_event(
        "bypass_payment",
        %{"current_user_id" => current_user_id, "enrollment_id" => enrollment_id},
        socket
      ) do
    case Paywall.create_payment(%{
           type: :bypass,
           generation_date: DateTime.utc_now(),
           application_date: DateTime.utc_now(),
           amount: Money.new(0, "USD"),
           section_id: socket.assigns.section.id,
           enrollment_id: enrollment_id,
           bypassed_by_user_id: current_user_id
         }) do
      {:ok, _payment} ->
        {:noreply, assign(socket, has_payment: !socket.assigns.has_payment)}

      {:error, _} ->
        {:noreply, socket}
    end
  end

  def handle_event("display_bypass_modal", _params, socket) do
    modal_assigns = %{
      title: "Bypass payment",
      id: "bypass_payment_modal",
      ok:
        JS.push("bypass_payment",
          target: socket.assigns.myself,
          value: %{
            "current_user_id" => socket.assigns.current_user.id,
            "enrollment_id" => socket.assigns.enrollment.id
          }
        ),
      cancel:
        JS.push("cancel_confirm_modal",
          target: socket.assigns.myself
        ),
      myself: socket.assigns.myself
    }

    modal = fn assigns ->
      assigns =
        Map.merge(assigns, %{
          given_name: socket.assigns.user.given_name,
          family_name: socket.assigns.user.family_name
        })

      ~H"""
      <Confirm.render
        title={@modal_assigns.title}
        ok={@modal_assigns.ok}
        cancel={@modal_assigns.cancel}
        id={@modal_assigns.id}
      >
        <%= "Are you sure you want to bypass payment for #{@given_name} #{@family_name}?" %>
      </Confirm.render>
      """
    end

    send(self(), {:show_modal, modal, modal_assigns})
    {:noreply, socket}
  end

  def handle_event("cancel_confirm_modal", _params, socket) do
    send(self(), {:hide_modal})

    {:noreply, socket}
  end
end<|MERGE_RESOLUTION|>--- conflicted
+++ resolved
@@ -45,15 +45,9 @@
      )}
   end
 
-<<<<<<< HEAD
-  attr :enrollment_info, :map, required: true
-  attr :section, :map, required: true
-  attr :user, :map, required: true
-=======
   attr(:enrollment_info, :map, required: true)
   attr(:section, :map, required: true)
   attr(:user, :map, required: true)
->>>>>>> e711652a
 
   def render(assigns) do
     ~H"""
@@ -73,7 +67,6 @@
           </p>
         </div>
       </.live_component>
-<<<<<<< HEAD
 
       <div class="flex flex-col sm:flex-row sm:items-end instructor_dashboard_table">
         <h4 class="torus-h4 !py-0 mr-auto dark:text-white">Actions</h4>
@@ -112,45 +105,6 @@
           </button>
         </div>
       <% end %>
-=======
-
-      <div class="flex flex-col sm:flex-row sm:items-end instructor_dashboard_table">
-        <h4 class="torus-h4 !py-0 mr-auto dark:text-white">Actions</h4>
-      </div>
-
-      <div class="flex justify-between items-center">
-        <div class="flex flex-col">
-          <span class="dark:text-white">Change enrolled user role</span>
-          <span class="text-xs text-gray-400 dark:text-gray-950">
-            Select the role to change for the user in this section.
-          </span>
-        </div>
-        <form phx-change="display_confirm_modal" phx-target={@myself}>
-          <select class="torus-select pr-32" name="filter_by_role_id">
-            <%= for elem <- @user_role_data do %>
-              <option selected={elem.id == @user_role_id} value={elem.id}>
-                <%= elem.title %>
-              </option>
-            <% end %>
-          </select>
-        </form>
-      </div>
-      <%= if @section.requires_payment and @is_admin do %>
-        <div class="flex justify-between items-center px-14 py-8">
-          <div class="flex flex-col">
-            <span class="dark:text-black">Bypass payment</span>
-            <span class="text-xs text-gray-400 dark:text-gray-950">Apply bypass payment</span>
-          </div>
-          <button
-            class="torus-button flex justify-center primary h-9 w-48"
-            disabled={@has_payment}
-            phx-click="display_bypass_modal"
-            phx-target={@myself}
-          >
-            Apply Bypass Payment
-          </button>
-        </div>
-      <% end %>
 
       <%= if @is_admin do %>
         <.live_component
@@ -161,7 +115,6 @@
         />
       <% end %>
 
->>>>>>> e711652a
       <div class="ml-auto">
         <button phx-click={JS.push("open", target: "#unenroll_user_modal")} class="btn btn-danger">
           Unenroll
