--- conflicted
+++ resolved
@@ -45,9 +45,9 @@
      )}
   end
 
-  attr :enrollment_info, :map, required: true
-  attr :section, :map, required: true
-  attr :user, :map, required: true
+  attr(:enrollment_info, :map, required: true)
+  attr(:section, :map, required: true)
+  attr(:user, :map, required: true)
 
   def render(assigns) do
     ~H"""
@@ -95,7 +95,6 @@
             <span class="dark:text-black">Bypass payment</span>
             <span class="text-xs text-gray-400 dark:text-gray-950">Apply bypass payment</span>
           </div>
-<<<<<<< HEAD
           <button
             class="torus-button flex justify-center primary h-9 w-48"
             disabled={@has_payment}
@@ -104,23 +103,18 @@
           >
             Apply Bypass Payment
           </button>
-=======
-        {/if}
-
-        {#if @is_admin}
-          <.live_component
-            id="transfer_enrollment"
-            module={OliWeb.Delivery.Actions.TransferEnrollment}
-            section={@section}
-            user={@user}
-          />
-        {/if}
-
-        <div class="ml-auto">
-          <button phx-click={JS.push("open", target: "#unenroll_user_modal")} class="btn btn-danger">Unenroll</button>
->>>>>>> bb51fae7
         </div>
       <% end %>
+
+      <%= if @is_admin do %>
+        <.live_component
+          id="transfer_enrollment"
+          module={OliWeb.Delivery.Actions.TransferEnrollment}
+          section={@section}
+          user={@user}
+        />
+      <% end %>
+
       <div class="ml-auto">
         <button phx-click={JS.push("open", target: "#unenroll_user_modal")} class="btn btn-danger">
           Unenroll
