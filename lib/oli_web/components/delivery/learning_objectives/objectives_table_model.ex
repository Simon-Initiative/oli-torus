--- conflicted
+++ resolved
@@ -192,17 +192,11 @@
     ~H"""
     <div class="group relative flex">
       {render_proficiency_data_chart(@objective_id, @proficiency_distribution)}
-<<<<<<< HEAD
       <dialog class="absolute top-[calc(100%+5px)] left-1/2 -translate-x-1/2 p-0 m-0 w-60 min-h-[100px] rounded-md border border-Border-border-default bg-white dark:bg-gray-900 px-4 py-2 text-left text-sm font-normal leading-normal text-Text-text-high shadow-[0px_2px_4px_0px_rgba(0,52,99,0.10)] hidden flex-col gap-1 group-hover:flex z-50">
-        <%= for {label, value} <- calc_percentages(@proficiency_distribution) do %>
+        <%= for label <- @proficiency_labels, value = Map.get(calc_percentages(@proficiency_distribution), label, 0) do %>
           <div class="w-full text-left">
             <span class="font-medium">{label}</span>: {value}%
           </div>
-=======
-      <div class="-translate-y-[calc(100%-90px)] absolute left-1/2 -translate-x-1/2 bg-black text-white text-sm px-4 py-2 rounded-lg opacity-0 group-hover:opacity-100 transition-opacity shadow-lg whitespace-nowrap inline-block z-50">
-        <%= for label <- @proficiency_labels, value = Map.get(calc_percentages(@proficiency_distribution), label, 0) do %>
-          <p>{label}: {value}%</p>
->>>>>>> b46dce71
         <% end %>
       </dialog>
     </div>
