defmodule OliWeb.Components.Delivery.UserAccountMenu do
  use OliWeb, :html

  import OliWeb.Components.Delivery.Utils

  alias Oli.Accounts.{Author, SystemRole}
  alias OliWeb.Router.Helpers, as: Routes
  alias Oli.Delivery.Sections
  alias Oli.Delivery.Sections.Section
  alias OliWeb.Common.SessionContext
  alias OliWeb.Common.React

  attr(:ctx, SessionContext)
  attr(:section, Section, default: nil)

  def menu(assigns) do
    assigns = user_account_menu_assigns(assigns)

    ~H"""
    <%= React.component(
      @ctx,
      "Components.UserAccountMenu",
      %{
        user: @user,
        preview: @preview,
        routes: @routes,
        sectionSlug: @section_slug,
        selectedTimezone: @selected_timezone,
        timezones: @timezones
      },
      id: "menu",
      target_id: "user-menu"
    ) %>
    """
  end

  def user_menu_loader(assigns) do
    ~H"""
<<<<<<< HEAD
    <svg
      width="158.507"
      height="43.756"
      viewBox="0 0 40.857 11.279"
      xmlns="http://www.w3.org/2000/svg"
    >
      <!-- Animated gradient -->
      <defs>
        <linearGradient id="loader-gradient" gradientTransform="rotate(20)">
          <stop offset="5%" stop-color="#eee">
            <animate
              attributeName="stop-color"
              values="#EEEEEE; #CCCCCC; #EEEEEE"
              dur="1s"
              repeatCount="indefinite"
            >
            </animate>
          </stop>
          <stop offset="95%" stop-color="#aaa">
            <animate
              attributeName="stop-color"
              values="#EEEEEE; #DDDDDD; #EEEEEE"
              dur="3s"
              repeatCount="indefinite"
            >
            </animate>
          </stop>
        </linearGradient>
      </defs>

      <g transform="translate(-8.79 -1.99)">
        <circle fill="url(#loader-gradient)" cx="44.009" cy="7.63" r="5.639" /><path
          fill="url(#loader-gradient)"
          d="M8.791 4.478h27.588v2.267H8.791z"
        /><path fill="url(#loader-gradient)" d="M16.78 8.321h19.627v2.267H16.78z" />
      </g>
    </svg>
=======
    <%= React.component(
      %SessionContext{@ctx | is_liveview: @is_liveview},
      "Components.UserAccountMenu",
      %{
        user: @user,
        preview: @preview,
        routes: @routes,
        sectionSlug: @section_slug,
        selectedTimezone: @selected_timezone,
        timezones: @timezones
      },
      id: "menu"
    ) %>
>>>>>>> 1b8f1c53
    """
  end

  def user_account_menu_assigns(assigns) do
    assigns
    |> assign(
      :user,
      case assigns.ctx do
        %SessionContext{user: user_or_admin} when not is_nil(user_or_admin) ->
          %{
            picture: user_or_admin.picture,
            name: user_name(user_or_admin),
            role: user_role(assigns[:section], user_or_admin),
            roleLabel: user_role_text(assigns[:section], user_or_admin),
            roleColor: user_role_color(assigns[:section], user_or_admin),
            isGuest: user_is_guest?(assigns),
            isIndependentInstructor: Sections.is_independent_instructor?(user_or_admin),
            isIndependentLearner: user_is_independent_learner?(user_or_admin),
            linkedAuthorAccount: linked_author_account(user_or_admin),
            selectedTimezone: timezone_preference(user_or_admin)
          }

        %SessionContext{author: author} when not is_nil(author) ->
          %{
            picture: author.picture,
            name: user_name(author),
            role: user_role(assigns[:section], author),
            roleLabel: user_role_text(assigns[:section], author),
            roleColor: user_role_color(assigns[:section], author),
            isGuest: user_is_guest?(assigns),
            isIndependentInstructor: Sections.is_independent_instructor?(author),
            isIndependentLearner: user_is_independent_learner?(author),
            linkedAuthorAccount: linked_author_account(author),
            selectedTimezone: timezone_preference(author)
          }

        _ ->
          nil
      end
    )
    |> assign(:preview, is_preview_mode?(assigns))
    |> assign(
      :routes,
      %{
        signin:
          Routes.delivery_path(OliWeb.Endpoint, :signin, section: maybe_section_slug(assigns)),
        signout: signout_path(assigns.ctx),
        projects: Routes.live_path(OliWeb.Endpoint, OliWeb.Projects.ProjectsLive),
        linkAccount: Routes.delivery_path(OliWeb.Endpoint, :link_account),
        editAccount: Routes.pow_registration_path(OliWeb.Endpoint, :edit),
        updateTimezone: Routes.static_page_path(OliWeb.Endpoint, :update_timezone),
        openAndFreeIndex: ~p"/sections"
      }
    )
    |> assign(
      :section_slug,
      maybe_section_slug(assigns)
    )
    |> OliWeb.Common.SelectTimezone.timezone_assigns()
  end

  def preview_user(assigns) do
    ~H"""
    <div class="flex">
      <button
        class="
            dropdown-toggle
            px-6
            py-2.5
            font-medium
            text-sm
            leading-tight
            transition
            duration-150
            ease-in-out
            flex
            items-center
            whitespace-nowrap
          "
        type="button"
        data-bs-toggle="dropdown"
        aria-expanded="false"
      >
        <div class="user-icon">
          <.user_icon />
        </div>
        <div class="block lg:inline-block lg:mt-0 text-grey-darkest mx-2">
          <div class="username">
            Preview
          </div>
        </div>
      </button>
    </div>
    """
  end

  defp signout_path(%SessionContext{user: user_or_admin}) do
    admin_role_id = SystemRole.role_id().admin

    case user_or_admin do
      %Author{system_role_id: ^admin_role_id} ->
        Routes.authoring_session_path(OliWeb.Endpoint, :signout, type: :author)

      _ ->
        Routes.session_path(OliWeb.Endpoint, :signout, type: :user)
    end
  end
end<|MERGE_RESOLUTION|>--- conflicted
+++ resolved
@@ -28,67 +28,8 @@
         selectedTimezone: @selected_timezone,
         timezones: @timezones
       },
-      id: "menu",
-      target_id: "user-menu"
-    ) %>
-    """
-  end
-
-  def user_menu_loader(assigns) do
-    ~H"""
-<<<<<<< HEAD
-    <svg
-      width="158.507"
-      height="43.756"
-      viewBox="0 0 40.857 11.279"
-      xmlns="http://www.w3.org/2000/svg"
-    >
-      <!-- Animated gradient -->
-      <defs>
-        <linearGradient id="loader-gradient" gradientTransform="rotate(20)">
-          <stop offset="5%" stop-color="#eee">
-            <animate
-              attributeName="stop-color"
-              values="#EEEEEE; #CCCCCC; #EEEEEE"
-              dur="1s"
-              repeatCount="indefinite"
-            >
-            </animate>
-          </stop>
-          <stop offset="95%" stop-color="#aaa">
-            <animate
-              attributeName="stop-color"
-              values="#EEEEEE; #DDDDDD; #EEEEEE"
-              dur="3s"
-              repeatCount="indefinite"
-            >
-            </animate>
-          </stop>
-        </linearGradient>
-      </defs>
-
-      <g transform="translate(-8.79 -1.99)">
-        <circle fill="url(#loader-gradient)" cx="44.009" cy="7.63" r="5.639" /><path
-          fill="url(#loader-gradient)"
-          d="M8.791 4.478h27.588v2.267H8.791z"
-        /><path fill="url(#loader-gradient)" d="M16.78 8.321h19.627v2.267H16.78z" />
-      </g>
-    </svg>
-=======
-    <%= React.component(
-      %SessionContext{@ctx | is_liveview: @is_liveview},
-      "Components.UserAccountMenu",
-      %{
-        user: @user,
-        preview: @preview,
-        routes: @routes,
-        sectionSlug: @section_slug,
-        selectedTimezone: @selected_timezone,
-        timezones: @timezones
-      },
       id: "menu"
     ) %>
->>>>>>> 1b8f1c53
     """
   end
 
