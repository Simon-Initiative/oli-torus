--- conflicted
+++ resolved
@@ -205,14 +205,7 @@
     ~H"""
     <.menu_item_maybe_linked_account user={@ctx.user} />
     <.maybe_menu_item_edit_user_account user={@ctx.user} />
-<<<<<<< HEAD
-    <.menu_item_link href={~p"/workspaces/student"}>
-      My Courses
-    </.menu_item_link>
-    <.menu_divider />
-=======
     <.maybe_my_courses_menu_item_link user={@ctx.user} />
->>>>>>> a139b230
     <.menu_item_dark_mode_selector id={"#{@id}-dark-mode-selector"} ctx={@ctx} />
     <.menu_divider />
     <.menu_item_timezone_selector id={"#{@id}-tz-selector"} ctx={@ctx} />
@@ -313,17 +306,6 @@
     end
   end
 
-<<<<<<< HEAD
-  def menu_item_my_courses_link(assigns) do
-    ~H"""
-    <.menu_item_link href={~p"/workspaces/student"}>
-      My Courses
-    </.menu_item_link>
-    """
-  end
-
-=======
->>>>>>> a139b230
   attr(:user, User, required: true)
 
   def menu_item_maybe_linked_account(assigns) do
@@ -377,7 +359,7 @@
   def maybe_my_courses_menu_item_link(assigns) do
     ~H"""
     <%= if is_independent_learner?(@user) do %>
-      <.menu_item_link href={~p"/sections/workspace/student"}>
+      <.menu_item_link href={~p"/workspaces/student"}>
         My Courses
       </.menu_item_link>
 
