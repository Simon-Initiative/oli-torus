--- conflicted
+++ resolved
@@ -87,14 +87,7 @@
     ~H"""
     <.menu_item_maybe_linked_account user={@ctx.user} />
     <.maybe_menu_item_edit_user_account user={@ctx.user} />
-<<<<<<< HEAD
     <.maybe_my_courses_menu_item_link user={@ctx.user} />
-=======
-    <.menu_item_link href={~p"/sections/workspace/student"}>
-      My Courses
-    </.menu_item_link>
-    <.menu_divider />
->>>>>>> 66411697
     <.menu_item_dark_mode_selector id={"#{@id}-dark-mode-selector"} ctx={@ctx} />
     <.menu_divider />
     <.menu_item_timezone_selector id={"#{@id}-tz-selector"} ctx={@ctx} />
@@ -188,14 +181,6 @@
         <% end %>
         """
     end
-  end
-
-  def menu_item_my_courses_link(assigns) do
-    ~H"""
-    <.menu_item_link href={~p"/sections/workspace/student"}>
-      My Courses
-    </.menu_item_link>
-    """
   end
 
   attr(:user, User, required: true)
@@ -251,7 +236,7 @@
   def maybe_my_courses_menu_item_link(assigns) do
     ~H"""
     <%= if is_independent_learner?(@user) do %>
-      <.menu_item_link href={~p"/sections"}>
+      <.menu_item_link href={~p"/sections/workspace/student"}>
         My Courses
       </.menu_item_link>
 
