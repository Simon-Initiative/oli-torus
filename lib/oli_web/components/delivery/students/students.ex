--- conflicted
+++ resolved
@@ -222,12 +222,9 @@
           add_enrollments_users_not_found={@add_enrollments_users_not_found}
           section_slug={@section_slug}
           target={@id}
-<<<<<<< HEAD
           current_user={@current_user}
           current_author={@current_author}
           inviter={@inviter}
-=======
->>>>>>> 47183944
           myself={@myself}
         />
       </.live_component>
@@ -684,10 +681,9 @@
     end)
   end
 
-<<<<<<< HEAD
   defp show_senders(%Author{} = _current_author, %User{} = _current_user), do: true
   defp show_senders(_current_author, _current_user), do: false
-=======
+
   defp remove_duplicates(current_elements, new_elements) do
     new_elements
     |> List.wrap()
@@ -695,5 +691,4 @@
     |> MapSet.union(MapSet.new(current_elements))
     |> MapSet.to_list()
   end
->>>>>>> 47183944
 end