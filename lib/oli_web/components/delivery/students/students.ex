defmodule OliWeb.Components.Delivery.Students do
  use OliWeb, :live_component

  alias Lti_1p3.Roles.ContextRoles
  alias Oli.Accounts.{Author, User}
  alias Oli.Delivery.Metrics
  alias OliWeb.Common.{SearchInput, Params, StripedPagedTable, Utils}
  alias OliWeb.Components.Delivery.CardHighlights
  alias OliWeb.Delivery.Content.{Progress, MultiSelect, SelectDropdown}
  alias OliWeb.Delivery.InstructorDashboard.Helpers
  alias OliWeb.Delivery.InstructorDashboard.HTMLComponents
  alias OliWeb.Delivery.Sections.EnrollmentsTableModel
  alias OliWeb.Icons
  alias OliWeb.Router.Helpers, as: Routes
  alias Phoenix.LiveView.JS

  @default_params %{
    offset: 0,
    limit: 20,
    container_id: nil,
    section_slug: nil,
    page_id: nil,
    sort_order: :asc,
    sort_by: :name,
    text_search: nil,
    filter_by: :enrolled,
    payment_status: nil,
    selected_card_value: nil,
    container_filter_by: :students,
    navigation_data: Jason.encode!(%{}),
    progress_percentage: 100,
    progress_selector: nil,
    selected_proficiency_ids: Jason.encode!([])
  }

  @proficiency_options [
    %{id: 1, name: "Low", selected: false},
    %{id: 2, name: "Medium", selected: false},
    %{id: 3, name: "High", selected: false}
  ]

  def update(%{show_email_modal: show_email_modal} = _assigns, socket) do
    # Handle partial updates for show_email_modal
    {:ok, assign(socket, show_email_modal: show_email_modal)}
  end

  def update(
        %{
          params: params,
          section: section,
          ctx: ctx,
          students: students,
          dropdown_options: dropdown_options
        } = assigns,
        socket
      ) do
    {total_count, filtered_students} = apply_filters(students, params)

    certificate_pending_approval_count =
      Helpers.certificate_pending_approval_count(filtered_students, assigns[:certificate])

    selected_students = socket.assigns[:selected_students] || []

    {:ok, table_model} =
      EnrollmentsTableModel.new(
        filtered_students,
        section,
        ctx,
        assigns[:certificate],
        certificate_pending_approval_count,
        socket.assigns.myself,
        selected_students
      )

    navigation_data = Jason.decode!(params.navigation_data)

    {previous_id, next_id} =
      case navigation_data["containers"] do
        nil ->
          {nil, nil}

        _ ->
          filtered_containers =
            filter_containers_by_option(navigation_data)

          get_navigation_ids(
            filtered_containers,
            navigation_data["current_container_id"]
          )
      end

    table_model =
      Map.merge(table_model, %{
        rows: filtered_students,
        sort_order: params.sort_order,
        sort_by_spec:
          Enum.find(table_model.column_specs, fn col_spec -> col_spec.name == params.sort_by end)
      })

    table_model_data = Map.put(table_model.data, :selected_students, selected_students)
    table_model = Map.put(table_model, :data, table_model_data)

    selected_card_value = Map.get(assigns.params, :selected_card_value, nil)
    students_count = students_count(students, params.filter_by)

    card_props = [
      %{
        title: "Low Progress",
        count: Map.get(students_count, :low_progress),
        is_selected: selected_card_value == :low_progress,
        value: :low_progress
      },
      %{
        title: "Low Proficiency",
        count: Map.get(students_count, :low_proficiency),
        is_selected: selected_card_value == :low_proficiency,
        value: :low_proficiency
      },
      %{
        title: "Zero interaction in a week",
        count: Map.get(students_count, :zero_interaction_in_a_week),
        is_selected: selected_card_value == :zero_interaction_in_a_week,
        value: :zero_interaction_in_a_week
      }
    ]

    selected_proficiency_ids = Jason.decode!(params.selected_proficiency_ids)

    proficiency_options =
      update_proficiency_options(selected_proficiency_ids, @proficiency_options)

    selected_proficiency_options =
      Enum.reduce(proficiency_options, %{}, fn option, acc ->
        if option.selected,
          do: Map.put(acc, option.id, option.name),
          else: acc
      end)

    title =
      get_container_title(navigation_data, params.container_id, assigns[:title])

    {:ok,
     assign(socket,
       id: assigns.id,
       total_count: total_count,
       table_model: table_model,
       params: params,
       section_slug: section.slug,
       section_open_and_free: section.open_and_free,
       section_title: section.title,
       section_certificate_enabled: section.certificate_enabled,
       dropdown_options: dropdown_options,
       view: assigns[:view],
       title: title,
       tab_name: Map.get(assigns, :tab_name, :students),
       show_progress_csv_download: Map.get(assigns, :show_progress_csv_download, false),
       add_enrollments_step: :step_1,
       add_enrollments_selected_role: :student,
       add_enrollments_emails: [],
       add_enrollments_invalid_emails: [],
       add_enrollments_grouped_by_status: %{
         enrolled: [],
         suspended: [],
         pending_confirmation: [],
         rejected: [],
         non_existing_users: [],
         not_enrolled_users: []
       },
       add_enrollments_effective_count: 0,
       inviter: if(is_nil(ctx.author), do: "user", else: "author"),
       current_user: ctx.user,
       current_author: ctx.author,
       card_props: card_props,
       previous_id: previous_id,
       next_id: next_id,
       navigation_data: navigation_data,
       proficiency_options: proficiency_options,
       selected_proficiency_options: selected_proficiency_options,
       selected_proficiency_ids: selected_proficiency_ids,
       platform_name: Oli.Branding.brand_name(section),
       certificate_requires_instructor_approval:
         assigns[:certificate] &&
           assigns.certificate.requires_instructor_approval,
       certificate_pending_email_notification_count:
         (assigns[:certificate] && assigns.certificate_pending_email_notification_count) || 0,
       selected_students: socket.assigns[:selected_students] || [],
       show_email_modal: false
     )}
  end

  defp apply_filters(students, params) do
    students =
      students
      |> maybe_filter_by_text(params.text_search)
      |> maybe_filter_by_option(params.filter_by)
      |> maybe_filter_by_card(params.selected_card_value, params.filter_by)
      |> maybe_filter_by_progress(params.progress_selector, params.progress_percentage)
      |> maybe_filter_by_proficiency(params.selected_proficiency_ids)
      |> sort_by(params.sort_by, params.sort_order)

    {length(students), students |> Enum.drop(params.offset) |> Enum.take(params.limit)}
  end

  defp maybe_filter_by_proficiency(students, "[]") do
    students
  end

  defp maybe_filter_by_proficiency(students, selected_proficiency_ids) do
    selected_proficiency_ids = Jason.decode!(selected_proficiency_ids)

    mapper_ids =
      Enum.reduce(selected_proficiency_ids, [], fn id, acc ->
        case id do
          1 -> ["Low" | acc]
          2 -> ["Medium" | acc]
          3 -> ["High" | acc]
          _ -> acc
        end
      end)

    Enum.filter(students, fn student ->
      student.overall_proficiency in mapper_ids
    end)
  end

  defp maybe_filter_by_progress(students, progress_selector, percentage) do
    case progress_selector do
      :is_equal_to ->
        Enum.filter(students, fn student ->
          parse_progress(student.progress || 0.0) == percentage
        end)

      :is_less_than_or_equal ->
        Enum.filter(students, fn student ->
          parse_progress(student.progress || 0.0) <= percentage
        end)

      :is_greather_than_or_equal ->
        Enum.filter(students, fn student ->
          parse_progress(student.progress || 0.0) >= percentage
        end)

      nil ->
        students
    end
  end

  defp parse_progress(progress) do
    {progress, _} =
      Float.round(progress * 100)
      |> Float.to_string()
      |> Integer.parse()

    progress
  end

  defp maybe_filter_by_text(students, nil), do: students
  defp maybe_filter_by_text(students, ""), do: students

  defp maybe_filter_by_text(students, text_search) do
    Enum.filter(students, fn student ->
      String.contains?(
        String.downcase(Utils.name(student.name, student.given_name, student.family_name)),
        String.downcase(text_search)
      )
    end)
  end

  defp maybe_filter_by_card(students, :low_progress, filter_by) do
    Enum.filter(students, fn student ->
      Metrics.progress_range(student.progress) == "Low" ||
        (is_nil(student.progress) and is_learner_selected(student, filter_by))
    end)
  end

  defp maybe_filter_by_card(students, :low_proficiency, filter_by) do
    Enum.filter(students, fn student ->
      student.overall_proficiency == "Low" ||
        (is_nil(student.overall_proficiency) and is_learner_selected(student, filter_by))
    end)
  end

  defp maybe_filter_by_card(students, :zero_interaction_in_a_week, filter_by) do
    Enum.filter(students, fn student ->
      diff_days = Timex.Comparable.diff(DateTime.utc_now(), student.last_interaction, :days)

      diff_days > 7 and is_learner_selected(student, filter_by)
    end)
  end

  defp maybe_filter_by_card(students, _, _filter_by), do: students

  defp maybe_filter_by_option(students, dropdown_value) do
    case dropdown_value do
      :enrolled ->
        Enum.filter(students, fn student ->
          student.enrollment_status == :enrolled and
            student.user_role_id == 4
        end)

      :suspended ->
        Enum.filter(students, fn student ->
          student.enrollment_status == :suspended and
            student.user_role_id == 4
        end)

      :paid ->
        Enum.filter(students, fn student ->
          student.enrollment_status == :enrolled and
            student.user_role_id == 4 and student.payment_status == :paid
        end)

      :not_paid ->
        Enum.filter(students, fn student ->
          student.enrollment_status == :enrolled and
            student.user_role_id == 4 and student.payment_status == :not_paid
        end)

      :grace_period ->
        Enum.filter(students, fn student ->
          student.enrollment_status == :enrolled and
            student.user_role_id == 4 and student.payment_status == :within_grace_period
        end)

      :non_students ->
        Enum.filter(students, fn student ->
          student.enrollment_status == :enrolled and
            student.user_role_id != 4
        end)

      :pending_confirmation ->
        Enum.filter(students, fn student -> student.enrollment_status == :pending_confirmation end)

      :rejected ->
        Enum.filter(students, fn student -> student.enrollment_status == :rejected end)

      _ ->
        students
    end
  end

  defp sort_by(students, sort_by, sort_order) do
    case sort_by do
      :name ->
        Enum.sort_by(
          students,
          fn student ->
            String.downcase(Utils.name(student.name, student.given_name, student.family_name))
          end,
          sort_order
        )

      :email ->
        Enum.sort_by(students, fn student -> String.downcase("#{student.email}") end, sort_order)

      :last_interaction ->
        Enum.sort_by(students, & &1.last_interaction, {sort_order, DateTime})

      :progress ->
        Enum.sort_by(
          students,
          fn student -> {student.progress || 0, student.family_name} end,
          sort_order
        )

      :overall_proficiency ->
        Enum.sort_by(students, fn student -> student.overall_proficiency end, sort_order)

      :engagement ->
        Enum.sort_by(students, fn student -> student.engagement end, sort_order)

      :payment_status ->
        Enum.sort_by(
          students,
          &{&1.payment_status, &1.payment_date && DateTime.to_unix(&1.payment_date)},
          sort_order
        )

      _ ->
        Enum.sort_by(
          students,
          fn student -> Utils.name(student.name, student.given_name, student.family_name) end,
          sort_order
        )
    end
  end

  attr(:ctx, :map, required: true)
  attr(:title, :string, default: "Students")
  attr(:tab_name, :atom, default: :students)
  attr(:section_slug, :string, default: nil)
  attr(:section_open_and_free, :boolean, default: false)
  attr(:params, :map, required: true)
  attr(:total_count, :integer, required: true)
  attr(:table_model, :map, required: true)
  attr(:dropdown_options, :list, required: true)
  attr(:show_progress_csv_download, :boolean, default: false)
  attr(:view, :atom)
  attr(:add_enrollments_step, :atom, default: :step_1)
  attr(:add_enrollments_selected_role, :atom, default: :student)
  attr(:add_enrollments_emails, :list, default: [])
  attr(:add_enrollments_invalid_emails, :list, default: [])
  attr(:current_user, :any, required: false)
  attr(:current_author, :any, required: false)
  attr(:inviter, :string, required: false)
  attr(:myself, :string, required: false)
  attr(:card_props, :list)
  attr(:previous_id, :integer)
  attr(:next_id, :integer)
  attr(:navigation_data, :map, required: true)
  attr(:show_email_modal, :boolean, default: false)

  def render(assigns) do
    ~H"""
    <div id={@id} class="flex flex-col gap-2 mx-10 mb-10">
      <.live_component
        module={OliWeb.Components.LiveModal}
        id="students_table_add_enrollments_modal"
        title="Add enrollments"
        on_confirm={
          case @add_enrollments_step do
            :step_1 ->
              JS.push("add_enrollments_go_to_step_2", target: @myself)

            :step_2 ->
              JS.push("add_enrollments_go_to_step_3", target: @myself)

            :step_3 ->
              if(@add_enrollments_effective_count > 0,
                do: JS.dispatch("click", to: "#add_enrollments_form button"),
                else:
                  JS.dispatch("click",
                    to: "#students_table_add_enrollments_modal_backdrop button[phx-click='close']"
                  )
              )
          end
        }
        on_confirm_label={if @add_enrollments_step == :step_3, do: "Confirm", else: "Next"}
        on_cancel={
          if @add_enrollments_step == :step_1,
            do: nil,
            else: JS.push("add_enrollments_go_to_step_1", target: @myself)
        }
        on_confirm_disabled={if length(@add_enrollments_emails) == 0, do: true, else: false}
        on_cancel_label={if @add_enrollments_step == :step_1, do: nil, else: "Back"}
      >
        <.add_enrollments
          add_enrollments_emails={@add_enrollments_emails}
          add_enrollments_invalid_emails={@add_enrollments_invalid_emails}
          add_enrollments_step={@add_enrollments_step}
          add_enrollments_selected_role={@add_enrollments_selected_role}
          add_enrollments_grouped_by_status={@add_enrollments_grouped_by_status}
          add_enrollments_effective_count={@add_enrollments_effective_count}
          section_slug={@section_slug}
          target={@id}
          current_user={@current_user}
          current_author={@current_author}
          inviter={@inviter}
          myself={@myself}
        />
      </.live_component>
      <%= unless is_nil(@navigation_data["containers"]) do %>
        <div class="flex flex-col mb-8">
          <div class="flex mt-4 mb-2">
            <.link navigate={@navigation_data["request_path"]} role="back button">
              <div class="flex gap-2 items-center">
                <Icons.left_chevron_blue />
                <div class="text-zinc-700 text-sm font-semibold tracking-tight dark:text-white">
                  Back to {String.capitalize(@navigation_data["container_filter_by"])}
                </div>
              </div>
            </.link>
          </div>
          <div class="flex flex-row justify-center items-center">
            <div class="w-28 py-2 rounded-md justify-center items-center gap-2 inline-flex">
              <button
                disabled={is_nil(@previous_id)}
                phx-click="change_navigation"
                value={@previous_id}
                phx-target={@myself}
              >
                <Icons.previous_arrow color={if is_nil(@previous_id), do: "#757682", else: "#1B67B2"} />
              </button>
            </div>
            <div class="w-auto px-2 py-1 rounded-md flex-col justify-center items-center text-center inline-flex">
              <div class="self-stretch text-zinc-700 text-xl font-bold leading-none tracking-tight dark:text-white">
                {@title}
              </div>
            </div>
            <div class="w-auto py-2 flex rounded-md justify-center items-center gap-2">
              <button
                disabled={is_nil(@next_id)}
                phx-click="change_navigation"
                value={@next_id}
                phx-target={@myself}
              >
                <Icons.next_arrow color={if is_nil(@next_id), do: "#757682", else: "#1B67B2"} />
              </button>
            </div>
          </div>
          <form phx-change="select_option" phx-target={@myself} id="container_option">
            <div class="flex justify-center items-center">
              <div class="flex flex-col items-start gap-y-2">
                <%= label class: "form-check-label flex flex-row items-center cursor-pointer gap-x-2" do %>
                  {radio_button(:container, :option, :by_filtered,
                    class: "form-check-input",
                    checked: @navigation_data["navigation_criteria"] == "by_filtered"
                  )}
                  <div class="w-full text-zinc-900 text-xs font-normal leading-none dark:text-white">
                    Navigate within {@navigation_data["filtered_count"]} filtered {@navigation_data[
                      "container_filter_by"
                    ]} {get_card_type(@navigation_data["filter_criteria_card"])}
                  </div>
                <% end %>
                <%= label class: "form-check-label flex flex-row items-center cursor-pointer gap-x-2" do %>
                  {radio_button(:container, :option, :by_all,
                    class: "form-check-input",
                    checked: @navigation_data["navigation_criteria"] == "by_all"
                  )}
                  <div class="w-full text-zinc-900 text-xs font-normal leading-none dark:text-white">
                    Navigate within ALL {@navigation_data["container_filter_by"]}
                  </div>
                <% end %>
              </div>
            </div>
          </form>
        </div>
      <% end %>
<<<<<<< HEAD
      <div class="bg-Surface-surface-primary shadow-sm">
        <div class="flex justify-between sm:items-end px-4 sm:px-9 py-4 instructor_dashboard_table">
          <div>
            <h4 class="torus-h4 !py-0 sm:mr-auto mb-2">Students Enrolled in {@title}</h4>
            <%= if @show_progress_csv_download do %>
              <a
                class="self-end"
                href={
                  ~p(/sections/#{@section_slug}/instructor_dashboard/downloads/progress/#{@params.container_id || ""}/#{@title})
                }
                download="progress.csv"
              >
                <i class="fa-solid fa-download mr-1" /> Download student progress CSV
              </a>
            <% else %>
              <a
                href={
                  Routes.delivery_path(OliWeb.Endpoint, :download_students_progress, @section_slug)
                }
                class="self-end"
              >
                <i class="fa-solid fa-download ml-1" /> Download
              </a>
            <% end %>
          </div>
          <div class="flex flex-col-reverse sm:flex-row gap-2 items-end">
            <button
              :if={@section_open_and_free}
              phx-click="open"
              phx-target="#students_table_add_enrollments_modal"
              class="torus-button primary mr-4"
=======
      <div class="bg-white dark:bg-gray-800 shadow-sm">
        <div class="flex flex-row items-center justify-between px-4 pt-8 pb-4">
          <h4 class="self-stretch text-black dark:text-white text-lg font-bold leading-normal">
            {@title} Student Insights
          </h4>
          <%= if @show_progress_csv_download do %>
            <a
              class="flex flex-row items-center gap-x-1 self-end text-Fill-Buttons-fill-primary text-sm font-bold leading-none"
              href={
                ~p(/sections/#{@section_slug}/instructor_dashboard/downloads/progress/#{@params.container_id || ""}/#{@title})
              }
              download="progress.csv"
>>>>>>> 60d3d196
            >
              Download Student Progress CSV
              <Icons.download stroke_class="stroke-Fill-Buttons-fill-primary" />
            </a>
          <% else %>
            <a
              href={Routes.delivery_path(OliWeb.Endpoint, :download_students_progress, @section_slug)}
              class="self-end text-Fill-Buttons-fill-primary text-sm font-bold leading-none"
            >
              Download <Icons.download stroke_class="stroke-Fill-Buttons-fill-primary" />
            </a>
          <% end %>
        </div>

        <div class="flex flex-row mx-4 gap-x-4">
          <%= for card <- @card_props do %>
            <CardHighlights.render
              title={card.title}
              count={card.count}
              is_selected={card.is_selected}
              value={card.value}
              on_click={JS.push("select_card", target: @myself)}
              container_filter_by={@params.container_filter_by}
            />
          <% end %>
        </div>

        <div class="flex w-fit gap-2 mx-4 mt-4 mb-4 shadow-[0px_2px_6.099999904632568px_0px_rgba(0,0,0,0.10)] border border-Border-border-default bg-Background-bg-secondary">
          <div class="flex p-2 gap-2">
            <form for="search" phx-target={@myself} phx-change="search_student" class="w-56">
              <SearchInput.render
                id="students_search_input"
                name="student_name"
                text={@params.text_search}
              />
            </form>

            <Progress.render
              target={@myself}
              progress_percentage={@params.progress_percentage}
              progress_selector={@params.progress_selector}
            />

            <MultiSelect.render
              id="proficiency_select"
              options={@proficiency_options}
              selected_values={@selected_proficiency_options}
              selected_proficiency_ids={@selected_proficiency_ids}
              target={@myself}
              disabled={@selected_proficiency_ids == %{}}
              placeholder="Proficiency"
            />

            <SelectDropdown.render
              id="filter-select"
              name="filter"
              phx_change="filter_by"
              target={@myself}
              selected_value={@params[:filter_by]}
              options={@dropdown_options}
            />

<<<<<<< HEAD
          <button
            class="text-center text-Text-text-button text-xs font-semibold underline leading-none"
            phx-click="clear_all_filters"
            phx-target={@myself}
          >
            Clear All Filters
          </button>

          <.live_component
            id="email_button_component"
            module={OliWeb.Components.Delivery.Students.EmailButton}
            selected_students={@selected_students}
            students={@table_model.rows}
            section_title={@section_title}
            instructor_email={issued_by_email(@current_author, @current_user)}
            section_slug={@section_slug}
            show_component={length(@selected_students) > 0}
          />

          <.live_component
            id="bulk_email_certificate_status_component"
            module={OliWeb.Components.Delivery.Students.Certificates.BulkCertificateStatusEmail}
            show_component={
              @section_certificate_enabled and
                @certificate_pending_email_notification_count > 0
            }
          />
=======
            <button
              class="ml-2 mr-6 text-center text-Text-text-high text-sm font-normal leading-none flex items-center gap-x-2 hover:text-Text-text-button"
              phx-click="clear_all_filters"
              phx-target={@myself}
            >
              <Icons.trash /> Clear All Filters
            </button>

            <.live_component
              id="bulk_email_certificate_status_component"
              module={OliWeb.Components.Delivery.Students.Certificates.BulkCertificateStatusEmail}
              show_component={
                @section_certificate_enabled and
                  @certificate_pending_email_notification_count > 0
              }
            />
          </div>
>>>>>>> 60d3d196
        </div>

        <StripedPagedTable.render
          table_model={@table_model}
          total_count={@total_count}
          offset={@params.offset}
          limit={@params.limit}
          render_top_info={false}
          additional_table_class="instructor_dashboard_table"
          sort={JS.push("paged_table_sort", target: @myself)}
          page_change={JS.push("paged_table_page_change", target: @myself)}
          limit_change={JS.push("paged_table_limit_change", target: @myself)}
          show_limit_change={true}
          allow_selection={true}
          selection_change={JS.push("paged_table_selection_change", target: @myself)}
        />
        <HTMLComponents.view_example_student_progress_modal />

        <.live_component
          id="certificate_email_notification_modals"
          module={OliWeb.Components.Delivery.Students.Certificates.EmailNotificationModals}
          selected_student={nil}
          platform_name={@platform_name}
          course_name={@section_title}
          instructor_email={issued_by_email(@current_author, @current_user)}
          selected_modal={nil}
          granted_certificate_guid={nil}
          section_slug={@section_slug}
        />

        <.live_component
          :if={@show_email_modal}
          id="email_modal"
          module={OliWeb.Components.Delivery.Students.EmailModal}
          selected_students={@selected_students}
          students={@table_model.rows}
          section_title={@section_title}
          instructor_email={issued_by_email(@current_author, @current_user)}
          section_slug={@section_slug}
          show_modal={@show_email_modal}
        />
      </div>
    </div>
    """
  end

  defp issued_by_email(author, _user) when not is_nil(author), do: author.email
  defp issued_by_email(_author, user), do: user.email

<<<<<<< HEAD
  attr :placeholder, :string, default: "Select an option"
  attr :disabled, :boolean, default: false
  attr :options, :list, default: []
  attr :id, :string
  attr :target, :map, default: %{}
  attr :selected_values, :map, default: %{}
  attr :selected_proficiency_ids, :list, default: []

  def multi_select(assigns) do
    ~H"""
    <div class={"flex flex-col border relative rounded-md h-9 #{if @selected_values != %{}, do: "border-Fill-Buttons-fill-primary", else: "border-Border-border-default"}"}>
      <div
        phx-click={
          if(!@disabled,
            do:
              JS.toggle(to: "##{@id}-options-container")
              |> JS.toggle(to: "##{@id}-down-icon")
              |> JS.toggle(to: "##{@id}-up-icon")
          )
        }
        class={[
          "flex gap-x-4 px-4 h-9 justify-between items-center w-auto hover:cursor-pointer rounded",
          if(@disabled, do: "bg-Fill-Buttons-fill-muted hover:cursor-not-allowed")
        ]}
        id={"#{@id}-selected-options-container"}
      >
        <div class="flex gap-1 flex-wrap">
          <span
            :if={@selected_values == %{}}
            class="text-zinc-900 text-xs font-semibold leading-none dark:text-white"
          >
            {@placeholder}
          </span>
          <span
            :if={@selected_values != %{}}
            class="text-Text-text-button text-xs font-semibold leading-none"
          >
            Proficiency is {show_proficiency_selected_values(@selected_values)}
          </span>
        </div>
        <.toggle_chevron id={@id} map_values={@selected_values} />
      </div>
      <div class="relative">
        <div
          class="py-4 hidden z-50 absolute bg-Surface-surface-primary w-48 border overflow-y-scroll top-1 rounded"
          id={"#{@id}-options-container"}
          phx-click-away={
            JS.hide() |> JS.hide(to: "##{@id}-up-icon") |> JS.show(to: "##{@id}-down-icon")
          }
        >
          <div>
            <.form
              :let={_f}
              class="flex flex-column gap-y-3 px-4"
              for={%{}}
              as={:options}
              phx-change="toggle_selected"
              phx-target={@target}
            >
              <.input
                :for={option <- @options}
                name={option.id}
                value={option.selected}
                label={option.name}
                checked={option.id in @selected_proficiency_ids}
                type="checkbox"
                label_class="text-zinc-900 text-xs font-normal leading-none dark:text-white"
              />
            </.form>
          </div>
          <div class="w-full border border-gray-200 my-4"></div>
          <div class="flex flex-row items-center justify-end px-4 gap-x-4">
            <button
              class="text-center text-neutral-600 text-xs font-semibold leading-none dark:text-white"
              phx-click={
                JS.hide(to: "##{@id}-options-container")
                |> JS.hide(to: "##{@id}-up-icon")
                |> JS.show(to: "##{@id}-down-icon")
              }
            >
              Cancel
            </button>
            <button
              class="px-4 py-2 bg-Fill-Buttons-fill-primary rounded justify-center items-center gap-2 inline-flex opacity-90 text-right text-Text-text-white text-xs font-semibold leading-none"
              phx-click={
                JS.push("apply_proficiency_filter")
                |> JS.hide(to: "##{@id}-options-container")
                |> JS.hide(to: "##{@id}-up-icon")
                |> JS.show(to: "##{@id}-down-icon")
              }
              phx-target={@target}
              phx-value={@selected_proficiency_ids}
              disabled={@disabled}
            >
              Apply
            </button>
          </div>
        </div>
      </div>
    </div>
    """
  end

=======
>>>>>>> 60d3d196
  #### Add enrollments modal related stuff ####
  def add_enrollments(%{add_enrollments_step: :step_1} = assigns) do
    ~H"""
    <div class="px-4">
      <p class="mb-2">
        Please write the email addresses of the users you want to invite to the course.
      </p>
      <OliWeb.Components.EmailList.render
        id="enrollments_email_list"
        emails_list={@add_enrollments_emails}
        invalid_emails={@add_enrollments_invalid_emails}
        on_update="add_enrollments_update_list"
        on_remove="add_enrollments_remove_from_list"
        target={@target}
      />
      <label class="flex flex-col mt-4 w-40 ml-auto">
        <small class="torus-small uppercase">Role</small>
        <form class="w-full" phx-change="add_enrollments_change_selected_role" phx-target={@myself}>
          <select name="role" class="torus-select w-full">
            <option selected={:instructor == @add_enrollments_selected_role} value={:instructor}>
              Instructor
            </option>
            <option selected={:student == @add_enrollments_selected_role} value={:student}>
              Student
            </option>
          </select>
        </form>
      </label>
    </div>
    """
  end

  def add_enrollments(%{add_enrollments_step: :step_2} = assigns) do
    ~H"""
    <div class="px-4 flex flex-col space-y-4">
      <div
        :if={@add_enrollments_grouped_by_status[:non_existing_users] not in [[], nil]}
        id="non_existing_users"
      >
        <p>
          The following emails don't exist in the database. If you still want to proceed, an email will be sent and they
          will become enrolled once they sign up. Please, review them and click on "Next" to continue.
        </p>
        <div>
          <li class="list-none mt-4 max-h-80 overflow-y-scroll">
            <%= for email <- @add_enrollments_grouped_by_status[:non_existing_users] do %>
              <ul class="odd:bg-Table-table-row-1 even:bg-Table-table-row-2 p-2 first:rounded-t last:rounded-b">
                <div class="flex items-center justify-between">
                  <p>{email}</p>
                  <button
                    phx-click={
                      JS.push("add_enrollments_remove_from_list",
                        value: %{email: email, status: :non_existing_users},
                        target: "##{@target}"
                      )
                    }
                    class="torus-button error"
                  >
                    Remove
                  </button>
                </div>
              </ul>
            <% end %>
          </li>
        </div>
      </div>

      <div
        :if={@add_enrollments_grouped_by_status[:pending_confirmation] not in [[], nil]}
        id="pending_confirmation_enrollments"
      >
        <p>
          The following emails have a "pending confirmation" invitation. A new invitation will be sent by email.
        </p>
        <div>
          <li class="list-none mt-4 max-h-80 overflow-y-scroll">
            <%= for email <- @add_enrollments_grouped_by_status[:pending_confirmation] do %>
              <ul class="odd:bg-Table-table-row-1 even:bg-Table-table-row-2 p-2 first:rounded-t last:rounded-b">
                <div class="flex items-center justify-between">
                  <p>{email}</p>
                  <button
                    phx-click={
                      JS.push("add_enrollments_remove_from_list",
                        value: %{email: email, status: :pending_confirmation},
                        target: "##{@target}"
                      )
                    }
                    class="torus-button error"
                  >
                    Remove
                  </button>
                </div>
              </ul>
            <% end %>
          </li>
        </div>
      </div>

      <div
        :if={@add_enrollments_grouped_by_status[:rejected] not in [[], nil]}
        id="rejected_enrollments"
      >
        <p>
          The following emails have a "rejected" invitation. A new invitation will be sent by email.
        </p>
        <div>
          <li class="list-none mt-4 max-h-80 overflow-y-scroll">
            <%= for email <- @add_enrollments_grouped_by_status[:rejected] do %>
              <ul class="odd:bg-Table-table-row-1 even:bg-Table-table-row-2 p-2 first:rounded-t last:rounded-b">
                <div class="flex items-center justify-between">
                  <p>{email}</p>
                  <button
                    phx-click={
                      JS.push("add_enrollments_remove_from_list",
                        value: %{email: email, status: :rejected},
                        target: "##{@target}"
                      )
                    }
                    class="torus-button error"
                  >
                    Remove
                  </button>
                </div>
              </ul>
            <% end %>
          </li>
        </div>
      </div>

      <div
        :if={@add_enrollments_grouped_by_status[:suspended] not in [[], nil]}
        id="suspended_enrollments"
      >
        <p>
          The following emails have a "suspended" enrollment. A new invitation will be sent by email so they can rejoin.
        </p>
        <div>
          <li class="list-none mt-4 max-h-80 overflow-y-scroll">
            <%= for email <- @add_enrollments_grouped_by_status[:suspended] do %>
              <ul class="odd:bg-Table-table-row-1 even:bg-Table-table-row-2 p-2 first:rounded-t last:rounded-b">
                <div class="flex items-center justify-between">
                  <p>{email}</p>
                  <button
                    phx-click={
                      JS.push("add_enrollments_remove_from_list",
                        value: %{email: email, status: :suspended},
                        target: "##{@target}"
                      )
                    }
                    class="torus-button error"
                  >
                    Remove
                  </button>
                </div>
              </ul>
            <% end %>
          </li>
        </div>
      </div>

      <div :if={@add_enrollments_grouped_by_status[:enrolled] not in [[], nil]} id="already_enrolled">
        <p>
          The following emails are already enrolled in the course (no email invitation will be sent)
        </p>
        <div>
          <li class="list-none mt-4 max-h-80 overflow-y-scroll">
            <%= for email <- @add_enrollments_grouped_by_status[:enrolled] do %>
              <ul class="odd:bg-Table-table-row-1 even:bg-Table-table-row-2 p-2 first:rounded-t last:rounded-b">
                <div class="flex items-center justify-between">
                  <p>{email}</p>
                  <button
                    phx-click={
                      JS.push("add_enrollments_remove_from_list",
                        value: %{email: email, status: :enrolled},
                        target: "##{@target}"
                      )
                    }
                    class="torus-button error"
                  >
                    Remove
                  </button>
                </div>
              </ul>
            <% end %>
          </li>
        </div>
      </div>
    </div>
    """
  end

  def add_enrollments(
        %{add_enrollments_step: :step_3, add_enrollments_effective_count: 0} = assigns
      ) do
    ~H"""
    <div class="px-4">
      <p>
        The emails you provided are already enrolled in the course. No email invitation will be sent.
      </p>
    </div>
    """
  end

  def add_enrollments(%{add_enrollments_step: :step_3} = assigns) do
    ~H"""
    <.form
      for={%{}}
      id="add_enrollments_form"
      class="hidden"
      method="POST"
      action={Routes.invite_path(OliWeb.Endpoint, :create_bulk, @section_slug)}
    >
      <input
        name="non_existing_users_emails"
        value={Jason.encode!(List.wrap(@add_enrollments_grouped_by_status[:non_existing_users]))}
        hidden
      />
      <input
        name="not_enrolled_users_emails"
        value={Jason.encode!(List.wrap(@add_enrollments_grouped_by_status[:not_enrolled_users]))}
        hidden
      />
      <input
        name="not_active_enrolled_users_emails"
        value={
          Jason.encode!(
            List.wrap(@add_enrollments_grouped_by_status[:suspended]) ++
              List.wrap(@add_enrollments_grouped_by_status[:pending_confirmation]) ++
              List.wrap(@add_enrollments_grouped_by_status[:rejected])
          )
        }
        hidden
      />
      <input name="role" value={@add_enrollments_selected_role} />
      <input name="section_slug" value={@section_slug} />
      <input name="inviter" value={@inviter} />
      <button type="submit" class="hidden" />
    </.form>
    <div class="px-4">
      <p>
        Are you sure you want to send an enrollment email invitation to {"#{if @add_enrollments_effective_count == 1, do: "one user", else: "#{@add_enrollments_effective_count} users"}"}?
      </p>
      <.inviter
        current_author={@current_author}
        current_user={@current_user}
        inviter={@inviter}
        myself={@myself}
      />
    </div>
    """
  end

  attr(:current_author, :any, required: true)
  attr(:current_user, :any, required: true)
  attr(:inviter, :string, required: true)
  attr(:myself, :string, required: true)

  defp inviter(assigns) do
    ~H"""
    <div
      :if={show_senders(@current_author, @current_user)}
      class="mt-5 p-5 border-solid border-2 border-Border-border-bold rounded"
    >
      <p>You're signed with two accounts.</p>
      <p>Please select the one to use as an inviter:</p>
      <fieldset class="mt-2">
        <div class="ml-2">
          <input
            type="radio"
            id="author"
            name="inviter"
            phx-value-inviter="author"
            phx-click="select_inviter"
            phx-target={@myself}
            checked={@inviter == "author"}
          />
          <label for="author" class="ml-2">{Map.get(@current_author, :name)}</label>
        </div>
        <div class="ml-2">
          <input
            type="radio"
            id="user"
            name="inviter"
            phx-value-inviter="user"
            phx-click="select_inviter"
            phx-target={@myself}
            checked={@inviter == "user"}
          />
          <label for="user" class="ml-2">{Map.get(@current_user, :name)}</label>
        </div>
      </fieldset>
    </div>
    """
  end

  def handle_event("toggle_selected", %{"_target" => [id]}, socket) do
    selected_id = String.to_integer(id)
    do_update_selection(socket, selected_id)
  end

  def handle_event("apply_proficiency_filter", _params, socket) do
    %{
      selected_proficiency_ids: selected_proficiency_ids
    } = socket.assigns

    {:noreply,
     push_patch(socket,
       to:
         Routes.live_path(
           socket,
           OliWeb.Delivery.InstructorDashboard.InstructorDashboardLive,
           socket.assigns.section_slug,
           socket.assigns.view,
           socket.assigns.tab_name,
           update_params(socket.assigns.params, %{
             selected_proficiency_ids: Jason.encode!(selected_proficiency_ids)
           })
         )
     )}
  end

  def handle_event(
        "apply_progress_filter",
        %{
          "progress_percentage" => progress_percentage,
          "progress" => %{"option" => progress_selector}
        },
        socket
      ) do
    new_params = %{
      progress_percentage: progress_percentage,
      progress_selector: progress_selector
    }

    {:noreply,
     push_patch(socket,
       to:
         Routes.live_path(
           socket,
           OliWeb.Delivery.InstructorDashboard.InstructorDashboardLive,
           socket.assigns.section_slug,
           socket.assigns.view,
           socket.assigns.tab_name,
           update_params(socket.assigns.params, new_params)
         )
     )}
  end

  def handle_event("clear_all_filters", _params, socket) do
    %{section_slug: section_slug, view: view, params: params} = socket.assigns

    path =
      case view do
        :overview ->
          ~p"/sections/#{section_slug}/instructor_dashboard/overview/students"

        :insights ->
          new_params = %{
            navigation_data: params.navigation_data,
            container_id: params.container_id
          }

          ~p"/sections/#{section_slug}/instructor_dashboard/insights/content?#{new_params}"
      end

    {:noreply, push_patch(socket, to: path)}
  end

  def handle_event("select_card", %{"selected" => value}, socket) do
    value =
      if String.to_existing_atom(value) == Map.get(socket.assigns.params, :selected_card_value),
        do: nil,
        else: String.to_existing_atom(value)

    send(
      self(),
      {:selected_card_students, {value, socket.assigns.params.container_id, socket.assigns.view}}
    )

    {:noreply, socket}
  end

  def handle_event("select_inviter", %{"inviter" => inviter}, socket) do
    {:noreply, assign(socket, :inviter, inviter)}
  end

  def handle_event("add_enrollments_go_to_step_1", _, socket) do
    {:noreply, assign(socket, :add_enrollments_step, :step_1)}
  end

  def handle_event("add_enrollments_go_to_step_2", _, socket) do
    all_required_enrollments = socket.assigns.add_enrollments_emails

    # we need to distinguish all required enrollments between existing users and non existing users
    existing_users =
      Oli.Accounts.get_users_by_email(all_required_enrollments) |> Enum.map(& &1.email)

    non_existing_users = all_required_enrollments -- existing_users

    # From the existing users we need to distinguish wich have already an enrollment in the current course
    enrollments_by_emails =
      Oli.Delivery.Sections.get_enrollments_by_emails(socket.assigns.section_slug, existing_users)

    enrolled_emails = Enum.map(enrollments_by_emails, & &1.user.email)

    existing_users_with_an_enrollment =
      Enum.filter(existing_users, fn email -> email in enrolled_emails end)

    not_enrolled_users = existing_users -- existing_users_with_an_enrollment

    # we finally group all the required enrollments by status

    add_enrollments_grouped_by_status =
      enrollments_by_emails
      |> Enum.group_by(& &1.status, fn enrollment -> enrollment.user.email end)
      |> Map.merge(%{
        non_existing_users: non_existing_users,
        not_enrolled_users: not_enrolled_users
      })

    if add_enrollment_warning_step_required?(
         add_enrollments_grouped_by_status,
         all_required_enrollments
       ) do
      {:noreply,
       assign(socket, %{
         add_enrollments_step: :step_2,
         add_enrollments_grouped_by_status: add_enrollments_grouped_by_status
       })}
    else
      {:noreply,
       assign(socket, %{
         add_enrollments_step: :step_3,
         add_enrollments_grouped_by_status: add_enrollments_grouped_by_status,
         add_enrollments_effective_count:
           add_enrollments_effective_count(add_enrollments_grouped_by_status)
       })}
    end
  end

  def handle_event("add_enrollments_go_to_step_3", _, socket) do
    {:noreply,
     assign(socket, %{
       add_enrollments_step: :step_3,
       add_enrollments_effective_count:
         add_enrollments_effective_count(socket.assigns.add_enrollments_grouped_by_status)
     })}
  end

  def handle_event("add_enrollments_change_selected_role", %{"role" => role}, socket) do
    {:noreply, assign(socket, :add_enrollments_selected_role, String.to_existing_atom(role))}
  end

  def handle_event("add_enrollments_update_list", %{"value" => list}, socket)
      when is_list(list) do
    current_emails = socket.assigns.add_enrollments_emails
    current_invalid_emails = socket.assigns.add_enrollments_invalid_emails

    {valid_emails, invalid_emails} = Enum.split_with(list, &Oli.Utils.validate_email/1)

    maybe_updated_add_enrollments_invalid_emails =
      remove_duplicates(current_invalid_emails, invalid_emails)

    maybe_updated_add_enrollments_emails = remove_duplicates(current_emails, valid_emails)

    socket =
      assign(socket,
        add_enrollments_emails: maybe_updated_add_enrollments_emails,
        add_enrollments_invalid_emails: maybe_updated_add_enrollments_invalid_emails
      )

    {:noreply, socket}
  end

  def handle_event("add_enrollments_update_list", %{"value" => value}, socket) do
    current_emails = socket.assigns.add_enrollments_emails
    current_invalid_emails = socket.assigns.add_enrollments_invalid_emails

    socket =
      if Oli.Utils.validate_email(value) do
        maybe_updated_add_enrollments_emails = remove_duplicates(current_emails, value)
        assign(socket, add_enrollments_emails: maybe_updated_add_enrollments_emails)
      else
        maybe_updated_add_enrollments_invalid_emails =
          remove_duplicates(current_invalid_emails, value)

        assign(socket,
          add_enrollments_invalid_emails: maybe_updated_add_enrollments_invalid_emails
        )
      end

    {:noreply, socket}
  end

  def handle_event(
        "add_enrollments_remove_from_list",
        %{"email" => email, "status" => status},
        socket
      ) do
    add_enrollments_emails = Enum.filter(socket.assigns.add_enrollments_emails, &(&1 != email))

    add_enrollments_grouped_by_status =
      update_enrollments_grouped_by_status(
        socket.assigns.add_enrollments_grouped_by_status,
        email,
        status
      )

    step =
      cond do
        length(add_enrollments_emails) == 0 ->
          :step_1

        socket.assigns.add_enrollments_step == :step_2 and
            !add_enrollment_warning_step_required?(
              add_enrollments_grouped_by_status,
              add_enrollments_emails
            ) ->
          :step_1

        true ->
          socket.assigns.add_enrollments_step
      end

    {:noreply,
     assign(socket, %{
       add_enrollments_emails: add_enrollments_emails,
       add_enrollments_grouped_by_status: add_enrollments_grouped_by_status,
       add_enrollments_effective_count:
         add_enrollments_effective_count(add_enrollments_grouped_by_status),
       add_enrollments_step: step
     })}
  end

  def handle_event(
        "add_enrollments_remove_from_list",
        %{"email" => email},
        socket
      ) do
    {:noreply,
     assign(socket, %{
       add_enrollments_emails: Enum.filter(socket.assigns.add_enrollments_emails, &(&1 != email))
     })}
  end

  #### End of enrollments modal related stuff ####

  def handle_event("search_student", %{"student_name" => student_name}, socket) do
    {:noreply,
     push_patch(socket,
       to:
         Routes.live_path(
           socket,
           OliWeb.Delivery.InstructorDashboard.InstructorDashboardLive,
           socket.assigns.section_slug,
           socket.assigns.view,
           socket.assigns.tab_name,
           update_params(socket.assigns.params, %{text_search: student_name, offset: 0})
         )
     )}
  end

  def handle_event("paged_table_page_change", %{"limit" => limit, "offset" => offset}, socket) do
    {:noreply,
     push_patch(socket,
       to:
         Routes.live_path(
           socket,
           OliWeb.Delivery.InstructorDashboard.InstructorDashboardLive,
           socket.assigns.section_slug,
           socket.assigns.view,
           socket.assigns.tab_name,
           update_params(socket.assigns.params, %{limit: limit, offset: offset})
         )
     )}
  end

  def handle_event(
        "paged_table_limit_change",
        params,
        %{assigns: %{params: current_params}} = socket
      ) do
    new_limit = Params.get_int_param(params, "limit", 20)

    new_offset =
      OliWeb.Common.PagingParams.calculate_new_offset(
        current_params.offset,
        new_limit,
        socket.assigns.total_count
      )

    {:noreply,
     push_patch(socket,
       to:
         Routes.live_path(
           socket,
           OliWeb.Delivery.InstructorDashboard.InstructorDashboardLive,
           socket.assigns.section_slug,
           socket.assigns.view,
           socket.assigns.tab_name,
           update_params(socket.assigns.params, %{limit: new_limit, offset: new_offset})
         )
     )}
  end

  def handle_event("paged_table_sort", %{"sort_by" => sort_by} = _params, socket) do
    {:noreply,
     push_patch(socket,
       to:
         Routes.live_path(
           socket,
           OliWeb.Delivery.InstructorDashboard.InstructorDashboardLive,
           socket.assigns.section_slug,
           socket.assigns.view,
           socket.assigns.tab_name,
           update_params(socket.assigns.params, %{sort_by: String.to_existing_atom(sort_by)})
         )
     )}
  end

  def handle_event("select_all_students", _params, socket) do
    all_student_ids = Enum.map(socket.assigns.table_model.rows, & &1.id)
    current_selected = socket.assigns[:selected_students] || []

    # If all students are already selected, deselect all; otherwise select all
    selected_students =
      if length(current_selected) > 0 && Enum.all?(all_student_ids, &(&1 in current_selected)) do
        []
      else
        all_student_ids
      end

    table_model_data =
      Map.put(socket.assigns.table_model.data, :selected_students, selected_students)

    table_model = Map.put(socket.assigns.table_model, :data, table_model_data)

    {:noreply,
     assign(socket,
       selected_students: selected_students,
       table_model: table_model,
       show_email_modal: false
     )}
  end

  def handle_event("paged_table_selection_change", %{"id" => selected_student_id}, socket) do
    # Toggle selection - if already selected, remove it, otherwise add it
    selected_students = socket.assigns[:selected_students] || []

    selected_students =
      if selected_student_id in selected_students do
        List.delete(selected_students, selected_student_id)
      else
        [selected_student_id | selected_students]
      end

    table_model_data =
      Map.put(socket.assigns.table_model.data, :selected_students, selected_students)

    table_model = Map.put(socket.assigns.table_model, :data, table_model_data)

    {:noreply,
     assign(socket,
       selected_students: selected_students,
       table_model: table_model,
       show_email_modal: false
     )}
  end

  def handle_event("filter_by", %{"filter" => filter}, socket) do
    {:noreply,
     push_patch(socket,
       to:
         Routes.live_path(
           socket,
           OliWeb.Delivery.InstructorDashboard.InstructorDashboardLive,
           socket.assigns.section_slug,
           socket.assigns.view,
           socket.assigns.tab_name,
           update_params(socket.assigns.params, %{filter_by: String.to_existing_atom(filter)})
         )
     )}
  end

  def handle_event(
        "select_option",
        %{"_target" => _, "container" => %{"option" => "by_filtered"}},
        socket
      ) do
    navigation_data = socket.assigns.navigation_data

    containers = navigation_data["containers"]
    current_container_id = navigation_data["current_container_id"]

    filtered_containers =
      Enum.filter(containers, fn container -> container["was_filtered"] end)

    exist =
      Enum.any?(filtered_containers, fn container ->
        container["id"] == current_container_id
      end)

    navigation_data =
      if exist,
        do: Map.merge(navigation_data, %{"navigation_criteria" => "by_filtered"}),
        else:
          Map.merge(navigation_data, %{
            "navigation_criteria" => "by_filtered",
            "current_container_id" => Enum.at(filtered_containers, 0)["id"]
          })

    {:noreply,
     push_patch(socket,
       to:
         Routes.live_path(
           socket,
           OliWeb.Delivery.InstructorDashboard.InstructorDashboardLive,
           socket.assigns.section_slug,
           socket.assigns.view,
           socket.assigns.tab_name,
           update_params(socket.assigns.params, %{navigation_data: Jason.encode!(navigation_data)})
         )
     )}
  end

  def handle_event(
        "select_option",
        %{"_target" => _, "container" => %{"option" => "by_all"}},
        socket
      ) do
    %{navigation_data: navigation_data} = socket.assigns

    navigation_data =
      Map.merge(navigation_data, %{
        "navigation_criteria" => "by_all"
      })
      |> Jason.encode!()

    {:noreply,
     push_patch(socket,
       to:
         Routes.live_path(
           socket,
           OliWeb.Delivery.InstructorDashboard.InstructorDashboardLive,
           socket.assigns.section_slug,
           socket.assigns.view,
           socket.assigns.tab_name,
           update_params(socket.assigns.params, %{navigation_data: navigation_data})
         )
     )}
  end

  def handle_event("change_navigation", %{"value" => value}, socket) do
    %{navigation_data: navigation_data} = socket.assigns

    navigation_data =
      Map.merge(navigation_data, %{
        "current_container_id" => String.to_integer(value)
      })
      |> Jason.encode!()

    {:noreply,
     push_patch(socket,
       to:
         Routes.live_path(
           socket,
           OliWeb.Delivery.InstructorDashboard.InstructorDashboardLive,
           socket.assigns.section_slug,
           socket.assigns.view,
           socket.assigns.tab_name,
           update_params(socket.assigns.params, %{navigation_data: navigation_data})
         )
     )}
  end

  def handle_event("show_email_modal", _params, socket) do
    {:noreply, assign(socket, show_email_modal: true)}
  end

  def decode_params(params) do
    navigation_data =
      Params.get_param(params, "navigation_data", @default_params.navigation_data)
      |> Jason.decode!()

    container_id =
      if is_nil(navigation_data),
        do: Params.get_int_param(params, "container_id", @default_params.container_id),
        else: navigation_data["current_container_id"]

    %{
      offset: Params.get_int_param(params, "offset", @default_params.offset),
      limit: Params.get_int_param(params, "limit", @default_params.limit),
      container_id: container_id,
      section_slug: Params.get_int_param(params, "section_slug", @default_params.section_slug),
      page_id: Params.get_int_param(params, "page_id", @default_params.page_id),
      sort_order:
        Params.get_atom_param(params, "sort_order", [:asc, :desc], @default_params.sort_order),
      sort_by:
        Params.get_atom_param(
          params,
          "sort_by",
          [
            :name,
            :email,
            :last_interaction,
            :progress,
            :overall_proficiency,
            :engagement,
            :payment_status
          ],
          @default_params.sort_by
        ),
      text_search: Params.get_param(params, "text_search", @default_params.text_search),
      filter_by:
        Params.get_atom_param(
          params,
          "filter_by",
          [
            :enrolled,
            :suspended,
            :paid,
            :not_paid,
            :grace_period,
            :non_students,
            :pending_confirmation,
            :rejected
          ],
          @default_params.filter_by
        ),
      selected_card_value:
        Params.get_atom_param(
          params,
          "selected_card_value",
          [:low_progress, :low_proficiency, :zero_interaction_in_a_week],
          @default_params.selected_card_value
        ),
      container_filter_by:
        Params.get_atom_param(
          params,
          "container_filter_by",
          [:students],
          @default_params.container_filter_by
        ),
      navigation_data: navigation_data |> Jason.encode!(),
      progress_percentage:
        Params.get_int_param(params, "progress_percentage", @default_params.progress_percentage),
      progress_selector:
        Params.get_atom_param(
          params,
          "progress_selector",
          [:is_equal_to, :is_less_than_or_equal, :is_greather_than_or_equal],
          @default_params.progress_selector
        ),
      selected_proficiency_ids:
        Params.get_param(
          params,
          "selected_proficiency_ids",
          @default_params.selected_proficiency_ids
        )
    }
  end

  defp update_params(%{sort_by: current_sort_by, sort_order: current_sort_order} = params, %{
         sort_by: new_sort_by
       })
       when current_sort_by == new_sort_by do
    toggled_sort_order = if current_sort_order == :asc, do: :desc, else: :asc
    update_params(params, %{sort_order: toggled_sort_order})
  end

  defp update_params(params, new_param) do
    Map.merge(params, new_param)
    |> purge_default_params()
  end

  defp purge_default_params(params) do
    # there is no need to add a param to the url if its value is equal to the default one
    Map.filter(params, fn {key, value} ->
      @default_params[key] != value
    end)
  end

  defp show_senders(%Author{} = _current_author, %User{} = _current_user), do: true
  defp show_senders(_current_author, _current_user), do: false

  defp remove_duplicates(current_elements, new_elements) do
    new_elements
    |> List.wrap()
    |> MapSet.new()
    |> MapSet.union(MapSet.new(current_elements))
    |> MapSet.to_list()
  end

  defp students_count(students, filter_by) do
    %{
      low_progress:
        Enum.count(students, fn student ->
          (Metrics.progress_range(student.progress) == "Low" ||
             is_nil(student.progress)) and is_learner_selected(student, filter_by)
        end),
      low_proficiency:
        Enum.count(students, fn student ->
          student.overall_proficiency == "Low" ||
            (is_nil(student.overall_proficiency) and is_learner_selected(student, filter_by))
        end),
      zero_interaction_in_a_week:
        Enum.count(students, fn student ->
          diff_days = Timex.Comparable.diff(DateTime.utc_now(), student.last_interaction, :days)

          diff_days > 7 and is_learner_selected(student, filter_by)
        end)
    }
  end

  ## Determine if a learner is selected based on the filter_by value
  defp is_learner_selected(student, filter_by) do
    student_role_id = ContextRoles.get_role(:context_learner).id

    student.enrollment_status == filter_by and
      student.user_role_id == student_role_id
  end

  defp get_navigation_ids(
         containers_list,
         current_container_id
       ) do
    current_index =
      Enum.find_index(containers_list, fn container ->
        container["id"] == current_container_id
      end)

    previous_id =
      if current_index > 0, do: Enum.at(containers_list, current_index - 1)["id"], else: nil

    next_id =
      if current_index < length(containers_list) - 1,
        do: Enum.at(containers_list, current_index + 1)["id"],
        else: nil

    {previous_id, next_id}
  end

  defp filter_containers_by_option(navigation_data) do
    containers = navigation_data["containers"]

    navigation_criteria =
      navigation_data["navigation_criteria"] |> String.to_existing_atom()

    case navigation_criteria do
      :by_filtered ->
        Enum.filter(containers, fn container -> container["was_filtered"] end)

      :by_all ->
        containers
    end
  end

  defp get_card_type(filter_criteria_card) do
    case filter_criteria_card do
      :zero_student_progress -> "(Zero Student Progress)"
      :high_progress_low_proficiency -> "(High Progress, Low Proficiency)"
      _ -> ""
    end
  end

  defp update_proficiency_options(selected_proficiency_ids, proficiency_options) do
    Enum.map(proficiency_options, fn option ->
      if option.id in selected_proficiency_ids,
        do: %{option | selected: true},
        else: option
    end)
  end

  defp do_update_selection(socket, selected_id) do
    %{proficiency_options: proficiency_options} = socket.assigns

    updated_options =
      Enum.map(proficiency_options, fn option ->
        if option.id == selected_id, do: %{option | selected: !option.selected}, else: option
      end)

    {selected_proficiency_options, selected_ids} =
      Enum.reduce(updated_options, {%{}, []}, fn option, {values, acc_ids} ->
        if option.selected,
          do: {Map.put(values, option.id, option.name), [option.id | acc_ids]},
          else: {values, acc_ids}
      end)

    {:noreply,
     assign(socket,
       selected_proficiency_options: selected_proficiency_options,
       proficiency_options: updated_options,
       selected_proficiency_ids: selected_ids
     )}
  end

  _docp = """
  Checks if the step 2 of the "add enrollments" wizard is required to be shown.
  It should be shown if not existing users and/or users with any enrollment
  status ("enrolled", "pending_confirmation", "rejected" or "suspended") where required by the instructor.
  """

  defp add_enrollment_warning_step_required?(
         add_enrollments_grouped_by_status,
         all_required_enrollments
       ),
       do:
         length(add_enrollments_grouped_by_status[:not_enrolled_users] || []) !=
           length(all_required_enrollments)

  _docp = """
  Counts the amount of enrollments invitations that will be sent, not
  considering the ones that are already enrolled to the course.
  """

  defp add_enrollments_effective_count(add_enrollments_grouped_by_status) do
    add_enrollments_grouped_by_status
    |> Map.drop([:enrolled])
    |> Enum.reduce(0, fn {_, emails}, acc ->
      length(emails) + acc
    end)
  end

  defp update_enrollments_grouped_by_status(
         add_enrollments_grouped_by_status,
         email,
         status
       ) do
    Map.update(
      add_enrollments_grouped_by_status,
      String.to_existing_atom(status),
      [],
      fn emails ->
        Enum.filter(emails, fn e -> e != email end)
      end
    )
  end

  defp get_container_title(navigation_data, container_id, title) do
    filtered_containers =
      case navigation_data["containers"] do
        nil ->
          []

        containers ->
          Enum.filter(containers, fn %{"was_filtered" => was_filtered} -> was_filtered end)
      end

    container_index =
      Enum.with_index(filtered_containers)
      |> Enum.find(fn {%{"id" => id}, _} -> id == container_id end)
      |> case do
        {_, index} -> index + 1
        nil -> nil
      end

    container_type =
      case navigation_data["container_filter_by"] do
        "units" -> "Unit"
        "modules" -> "Module"
        _ -> "Section"
      end

    "#{container_type} #{container_index}: #{title}"
  end
end<|MERGE_RESOLUTION|>--- conflicted
+++ resolved
@@ -526,40 +526,8 @@
           </form>
         </div>
       <% end %>
-<<<<<<< HEAD
+
       <div class="bg-Surface-surface-primary shadow-sm">
-        <div class="flex justify-between sm:items-end px-4 sm:px-9 py-4 instructor_dashboard_table">
-          <div>
-            <h4 class="torus-h4 !py-0 sm:mr-auto mb-2">Students Enrolled in {@title}</h4>
-            <%= if @show_progress_csv_download do %>
-              <a
-                class="self-end"
-                href={
-                  ~p(/sections/#{@section_slug}/instructor_dashboard/downloads/progress/#{@params.container_id || ""}/#{@title})
-                }
-                download="progress.csv"
-              >
-                <i class="fa-solid fa-download mr-1" /> Download student progress CSV
-              </a>
-            <% else %>
-              <a
-                href={
-                  Routes.delivery_path(OliWeb.Endpoint, :download_students_progress, @section_slug)
-                }
-                class="self-end"
-              >
-                <i class="fa-solid fa-download ml-1" /> Download
-              </a>
-            <% end %>
-          </div>
-          <div class="flex flex-col-reverse sm:flex-row gap-2 items-end">
-            <button
-              :if={@section_open_and_free}
-              phx-click="open"
-              phx-target="#students_table_add_enrollments_modal"
-              class="torus-button primary mr-4"
-=======
-      <div class="bg-white dark:bg-gray-800 shadow-sm">
         <div class="flex flex-row items-center justify-between px-4 pt-8 pb-4">
           <h4 class="self-stretch text-black dark:text-white text-lg font-bold leading-normal">
             {@title} Student Insights
@@ -571,7 +539,6 @@
                 ~p(/sections/#{@section_slug}/instructor_dashboard/downloads/progress/#{@params.container_id || ""}/#{@title})
               }
               download="progress.csv"
->>>>>>> 60d3d196
             >
               Download Student Progress CSV
               <Icons.download stroke_class="stroke-Fill-Buttons-fill-primary" />
@@ -634,35 +601,6 @@
               options={@dropdown_options}
             />
 
-<<<<<<< HEAD
-          <button
-            class="text-center text-Text-text-button text-xs font-semibold underline leading-none"
-            phx-click="clear_all_filters"
-            phx-target={@myself}
-          >
-            Clear All Filters
-          </button>
-
-          <.live_component
-            id="email_button_component"
-            module={OliWeb.Components.Delivery.Students.EmailButton}
-            selected_students={@selected_students}
-            students={@table_model.rows}
-            section_title={@section_title}
-            instructor_email={issued_by_email(@current_author, @current_user)}
-            section_slug={@section_slug}
-            show_component={length(@selected_students) > 0}
-          />
-
-          <.live_component
-            id="bulk_email_certificate_status_component"
-            module={OliWeb.Components.Delivery.Students.Certificates.BulkCertificateStatusEmail}
-            show_component={
-              @section_certificate_enabled and
-                @certificate_pending_email_notification_count > 0
-            }
-          />
-=======
             <button
               class="ml-2 mr-6 text-center text-Text-text-high text-sm font-normal leading-none flex items-center gap-x-2 hover:text-Text-text-button"
               phx-click="clear_all_filters"
@@ -670,6 +608,17 @@
             >
               <Icons.trash /> Clear All Filters
             </button>
+            
+            <.live_component
+              id="email_button_component"
+              module={OliWeb.Components.Delivery.Students.EmailButton}
+              selected_students={@selected_students}
+              students={@table_model.rows}
+              section_title={@section_title}
+              instructor_email={issued_by_email(@current_author, @current_user)}
+              section_slug={@section_slug}
+              show_component={length(@selected_students) > 0}
+            />
 
             <.live_component
               id="bulk_email_certificate_status_component"
@@ -680,7 +629,6 @@
               }
             />
           </div>
->>>>>>> 60d3d196
         </div>
 
         <StripedPagedTable.render
@@ -730,112 +678,6 @@
   defp issued_by_email(author, _user) when not is_nil(author), do: author.email
   defp issued_by_email(_author, user), do: user.email
 
-<<<<<<< HEAD
-  attr :placeholder, :string, default: "Select an option"
-  attr :disabled, :boolean, default: false
-  attr :options, :list, default: []
-  attr :id, :string
-  attr :target, :map, default: %{}
-  attr :selected_values, :map, default: %{}
-  attr :selected_proficiency_ids, :list, default: []
-
-  def multi_select(assigns) do
-    ~H"""
-    <div class={"flex flex-col border relative rounded-md h-9 #{if @selected_values != %{}, do: "border-Fill-Buttons-fill-primary", else: "border-Border-border-default"}"}>
-      <div
-        phx-click={
-          if(!@disabled,
-            do:
-              JS.toggle(to: "##{@id}-options-container")
-              |> JS.toggle(to: "##{@id}-down-icon")
-              |> JS.toggle(to: "##{@id}-up-icon")
-          )
-        }
-        class={[
-          "flex gap-x-4 px-4 h-9 justify-between items-center w-auto hover:cursor-pointer rounded",
-          if(@disabled, do: "bg-Fill-Buttons-fill-muted hover:cursor-not-allowed")
-        ]}
-        id={"#{@id}-selected-options-container"}
-      >
-        <div class="flex gap-1 flex-wrap">
-          <span
-            :if={@selected_values == %{}}
-            class="text-zinc-900 text-xs font-semibold leading-none dark:text-white"
-          >
-            {@placeholder}
-          </span>
-          <span
-            :if={@selected_values != %{}}
-            class="text-Text-text-button text-xs font-semibold leading-none"
-          >
-            Proficiency is {show_proficiency_selected_values(@selected_values)}
-          </span>
-        </div>
-        <.toggle_chevron id={@id} map_values={@selected_values} />
-      </div>
-      <div class="relative">
-        <div
-          class="py-4 hidden z-50 absolute bg-Surface-surface-primary w-48 border overflow-y-scroll top-1 rounded"
-          id={"#{@id}-options-container"}
-          phx-click-away={
-            JS.hide() |> JS.hide(to: "##{@id}-up-icon") |> JS.show(to: "##{@id}-down-icon")
-          }
-        >
-          <div>
-            <.form
-              :let={_f}
-              class="flex flex-column gap-y-3 px-4"
-              for={%{}}
-              as={:options}
-              phx-change="toggle_selected"
-              phx-target={@target}
-            >
-              <.input
-                :for={option <- @options}
-                name={option.id}
-                value={option.selected}
-                label={option.name}
-                checked={option.id in @selected_proficiency_ids}
-                type="checkbox"
-                label_class="text-zinc-900 text-xs font-normal leading-none dark:text-white"
-              />
-            </.form>
-          </div>
-          <div class="w-full border border-gray-200 my-4"></div>
-          <div class="flex flex-row items-center justify-end px-4 gap-x-4">
-            <button
-              class="text-center text-neutral-600 text-xs font-semibold leading-none dark:text-white"
-              phx-click={
-                JS.hide(to: "##{@id}-options-container")
-                |> JS.hide(to: "##{@id}-up-icon")
-                |> JS.show(to: "##{@id}-down-icon")
-              }
-            >
-              Cancel
-            </button>
-            <button
-              class="px-4 py-2 bg-Fill-Buttons-fill-primary rounded justify-center items-center gap-2 inline-flex opacity-90 text-right text-Text-text-white text-xs font-semibold leading-none"
-              phx-click={
-                JS.push("apply_proficiency_filter")
-                |> JS.hide(to: "##{@id}-options-container")
-                |> JS.hide(to: "##{@id}-up-icon")
-                |> JS.show(to: "##{@id}-down-icon")
-              }
-              phx-target={@target}
-              phx-value={@selected_proficiency_ids}
-              disabled={@disabled}
-            >
-              Apply
-            </button>
-          </div>
-        </div>
-      </div>
-    </div>
-    """
-  end
-
-=======
->>>>>>> 60d3d196
   #### Add enrollments modal related stuff ####
   def add_enrollments(%{add_enrollments_step: :step_1} = assigns) do
     ~H"""
