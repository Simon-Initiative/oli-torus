defmodule OliWeb.Components.Delivery.Students do
  use OliWeb, :live_component

  alias Phoenix.LiveView.JS

  alias OliWeb.Common.{PagedTable, SearchInput, Params, Utils}
  alias OliWeb.Delivery.Sections.EnrollmentsTableModel
  alias OliWeb.Router.Helpers, as: Routes

  @default_params %{
    offset: 0,
    limit: 20,
    container_id: nil,
    section_slug: nil,
    page_id: nil,
    sort_order: :asc,
    sort_by: :name,
    text_search: nil,
    filter_by: :enrolled,
    payment_status: nil
  }

  def update(
        %{
          params: params,
          section: section,
          ctx: ctx,
          students: students,
          dropdown_options: dropdown_options
        } = assigns,
        socket
      ) do
    {total_count, rows} = apply_filters(students, params)

    {:ok, table_model} = EnrollmentsTableModel.new(rows, section, ctx)

    table_model =
      Map.merge(table_model, %{
        rows: rows,
        sort_order: params.sort_order,
        sort_by_spec:
          Enum.find(table_model.column_specs, fn col_spec -> col_spec.name == params.sort_by end)
      })

    {:ok,
     assign(socket,
       id: assigns.id,
       total_count: total_count,
       table_model: table_model,
       params: params,
       section_slug: section.slug,
       section_open_and_free: section.open_and_free,
       dropdown_options: dropdown_options,
       view: assigns[:view],
       title: Map.get(assigns, :title, "Students"),
       tab_name: Map.get(assigns, :tab_name, :students),
       show_progress_csv_download: Map.get(assigns, :show_progress_csv_download, false),
       add_enrollments_step: :step_1,
       add_enrollments_selected_role: :student,
       add_enrollments_emails: [],
       add_enrollments_users_not_found: []
     )}
  end

  defp apply_filters(students, params) do
    students =
      students
      |> maybe_filter_by_text(params.text_search)
      |> maybe_filter_by_option(params.filter_by)
      |> sort_by(params.sort_by, params.sort_order)

    {length(students), students |> Enum.drop(params.offset) |> Enum.take(params.limit)}
  end

  defp maybe_filter_by_text(students, nil), do: students
  defp maybe_filter_by_text(students, ""), do: students

  defp maybe_filter_by_text(students, text_search) do
    Enum.filter(students, fn student ->
      String.contains?(
        String.downcase(Utils.name(student.name, student.given_name, student.family_name)),
        String.downcase(text_search)
      )
    end)
  end

  defp maybe_filter_by_option(students, dropdown_value) do
    case dropdown_value do
      :enrolled ->
        Enum.filter(students, fn student ->
          student.enrollment_status == :enrolled and
            student.user_role_id == 4
        end)

      :suspended ->
        Enum.filter(students, fn student ->
          student.enrollment_status == :suspended and
            student.user_role_id == 4
        end)

      :paid ->
        Enum.filter(students, fn student ->
          student.enrollment_status == :enrolled and
            student.user_role_id == 4 and student.payment_status == :paid
        end)

      :not_paid ->
        Enum.filter(students, fn student ->
          student.enrollment_status == :enrolled and
            student.user_role_id == 4 and student.payment_status == :not_paid
        end)

      :grace_period ->
        Enum.filter(students, fn student ->
          student.enrollment_status == :enrolled and
            student.user_role_id == 4 and student.payment_status == :within_grace_period
        end)

      :non_students ->
        Enum.filter(students, fn student ->
          student.enrollment_status == :enrolled and
            student.user_role_id != 4
        end)

      _ ->
        students
    end
  end

  defp sort_by(students, sort_by, sort_order) do
    case sort_by do
      :name ->
        Enum.sort_by(
          students,
          fn student -> Utils.name(student.name, student.given_name, student.family_name) end,
          sort_order
        )

      :email ->
        Enum.sort_by(students, fn student -> student.email end, sort_order)

      :last_interaction ->
        Enum.sort_by(students, fn student -> student.last_interaction end, sort_order)

      :progress ->
        Enum.sort_by(students, fn student -> student.progress end, sort_order)

      :overall_proficiency ->
        Enum.sort_by(students, fn student -> student.overall_proficiency end, sort_order)

      :engagement ->
        Enum.sort_by(students, fn student -> student.engagement end, sort_order)

      :payment_status ->
        Enum.sort_by(students, fn student -> student.payment_status end, sort_order)

      _ ->
        Enum.sort_by(
          students,
          fn student -> Utils.name(student.name, student.given_name, student.family_name) end,
          sort_order
        )
    end
  end

  attr(:ctx, :map, required: true)
  attr(:title, :string, default: "Students")
  attr(:tab_name, :atom, default: :students)
  attr(:section_slug, :string, default: nil)
  attr(:section_open_and_free, :boolean, default: false)
  attr(:params, :map, required: true)
  attr(:total_count, :integer, required: true)
  attr(:table_model, :map, required: true)
  attr(:dropdown_options, :list, required: true)
  attr(:show_progress_csv_download, :boolean, default: false)
  attr(:view, :atom)
  attr(:add_enrollments_step, :atom, default: :step_1)
  attr(:add_enrollments_selected_role, :atom, default: :student)
  attr(:add_enrollments_emails, :list, default: [])
  attr(:add_enrollments_users_not_found, :list, default: [])

  def render(assigns) do
    ~H"""
<<<<<<< HEAD
    <div class="flex flex-col gap-2 mb-10">
=======
    <div id={@id} class="flex flex-col gap-2 mx-10 mb-10">
      <.live_component
        module={OliWeb.Components.LiveModal}
        id="students_table_add_enrollments_modal"
        title="Add enrollments"
        on_confirm={
          case @add_enrollments_step do
            :step_1 -> JS.push("add_enrollments_go_to_step_2", target: @myself)
            :step_2 -> JS.push("add_enrollments_go_to_step_3", target: @myself)
            :step_3 -> JS.dispatch("click", to: "#add_enrollments_form button")
          end
        }
        on_confirm_label={if @add_enrollments_step == :step_3, do: "Confirm", else: "Next"}
        on_cancel={
          if @add_enrollments_step == :step_1,
            do: nil,
            else: JS.push("add_enrollments_go_to_step_1", target: @myself)
        }
        on_confirm_disabled={if length(@add_enrollments_emails) == 0, do: true, else: false}
        on_cancel_label={if @add_enrollments_step == :step_1, do: nil, else: "Back"}
      >
        <.add_enrollments
          add_enrollments_emails={@add_enrollments_emails}
          add_enrollments_step={@add_enrollments_step}
          add_enrollments_selected_role={@add_enrollments_selected_role}
          add_enrollments_users_not_found={@add_enrollments_users_not_found}
          section_slug={@section_slug}
          target={@id}
        />
      </.live_component>
>>>>>>> 5bfaaa9a
      <div class="bg-white dark:bg-gray-800 shadow-sm">
        <div class="flex justify-between sm:items-end px-4 sm:px-9 py-4 instructor_dashboard_table">
          <div>
            <h4 class="torus-h4 !py-0 sm:mr-auto mb-2"><%= @title %></h4>
            <%= if @show_progress_csv_download do %>
              <a
                class="self-end"
                href={
                  Routes.metrics_path(
                    OliWeb.Endpoint,
                    :download_container_progress,
                    @section_slug,
                    @params.container_id
                  )
                }
                download="progress.csv"
              >
                <i class="fa-solid fa-download mr-1" /> Download student progress CSV
              </a>
            <% else %>
              <a
                href={
                  Routes.delivery_path(OliWeb.Endpoint, :download_students_progress, @section_slug)
                }
                class="self-end"
              >
                <i class="fa-solid fa-download ml-1" /> Download
              </a>
            <% end %>
          </div>
          <div class="flex flex-col-reverse sm:flex-row gap-2 items-end">
            <button
              :if={@section_open_and_free}
              phx-click="open"
              phx-target="#students_table_add_enrollments_modal"
              class="torus-button primary mr-4"
            >
              Add Enrollments
            </button>
            <div class="flex w-full sm:w-auto sm:items-end gap-2">
              <form class="w-full" phx-change="filter_by" phx-target={@myself}>
                <label class="cursor-pointer inline-flex flex-col gap-1 w-full">
                  <small class="torus-small uppercase">Filter by</small>
                  <select class="torus-select" name="filter">
                    <option
                      :for={elem <- @dropdown_options}
                      selected={@params.filter_by == elem.value}
                      value={elem.value}
                    >
                      <%= elem.label %>
                    </option>
                  </select>
                </label>
              </form>
            </div>
            <form for="search" phx-target={@myself} phx-change="search_student" class="w-44">
              <SearchInput.render
                id="students_search_input"
                name="student_name"
                text={@params.text_search}
              />
            </form>
          </div>
        </div>

        <PagedTable.render
          table_model={@table_model}
          total_count={@total_count}
          offset={@params.offset}
          limit={@params.limit}
          render_top_info={false}
          additional_table_class="instructor_dashboard_table"
          sort={JS.push("paged_table_sort", target: @myself)}
          page_change={JS.push("paged_table_page_change", target: @myself)}
          limit_change={JS.push("paged_table_limit_change", target: @myself)}
          show_limit_change={true}
        />
      </div>
    </div>
    """
  end

  #### Add enrollments modal related stuff ####
  def add_enrollments(%{add_enrollments_step: :step_1} = assigns) do
    ~H"""
    <div class="px-4">
      <p class="mb-2">
        Please write the email addresses of the users you want to invite to the course.
      </p>
      <OliWeb.Components.EmailList.render
        id="enrollments_email_list"
        users_list={@add_enrollments_emails}
        on_update="add_enrollments_update_list"
        on_remove="add_enrollments_remove_from_list"
        target={@target}
      />
      <label class="flex flex-col mt-4 w-40 ml-auto">
        <small class="torus-small uppercase">Role</small>
        <form class="w-full" phx-change="add_enrollments_change_selected_role">
          <select name="role" class="torus-select w-full">
            <option selected={:instructor == @add_enrollments_selected_role} value={:instructor}>
              Instructor
            </option>
            <option selected={:student == @add_enrollments_selected_role} value={:student}>
              Student
            </option>
          </select>
        </form>
      </label>
    </div>
    """
  end

  def add_enrollments(%{add_enrollments_step: :step_2} = assigns) do
    ~H"""
    <div class="px-4">
      <p>
        The following emails don't exist in the database. If you still want to proceed, an email will be sent and they
        will become enrolled once they sign up. Please, review them and click on "Next" to continue.
      </p>
      <div>
        <li class="list-none mt-4 max-h-80 overflow-y-scroll">
          <%= for user <- @add_enrollments_users_not_found do %>
            <ul class="odd:bg-gray-200 dark:odd:bg-neutral-600 even:bg-gray-100 dark:even:bg-neutral-500 p-2 first:rounded-t last:rounded-b">
              <div class="flex items-center justify-between">
                <p><%= user %></p>
                <button
                  phx-click={
                    JS.push("add_enrollments_remove_from_list",
                      value: %{user: user},
                      target: "##{@target}"
                    )
                  }
                  class="torus-button error"
                >
                  Remove
                </button>
              </div>
            </ul>
          <% end %>
        </li>
      </div>
    </div>
    """
  end

  def add_enrollments(%{add_enrollments_step: :step_3} = assigns) do
    ~H"""
    <.form
      for={%{}}
      id="add_enrollments_form"
      class="hidden"
      method="POST"
      action={Routes.invite_path(OliWeb.Endpoint, :create_bulk, @section_slug)}
    >
      <%= for email <- @add_enrollments_emails do %>
        <input name="emails[]" value={email} hidden />
      <% end %>
      <input name="role" value={@add_enrollments_selected_role} />
      <input name="section_slug" value={@section_slug} />
      <button type="submit" class="hidden" />
    </.form>
    <div class="px-4">
      <p>
        Are you sure you want to enroll <%= "#{if length(@add_enrollments_emails) == 1, do: "one user", else: "#{length(@add_enrollments_emails)} users"}" %>?
      </p>
    </div>
    """
  end

  def handle_event("add_enrollments_go_to_step_1", _, socket) do
    {:noreply, assign(socket, :add_enrollments_step, :step_1)}
  end

  def handle_event("add_enrollments_go_to_step_2", _, socket) do
    users = socket.assigns.add_enrollments_emails
    existing_users = Oli.Accounts.get_users_by_email(users) |> Enum.map(& &1.email)
    add_enrollments_users_not_found = users -- existing_users

    case length(add_enrollments_users_not_found) do
      0 ->
        {:noreply,
         assign(socket, %{
           add_enrollments_step: :step_3
         })}

      _ ->
        {:noreply,
         assign(socket, %{
           add_enrollments_step: :step_2,
           add_enrollments_users_not_found: add_enrollments_users_not_found
         })}
    end
  end

  def handle_event("add_enrollments_go_to_step_3", _, socket) do
    {:noreply,
     assign(socket, %{
       add_enrollments_step: :step_3
     })}
  end

  def handle_event("add_enrollments_change_selected_role", %{"role" => role}, socket) do
    {:noreply, assign(socket, :add_enrollments_selected_role, String.to_existing_atom(role))}
  end

  def handle_event("add_enrollments_update_list", %{"value" => list}, socket)
      when is_list(list) do
    add_enrollments_emails = socket.assigns.add_enrollments_emails

    socket =
      if list != [] do
        add_enrollments_emails = Enum.concat(add_enrollments_emails, list) |> Enum.uniq()

        assign(socket, %{
          add_enrollments_emails: add_enrollments_emails
        })
      end

    {:noreply, socket}
  end

  def handle_event("add_enrollments_update_list", %{"value" => value}, socket) do
    add_enrollments_emails = socket.assigns.add_enrollments_emails

    socket =
      if String.length(value) != 0 && !Enum.member?(add_enrollments_emails, value) do
        add_enrollments_emails = add_enrollments_emails ++ [String.downcase(value)]

        assign(socket, %{
          add_enrollments_emails: add_enrollments_emails
        })
      end

    {:noreply, socket}
  end

  def handle_event("add_enrollments_remove_from_list", %{"user" => user}, socket) do
    add_enrollments_emails = Enum.filter(socket.assigns.add_enrollments_emails, &(&1 != user))

    add_enrollments_users_not_found =
      Enum.filter(socket.assigns.add_enrollments_users_not_found, &(&1 != user))

    step =
      cond do
        length(add_enrollments_emails) == 0 ->
          :step_1

        socket.assigns.add_enrollments_step == :step_2 and
            length(add_enrollments_users_not_found) == 0 ->
          :step_1

        true ->
          socket.assigns.add_enrollments_step
      end

    {:noreply,
     assign(socket, %{
       add_enrollments_emails: add_enrollments_emails,
       add_enrollments_users_not_found: add_enrollments_users_not_found,
       add_enrollments_step: step
     })}
  end

  #### End of enrollments modal related stuff ####

  def handle_event("search_student", %{"student_name" => student_name}, socket) do
    {:noreply,
     push_patch(socket,
       to:
         Routes.live_path(
           socket,
           OliWeb.Delivery.InstructorDashboard.InstructorDashboardLive,
           socket.assigns.section_slug,
           socket.assigns.view,
           socket.assigns.tab_name,
           update_params(socket.assigns.params, %{text_search: student_name, offset: 0})
         )
     )}
  end

  def handle_event("paged_table_page_change", %{"limit" => limit, "offset" => offset}, socket) do
    {:noreply,
     push_patch(socket,
       to:
         Routes.live_path(
           socket,
           OliWeb.Delivery.InstructorDashboard.InstructorDashboardLive,
           socket.assigns.section_slug,
           socket.assigns.view,
           socket.assigns.tab_name,
           update_params(socket.assigns.params, %{limit: limit, offset: offset})
         )
     )}
  end

  def handle_event(
        "paged_table_limit_change",
        params,
        %{assigns: %{params: current_params}} = socket
      ) do
    new_limit = Params.get_int_param(params, "limit", 20)

    new_offset =
      OliWeb.Common.PagingParams.calculate_new_offset(
        current_params.offset,
        new_limit,
        socket.assigns.total_count
      )

    {:noreply,
     push_patch(socket,
       to:
         Routes.live_path(
           socket,
           OliWeb.Delivery.InstructorDashboard.InstructorDashboardLive,
           socket.assigns.section_slug,
           socket.assigns.view,
           socket.assigns.tab_name,
           update_params(socket.assigns.params, %{limit: new_limit, offset: new_offset})
         )
     )}
  end

  def handle_event("paged_table_sort", %{"sort_by" => sort_by} = _params, socket) do
    {:noreply,
     push_patch(socket,
       to:
         Routes.live_path(
           socket,
           OliWeb.Delivery.InstructorDashboard.InstructorDashboardLive,
           socket.assigns.section_slug,
           socket.assigns.view,
           socket.assigns.tab_name,
           update_params(socket.assigns.params, %{sort_by: String.to_existing_atom(sort_by)})
         )
     )}
  end

  def handle_event("filter_by", %{"filter" => filter}, socket) do
    {:noreply,
     push_patch(socket,
       to:
         Routes.live_path(
           socket,
           OliWeb.Delivery.InstructorDashboard.InstructorDashboardLive,
           socket.assigns.section_slug,
           socket.assigns.view,
           socket.assigns.tab_name,
           update_params(socket.assigns.params, %{filter_by: String.to_existing_atom(filter)})
         )
     )}
  end

  def decode_params(params) do
    %{
      offset: Params.get_int_param(params, "offset", @default_params.offset),
      limit: Params.get_int_param(params, "limit", @default_params.limit),
      container_id: Params.get_int_param(params, "container_id", @default_params.container_id),
      section_slug: Params.get_int_param(params, "section_slug", @default_params.section_slug),
      page_id: Params.get_int_param(params, "page_id", @default_params.page_id),
      sort_order:
        Params.get_atom_param(params, "sort_order", [:asc, :desc], @default_params.sort_order),
      sort_by:
        Params.get_atom_param(
          params,
          "sort_by",
          [
            :name,
            :email,
            :last_interaction,
            :progress,
            :overall_proficiency,
            :engagement,
            :payment_status
          ],
          @default_params.sort_by
        ),
      text_search: Params.get_param(params, "text_search", @default_params.text_search),
      filter_by:
        Params.get_atom_param(
          params,
          "filter_by",
          [:enrolled, :suspended, :paid, :not_paid, :grace_period, :non_students],
          @default_params.filter_by
        )
    }
  end

  defp update_params(%{sort_by: current_sort_by, sort_order: current_sort_order} = params, %{
         sort_by: new_sort_by
       })
       when current_sort_by == new_sort_by do
    toggled_sort_order = if current_sort_order == :asc, do: :desc, else: :asc
    update_params(params, %{sort_order: toggled_sort_order})
  end

  defp update_params(params, new_param) do
    Map.merge(params, new_param)
    |> purge_default_params()
  end

  defp purge_default_params(params) do
    # there is no need to add a param to the url if its value is equal to the default one
    Map.filter(params, fn {key, value} ->
      @default_params[key] != value
    end)
  end
end<|MERGE_RESOLUTION|>--- conflicted
+++ resolved
@@ -181,10 +181,7 @@
 
   def render(assigns) do
     ~H"""
-<<<<<<< HEAD
-    <div class="flex flex-col gap-2 mb-10">
-=======
-    <div id={@id} class="flex flex-col gap-2 mx-10 mb-10">
+    <div id={@id} class="flex flex-col gap-2 mb-10">
       <.live_component
         module={OliWeb.Components.LiveModal}
         id="students_table_add_enrollments_modal"
@@ -214,7 +211,7 @@
           target={@id}
         />
       </.live_component>
->>>>>>> 5bfaaa9a
+
       <div class="bg-white dark:bg-gray-800 shadow-sm">
         <div class="flex justify-between sm:items-end px-4 sm:px-9 py-4 instructor_dashboard_table">
           <div>
