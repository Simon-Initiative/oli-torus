--- conflicted
+++ resolved
@@ -36,12 +36,7 @@
             _ -> true
           end
       )
-<<<<<<< HEAD
-      |> assign(disable_sidebar?: false)
-=======
       |> assign(disable_sidebar?: user_is_only_a_student?(socket.assigns.ctx))
-      |> assign(header_enabled?: true)
->>>>>>> e43eedea
       |> assign(footer_enabled?: true)
 
     if connected?(socket) do
