--- conflicted
+++ resolved
@@ -80,32 +80,4 @@
         nil
     end
   end
-<<<<<<< HEAD
-
-  # MER-3835 TODO: move these functions to a separate annotations plug
-  defp assign_notes_and_discussions_enabled(socket, nil),
-    do: assign(socket, notes_enabled: false, discussions_enabled: false)
-
-  defp assign_notes_and_discussions_enabled(socket, section_slug) do
-    {collab_space_pages_count, _pages_count} =
-      Collaboration.count_collab_spaces_enabled_in_pages_for_section(section_slug)
-
-    notes_enabled = collab_space_pages_count > 0
-
-    discussions_enabled =
-      with %{slug: revision_slug} <- DeliveryResolver.root_container(section_slug),
-           {:ok, %CollabSpaceConfig{status: :enabled}} <-
-             Collaboration.get_collab_space_config_for_page_in_section(
-               revision_slug,
-               section_slug
-             ) do
-        true
-      else
-        _ -> false
-      end
-
-    assign(socket, notes_enabled: notes_enabled, discussions_enabled: discussions_enabled)
-  end
-=======
->>>>>>> fe803e67
 end