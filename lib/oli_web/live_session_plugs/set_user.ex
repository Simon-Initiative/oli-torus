defmodule OliWeb.LiveSessionPlugs.SetUser do
  import Phoenix.Component, only: [assign: 2]
  use Appsignal.Instrumentation.Decorators
  alias Oli.Accounts
  alias Oli.Accounts.{User}
  alias Oli.AccountLookupCache

  @decorate transaction_event("SetUser")
  def on_mount(:with_preloads, _, session, socket) do
    {:cont,
     socket
     |> set_author(session)
     |> set_user(session, preload: [:platform_roles, :author])
     |> set_user_token
     |> update_ctx(session)}
  end

  @decorate transaction_event("SetUser")
  def on_mount(_default, _, session, socket) do
    {:cont,
     socket
     |> set_author(session)
     |> set_user(session)
     |> set_user_token
     |> update_ctx(session)}
  end

  def set_author(socket, %{"current_author_id" => current_author_id})
      when not is_nil(current_author_id) do
    case AccountLookupCache.get_author(current_author_id) do
      {:ok, current_author} ->
<<<<<<< HEAD
        case current_author do
          %Author{} ->
            socket
            |> assign(
              current_author: current_author,
              is_system_admin: Oli.Accounts.is_system_admin?(current_author),
              has_admin_role: Oli.Accounts.has_admin_role?(current_author)
            )

          _ ->
            assign(socket, is_system_admin: false, has_admin_role: false)
        end
=======
        socket
        |> assign(
          current_author: current_author,
          is_system_admin: Oli.Accounts.has_admin_role?(current_author)
        )
>>>>>>> 621fcf81

      _ ->
        assign(socket, is_system_admin: false, has_admin_role: false)
    end
  end

  def set_author(socket, _session),
    do: assign(socket, is_system_admin: false, has_admin_role: false)

  def set_user(socket, session, opts \\ [])

  def set_user(socket, %{"masquerading_as" => user_id} = session, _opts) do
    with true <- socket.assigns.is_system_admin,
         user <- Accounts.get_user(user_id, preload: [:platform_roles, :author]) do
      socket
      |> assign(current_user: user)
      |> assign(masquerading_as: user)
      |> assign(datashop_session_id: nil)
      |> set_user_token
      |> update_ctx(session)
    else
      false ->
        socket
        |> Phoenix.LiveView.put_flash(
          :error,
          "You do not have permission to masquerade as another user."
        )

      _ ->
        socket
        |> Phoenix.LiveView.put_flash(:error, "User not found.")
    end
  end

  def set_user(socket, %{"current_user_id" => current_user_id} = session, opts)
      when not is_nil(current_user_id) do
    {:ok, current_user} =
      case opts[:preload] do
        nil ->
          AccountLookupCache.get_user(current_user_id)

        preload ->
          Accounts.get_user(current_user_id, preload: preload)
      end

    socket
    |> assign(
      current_user: current_user,
      datashop_session_id: session[:datashop_session_id] || UUID.uuid4()
    )
  end

  def set_user(socket, _session, _opts), do: socket

  defp set_user_token(socket) do
    case socket.assigns[:current_user] do
      %User{sub: sub} ->
        token = Phoenix.Token.sign(socket, "user socket", sub)
        assign(socket, user_token: token)

      _ ->
        socket
    end
  end

  defp update_ctx(socket, session) do
    socket
    |> assign(ctx: OliWeb.Common.SessionContext.init(socket, session))
  end
end<|MERGE_RESOLUTION|>--- conflicted
+++ resolved
@@ -29,7 +29,6 @@
       when not is_nil(current_author_id) do
     case AccountLookupCache.get_author(current_author_id) do
       {:ok, current_author} ->
-<<<<<<< HEAD
         case current_author do
           %Author{} ->
             socket
@@ -42,13 +41,6 @@
           _ ->
             assign(socket, is_system_admin: false, has_admin_role: false)
         end
-=======
-        socket
-        |> assign(
-          current_author: current_author,
-          is_system_admin: Oli.Accounts.has_admin_role?(current_author)
-        )
->>>>>>> 621fcf81
 
       _ ->
         assign(socket, is_system_admin: false, has_admin_role: false)
