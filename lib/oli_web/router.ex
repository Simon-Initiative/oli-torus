--- conflicted
+++ resolved
@@ -66,23 +66,19 @@
     get "/:project_id/curriculum", ProjectController, :curriculum
     get "/:project_id/publish", ProjectController, :publish
     get "/:project_id/insights", ProjectController, :insights
-    get "/:project_id/:page", ProjectController, :page
-    get "/:project_id/:page/edit", ProjectController, :resource_editor
+
+    get "/:project_id/:page", ProjectController, :view
+    get "/:project_id/:page/edit", ProjectController, :edit
 
     # Updating a project
     post "/", ProjectController, :create
     put "/:project_id", ProjectController, :update
     delete "/:project_id", ProjectController, :delete
 
-<<<<<<< HEAD
     # Updating a project's collaborators
     post "/:project_id/collaborators", AuthorProjectController, :create
-    put "/:project_id/collaborators", AuthorProjectController, :update
-    delete "/:project_id/collaborators", AuthorProjectController, :delete
-=======
-    get "/:project/:page", ResourceController, :view
-    get "/:project/:page/edit", ResourceController, :edit
-
+    put "/:project_id/collaborators/:author_email", AuthorProjectController, :update
+    delete "/:project_id/collaborators/:author_email", AuthorProjectController, :delete
   end
 
   scope "/api/v1/project", OliWeb do
@@ -93,7 +89,6 @@
     post "/:project/:resource/lock", LockController, :acquire
     delete "/:project/:resource/lock", LockController, :release
 
->>>>>>> 7dccb51a
   end
 
   # auth routes, only accessable to guest users who are not logged in
