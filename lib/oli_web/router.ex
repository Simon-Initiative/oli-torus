--- conflicted
+++ resolved
@@ -1446,11 +1446,8 @@
 
       get("/flame_graphs", DevController, :flame_graphs)
 
-<<<<<<< HEAD
       live_storybook("/storybook", backend_module: OliWeb.Storybook)
-=======
-      live("/dialogue", Dialogue.PlaygroundLive)
->>>>>>> 84dc2075
+
     end
   end
 end