--- conflicted
+++ resolved
@@ -8,11 +8,7 @@
     extensions: [PowResetPassword, PowEmailConfirmation]
 
   import Phoenix.LiveDashboard.Router
-<<<<<<< HEAD
-=======
-  import PhoenixStorybook.Router
   import OliWeb.UserAuth
->>>>>>> 0a0ffe8b
 
   import Oli.Plugs.EnsureAdmin
 
@@ -242,19 +238,6 @@
 
   ### ROUTES ###
 
-  scope "/" do
-<<<<<<< HEAD
-    pipe_through([
-      :browser,
-      :delivery,
-      :registration_captcha,
-      :pow_email_layout,
-      :restrict_admin_access
-    ])
-=======
-    storybook_assets()
-  end
-
   ## Authentication routes
 
   scope "/", OliWeb do
@@ -294,15 +277,6 @@
   end
 
   scope "/" do
-    pipe_through([:browser, :delivery, :registration_captcha, :pow_email_layout])
->>>>>>> 0a0ffe8b
-
-    pow_routes()
-    pow_assent_routes()
-    pow_extension_routes()
-  end
-
-  scope "/" do
     pipe_through([:skip_csrf_protection, :delivery])
     post("/jcourse/superactivity/server", OliWeb.LegacySuperactivityController, :process)
 
@@ -368,7 +342,6 @@
     # update session timezone information
     get("/timezones", StaticPageController, :list_timezones)
     post("/update_timezone", StaticPageController, :update_timezone)
-    post("/signin", SessionController, :signin)
   end
 
   scope "/", OliWeb do
