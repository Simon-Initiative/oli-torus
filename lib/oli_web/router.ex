defmodule OliWeb.Router do
  use OliWeb, :router

  pipeline :browser do
    plug :accepts, ["html"]
    plug :fetch_session
    plug :fetch_flash
    plug :protect_from_forgery
    plug :put_secure_browser_headers
    plug Oli.Plugs.SetUser
<<<<<<< HEAD
  end

  pipeline :protected do
    plug Oli.Plugs.Protect
=======
>>>>>>> b8121aed
  end

  pipeline :api do
    plug :accepts, ["json"]
  end

  pipeline :lti do
    plug :put_layout, {OliWeb.LayoutView, :lti}
  end

  pipeline :www_url_form do
    plug Plug.Parsers, parsers: [:urlencoded]
  end

  scope "/", OliWeb do
    pipe_through :browser

    get "/", PageController, :index
  end

  scope "/institutions", OliWeb do
    pipe_through [:browser, :protected]

    resources "/", InstitutionController
  end

  scope "/auth", OliWeb do
    pipe_through [:browser, OliWeb.Plugs.Guest]

    get "/signin", AuthController, :signin

    get "/register", AuthController, :register
    get "/register/email", AuthController, :register_email_form
    post "/register/email", AuthController, :register_email_submit
  end

  scope "/auth", OliWeb do
    pipe_through [:browser]

    get "/signout", AuthController, :signout

    post "/identity/callback", AuthController, :identity_callback

    get "/:provider", AuthController, :request
    get "/:provider/callback", AuthController, :callback
  end

  scope "/auth", OliWeb do
    pipe_through :browser

    get "/signout", SessionController, :delete

    get "/:provider", SessionController, :request
    get "/:provider/callback", SessionController, :create
  end

  scope "/dev", OliWeb do
    pipe_through :browser

    get "/uipalette", UIPaletteController, :index
  end

  scope "/test", OliWeb do
    pipe_through :browser

    get "/editor", EditorTestController, :index

  end

  scope "/lti", OliWeb do
    pipe_through [:lti, :www_url_form]

    post "/basic_launch", LtiController, :basic_launch
  end

  if "#{Mix.env}" === "dev" or "#{Mix.env}" === "test" do
    scope "/dev", OliWeb do
      pipe_through :browser

      get "/uipalette", UIPaletteController, :index
    end
  end

  # Other scopes may use custom stacks.
  # scope "/api", OliWeb do
  #   pipe_through :api
  # end
end<|MERGE_RESOLUTION|>--- conflicted
+++ resolved
@@ -8,13 +8,10 @@
     plug :protect_from_forgery
     plug :put_secure_browser_headers
     plug Oli.Plugs.SetUser
-<<<<<<< HEAD
   end
 
   pipeline :protected do
     plug Oli.Plugs.Protect
-=======
->>>>>>> b8121aed
   end
 
   pipeline :api do
