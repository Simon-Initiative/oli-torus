defmodule OliWeb.Router do
  use OliWeb, :router
  use Pow.Phoenix.Router
  use PowAssent.Phoenix.Router

  use Pow.Extension.Phoenix.Router,
    extensions: [PowResetPassword, PowEmailConfirmation]

  import Phoenix.LiveDashboard.Router

  ### BASE PIPELINES ###
  # We have four "base" pipelines: :browser, :api, :lti, and :skip_csrf_protection
  # All of the other pipelines are to be used as additions onto one of these four base pipelines

  # pipeline for all browser based routes
  pipeline :browser do
    plug(:accepts, ["html"])
    plug(:fetch_session)
    plug(:fetch_live_flash)
    plug(:put_root_layout, {OliWeb.LayoutView, "default.html"})
    plug(:put_layout, {OliWeb.LayoutView, "app.html"})
    plug(Oli.Plugs.SetCurrentUser)
    plug(:put_secure_browser_headers)
    plug(Oli.Plugs.LoadTestingCSRFBypass)
    plug(:protect_from_forgery)
    plug(OliWeb.SetLiveCSRF)
    plug(Plug.Telemetry, event_prefix: [:oli, :plug])
  end

  # pipline for REST api endpoint routes
  pipeline :api do
    plug(:accepts, ["json"])
    plug(:fetch_session)
    plug(:fetch_flash)
    plug(:put_secure_browser_headers)
    plug(OpenApiSpex.Plug.PutApiSpec, module: OliWeb.ApiSpec)
    plug(Plug.Telemetry, event_prefix: [:oli, :plug])
  end

  # pipeline for LTI launch endpoints
  pipeline :lti do
    plug(:fetch_session)
    plug(:fetch_flash)
    plug(Oli.Plugs.SetCurrentUser)
    plug(:put_root_layout, {OliWeb.LayoutView, "lti.html"})
  end

  pipeline :skip_csrf_protection do
    plug(:accepts, ["html"])
    plug(:fetch_session)
    plug(:fetch_flash)
    plug(:put_secure_browser_headers)
  end

  ### PIPELINE EXTENSIONS ###
  # Extend the base pipelines specific routes

  pipeline :authoring do
    plug(Oli.Plugs.SetDefaultPow, :author)
    # Disable caching of resources in authoring
    plug(Oli.Plugs.NoCache)
  end

  pipeline :delivery do
    plug(Oli.Plugs.SetDefaultPow, :user)
  end

  # set the layout to be workspace
  pipeline :workspace do
    plug(:put_root_layout, {OliWeb.LayoutView, "workspace.html"})
  end

  pipeline :delivery_layout do
    plug(:put_root_layout, {OliWeb.LayoutView, "delivery.html"})
  end

  pipeline :maybe_enroll_open_and_free do
    plug(Oli.Plugs.MaybeEnrollOpenAndFreeUser)
  end

  pipeline :maybe_gated_resource do
    plug(Oli.Plugs.MaybeGatedResource)
  end

  pipeline :require_lti_params do
    plug(Oli.Plugs.RequireLtiParams)
  end

  pipeline :require_section do
    plug(Oli.Plugs.RequireSection)
  end

  pipeline :enforce_paywall do
    plug(Oli.Plugs.EnforcePaywall)
  end

  # Ensure that we have a logged in user
  pipeline :delivery_protected do
    plug(Oli.Plugs.SetDefaultPow, :user)

    plug(PowAssent.Plug.Reauthorization,
      handler: PowAssent.Phoenix.ReauthorizationPlugHandler
    )

    plug(Pow.Plug.RequireAuthenticated,
      error_handler: Pow.Phoenix.PlugErrorHandler
    )

    plug(OliWeb.EnsureUserNotLockedPlug)

    plug(Oli.Plugs.RemoveXFrameOptions)
    plug(:put_root_layout, {OliWeb.LayoutView, "delivery.html"})
  end

  pipeline :delivery_and_admin do
    plug(Oli.Plugs.GiveAdminPriority)

    plug(PowAssent.Plug.Reauthorization,
      handler: PowAssent.Phoenix.ReauthorizationPlugHandler
    )

    plug(Pow.Plug.RequireAuthenticated,
      error_handler: Pow.Phoenix.PlugErrorHandler
    )

    plug(OliWeb.EnsureUserNotLockedPlug)

    plug(Oli.Plugs.RemoveXFrameOptions)

    plug(Oli.Plugs.LayoutBasedOnUser)
  end

  pipeline :authoring_protected do
    plug(Oli.Plugs.SetDefaultPow, :author)

    plug(PowAssent.Plug.Reauthorization,
      handler: PowAssent.Phoenix.ReauthorizationPlugHandler
    )

    plug(Pow.Plug.RequireAuthenticated,
      error_handler: Pow.Phoenix.PlugErrorHandler
    )

    plug(OliWeb.EnsureUserNotLockedPlug)
  end

  # Ensure that the user logged in is an admin user
  pipeline :admin do
    plug(Oli.Plugs.EnsureAdmin)
  end

  # parse url encoded forms
  pipeline :www_url_form do
    plug(Plug.Parsers, parsers: [:urlencoded])
  end

  pipeline :authorize_project do
    plug(Oli.Plugs.AuthorizeProject)
  end

  pipeline :registration_captcha do
    plug(Oli.Plugs.RegistrationCaptcha)
  end

  pipeline :pow_email_layout do
    plug(:put_pow_mailer_layout, {OliWeb.LayoutView, :email})
  end

  # For independent section creation/management functionality
  pipeline :require_independent_instructor do
    plug(Oli.Plugs.RequireIndependentInstructor)
  end

  pipeline :community_admin do
    plug(Oli.Plugs.CommunityAdmin)
  end

  pipeline :authorize_community do
    plug(Oli.Plugs.AuthorizeCommunity)
  end

  ### HELPERS ###

  defp put_pow_mailer_layout(conn, layout), do: put_private(conn, :pow_mailer_layout, layout)

  ### ROUTES ###

  scope "/" do
    pipe_through([:browser, :delivery, :registration_captcha, :pow_email_layout])

    pow_routes()
    pow_assent_routes()
    pow_extension_routes()
  end

  scope "/" do
    pipe_through([:delivery, :skip_csrf_protection])

    pow_assent_authorization_post_callback_routes()
  end

  scope "/authoring", as: :authoring do
    pipe_through([:browser, :authoring, :registration_captcha, :pow_email_layout])

    pow_routes()
    pow_assent_routes()
    pow_extension_routes()

    # handle linking accounts when using a social account provider to login
    get("/auth/:provider/link", OliWeb.DeliveryController, :process_link_account_provider)
    get("/auth/:provider/link/callback", OliWeb.DeliveryController, :link_account_callback)
  end

  scope "/authoring" do
    pipe_through([:authoring, :skip_csrf_protection])

    pow_assent_authorization_post_callback_routes()
  end

  scope "/authoring", PowInvitation.Phoenix, as: :pow_invitation do
    pipe_through([:browser, :authoring, :registration_captcha])

    resources("/invitations", InvitationController, only: [:edit, :update])
  end

  # open access routes
  scope "/", OliWeb do
    pipe_through([:browser])

    get("/", StaticPageController, :index)
    get("/unauthorized", StaticPageController, :unauthorized)
    get("/not_found", StaticPageController, :not_found)
  end

  scope "/", OliWeb do
    pipe_through([:api])
    get("/api/v1/legacy_support", LegacySupportController, :index)
    post("/access_tokens", LtiController, :access_tokens)

    post("/help/create", HelpController, :create)
    post("/consent/cookie", CookieConsentController, :persist_cookies)
    get("/consent/cookie", CookieConsentController, :retrieve)

    get("/site.webmanifest", StaticPageController, :site_webmanifest)

    # update session timezone information
    post("/timezone", StaticPageController, :timezone)
  end

  scope "/.well-known", OliWeb do
    pipe_through([:api])

    get("/jwks.json", LtiController, :jwks)
  end

  # authorization protected routes
  scope "/authoring", OliWeb do
    pipe_through([:browser, :authoring_protected, :workspace, :authoring])

    live("/projects", Projects.ProjectsLive)
    live("/products/:product_id", Products.DetailsView)
    live("/products/:product_id/payments", Products.PaymentsView)
    live("/products/:section_slug/updates", Delivery.ManageUpdates)
    live("/products/:section_slug/remix", Delivery.RemixSection, as: :product_remix)

    get("/products/:product_id/payments/:count", PaymentController, :download_codes)

    live("/account", Workspace.AccountDetailsLive)

    put("/account", WorkspaceController, :update_author)

    # keep a session active by periodically calling this endpoint
    get("/keep-alive", StaticPageController, :keep_alive)

    scope "/communities" do
      pipe_through([:community_admin])

      live("/", CommunityLive.IndexView)

      scope "/:community_id" do
        pipe_through([:authorize_community])

        live("/", CommunityLive.ShowView)
        live("/members", CommunityLive.MembersIndexView)

        scope "/associated" do
          live("/", CommunityLive.Associated.IndexView)
          live("/new", CommunityLive.Associated.NewView)
        end
      end
    end
  end

  scope "/authoring/project", OliWeb do
    pipe_through([:browser, :authoring_protected, :workspace, :authoring])
    post("/", ProjectController, :create)
  end

  scope "/authoring/project", OliWeb do
    pipe_through([:browser, :authoring_protected, :workspace, :authoring, :authorize_project])

    # Project display pages
    get("/:project_id", ProjectController, :overview)
    get("/:project_id/overview", ProjectController, :overview)
    get("/:project_id/publish", ProjectController, :publish)
    post("/:project_id/publish", ProjectController, :publish_active)
    post("/:project_id/datashop", ProjectController, :download_datashop)
    post("/:project_id/export", ProjectController, :download_export)
    post("/:project_id/insights", ProjectController, :download_analytics)
    post("/:project_id/duplicate", ProjectController, :clone_project)

    # Project
    put("/:project_id", ProjectController, :update)
    delete("/:project_id", ProjectController, :delete)

    # Activity Bank
    get("/:project_id/bank", ActivityBankController, :index)

    # Objectives
    live("/:project_id/objectives", Objectives.Objectives)

    # Curriculum
    live(
      "/:project_id/curriculum/:container_slug/edit/:revision_slug",
      Curriculum.ContainerLive,
      :edit
    )

    live("/:project_id/curriculum/:container_slug", Curriculum.ContainerLive, :index)

    live("/:project_id/curriculum/", Curriculum.ContainerLive, :index)

    # Review/QA
    live("/:project_id/review", Qa.QaLive)

    # Author facing product view
    live("/:project_id/products", Products.ProductsView)

    # Preview
    get("/:project_id/preview", ResourceController, :preview)
    get("/:project_id/preview/:revision_slug", ResourceController, :preview)

    # Editors
    get("/:project_id/resource/:revision_slug", ResourceController, :edit)
    get("/:project_id/resource/:revision_slug/activity/:activity_slug", ActivityController, :edit)

    # Collaborators
    post("/:project_id/collaborators", CollaboratorController, :create)
    put("/:project_id/collaborators/:author_email", CollaboratorController, :update)
    delete("/:project_id/collaborators/:author_email", CollaboratorController, :delete)

    # Activities
    put(
      "/:project_id/activities/enable/:activity_slug",
      ProjectActivityController,
      :enable_activity
    )

    put(
      "/:project_id/activities/disable/:activity_slug",
      ProjectActivityController,
      :disable_activity
    )

    # Insights
    get("/:project_id/insights", ProjectController, :insights)
    # Ideally, analytics should be live-routed to preserve forward/back button when toggling
    # between analytics groupings and sorting. I could not get it to run through the project authorization
    # plugs when live-routing, however.
    # live "/:project_id/insights", Insights
  end

  if Application.fetch_env!(:oli, :env) == :dev or Application.fetch_env!(:oli, :env) == :test do
    scope "/api/v1/docs" do
      pipe_through([:browser])

      get("/", OpenApiSpex.Plug.SwaggerUI, path: "/api/v1/openapi")
    end
  end

  scope "/api/v1" do
    pipe_through([:api])

    get("/openapi", OpenApiSpex.Plug.RenderSpec, [])
  end

  scope "/api/v1/account", OliWeb do
    pipe_through([:api, :authoring_protected])

    get("/preferences", WorkspaceController, :fetch_preferences)
    post("/preferences", WorkspaceController, :update_preferences)
  end

  scope "/api/v1/project", OliWeb do
    pipe_through([:api, :authoring_protected])

    put("/:project/resource/:resource", Api.ResourceController, :update)
    get("/:project/link", Api.ResourceController, :index)

    post("/:project/activity/:activity_type", Api.ActivityController, :create)

    put("/test/evaluate", Api.ActivityController, :evaluate)
    put("/test/transform", Api.ActivityController, :transform)

    post("/:project/lock/:resource", Api.LockController, :acquire)
    delete("/:project/lock/:resource", Api.LockController, :release)
  end

  # Storage Service
  scope "/api/v1/storage/project/:project/resource", OliWeb do
    pipe_through([:api, :authoring_protected])

    get("/:resource", Api.ActivityController, :retrieve)
    post("/", Api.ActivityController, :bulk_retrieve)
    put("/", Api.ActivityController, :bulk_update)
    delete("/:resource", Api.ActivityController, :delete)
    put("/:resource", Api.ActivityController, :update)
    post("/:resource", Api.ActivityController, :create_secondary)
  end

  scope "/api/v1/storage/course/:section_slug/resource", OliWeb do
    pipe_through([:api, :delivery_protected])

    get("/:resource", Api.ActivityController, :retrieve_delivery)
    post("/", Api.ActivityController, :bulk_retrieve_delivery)
  end

  # Media Service
  scope "/api/v1/media/project/:project", OliWeb do
    pipe_through([:api, :authoring_protected])

    post("/", Api.MediaController, :create)
    get("/", Api.MediaController, :index)
  end

  # Activity Bank Service
  scope "/api/v1/bank/project/:project", OliWeb do
    pipe_through([:api, :authoring_protected])

    post("/", Api.ActivityBankController, :retrieve)
  end

  # Objectives Service
  scope "/api/v1/objectives/project/:project", OliWeb do
    pipe_through([:api, :authoring_protected])

    post("/", Api.ObjectivesController, :create)
    get("/", Api.ObjectivesController, :index)
    put("/objective/:objective", Api.ObjectivesController, :update)
  end

  # Tags Service
  scope "/api/v1/tags/project/:project", OliWeb do
    pipe_through([:api, :authoring_protected])

    post("/", Api.TagController, :new)
    get("/", Api.TagController, :index)
  end

  scope "/api/v1/products", OliWeb do
    pipe_through([:api])

    get("/", Api.ProductController, :index)
  end

  scope "/api/v1/payments", OliWeb do
    pipe_through([:api])

    post("/", Api.PaymentController, :new)

    # String payment intent creation
    post("/s/create-payment-intent", PaymentProviders.StripeController, :init_intent)
    post("/s/success", PaymentProviders.StripeController, :success)
    post("/s/failure", PaymentProviders.StripeController, :failure)
  end

  # User State Service, instrinsic state
  scope "/api/v1/state/course/:section_slug/activity_attempt", OliWeb do
    pipe_through([:api, :delivery_protected])

    post("/", Api.AttemptController, :bulk_retrieve)

    post("/:activity_attempt_guid", Api.AttemptController, :new_activity)
    put("/:activity_attempt_guid", Api.AttemptController, :submit_activity)
    patch("/:activity_attempt_guid", Api.AttemptController, :save_activity)
    put("/:activity_attempt_guid/evaluations", Api.AttemptController, :submit_evaluations)

    post(
      "/:activity_attempt_guid/part_attempt/:part_attempt_guid",
      Api.AttemptController,
      :new_part
    )

    put(
      "/:activity_attempt_guid/part_attempt/:part_attempt_guid",
      Api.AttemptController,
      :submit_part
    )

    patch(
      "/:activity_attempt_guid/part_attempt/:part_attempt_guid",
      Api.AttemptController,
      :save_part
    )

    get(
      "/:activity_attempt_guid/part_attempt/:part_attempt_guid/hint",
      Api.AttemptController,
      :get_hint
    )
  end

  # User State Service, extrinsic state
  scope "/api/v1/state", OliWeb do
    pipe_through([:api, :delivery_protected])

    get("/", Api.GlobalStateController, :read)
    put("/", Api.GlobalStateController, :upsert)
    delete("/", Api.GlobalStateController, :delete)

    get("/course/:section_slug", Api.SectionStateController, :read)
    put("/course/:section_slug", Api.SectionStateController, :upsert)
    delete("/course/:section_slug", Api.SectionStateController, :delete)

    get(
      "/course/:section_slug/resource_attempt/:resource_attempt_guid",
      Api.ResourceAttemptStateController,
      :read
    )

    put(
      "/course/:section_slug/resource_attempt/:resource_attempt_guid",
      Api.ResourceAttemptStateController,
      :upsert
    )

    delete(
      "/course/:section_slug/resource_attempt/:resource_attempt_guid",
      Api.ResourceAttemptStateController,
      :delete
    )
  end

  scope "/api/v1/lti", OliWeb, as: :api do
    pipe_through([:api, :authoring_protected])

    resources("/platforms", Api.PlatformInstanceController)
  end

  # LTI routes
  scope "/lti", OliWeb do
    pipe_through([:lti, :www_url_form])

    post("/login", LtiController, :login)
    get("/login", LtiController, :login)
    post("/launch", LtiController, :launch)
    post("/test", LtiController, :test)

    get("/developer_key.json", LtiController, :developer_key_json)

    post("/register", LtiController, :request_registration)

    get("/authorize_redirect", LtiController, :authorize_redirect)
  end

  ###
  # Section Routes
  ###

  ### Sections - View Public Open and Free Courses
  scope "/sections", OliWeb do
    pipe_through([
      :browser,
      :delivery,
      :maybe_enroll_open_and_free,
      :delivery_protected,
      :pow_email_layout
    ])

    get("/", DeliveryController, :open_and_free_index)

    live("/join/invalid", Sections.InvalidSectionInviteView)
    get("/join/:section_invite_slug", DeliveryController, :enroll_independent)
  end

  # Sections - Independent Learner Section Creation
  scope "/sections", OliWeb do
    pipe_through([
      :browser,
      :delivery,
      :delivery_protected,
      :require_independent_instructor,
      :delivery_layout
    ])

    live("/independent/create", Delivery.SelectSource, :independent_learner, as: :select_source)
    resources("/independent/", OpenAndFreeController, as: :independent_sections, except: [:index])
  end

  ### Sections - Payments
  scope "/sections", OliWeb do
    pipe_through([
      :browser,
      :delivery,
      :require_section,
      :maybe_enroll_open_and_free,
      :delivery_protected,
      :pow_email_layout
    ])

    get("/:section_slug/payment", PaymentController, :guard)
    get("/:section_slug/payment/new", PaymentController, :make_payment)
    get("/:section_slug/payment/code", PaymentController, :use_code)
    post("/:section_slug/payment/code", PaymentController, :apply_code)
  end

  ### Sections - Student Course Delivery
  scope "/sections", OliWeb do
    pipe_through([
      :browser,
      :delivery,
      :require_section,
      :maybe_enroll_open_and_free,
      :delivery_protected,
      :maybe_gated_resource,
      :enforce_paywall,
      :pow_email_layout
    ])

    get("/:section_slug/overview", PageDeliveryController, :index)
    get("/:section_slug/page/:revision_slug", PageDeliveryController, :page)
    get("/:section_slug/page/:revision_slug/attempt", PageDeliveryController, :start_attempt)

    get(
      "/:section_slug/page/:revision_slug/attempt/:attempt_guid",
      PageDeliveryController,
      :finalize_attempt
    )

    get(
      "/:section_slug/page/:revision_slug/attempt/:attempt_guid/review",
      PageDeliveryController,
      :review_attempt
    )
  end

  ### Sections - Preview
  scope "/sections/:section_slug/preview/", OliWeb do
    pipe_through([
      :browser,
      :delivery,
      :require_section,
      :delivery_and_admin,
      :pow_email_layout
    ])

    get("/overview", PageDeliveryController, :index_preview)
    get("/page/:revision_slug", PageDeliveryController, :page_preview)
    get("/page/:revision_slug/selection/:selection_id", ActivityBankController, :preview)
  end

  ### Sections - Management
  scope "/sections", OliWeb do
    pipe_through([
      :browser,
      :delivery,
      :require_section,
      :delivery_and_admin,
      :pow_email_layout
    ])

    live("/:section_slug", Sections.OverviewView)

    live("/:section_slug/grades/lms", Grades.GradesLive)
    live("/:section_slug/grades/gradebook", Grades.GradebookView)
    live("/:section_slug/progress/:user_id/:resource_id", Progress.StudentResourceView)
    live("/:section_slug/progress/:user_id", Progress.StudentView)
    get("/:section_slug/grades/export", PageDeliveryController, :export_gradebook)
    get("/:section_slug/updates", PageDeliveryController, :updates)
    live("/:section_slug/remix", Delivery.RemixSection)
    live("/:section_slug/remix/:section_resource_slug", Delivery.RemixSection)
    live("/:section_slug/enrollments", Sections.EnrollmentsView)
    live("/:section_slug/invitations", Sections.InviteView)
    live("/:section_slug/edit", Sections.EditView)
    live("/:section_slug/gating_and_scheduling", Sections.GatingAndScheduling)
    live("/:section_slug/gating_and_scheduling/new", Sections.GatingAndScheduling.New)
    live("/:section_slug/gating_and_scheduling/:id/edit", Sections.GatingAndScheduling.Edit)
  end

  ### Sections - Enrollment
  scope "/sections", OliWeb do
    pipe_through([
      :browser,
      :require_section,
      :delivery_layout,
      :pow_email_layout
    ])

    get("/:section_slug/enroll", DeliveryController, :enroll)
    post("/:section_slug/create_user", DeliveryController, :create_user)
  end

  # Delivery Auth (Signin)
  scope "/course", OliWeb do
    pipe_through([:browser, :delivery, :delivery_layout, :pow_email_layout])

    get("/signin", DeliveryController, :signin)
    get("/create_account", DeliveryController, :create_account)
  end

  # Delivery Auth (Signout)
  scope "/course", OliWeb do
    pipe_through([:browser, :delivery_protected, :pow_email_layout])

    get("/signout", DeliveryController, :signout)
  end

  scope "/course", OliWeb do
    pipe_through([:browser, :delivery_protected, :require_lti_params, :pow_email_layout])

    get("/", DeliveryController, :index)
    get("/select_project", DeliveryController, :select_project)

    get("/link_account", DeliveryController, :link_account)
    post("/link_account", DeliveryController, :process_link_account_user)
    get("/create_and_link_account", DeliveryController, :create_and_link_account)
    post("/create_and_link_account", DeliveryController, :process_create_and_link_account_user)
    post("/research_consent", DeliveryController, :research_consent)

    post("/", DeliveryController, :create_section)
  end

  ### Admin Dashboard / Telemetry
  scope "/admin", OliWeb do
    pipe_through([:browser, :authoring_protected, :admin])

    live_dashboard("/dashboard",
      metrics: OliWeb.Telemetry,
      ecto_repos: [Oli.Repo],
      session: {__MODULE__, :with_session, []}
    )

    resources("/platform_instances", PlatformInstanceController)
  end

  ### Admin Portal / Management
  scope "/admin", OliWeb do
    pipe_through([
      :browser,
      :authoring_protected,
      :workspace,
      :authoring,
      :admin,
      :pow_email_layout
    ])

    # General
    live("/", Admin.AdminView)
    live("/features", Features.FeaturesLive)
    live("/api_keys", ApiKeys.ApiKeysLive)
    live("/products", Products.ProductsView)

    # Section Management (+ Open and Free)
    live("/sections", Sections.SectionsView)
    live("/open_and_free/create", Delivery.SelectSource, :admin, as: :select_source)
    resources("/open_and_free", OpenAndFreeController, as: :admin_open_and_free)
    live("/open_and_free/:section_slug/remix", Delivery.RemixSection, as: :open_and_free_remix)

<<<<<<< HEAD
    resources("/institutions", InstitutionController)

    resources("/registrations", RegistrationController) do
      resources("/deployments", DeploymentController, except: [:index, :show])
=======
    # Publishing Institutions and Registrations
    resources "/institutions", InstitutionController do
      resources "/registrations", RegistrationController, except: [:index, :show] do
        resources("/deployments", DeploymentController, except: [:index, :show])
      end
>>>>>>> 04318a1c
    end

    put("/approve_registration", InstitutionController, :approve_registration)
    delete("/pending_registration/:id", InstitutionController, :remove_registration)

    live("/communities/new", CommunityLive.NewView)

    # Course Ingestion
    get("/ingest", IngestController, :index)
    post("/ingest", IngestController, :upload)

    # Authoring Activity Management
    get("/manage_activities", ActivityManageController, :index)
    put("/manage_activities/make_global/:activity_slug", ActivityManageController, :make_global)
    put("/manage_activities/make_private/:activity_slug", ActivityManageController, :make_private)

    # Branding
    resources("/brands", BrandController)

    # Admin Author/User Account Management
    live("/authors", Users.AuthorsView)
    live("/authors/:user_id", Users.AuthorsDetailView)
    live("/users", Users.UsersView)
    live("/users/:user_id", Users.UsersDetailView)
    get("/invite", InviteController, :index)
    post("/invite", InviteController, :create)
    post("/accounts/resend_user_confirmation_link", PowController, :resend_user_confirmation_link)

    post(
      "/accounts/resend_author_confirmation_link",
      PowController,
      :resend_author_confirmation_link
    )

    post("/accounts/send_user_password_reset_link", PowController, :send_user_password_reset_link)

    post(
      "/accounts/send_author_password_reset_link",
      PowController,
      :send_author_password_reset_link
    )
  end

  scope "/project", OliWeb do
    pipe_through([
      :browser,
      :authoring_protected,
      :workspace,
      :authoring,
      :authorize_project,
      :admin
    ])

    live("/:project_id/history/:slug", RevisionHistory)
  end

  # routes only accessible when load testing mode is enabled. These routes exist solely
  # to allow the load testing framework to do things like query for the available open and free
  # sections, to query for all of the pages in an individual section, etc.
  if Oli.Utils.LoadTesting.enabled?() do
    scope "/api/v1/testing", OliWeb do
      pipe_through([:api])

      get("/openfree", Api.OpenAndFreeController, :index)
    end
  end

  # routes only accessible to developers
  if Application.fetch_env!(:oli, :env) == :dev or Application.fetch_env!(:oli, :env) == :test do
    # web interface for viewing sent emails during development
    forward("/dev/sent_emails", Bamboo.SentEmailViewerPlug)

    scope "/api/v1/testing", OliWeb do
      pipe_through([:api])

      post("/rules", Api.RulesEngineController, :execute)
    end

    scope "/dev", OliWeb do
      pipe_through([
        :browser,
        :admin
      ])

      get("/flame_graphs", DevController, :flame_graphs)
    end
  end
end<|MERGE_RESOLUTION|>--- conflicted
+++ resolved
@@ -766,18 +766,11 @@
     resources("/open_and_free", OpenAndFreeController, as: :admin_open_and_free)
     live("/open_and_free/:section_slug/remix", Delivery.RemixSection, as: :open_and_free_remix)
 
-<<<<<<< HEAD
+    # Publishing Institutions and Registrations
     resources("/institutions", InstitutionController)
 
     resources("/registrations", RegistrationController) do
       resources("/deployments", DeploymentController, except: [:index, :show])
-=======
-    # Publishing Institutions and Registrations
-    resources "/institutions", InstitutionController do
-      resources "/registrations", RegistrationController, except: [:index, :show] do
-        resources("/deployments", DeploymentController, except: [:index, :show])
-      end
->>>>>>> 04318a1c
     end
 
     put("/approve_registration", InstitutionController, :approve_registration)
