--- conflicted
+++ resolved
@@ -847,18 +847,16 @@
         live("/:project_id/review", ReviewLive)
         live("/:project_id/publish", PublishLive)
         live("/:project_id/insights", InsightsLive)
-<<<<<<< HEAD
+
         live("/:project_id/datasets", DatasetsLive)
         live("/:project_id/datasets/create", CreateJobLive)
         live("/:project_id/datasets/details/:job_id", DatasetDetailsLive)
-=======
 
         scope "/:project_id/products" do
           live("/", ProductsLive)
           live("/:product_id", Products.DetailsLive)
           live("/:product_id/certificate_settings", Certificates.CertificateSettingsLive)
         end
->>>>>>> b2d765be
       end
     end
   end
