--- conflicted
+++ resolved
@@ -74,11 +74,8 @@
     # Project display pages
     get "/:project_id", ProjectController, :overview
     get "/:project_id/objectives", ProjectController, :objectives
-<<<<<<< HEAD
-=======
     get "/:project_id/objectives/:objective_slug/:action", ProjectController, :edit_objective
     get "/:project_id/curriculum", ProjectController, :curriculum
->>>>>>> de46a528
     get "/:project_id/publish", ProjectController, :publish
     post "/:project_id/publish", ProjectController, :publish_active
     get "/:project_id/insights", ProjectController, :insights
