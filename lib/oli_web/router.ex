defmodule OliWeb.Router do
  use OliWeb, :router
  use Pow.Phoenix.Router
  use PowAssent.Phoenix.Router
  use Pow.Extension.Phoenix.Router,
    extensions: [PowResetPassword, PowEmailConfirmation]

  import Phoenix.LiveDashboard.Router

  ### BASE PIPELINES ###
  # We have four "base" pipelines:   :browser, :api, :lti, and :skip_csrf_protection
  # All of the other pipelines are to be used as additions onto one of these four base pipelines

  # pipeline for all browser based routes
  pipeline :browser do
    plug :accepts, ["html"]
    plug :fetch_session
    plug :fetch_live_flash
    plug :put_root_layout, {OliWeb.LayoutView, "default.html"}
    plug :put_layout, {OliWeb.LayoutView, "app.html"}
    plug :put_secure_browser_headers
    plug :protect_from_forgery
    plug Plug.Telemetry, event_prefix: [:oli, :plug]
    plug Oli.Plugs.SetCurrentUser
    plug Oli.Plugs.SetDefaultPow, :author
  end

  # pipline for REST api endpoint routes
  pipeline :api do
    plug :fetch_session
    plug :fetch_flash
    plug :put_secure_browser_headers
    plug Plug.Telemetry, event_prefix: [:oli, :plug]
    plug :accepts, ["json"]
    plug Oli.Plugs.SetDefaultPow, :author
  end

  # pipeline for LTI launch endpoints
  pipeline :lti do
    plug :fetch_session
    plug :fetch_flash
    plug :put_root_layout, {OliWeb.LayoutView, "lti.html"}
  end

  pipeline :skip_csrf_protection do
    plug :accepts, ["html"]
    plug :fetch_session
    plug :fetch_flash
    plug :put_secure_browser_headers
  end

  ### PIPELINE EXTENSIONS ###
  # Extend the base pipelines specific routes

  pipeline :authoring do
    # Disable caching of resources in authoring
    plug Oli.Plugs.NoCache
  end

  pipeline :delivery do
    plug Oli.Plugs.SetDefaultPow, :user
    plug Oli.Plugs.LoadLtiParams
    plug Oli.Plugs.RemoveXFrameOptions
    plug :put_root_layout, {OliWeb.LayoutView, "delivery.html"}
  end

  # set the layout to be workspace
  pipeline :workspace do
    plug :put_root_layout, {OliWeb.LayoutView, "workspace.html"}
  end

  # Ensure that we have a logged in user
  pipeline :delivery_protected do
    plug Pow.Plug.RequireAuthenticated,
      error_handler: OliWeb.Pow.UserAuthErrorHandler
  end

  # Ensure that we have a logged in user
  pipeline :authoring_protected do
    plug Pow.Plug.RequireAuthenticated,
      error_handler: Pow.Phoenix.PlugErrorHandler
  end

  # Ensure that the user logged in is an admin user
  pipeline :admin do
    plug Oli.Plugs.EnsureAdmin
  end

  # parse url encoded forms
  pipeline :www_url_form do
    plug Plug.Parsers, parsers: [:urlencoded]
  end

  pipeline :authorize_project do
    plug Oli.Plugs.AuthorizeProject
  end

  ### HELPERS ###

  # with_session/1 used by authoring liveviews to load the current author id
  def with_session(conn) do
    %{"current_author_id" => conn.assigns.current_author.id}
  end

  ### ROUTES ###

  scope "/" do
    pipe_through :skip_csrf_protection

    pow_assent_authorization_post_callback_routes()
  end

  scope "/" do
    pipe_through :browser

    pow_routes()
    pow_assent_routes()
    pow_extension_routes()
  end

  # open access routes
  scope "/", OliWeb do
    pipe_through [:browser]

    get "/", StaticPageController, :index
  end

  scope "/.well-known", OliWeb do
    pipe_through [:browser]

    get "/jwks.json", LtiController, :jwks
  end

  # authorization protected routes
  scope "/", OliWeb do
    pipe_through [:browser, :authoring_protected, :workspace, :authoring]

    live "/projects", Projects.ProjectsLive, session: {__MODULE__, :with_session, []}
    get "/account", WorkspaceController, :account
    put "/account", WorkspaceController, :update_author
    post "/account/theme", WorkspaceController, :update_theme

    # keep a session active by periodically calling this endpoint
    get "/keep-alive", StaticPageController, :keep_alive
  end

  scope "/project", OliWeb do
    pipe_through [:browser, :authoring_protected, :workspace, :authoring]
    post "/", ProjectController, :create
  end

  scope "/project", OliWeb do
    pipe_through [:browser, :authoring_protected, :workspace, :authoring, :authorize_project]

    # Project display pages
    get "/:project_id", ProjectController, :overview
    get "/:project_id/publish", ProjectController, :publish
    post "/:project_id/publish", ProjectController, :publish_active
    post "/:project_id/datashop", ProjectController, :download_datashop

    # Project
    put "/:project_id", ProjectController, :update
    delete "/:project_id", ProjectController, :delete

    # Objectives
    live "/:project_id/objectives", Objectives.Objectives, session: {__MODULE__, :with_session, []}

    # Curriculum
<<<<<<< HEAD
    live "/:project_id/curriculum", Curriculum.Container, session: {__MODULE__, :with_session, []}
=======
    live "/:project_id/curriculum/:container_slug/edit/:revision_slug", Curriculum.ContainerLive, :edit
    live "/:project_id/curriculum/:container_slug", Curriculum.ContainerLive, :index
    live "/:project_id/curriculum/", Curriculum.ContainerLive, :index
>>>>>>> 01cccfd7

    # Review/QA
    live "/:project_id/review", Qa.QaLive, session: {__MODULE__, :with_session, []}

    # Editors
    get "/:project_id/resource/:revision_slug", ResourceController, :edit
    get "/:project_id/resource/:revision_slug/preview", ResourceController, :preview
    delete "/:project_id/resource/:revision_slug", ResourceController, :delete
    get "/:project_id/resource/:revision_slug/activity/:activity_slug", ActivityController, :edit

    # Collaborators
    post "/:project_id/collaborators", CollaboratorController, :create
    put "/:project_id/collaborators/:author_email", CollaboratorController, :update
    delete "/:project_id/collaborators/:author_email", CollaboratorController, :delete

    # Insights
    get "/:project_id/insights", ProjectController, :insights
<<<<<<< HEAD
    # Ideally, analytics should be live-routed to preserve forward/back button when toggling
    # between analytics groupings and sorting. I could not get it to run through the project authorization
    # plugs when live-routing, however.
    # live "/:project_id/insights", Insights, session: {__MODULE__, :with_session, []}
=======
>>>>>>> 01cccfd7
  end

  scope "/api/v1/project", OliWeb do
    pipe_through [:api, :authoring_protected]

    put "/:project/resource/:resource", ResourceController, :update
    get "/:project/link", ResourceController, :index

    post "/:project/activity/:activity_type", ActivityController, :create
    put "/:project/resource/:resource/activity/:activity", ActivityController, :update
    put "/test/evaluate", ActivityController, :evaluate
    put "/test/transform", ActivityController, :transform

    delete "/:project/resource/:resource/activity", ActivityController, :delete

    post "/:project/lock/:resource", LockController, :acquire
    delete "/:project/lock/:resource", LockController, :release

    post "/:project/media", MediaController, :create
    get "/:project/media", MediaController, :index

    post "/:project_id/objectives", ResourceController, :create_objective
  end

  scope "/api/v1/attempt", OliWeb do
    pipe_through [:api]

    # post to create a new attempt
    # put to submit a response
    # patch to save response state

    post "/activity/:activity_attempt_guid/part/:part_attempt_guid", AttemptController, :new_part
    put "/activity/:activity_attempt_guid/part/:part_attempt_guid", AttemptController, :submit_part
    patch "/activity/:activity_attempt_guid/part/:part_attempt_guid", AttemptController, :save_part
    get "/activity/:activity_attempt_guid/part/:part_attempt_guid/hint", AttemptController, :get_hint

    post "/activity/:activity_attempt_guid", AttemptController, :new_activity
    put "/activity/:activity_attempt_guid", AttemptController, :submit_activity
    patch "/activity/:activity_attempt_guid", AttemptController, :save_activity

  end

  # LTI routes
  scope "/lti", OliWeb do
    pipe_through [:lti, :www_url_form]

    post "/login", LtiController, :login
    get "/login", LtiController, :login
    post "/launch", LtiController, :launch
    post "/test", LtiController, :test

    get "/developer_key.json", LtiController, :developer_key_json
  end

  scope "/course", OliWeb do
    pipe_through [:browser, :delivery, :delivery_protected]

    get "/", DeliveryController, :index

    get "/link_account", DeliveryController, :link_account
    get "/create_and_link_account", DeliveryController, :create_and_link_account
    post "/section", DeliveryController, :create_section
    get "/signout", DeliveryController, :signout
    get "/open_and_free", DeliveryController, :list_open_and_free

    # course link resolver
    get "/link/:revision_slug", PageDeliveryController, :link

    get "/:context_id/page/:revision_slug", PageDeliveryController, :page
    get "/:context_id/page", PageDeliveryController, :index
    get "/:context_id/page/:revision_slug/attempt", PageDeliveryController, :start_attempt
    get "/:context_id/page/:revision_slug/attempt/:attempt_guid", PageDeliveryController, :finalize_attempt

    get "/:context_id/grades/export", PageDeliveryController, :export_gradebook
  end

  scope "/admin", OliWeb do
    pipe_through [:browser, :authoring_protected, :admin]
    live_dashboard "/dashboard", metrics: OliWeb.Telemetry, session: {__MODULE__, :with_session, []}
  end

  scope "/admin", OliWeb do
    pipe_through [:browser, :authoring_protected, :workspace, :authoring, :admin]
    live "/accounts", Accounts.AccountsLive, session: {__MODULE__, :with_session, []}

    resources "/institutions", InstitutionController do
      resources "/registrations", RegistrationController, except: [:index, :show] do
        resources "/deployments", DeploymentController, except: [:index, :show]
      end
    end

    get "/ingest", IngestController, :index
    post "/ingest", IngestController, :upload

  end

  scope "/project", OliWeb do
    pipe_through [:browser, :authoring_protected, :workspace, :authoring, :authorize_project, :admin]
    live "/:project_id/history/:slug", RevisionHistory, session: {__MODULE__, :with_session, []}
  end

  # routes only accessible to developers
  if Application.fetch_env!(:oli, :env) == :dev or Application.fetch_env!(:oli, :env) == :test do
    # web interface for viewing sent emails during development
    forward "/dev/sent_emails", Bamboo.SentEmailViewerPlug

    scope "/dev", OliWeb do
      pipe_through [:browser]

      get "/uipalette", UIPaletteController, :index
    end

    scope "/test", OliWeb do
      pipe_through [:browser]

      get "/editor", EditorTestController, :index

    end

  end

end<|MERGE_RESOLUTION|>--- conflicted
+++ resolved
@@ -166,13 +166,9 @@
     live "/:project_id/objectives", Objectives.Objectives, session: {__MODULE__, :with_session, []}
 
     # Curriculum
-<<<<<<< HEAD
-    live "/:project_id/curriculum", Curriculum.Container, session: {__MODULE__, :with_session, []}
-=======
-    live "/:project_id/curriculum/:container_slug/edit/:revision_slug", Curriculum.ContainerLive, :edit
-    live "/:project_id/curriculum/:container_slug", Curriculum.ContainerLive, :index
-    live "/:project_id/curriculum/", Curriculum.ContainerLive, :index
->>>>>>> 01cccfd7
+    live "/:project_id/curriculum/:container_slug/edit/:revision_slug", Curriculum.ContainerLive, :edit, session: {__MODULE__, :with_session, []}
+    live "/:project_id/curriculum/:container_slug", Curriculum.ContainerLive, :index, session: {__MODULE__, :with_session, []}
+    live "/:project_id/curriculum/", Curriculum.ContainerLive, :index, session: {__MODULE__, :with_session, []}
 
     # Review/QA
     live "/:project_id/review", Qa.QaLive, session: {__MODULE__, :with_session, []}
@@ -190,13 +186,11 @@
 
     # Insights
     get "/:project_id/insights", ProjectController, :insights
-<<<<<<< HEAD
     # Ideally, analytics should be live-routed to preserve forward/back button when toggling
     # between analytics groupings and sorting. I could not get it to run through the project authorization
     # plugs when live-routing, however.
     # live "/:project_id/insights", Insights, session: {__MODULE__, :with_session, []}
-=======
->>>>>>> 01cccfd7
+
   end
 
   scope "/api/v1/project", OliWeb do
