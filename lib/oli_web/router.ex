defmodule OliWeb.Router do
  use OliWeb, :router
  use Pow.Phoenix.Router
  use PowAssent.Phoenix.Router

  use Pow.Extension.Phoenix.Router,
    extensions: [PowResetPassword, PowEmailConfirmation]

  import Phoenix.LiveDashboard.Router

  ### BASE PIPELINES ###
  # We have four "base" pipelines:   :browser, :api, :lti, and :skip_csrf_protection
  # All of the other pipelines are to be used as additions onto one of these four base pipelines

  # pipeline for all browser based routes
  pipeline :browser do
    plug(:accepts, ["html"])
    plug(:fetch_session)
    plug(:fetch_live_flash)
    plug(:put_root_layout, {OliWeb.LayoutView, "default.html"})
    plug(:put_layout, {OliWeb.LayoutView, "app.html"})
    plug(Oli.Plugs.SetCurrentUser)
    plug(:put_secure_browser_headers)
    plug(Oli.Plugs.LoadTestingCSRFBypass)
    plug(:protect_from_forgery)
    plug(OliWeb.SetLiveCSRF)
    plug(Plug.Telemetry, event_prefix: [:oli, :plug])
  end

  # pipline for REST api endpoint routes
  pipeline :api do
    plug(:accepts, ["json"])
    plug(:fetch_session)
    plug(:fetch_flash)
    plug(:put_secure_browser_headers)
    plug(OpenApiSpex.Plug.PutApiSpec, module: OliWeb.ApiSpec)
    plug(Plug.Telemetry, event_prefix: [:oli, :plug])
  end

  # pipeline for LTI launch endpoints
  pipeline :lti do
    plug(:fetch_session)
    plug(:fetch_flash)
    plug(Oli.Plugs.SetCurrentUser)
    plug(:put_root_layout, {OliWeb.LayoutView, "lti.html"})
  end

  pipeline :skip_csrf_protection do
    plug(:accepts, ["html"])
    plug(:fetch_session)
    plug(:fetch_flash)
    plug(:put_secure_browser_headers)
  end

  ### PIPELINE EXTENSIONS ###
  # Extend the base pipelines specific routes

  pipeline :authoring do
    plug(Oli.Plugs.SetDefaultPow, :author)
    # Disable caching of resources in authoring
    plug(Oli.Plugs.NoCache)
  end

  pipeline :delivery do
    plug(Oli.Plugs.SetDefaultPow, :user)
  end

  # set the layout to be workspace
  pipeline :workspace do
    plug(:put_root_layout, {OliWeb.LayoutView, "workspace.html"})
  end

  pipeline :delivery_layout do
    plug(:put_root_layout, {OliWeb.LayoutView, "delivery.html"})
  end

  pipeline :maybe_enroll_open_and_free do
    plug(Oli.Plugs.MaybeEnrollOpenAndFreeUser)
  end

  pipeline :maybe_gated_resource do
    plug(Oli.Plugs.MaybeGatedResource)
  end

  pipeline :require_lti_params do
    plug(Oli.Plugs.RequireLtiParams)
  end

  pipeline :require_section do
    plug(Oli.Plugs.RequireSection)
  end

  pipeline :enforce_paywall do
    plug(Oli.Plugs.EnforcePaywall)
  end

  # Ensure that we have a logged in user
  pipeline :delivery_protected do
    plug(Oli.Plugs.SetDefaultPow, :user)

    plug(PowAssent.Plug.Reauthorization,
      handler: PowAssent.Phoenix.ReauthorizationPlugHandler
    )

    plug(Pow.Plug.RequireAuthenticated,
      error_handler: Pow.Phoenix.PlugErrorHandler
    )

    plug(OliWeb.EnsureUserNotLockedPlug)

    plug(Oli.Plugs.RemoveXFrameOptions)
    plug(:put_root_layout, {OliWeb.LayoutView, "delivery.html"})
  end

  pipeline :delivery_and_admin do
    plug(Oli.Plugs.GiveAdminPriority)

    plug(PowAssent.Plug.Reauthorization,
      handler: PowAssent.Phoenix.ReauthorizationPlugHandler
    )

    plug(Pow.Plug.RequireAuthenticated,
      error_handler: Pow.Phoenix.PlugErrorHandler
    )

    plug(OliWeb.EnsureUserNotLockedPlug)

    plug(Oli.Plugs.RemoveXFrameOptions)

    plug(Oli.Plugs.LayoutBasedOnUser)
  end

  pipeline :authoring_protected do
    plug(Oli.Plugs.SetDefaultPow, :author)

    plug(PowAssent.Plug.Reauthorization,
      handler: PowAssent.Phoenix.ReauthorizationPlugHandler
    )

    plug(Pow.Plug.RequireAuthenticated,
      error_handler: Pow.Phoenix.PlugErrorHandler
    )

    plug(OliWeb.EnsureUserNotLockedPlug)
  end

  # Ensure that the user logged in is an admin user
  pipeline :admin do
    plug(Oli.Plugs.EnsureAdmin)
  end

  # parse url encoded forms
  pipeline :www_url_form do
    plug(Plug.Parsers, parsers: [:urlencoded])
  end

  pipeline :authorize_project do
    plug(Oli.Plugs.AuthorizeProject)
  end

  pipeline :registration_captcha do
    plug(Oli.Plugs.RegistrationCaptcha)
  end

  pipeline :pow_email_layout do
    plug(:put_pow_mailer_layout, {OliWeb.LayoutView, :email})
  end

<<<<<<< HEAD
  pipeline :superactivity do
    plug Plug.Static,
         at: "/superactivity",
         from: {:oli, "priv/superactivity"}
  end

  scope "/superactivity", OliWeb do
    pipe_through :superactivity
    get "/*path", LegacySuperactivityController, :file_not_found
=======
  pipeline :community_admin do
    plug(Oli.Plugs.CommunityAdmin)
  end

  pipeline :authorize_community do
    plug(Oli.Plugs.AuthorizeCommunity)
>>>>>>> c5665d9d
  end

  ### HELPERS ###

  defp put_pow_mailer_layout(conn, layout), do: put_private(conn, :pow_mailer_layout, layout)

  ### ROUTES ###

  scope "/" do
    pipe_through([:browser, :delivery, :registration_captcha, :pow_email_layout])

    pow_routes()
    pow_assent_routes()
    pow_extension_routes()
  end

  scope "/" do
    pipe_through([:delivery, :skip_csrf_protection])
    post("/jcourse/superactivity/server", OliWeb.LegacySuperactivityController, :process)
    get("/jcourse/superactivity/context/:attempt_guid", OliWeb.LegacySuperactivityController, :context)
    post("/jcourse/dashboard/log/server", OliWeb.LegacyLogsController, :process)
    pow_assent_authorization_post_callback_routes()
  end

  scope "/authoring", as: :authoring do
    pipe_through([:browser, :authoring, :registration_captcha, :pow_email_layout])

    pow_routes()
    pow_assent_routes()
    pow_extension_routes()

    # handle linking accounts when using a social account provider to login
    get("/auth/:provider/link", OliWeb.DeliveryController, :process_link_account_provider)
    get("/auth/:provider/link/callback", OliWeb.DeliveryController, :link_account_callback)
  end

  scope "/authoring" do
    pipe_through([:authoring, :skip_csrf_protection])

    pow_assent_authorization_post_callback_routes()
  end

  scope "/authoring", PowInvitation.Phoenix, as: :pow_invitation do
    pipe_through([:browser, :authoring, :registration_captcha])

    resources("/invitations", InvitationController, only: [:edit, :update])
  end

  # open access routes
  scope "/", OliWeb do
    pipe_through([:browser])

    get("/", StaticPageController, :index)
    get("/unauthorized", StaticPageController, :unauthorized)
    get("/not_found", StaticPageController, :not_found)
  end

  scope "/", OliWeb do
    pipe_through([:api])
    get("/api/v1/legacy_support", LegacySupportController, :index)
    post("/access_tokens", LtiController, :access_tokens)

    post("/help/create", HelpController, :create)
    post("/consent/cookie", CookieConsentController, :persist_cookies)
    get("/consent/cookie", CookieConsentController, :retrieve)

    get("/site.webmanifest", StaticPageController, :site_webmanifest)

    # update session timezone information
    post("/timezone", StaticPageController, :timezone)
  end

  scope "/.well-known", OliWeb do
    pipe_through([:api])

    get("/jwks.json", LtiController, :jwks)
  end

  # authorization protected routes
  scope "/authoring", OliWeb do
    pipe_through([:browser, :authoring_protected, :workspace, :authoring])

    live("/projects", Projects.ProjectsLive)
    live("/products/:product_id", Products.DetailsView)
    live("/products/:product_id/payments", Products.PaymentsView)
    live("/products/:section_slug/updates", Delivery.ManageUpdates)
    live("/products/:section_slug/remix", Delivery.RemixSection, as: :product_remix)

    get("/products/:product_id/payments/:count", PaymentController, :download_codes)

    live("/account", Workspace.AccountDetailsLive)

    put("/account", WorkspaceController, :update_author)

    # keep a session active by periodically calling this endpoint
    get("/keep-alive", StaticPageController, :keep_alive)

    scope "/communities" do
      pipe_through [:community_admin]

      live("/", CommunityLive.IndexView)

      scope "/:community_id" do
        pipe_through [:authorize_community]

        live("/", CommunityLive.ShowView)
      end
    end
  end

  scope "/authoring/project", OliWeb do
    pipe_through([:browser, :authoring_protected, :workspace, :authoring])
    post("/", ProjectController, :create)
  end

  scope "/authoring/project", OliWeb do
    pipe_through([:browser, :authoring_protected, :workspace, :authoring, :authorize_project])

    # Project display pages
    get("/:project_id", ProjectController, :overview)
    get("/:project_id/overview", ProjectController, :overview)
    get("/:project_id/publish", ProjectController, :publish)
    post("/:project_id/publish", ProjectController, :publish_active)
    post("/:project_id/datashop", ProjectController, :download_datashop)
    post("/:project_id/export", ProjectController, :download_export)
    post("/:project_id/insights", ProjectController, :download_analytics)
    post("/:project_id/duplicate", ProjectController, :clone_project)

    # Project
    put("/:project_id", ProjectController, :update)
    delete("/:project_id", ProjectController, :delete)

    # Activity Bank
    get("/:project_id/bank", ActivityBankController, :index)

    # Objectives
    live("/:project_id/objectives", Objectives.Objectives)

    # Curriculum
    live(
      "/:project_id/curriculum/:container_slug/edit/:revision_slug",
      Curriculum.ContainerLive,
      :edit
    )

    live("/:project_id/curriculum/:container_slug", Curriculum.ContainerLive, :index)

    live("/:project_id/curriculum/", Curriculum.ContainerLive, :index)

    # Review/QA
    live("/:project_id/review", Qa.QaLive)

    # Author facing product view
    live("/:project_id/products", Products.ProductsView)

    # Preview
    get("/:project_id/preview", ResourceController, :preview)
    get("/:project_id/preview/:revision_slug", ResourceController, :preview)

    # Editors
    get("/:project_id/resource/:revision_slug", ResourceController, :edit)
    get("/:project_id/resource/:revision_slug/activity/:activity_slug", ActivityController, :edit)

    # Collaborators
    post("/:project_id/collaborators", CollaboratorController, :create)
    put("/:project_id/collaborators/:author_email", CollaboratorController, :update)
    delete("/:project_id/collaborators/:author_email", CollaboratorController, :delete)

    # Activities
    put(
      "/:project_id/activities/enable/:activity_slug",
      ProjectActivityController,
      :enable_activity
    )

    put(
      "/:project_id/activities/disable/:activity_slug",
      ProjectActivityController,
      :disable_activity
    )

    # Insights
    get("/:project_id/insights", ProjectController, :insights)
    # Ideally, analytics should be live-routed to preserve forward/back button when toggling
    # between analytics groupings and sorting. I could not get it to run through the project authorization
    # plugs when live-routing, however.
    # live "/:project_id/insights", Insights
  end

  if Application.fetch_env!(:oli, :env) == :dev or Application.fetch_env!(:oli, :env) == :test do
    scope "/api/v1/docs" do
      pipe_through([:browser])

      get("/", OpenApiSpex.Plug.SwaggerUI, path: "/api/v1/openapi")
    end
  end

  scope "/api/v1" do
    pipe_through([:api])

    get("/openapi", OpenApiSpex.Plug.RenderSpec, [])
  end

  scope "/api/v1/account", OliWeb do
    pipe_through([:api, :authoring_protected])

    get("/preferences", WorkspaceController, :fetch_preferences)
    post("/preferences", WorkspaceController, :update_preferences)
  end

  scope "/api/v1/project", OliWeb do
    pipe_through([:api, :authoring_protected])

    put("/:project/resource/:resource", Api.ResourceController, :update)
    get("/:project/link", Api.ResourceController, :index)

    post("/:project/activity/:activity_type", Api.ActivityController, :create)

    put("/test/evaluate", Api.ActivityController, :evaluate)
    put("/test/transform", Api.ActivityController, :transform)

    post("/:project/lock/:resource", Api.LockController, :acquire)
    delete("/:project/lock/:resource", Api.LockController, :release)
  end

  # Storage Service
  scope "/api/v1/storage/project/:project/resource", OliWeb do
    pipe_through([:api, :authoring_protected])

    get("/:resource", Api.ActivityController, :retrieve)
    post("/", Api.ActivityController, :bulk_retrieve)
    put("/", Api.ActivityController, :bulk_update)
    delete("/:resource", Api.ActivityController, :delete)
    put("/:resource", Api.ActivityController, :update)
    post("/:resource", Api.ActivityController, :create_secondary)
  end

  scope "/api/v1/storage/course/:section_slug/resource", OliWeb do
    pipe_through([:api, :delivery_protected])

    get("/:resource", Api.ActivityController, :retrieve_delivery)
    post("/", Api.ActivityController, :bulk_retrieve_delivery)
  end

  # Media Service
  scope "/api/v1/media/project/:project", OliWeb do
    pipe_through([:api, :authoring_protected])

    post("/", Api.MediaController, :create)
    get("/", Api.MediaController, :index)
  end

  # Activity Bank Service
  scope "/api/v1/bank/project/:project", OliWeb do
    pipe_through([:api, :authoring_protected])

    post("/", Api.ActivityBankController, :retrieve)
  end

  # Objectives Service
  scope "/api/v1/objectives/project/:project", OliWeb do
    pipe_through([:api, :authoring_protected])

    post("/", Api.ObjectivesController, :create)
    get("/", Api.ObjectivesController, :index)
    put("/objective/:objective", Api.ObjectivesController, :update)
  end

  # Tags Service
  scope "/api/v1/tags/project/:project", OliWeb do
    pipe_through([:api, :authoring_protected])

    post("/", Api.TagController, :new)
    get("/", Api.TagController, :index)
  end

  scope "/api/v1/products", OliWeb do
    pipe_through([:api])

    get("/", Api.ProductController, :index)
  end

  scope "/api/v1/payments", OliWeb do
    pipe_through([:api])

    post("/", Api.PaymentController, :new)

    # String payment intent creation
    post("/s/create-payment-intent", PaymentProviders.StripeController, :init_intent)
    post("/s/success", PaymentProviders.StripeController, :success)
    post("/s/failure", PaymentProviders.StripeController, :failure)
  end

  # User State Service, instrinsic state
  scope "/api/v1/state/course/:section_slug/activity_attempt", OliWeb do
    pipe_through([:api, :delivery_protected])

    post("/", Api.AttemptController, :bulk_retrieve)

    post("/:activity_attempt_guid", Api.AttemptController, :new_activity)
    put("/:activity_attempt_guid", Api.AttemptController, :submit_activity)
    patch("/:activity_attempt_guid", Api.AttemptController, :save_activity)
    put("/:activity_attempt_guid/evaluations", Api.AttemptController, :submit_evaluations)

    post(
      "/:activity_attempt_guid/part_attempt/:part_attempt_guid",
      Api.AttemptController,
      :new_part
    )

    put(
      "/:activity_attempt_guid/part_attempt/:part_attempt_guid",
      Api.AttemptController,
      :submit_part
    )

    patch(
      "/:activity_attempt_guid/part_attempt/:part_attempt_guid",
      Api.AttemptController,
      :save_part
    )

    get(
      "/:activity_attempt_guid/part_attempt/:part_attempt_guid/hint",
      Api.AttemptController,
      :get_hint
    )
  end

  # User State Service, extrinsic state
  scope "/api/v1/state", OliWeb do
    pipe_through([:api, :delivery_protected])

    get("/", Api.GlobalStateController, :read)
    put("/", Api.GlobalStateController, :upsert)
    delete("/", Api.GlobalStateController, :delete)

    get("/course/:section_slug", Api.SectionStateController, :read)
    put("/course/:section_slug", Api.SectionStateController, :upsert)
    delete("/course/:section_slug", Api.SectionStateController, :delete)

    get(
      "/course/:section_slug/resource_attempt/:resource_attempt_guid",
      Api.ResourceAttemptStateController,
      :read
    )

    put(
      "/course/:section_slug/resource_attempt/:resource_attempt_guid",
      Api.ResourceAttemptStateController,
      :upsert
    )

    delete(
      "/course/:section_slug/resource_attempt/:resource_attempt_guid",
      Api.ResourceAttemptStateController,
      :delete
    )
  end

  scope "/api/v1/lti", OliWeb, as: :api do
    pipe_through([:api, :authoring_protected])

    resources("/platforms", Api.PlatformInstanceController)
  end

  # LTI routes
  scope "/lti", OliWeb do
    pipe_through([:lti, :www_url_form])

    post("/login", LtiController, :login)
    get("/login", LtiController, :login)
    post("/launch", LtiController, :launch)
    post("/test", LtiController, :test)

    get("/developer_key.json", LtiController, :developer_key_json)

    post("/register", LtiController, :request_registration)

    get("/authorize_redirect", LtiController, :authorize_redirect)
  end

  scope "/sections", OliWeb do
    pipe_through([
      :browser,
      :delivery,
      :maybe_enroll_open_and_free,
      :delivery_protected,
      :pow_email_layout
    ])

    get("/", DeliveryController, :open_and_free_index)
  end

  scope "/sections", OliWeb do
    pipe_through([
      :browser,
      :delivery,
      :require_section,
      :maybe_enroll_open_and_free,
      :delivery_protected,
      :pow_email_layout
    ])

    get("/:section_slug/payment", PaymentController, :guard)
    get("/:section_slug/payment/new", PaymentController, :make_payment)
    get("/:section_slug/payment/code", PaymentController, :use_code)
    post("/:section_slug/payment/code", PaymentController, :apply_code)
  end

  scope "/sections", OliWeb do
    pipe_through([
      :browser,
      :delivery,
      :require_section,
      :maybe_enroll_open_and_free,
      :delivery_protected,
      :maybe_gated_resource,
      :enforce_paywall,
      :pow_email_layout
    ])

    get("/:section_slug/overview", PageDeliveryController, :index)
    get("/:section_slug/page/:revision_slug", PageDeliveryController, :page)
    get("/:section_slug/page/:revision_slug/attempt", PageDeliveryController, :start_attempt)

    get(
      "/:section_slug/page/:revision_slug/attempt/:attempt_guid",
      PageDeliveryController,
      :finalize_attempt
    )

    get(
      "/:section_slug/page/:revision_slug/attempt/:attempt_guid/review",
      PageDeliveryController,
      :review_attempt
    )
  end

  scope "/sections/:section_slug/preview/", OliWeb do
    pipe_through([
      :browser,
      :delivery,
      :require_section,
      :delivery_and_admin,
      :pow_email_layout
    ])

    get("/overview", PageDeliveryController, :index_preview)
    get("/page/:revision_slug", PageDeliveryController, :page_preview)
    get("/page/:revision_slug/selection/:selection_id", ActivityBankController, :preview)
  end

  scope "/sections", OliWeb do
    pipe_through([
      :browser,
      :delivery,
      :require_section,
      :delivery_and_admin,
      :pow_email_layout
    ])

    live("/:section_slug", Sections.OverviewView)

    live("/:section_slug/grades/lms", Grades.GradesLive)
    live("/:section_slug/grades/gradebook", Grades.GradebookView)
    live("/:section_slug/progress/:user_id/:resource_id", Progress.StudentResourceView)
    live("/:section_slug/progress/:user_id", Progress.StudentView)
    get("/:section_slug/grades/export", PageDeliveryController, :export_gradebook)
    get("/:section_slug/updates", PageDeliveryController, :updates)
    live("/:section_slug/remix", Delivery.RemixSection)
    live("/:section_slug/remix/:section_resource_slug", Delivery.RemixSection)
    live("/:section_slug/enrollments", Sections.EnrollmentsView)
    live("/:section_slug/edit", Sections.EditView)
  end

  scope "/sections", OliWeb do
    pipe_through([:browser, :require_section, :delivery_layout, :pow_email_layout])

    get("/:section_slug/enroll", DeliveryController, :enroll)
    post("/:section_slug/create_user", DeliveryController, :create_user)
  end

  scope "/course", OliWeb do
    pipe_through([:browser, :delivery, :delivery_layout, :pow_email_layout])

    get("/signin", DeliveryController, :signin)
    get("/create_account", DeliveryController, :create_account)
  end

  scope "/course", OliWeb do
    pipe_through([:browser, :delivery_protected, :pow_email_layout])

    get("/signout", DeliveryController, :signout)
  end

  scope "/course", OliWeb do
    pipe_through([:browser, :delivery_protected, :require_lti_params, :pow_email_layout])

    get("/", DeliveryController, :index)
    get("/select_project", DeliveryController, :select_project)

    get("/link_account", DeliveryController, :link_account)
    post("/link_account", DeliveryController, :process_link_account_user)
    get("/create_and_link_account", DeliveryController, :create_and_link_account)
    post("/create_and_link_account", DeliveryController, :process_create_and_link_account_user)
    post("/research_consent", DeliveryController, :research_consent)

    post("/", DeliveryController, :create_section)
  end

  scope "/admin", OliWeb do
    pipe_through([:browser, :authoring_protected, :admin])

    live_dashboard("/dashboard",
      metrics: OliWeb.Telemetry,
      ecto_repos: [Oli.Repo],
      session: {__MODULE__, :with_session, []}
    )

    resources("/platform_instances", PlatformInstanceController)
  end

  scope "/admin", OliWeb do
    pipe_through([
      :browser,
      :authoring_protected,
      :workspace,
      :authoring,
      :admin,
      :pow_email_layout
    ])

    live("/", Admin.AdminView)
    live("/authors", Users.AuthorsView)
    live("/authors/:user_id", Users.AuthorsDetailView)
    live("/users", Users.UsersView)
    live("/users/:user_id", Users.UsersDetailView)
    live("/features", Features.FeaturesLive)
    live("/api_keys", ApiKeys.ApiKeysLive)
    live("/products", Products.ProductsView)
    live("/sections", Sections.SectionsView)

    live("/open_and_free/create", Delivery.SelectSource)
    live("/open_and_free/new/:source_id", OpenAndFree.SectionForm)

    resources "/institutions", InstitutionController do
      resources "/registrations", RegistrationController, except: [:index, :show] do
        resources("/deployments", DeploymentController, except: [:index, :show])
      end
    end

    live("/communities/new", CommunityLive.NewView)

    get("/ingest", IngestController, :index)
    post("/ingest", IngestController, :upload)

    get("/invite", InviteController, :index)
    post("/invite", InviteController, :create)

    get("/manage_activities", ActivityManageController, :index)
    put("/manage_activities/make_global/:activity_slug", ActivityManageController, :make_global)
    put("/manage_activities/make_private/:activity_slug", ActivityManageController, :make_private)

    put("/approve_registration", InstitutionController, :approve_registration)
    delete("/pending_registration/:id", InstitutionController, :remove_registration)

    # Open and free sections
    resources("/open_and_free", OpenAndFreeController)
    live("/open_and_free/:section_slug/remix", Delivery.RemixSection, as: :open_and_free_remix)

    # Branding
    resources("/brands", BrandController)

    post("/accounts/resend_user_confirmation_link", PowController, :resend_user_confirmation_link)

    post(
      "/accounts/resend_author_confirmation_link",
      PowController,
      :resend_author_confirmation_link
    )

    post("/accounts/send_user_password_reset_link", PowController, :send_user_password_reset_link)

    post(
      "/accounts/send_author_password_reset_link",
      PowController,
      :send_author_password_reset_link
    )
  end

  scope "/project", OliWeb do
    pipe_through([
      :browser,
      :authoring_protected,
      :workspace,
      :authoring,
      :authorize_project,
      :admin
    ])

    live("/:project_id/history/:slug", RevisionHistory)
  end

  # routes only accessible when load testing mode is enabled. These routes exist solely
  # to allow the load testing framework to do things like query for the available open and free
  # sections, to query for all of the pages in an individual section, etc.
  if Oli.Utils.LoadTesting.enabled?() do
    scope "/api/v1/testing", OliWeb do
      pipe_through([:api])

      get("/openfree", OpenAndFreeController, :index_api)
    end
  end

  # routes only accessible to developers
  if Application.fetch_env!(:oli, :env) == :dev or Application.fetch_env!(:oli, :env) == :test do
    # web interface for viewing sent emails during development
    forward("/dev/sent_emails", Bamboo.SentEmailViewerPlug)

    scope "/api/v1/testing", OliWeb do
      pipe_through([:api])

      post("/rules", Api.RulesEngineController, :execute)
    end

    scope "/dev", OliWeb do
      pipe_through([
        :browser,
        :admin
      ])

      get("/flame_graphs", DevController, :flame_graphs)
    end
  end
end<|MERGE_RESOLUTION|>--- conflicted
+++ resolved
@@ -166,7 +166,14 @@
     plug(:put_pow_mailer_layout, {OliWeb.LayoutView, :email})
   end
 
-<<<<<<< HEAD
+  pipeline :community_admin do
+    plug(Oli.Plugs.CommunityAdmin)
+  end
+
+  pipeline :authorize_community do
+    plug(Oli.Plugs.AuthorizeCommunity)
+  end
+
   pipeline :superactivity do
     plug Plug.Static,
          at: "/superactivity",
@@ -176,14 +183,6 @@
   scope "/superactivity", OliWeb do
     pipe_through :superactivity
     get "/*path", LegacySuperactivityController, :file_not_found
-=======
-  pipeline :community_admin do
-    plug(Oli.Plugs.CommunityAdmin)
-  end
-
-  pipeline :authorize_community do
-    plug(Oli.Plugs.AuthorizeCommunity)
->>>>>>> c5665d9d
   end
 
   ### HELPERS ###
