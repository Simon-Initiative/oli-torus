--- conflicted
+++ resolved
@@ -12,13 +12,10 @@
     plug :accepts, ["html"]
     plug :fetch_session
     plug :fetch_live_flash
-<<<<<<< HEAD
     plug Plug.Telemetry, event_prefix: [:oli, :plug]
     # disable protect_from_forgery in development environment
     if Application.fetch_env!(:oli, :env) != :dev, do: plug :protect_from_forgery
-=======
     plug :put_root_layout, {OliWeb.LayoutView, :root}
->>>>>>> b1e2891f
     plug :put_secure_browser_headers
     plug Plug.Telemetry, event_prefix: [:oli, :plug]
     plug Oli.Plugs.SetCurrentUser
@@ -40,7 +37,6 @@
     plug Oli.Plugs.SetCurrentUser
   end
 
-<<<<<<< HEAD
   pipeline :delivery do
     plug :accepts, ["html"]
     plug :fetch_session
@@ -48,9 +44,8 @@
     plug Plug.Telemetry, event_prefix: [:oli, :plug]
     # disable protect_from_forgery in development environment
     if Application.fetch_env!(:oli, :env) != :dev, do: plug :protect_from_forgery
-=======
+
   # Pipeline extensions:
->>>>>>> b1e2891f
 
   # Extends the browser pipeline for delivery specific routes
   pipeline :delivery do
