defmodule OliWeb.Router do
  use OliWeb, :router

  import Phoenix.LiveDashboard.Router
  import OliWeb.UserAuth
  import OliWeb.AuthorAuth

  ### BASE PIPELINES ###
  # We have five "base" pipelines: :browser, :api, :lti, :skip_csrf_protection, and :sso
  # All of the other pipelines are to be used as additions onto one of these four base pipelines

  # pipeline for all browser based routes
  pipeline :browser do
    plug(:accepts, ["html"])
    plug(:fetch_session)
    plug(:fetch_current_author)
    plug(:fetch_current_user)
    plug(:fetch_live_flash)
    plug(:put_root_layout, {OliWeb.LayoutView, :default})
    plug(:put_layout, html: {OliWeb.LayoutView, :app})
    plug(:put_secure_browser_headers)
    plug(Oli.Plugs.LoadTestingCSRFBypass)
    plug(:protect_from_forgery)
    plug(Plug.Telemetry, event_prefix: [:oli, :plug])
    plug(OliWeb.Plugs.SessionContext)
    plug(OliWeb.Plugs.HeaderSizeLogger)
  end

  # pipline for REST api endpoint routes
  pipeline :api do
    plug(:accepts, ["json"])
    plug(:fetch_session)
    plug(:fetch_current_author)
    plug(:fetch_current_user)
    plug(:fetch_live_flash)
    plug(:put_secure_browser_headers)
    plug(OpenApiSpex.Plug.PutApiSpec, module: OliWeb.ApiSpec)
    plug(Plug.Telemetry, event_prefix: [:oli, :plug])
    plug(OliWeb.Plugs.SessionContext)
  end

  # pipeline for LTI launch endpoints
  pipeline :lti do
    plug(:fetch_session)
    plug(:fetch_current_author)
    plug(:fetch_current_user)
    plug(:fetch_live_flash)
    plug(:put_root_layout, {OliWeb.LayoutView, :lti})
    plug(OliWeb.Plugs.SessionContext)
  end

  # pipeline for skipping CSRF protection
  pipeline :skip_csrf_protection do
    plug(:accepts, ["html"])
    plug(:fetch_session)
    plug(:fetch_live_flash)
    plug(:put_secure_browser_headers)
    plug(OliWeb.Plugs.SessionContext)
  end

  # pipeline for SSO endpoints
  pipeline :sso do
    plug(:fetch_session)
    plug(:fetch_live_flash)
    plug(Oli.Plugs.ValidateIdToken)
    plug(OliWeb.Plugs.SessionContext)
  end

  ### PIPELINE EXTENSIONS ###
  # Extend the base pipelines specific routes

  pipeline :authoring do
    # Disable caching of resources in authoring
    plug(Oli.Plugs.NoCache)
  end

  pipeline :delivery do
    plug(Oli.Plugs.SetVrAgentValue)
  end

  # set the layout to be workspace
  pipeline :workspace do
    plug(:put_root_layout, {OliWeb.LayoutView, :workspace})
  end

  pipeline :delivery_layout do
    plug(:put_root_layout, {OliWeb.LayoutView, :delivery})
  end

  pipeline :maybe_gated_resource do
    plug(Oli.Plugs.MaybeGatedResource)
  end

  pipeline :require_section do
    plug(Oli.Plugs.RequireSection)
  end

  pipeline :force_required_survey do
    plug(Oli.Plugs.ForceRequiredSurvey)
  end

  pipeline :enforce_enroll_and_paywall do
    plug(Oli.Plugs.EnforceEnrollAndPaywall)
  end

  pipeline :authorize_section_preview do
    plug(Oli.Plugs.AuthorizeSectionPreview)
  end

  # Ensure that we have a logged in user
  pipeline :delivery_protected do
    plug(:delivery)

    plug(:require_authenticated_user)

    plug(Oli.Plugs.RemoveXFrameOptions)
    plug(OliWeb.Plugs.SetToken)

    plug(:delivery_layout)
  end

  pipeline :authoring_protected do
    plug(:authoring)

    plug(:require_authenticated_author)
  end

  pipeline :require_authenticated_admin do
    plug(:require_authenticated_author)

    plug(:require_admin)
  end

  pipeline :require_authenticated_account_admin do
    plug(:require_authenticated_author)
<<<<<<< HEAD

    plug(:require_account_admin)
  end

  pipeline :require_authenticated_content_admin do
    plug(:require_authenticated_author)

    plug(:require_content_admin)
  end

=======

    plug(:require_account_admin)
  end

  pipeline :require_authenticated_content_admin do
    plug(:require_authenticated_author)

    plug(:require_content_admin)
  end

>>>>>>> fe803e67
  pipeline :require_authenticated_system_admin do
    plug(:require_authenticated_author)

    plug(:require_system_admin)
  end

  # parse url encoded forms
  pipeline :www_url_form do
    plug(Plug.Parsers, parsers: [:urlencoded])
  end

  pipeline :authorize_project do
    plug(Oli.Plugs.AuthorizeProject)
  end

  # For independent section creation/management functionality
  pipeline :require_independent_instructor do
    plug(Oli.Plugs.RequireIndependentInstructor)
  end

  pipeline :community_admin do
    plug(Oli.Plugs.CommunityAdmin)
  end

  pipeline :authorize_community do
    plug(Oli.Plugs.AuthorizeCommunity)
  end

  pipeline :ensure_user_section_visit do
    plug(Oli.Plugs.EnsureUserSectionVisit)
  end

  pipeline :delivery_preview do
    plug(Oli.Plugs.DeliveryPreview)
  end

  pipeline :put_license, do: plug(:set_license)
  def set_license(conn, _), do: Plug.Conn.assign(conn, :has_license, true)

  pipeline :redirect_by_attempt_state do
    plug(OliWeb.Plugs.RedirectByAttemptState)
  end

  pipeline :student, do: plug(Oli.Plugs.SetUserType, :student)

  pipeline :restrict_admin_access do
    plug(Oli.Plugs.RestrictAdminAccess)
  end

  ### ROUTES ###

  ## Authentication routes

  scope "/", OliWeb do
    pipe_through [:browser, :redirect_if_user_is_authenticated]

    live_session :redirect_if_user_is_authenticated,
      on_mount: [{OliWeb.UserAuth, :redirect_if_user_is_authenticated}] do
      live "/users/register", UserRegistrationLive, :new
      live "/users/log_in", UserLoginLive, :new
      live "/instructors/log_in", UserLoginLive, :instructor_new
      live "/users/reset_password", UserForgotPasswordLive, :new
      live "/users/reset_password/:token", UserResetPasswordLive, :edit
    end

    post "/users/log_in", UserSessionController, :create
  end

  scope "/", OliWeb do
<<<<<<< HEAD
    pipe_through [:browser, :require_authenticated_user]
=======
    pipe_through [:browser, :require_authenticated_user, :require_independent_user]
>>>>>>> fe803e67

    live_session :require_authenticated_user,
      root_layout: {OliWeb.LayoutView, :delivery},
      layout: {OliWeb.Layouts, :workspace},
      on_mount: [
        {OliWeb.UserAuth, :ensure_authenticated},
        OliWeb.LiveSessionPlugs.SetCtx,
        OliWeb.LiveSessionPlugs.SetSidebar,
        OliWeb.LiveSessionPlugs.SetPreviewMode
      ] do
      live "/users/settings", UserSettingsLive, :edit
      live "/users/settings/confirm_email/:token", UserSettingsLive, :confirm_email
    end
  end

  scope "/", OliWeb do
    pipe_through [:browser]

    delete "/users/log_out", UserSessionController, :delete

    live_session :current_user,
      on_mount: [{OliWeb.UserAuth, :mount_current_user}] do
      live "/users/confirm/:token", UserConfirmationLive, :edit
      live "/users/confirm", UserConfirmationInstructionsLive, :new
    end

    # OAuth OIDC SSO provider routes for social login
    resources "/users/auth/:provider", UserAuthorizationController,
      singleton: true,
      only: [:new, :delete]

    get "/users/auth/:provider/callback", UserAuthorizationController, :callback
  end

  scope "/", OliWeb do
    pipe_through [:browser, :redirect_if_author_is_authenticated]

    live_session :redirect_if_author_is_authenticated,
      on_mount: [{OliWeb.AuthorAuth, :redirect_if_author_is_authenticated}] do
      live "/authors/register", AuthorRegistrationLive, :new
      live "/authors/log_in", AuthorLoginLive, :new
      live "/authors/reset_password", AuthorForgotPasswordLive, :new
      live "/authors/reset_password/:token", AuthorResetPasswordLive, :edit
    end

    post "/authors/log_in", AuthorSessionController, :create
  end

  scope "/", OliWeb do
    pipe_through [:browser, :require_authenticated_author]
<<<<<<< HEAD

    live_session :require_authenticated_author,
      root_layout: {OliWeb.LayoutView, :delivery},
      layout: {OliWeb.Layouts, :workspace},
      on_mount: [
        {OliWeb.AuthorAuth, :ensure_authenticated},
        OliWeb.LiveSessionPlugs.SetCtx,
        OliWeb.LiveSessionPlugs.SetSidebar,
        OliWeb.LiveSessionPlugs.SetPreviewMode
      ] do
      live "/authors/settings", AuthorSettingsLive, :edit
      live "/authors/settings/confirm_email/:token", AuthorSettingsLive, :confirm_email
    end
  end

  scope "/", OliWeb do
    pipe_through [:browser]

=======

    live_session :require_authenticated_author,
      root_layout: {OliWeb.LayoutView, :delivery},
      layout: {OliWeb.Layouts, :workspace},
      on_mount: [
        {OliWeb.AuthorAuth, :ensure_authenticated},
        OliWeb.LiveSessionPlugs.SetCtx,
        OliWeb.LiveSessionPlugs.SetSidebar,
        OliWeb.LiveSessionPlugs.SetPreviewMode
      ] do
      live "/authors/settings", AuthorSettingsLive, :edit
      live "/authors/settings/confirm_email/:token", AuthorSettingsLive, :confirm_email
    end
  end

  scope "/", OliWeb do
    pipe_through [:browser]

>>>>>>> fe803e67
    delete "/authors/log_out", AuthorSessionController, :delete

    live_session :current_author,
      on_mount: [{OliWeb.AuthorAuth, :mount_current_author}] do
      live "/authors/confirm/:token", AuthorConfirmationLive, :edit
      live "/authors/confirm", AuthorConfirmationInstructionsLive, :new
    end

    # OAuth OIDC SSO provider routes for social login
    resources "/authors/auth/:provider", AuthorAuthorizationController,
      singleton: true,
      only: [:new, :delete]

    get "/authors/auth/:provider/callback", AuthorAuthorizationController, :callback
  end

  scope "/" do
    pipe_through([:skip_csrf_protection, :delivery])
    post("/jcourse/superactivity/server", OliWeb.LegacySuperactivityController, :process)

    get(
      "/jcourse/superactivity/context/:attempt_guid",
      OliWeb.LegacySuperactivityController,
      :context
    )

    post("/jcourse/dashboard/log/server", OliWeb.LegacyLogsController, :process)
  end

  scope "/", OliWeb do
    pipe_through([:browser, :delivery_protected])

    get("/research_consent", DeliveryController, :show_research_consent)
    post("/research_consent", DeliveryController, :research_consent)
  end

  scope "/authoring", as: :authoring do
    pipe_through([:browser, :authoring])

    # handle linking accounts when using a social account provider to login
    get("/auth/:provider/link", OliWeb.DeliveryController, :process_link_account_provider)
    get("/auth/:provider/link/callback", OliWeb.DeliveryController, :link_account_callback)
  end

  # open access routes
  scope "/", OliWeb do
    pipe_through([:browser, :delivery, :authoring])

    get("/", StaticPageController, :index)
    get("/unauthorized", StaticPageController, :unauthorized)
    get("/not_found", StaticPageController, :not_found)

    # update session timezone information
    get("/timezones", StaticPageController, :list_timezones)
    post("/update_timezone", StaticPageController, :update_timezone)
  end

  scope "/", OliWeb do
    pipe_through([:api])

    get("/api/v1/legacy_support", LegacySupportController, :index)
    post("/access_tokens", LtiController, :access_tokens)

    post("/help/create", HelpController, :create)
    post("/consent/cookie", CookieConsentController, :persist_cookies)
    get("/consent/cookie", CookieConsentController, :retrieve)

    get("/site.webmanifest", StaticPageController, :site_webmanifest)

    # update session timezone information
    post("/timezone", StaticPageController, :timezone)

    # update limited session information
    post("/set_session", StaticPageController, :set_session)

    # general health check for application & db
    get("/healthz", HealthController, :index)
  end

  scope "/.well-known", OliWeb do
    pipe_through([:api])

    get("/jwks.json", LtiController, :jwks)
  end

  # authorization protected routes
  scope "/authoring", OliWeb do
    pipe_through([:browser, :authoring_protected, :workspace])

    live("/projects", Projects.ProjectsLive)
    live("/products/:product_id", Products.DetailsView)
    live("/products/:product_id/payments", Products.PaymentsView)
    live("/products/:section_slug/source_materials", Delivery.ManageSourceMaterials)

    live("/products/:section_slug/remix", Delivery.RemixSection, :product_remix,
      as: :product_remix
    )

    get(
      "/products/:product_id/payments/download_codes",
      PaymentController,
      :download_payment_codes
    )

    get("/products/:product_id/payments/:count", PaymentController, :download_codes)

    scope "/communities" do
      pipe_through([:community_admin, :require_authenticated_account_admin])

      live("/", CommunityLive.IndexView)

      scope "/:community_id" do
        pipe_through([:authorize_community])

        live("/", CommunityLive.ShowView)
        live("/members", CommunityLive.MembersIndexView)

        scope "/associated" do
          live("/", CommunityLive.Associated.IndexView)
          live("/new", CommunityLive.Associated.NewView)
        end
      end
    end
  end

  scope "/authoring/project", OliWeb do
    pipe_through([:browser, :authoring_protected, :workspace])
    post("/", ProjectController, :create)
  end

  scope "/authoring/project", OliWeb do
    pipe_through([:browser, :authoring_protected, :workspace, :authorize_project])

    live_session :load_projects,
      on_mount: [
        {OliWeb.AuthorAuth, :ensure_authenticated},
        OliWeb.LiveSessionPlugs.SetCtx,
        OliWeb.LiveSessionPlugs.SetProject
      ] do
      live("/:project_id", Projects.OverviewLive)
      live("/:project_id/overview", Projects.OverviewLive)
    end
  end

  scope "/authoring/project", OliWeb do
    pipe_through([:browser, :authoring_protected, :workspace, :authorize_project])

    # Project display pages
    live("/:project_id/publish", Projects.PublishView)
    post("/:project_id/duplicate", ProjectController, :clone_project)

    live("/:project_id/embeddings", Search.EmbeddingsLive)

    # Alternatives Groups
    live("/:project_id/alternatives", Resources.AlternativesEditor)

    # Activity Bank
    get("/:project_id/bank", ActivityBankController, :index)

    # Bibliography
    get("/:project_id/bibliography", BibliographyController, :index)

    # Objectives
    live("/:project_id/objectives", ObjectivesLive.Objectives)

    # Experiment management

    get("/:project_id/experiments/segment.json", ExperimentController, :segment_download)
    get("/:project_id/experiments/experiment.json", ExperimentController, :experiment_download)
    live("/:project_id/experiments", Experiments.ExperimentsView)

    # Curriculum
    live(
      "/:project_id/curriculum/:container_slug/edit/:revision_slug",
      Curriculum.ContainerLive,
      :edit
    )

    live("/:project_id/curriculum/:container_slug", Curriculum.ContainerLive, :index)

    live("/:project_id/curriculum/", Curriculum.ContainerLive, :index)

    live("/:project_id/pages/", Resources.PagesView)
    live("/:project_id/activities/", Resources.ActivitiesView)

    # Review/QA
    live("/:project_id/review", Qa.QaLive)

    # Author facing product view
    live("/:project_id/products", Products.ProductsView)

    # Preview
    get("/:project_id/preview", ResourceController, :preview)
    get("/:project_id/preview/:revision_slug", ResourceController, :preview)
    get("/:project_id/preview_fullscreen/:revision_slug", ResourceController, :preview_fullscreen)
    get("/:project_id/preview/:revision_slug/page/:page", ResourceController, :preview)

    # Editors
    get("/:project_id/resource/:revision_slug", ResourceController, :edit)

    # Collaborators
    post("/:project_id/collaborators", CollaboratorController, :create)
    put("/:project_id/collaborators/:author_email", CollaboratorController, :update)
    delete("/:project_id/collaborators/:author_email", CollaboratorController, :delete)

    # Activities
    put(
      "/:project_id/activities/enable/:activity_slug",
      ProjectActivityController,
      :enable_activity
    )

    put(
      "/:project_id/activities/disable/:activity_slug",
      ProjectActivityController,
      :disable_activity
    )

    # Insights
    live "/:project_id/insights", Insights
  end

  if Application.compile_env!(:oli, :env) == :dev or Application.compile_env!(:oli, :env) == :test do
    scope "/api/v1/docs" do
      pipe_through([:browser])

      get("/", OpenApiSpex.Plug.SwaggerUI, path: "/api/v1/openapi")
    end
  end

  scope "/api/v1" do
    pipe_through([:api])

    get("/openapi", OpenApiSpex.Plug.RenderSpec, [])
  end

  scope "/api/v1/account", OliWeb do
    pipe_through([:api, :authoring_protected])

    get("/preferences", WorkspaceController, :fetch_preferences)
    post("/preferences", WorkspaceController, :update_preferences)
  end

  scope "/api/v1/project", OliWeb do
    pipe_through([:api, :authoring_protected])

    put("/:project/resource/:resource", Api.ResourceController, :update)
    get("/:project/link", Api.ResourceController, :index)

    post("/:project/activity/:activity_type", Api.ActivityController, :create)

    put("/test/evaluate", Api.ActivityController, :evaluate)
    put("/test/transform", Api.ActivityController, :transform)

    post("/:project/lock/:resource", Api.LockController, :acquire)
    delete("/:project/lock/:resource", Api.LockController, :release)

    get("/:project/alternatives", Api.ResourceController, :alternatives)

    get("/:project/activities/with_report", Api.ResourceController, :activities_with_report)
  end

  # Storage Service
  scope "/api/v1/storage/project/:project/resource", OliWeb do
    pipe_through([:api, :authoring_protected])

    get("/:resource", Api.ActivityController, :retrieve)
    post("/", Api.ActivityController, :bulk_retrieve)
    put("/", Api.ActivityController, :bulk_update)
    delete("/:resource", Api.ActivityController, :delete)
    put("/:resource", Api.ActivityController, :update)
    post("/:resource", Api.ActivityController, :create_secondary)
  end

  scope "/api/v1/storage/course/:section_slug/resource", OliWeb do
    pipe_through([:api, :delivery_protected])

    get("/:resource", Api.ActivityController, :retrieve_delivery)
    post("/", Api.ActivityController, :bulk_retrieve_delivery)
  end

  # Media Service
  scope "/api/v1/media/project/:project", OliWeb do
    pipe_through([:api, :authoring_protected])

    post("/", Api.MediaController, :create)
    post("/delete", Api.MediaController, :delete)
    get("/", Api.MediaController, :index)
  end

  # Activity Bank Service
  scope "/api/v1/bank/project/:project", OliWeb do
    pipe_through([:api, :authoring_protected])

    post("/", Api.ActivityBankController, :retrieve)
  end

  # Blueprint Service
  scope "/api/v1/blueprint", OliWeb do
    pipe_through([:api, :authoring_protected])

    get("/", Api.BlueprintController, :index)
  end

  # Objectives Service
  scope "/api/v1/objectives/project/:project", OliWeb do
    pipe_through([:api, :authoring_protected])

    post("/", Api.ObjectivesController, :create)
    get("/", Api.ObjectivesController, :index)
    put("/objective/:objective", Api.ObjectivesController, :update)
  end

  # Tags Service
  scope "/api/v1/tags/project/:project", OliWeb do
    pipe_through([:api, :authoring_protected])

    post("/", Api.TagController, :new)
    get("/", Api.TagController, :index)
  end

  # Bibliography Service
  scope "/api/v1/bibs/project/:project", OliWeb do
    pipe_through([:api, :authoring_protected])

    post("/retrieve", Api.BibEntryController, :retrieve)
    post("/", Api.BibEntryController, :new)
    get("/", Api.BibEntryController, :index)
    delete("/entry/:entry", Api.BibEntryController, :delete)
    put("/entry/:entry", Api.BibEntryController, :update)
  end

  # Dynamic question variable evaluation service
  scope "/api/v1/variables", OliWeb do
    pipe_through([:api, :authoring_protected])

    post("/", Api.VariableEvaluationController, :evaluate)
  end

  scope "/api/v1/products", OliWeb do
    pipe_through([:api])

    get("/", Api.ProductController, :index)
  end

  scope "/api/v1/publishers", OliWeb do
    pipe_through([:api])

    get("/", Api.PublisherController, :index)
    get("/:publisher_id", Api.PublisherController, :show)
  end

  scope "/api/v1/payments", OliWeb do
    pipe_through([:api])
    # This endpoint is secured via an API token
    post("/", Api.PaymentController, :new)
  end

  scope "/api/v1", OliWeb do
    pipe_through([:api])
    # These endpoints are secured via an API token
    resources("/registration/", Api.ActivityRegistrationController, only: [:create])

    post("/automation_setup", Api.AutomationSetupController, :setup)
    post("/automation_teardown", Api.AutomationSetupController, :teardown)
  end

  scope "/api/v1/page_lifecycle", OliWeb do
    pipe_through([:api, :delivery_protected])
    post("/", Api.PageLifecycleController, :transition)
  end

  scope "/api/v1/payments", OliWeb do
    pipe_through([:api, :delivery_protected])

    # String payment intent creation
    post("/s/create-payment-intent", PaymentProviders.StripeController, :init_intent)
    post("/s/success", PaymentProviders.StripeController, :success)
    post("/s/failure", PaymentProviders.StripeController, :failure)

    post("/c/create-payment-form", PaymentProviders.CashnetController, :init_form)
  end

  scope "/api/v1/payments", OliWeb do
    pipe_through([:skip_csrf_protection, :delivery])

    post("/c/success", PaymentProviders.CashnetController, :success)
    post("/c/failure", PaymentProviders.CashnetController, :failure)
    post("/c/signoff", PaymentProviders.CashnetController, :signoff)
  end

  # Endpoints for client-side scheduling UI
  scope "/api/v1/scheduling/:section_slug", OliWeb.Api do
    pipe_through([:api, :delivery_protected, :require_section])

    put("/", SchedulingController, :update)
    get("/", SchedulingController, :index)
    delete("/", SchedulingController, :clear)
  end

  # User State Service, instrinsic state
  scope "/api/v1/state/course/:section_slug/activity_attempt", OliWeb do
    pipe_through([:api, :delivery_protected])

    post("/", Api.AttemptController, :bulk_retrieve)

    post("/:activity_attempt_guid", Api.AttemptController, :new_activity)
    put("/:activity_attempt_guid", Api.AttemptController, :submit_activity)
    patch("/:activity_attempt_guid", Api.AttemptController, :save_activity)
    put("/:activity_attempt_guid/evaluations", Api.AttemptController, :submit_evaluations)

    post(
      "/:activity_attempt_guid/part_attempt/:part_attempt_guid",
      Api.AttemptController,
      :new_part
    )

    post(
      "/:activity_attempt_guid/part_attempt/:part_attempt_guid/upload",
      Api.AttemptController,
      :file_upload
    )

    put(
      "/:activity_attempt_guid/part_attempt/:part_attempt_guid",
      Api.AttemptController,
      :submit_part
    )

    patch(
      "/:activity_attempt_guid/part_attempt/:part_attempt_guid",
      Api.AttemptController,
      :save_part
    )

    get(
      "/:activity_attempt_guid/part_attempt/:part_attempt_guid/hint",
      Api.AttemptController,
      :get_hint
    )
  end

  scope "/api/v1/discussion/:section_slug/:resource_id", OliWeb do
    pipe_through([:api, :delivery_protected])

    get("/", Api.DirectedDiscussionController, :get_discussion)
    post("/", Api.DirectedDiscussionController, :create_post)
    delete("/:post_id", Api.DirectedDiscussionController, :delete_post)
  end

  # Delivery facing XAPI endpoints
  scope "/api/v1/xapi/delivery", OliWeb do
    pipe_through([:api, :delivery_protected])

    post("/", Api.XAPIController, :emit)
  end

  # Delivery facing Activity report endpoints
  scope "/api/v1/activity/report/:section_id/:resource_id", OliWeb do
    pipe_through([:api, :delivery_protected])

    get("/", Api.ActivityReportDataController, :fetch)
  end

  # User State Service, extrinsic state
  scope "/api/v1/state", OliWeb do
    pipe_through([:api, :delivery_protected])

    get("/", Api.GlobalStateController, :read)
    put("/", Api.GlobalStateController, :upsert)
    delete("/", Api.GlobalStateController, :delete)

    get("/course/:section_slug", Api.SectionStateController, :read)
    put("/course/:section_slug", Api.SectionStateController, :upsert)
    delete("/course/:section_slug", Api.SectionStateController, :delete)

    get(
      "/course/:section_slug/resource_attempt/:resource_attempt_guid",
      Api.ResourceAttemptStateController,
      :read
    )

    put(
      "/course/:section_slug/resource_attempt/:resource_attempt_guid",
      Api.ResourceAttemptStateController,
      :upsert
    )

    delete(
      "/course/:section_slug/resource_attempt/:resource_attempt_guid",
      Api.ResourceAttemptStateController,
      :delete
    )
  end

  # routes for content element api endpoints
  scope "/api/v1/content_types", OliWeb do
    pipe_through([:api])

    post("/ecl", Api.ECLController, :eval)
  end

  scope "/api/v1/lti", OliWeb, as: :api do
    pipe_through([:api, :authoring_protected])

    resources("/platforms", Api.PlatformInstanceController)
  end

  # LTI routes
  scope "/lti", OliWeb do
    pipe_through([:lti, :www_url_form, :delivery])

    post("/login", LtiController, :login)
    get("/login", LtiController, :login)
    post("/launch", LtiController, :launch)
    post("/test", LtiController, :test)

    get("/developer_key.json", LtiController, :developer_key_json)

    post("/register", LtiController, :request_registration)

    get("/authorize_redirect", LtiController, :authorize_redirect)
  end

  ### Workspaces
  scope "/workspaces", OliWeb.Workspaces do
<<<<<<< HEAD
    pipe_through([:browser, :authoring])
=======
    pipe_through([:browser, :authoring_protected])
>>>>>>> fe803e67

    live_session :authoring_workspaces,
      root_layout: {OliWeb.LayoutView, :delivery},
      layout: {OliWeb.Layouts, :workspace},
      on_mount: [
<<<<<<< HEAD
        {OliWeb.AuthorAuth, :mount_current_author},
=======
        {OliWeb.AuthorAuth, :ensure_authenticated},
>>>>>>> fe803e67
        OliWeb.LiveSessionPlugs.SetCtx,
        OliWeb.LiveSessionPlugs.AssignActiveMenu,
        OliWeb.LiveSessionPlugs.SetSidebar,
        OliWeb.LiveSessionPlugs.SetPreviewMode,
        OliWeb.LiveSessionPlugs.SetProjectOrSection,
        OliWeb.LiveSessionPlugs.AuthorizeProject
      ] do
      scope "/course_author", CourseAuthor do
        live("/", IndexLive)
      end
    end

    live_session :protected_authoring_workspaces,
      root_layout: {OliWeb.LayoutView, :delivery},
      layout: {OliWeb.Layouts, :workspace},
      on_mount: [
        {OliWeb.AuthorAuth, :ensure_authenticated},
        OliWeb.LiveSessionPlugs.SetCtx,
        OliWeb.LiveSessionPlugs.AssignActiveMenu,
        OliWeb.LiveSessionPlugs.SetSidebar,
        OliWeb.LiveSessionPlugs.SetPreviewMode,
        OliWeb.LiveSessionPlugs.SetProjectOrSection,
        OliWeb.LiveSessionPlugs.AuthorizeProject
      ] do
      scope "/course_author", CourseAuthor do
        live("/:project_id/overview", OverviewLive)
        live("/:project_id/alternatives", AlternativesLive)
        live("/:project_id/index_csv", IndexCsvLive)
        live("/:project_id/datashop", AnalyticsLive)
        live("/:project_id/activity_bank", ActivityBankLive)
        live("/:project_id/objectives", ObjectivesLive)
        live("/:project_id/experiments", ExperimentsLive)
        live("/:project_id/bibliography", BibliographyLive)
        live("/:project_id/curriculum", CurriculumLive)
        live("/:project_id/curriculum/:container_slug", CurriculumLive)
        live("/:project_id/curriculum/:revision_slug/edit", Curriculum.EditorLive)
        live("/:project_id/curriculum/:revision_slug/history", HistoryLive)
        live("/:project_id/curriculum/:container_slug/:revision_slug", Curriculum.EditorLive)
        live("/:project_id/pages", PagesLive)
        live("/:project_id/activities", ActivitiesLive)
        live("/:project_id/activities/activity_review", Activities.ActivityReviewLive)
        live("/:project_id/review", ReviewLive)
        live("/:project_id/publish", PublishLive)
        live("/:project_id/products", ProductsLive)
        live("/:project_id/products/:product_id", Products.DetailsLive)
        live("/:project_id/insights", InsightsLive)
      end
    end
  end
<<<<<<< HEAD

  scope "/workspaces", OliWeb.Workspaces do
    pipe_through([:browser, :delivery_protected])

=======

  scope "/workspaces", OliWeb.Workspaces do
    pipe_through([:browser, :delivery_protected])

>>>>>>> fe803e67
    live_session :delivery_workspaces,
      root_layout: {OliWeb.LayoutView, :delivery},
      layout: {OliWeb.Layouts, :workspace},
      on_mount: [
        {OliWeb.UserAuth, :ensure_authenticated},
        OliWeb.LiveSessionPlugs.SetCtx,
        OliWeb.LiveSessionPlugs.AssignActiveMenu,
        OliWeb.LiveSessionPlugs.SetSidebar,
        OliWeb.LiveSessionPlugs.SetPreviewMode,
        OliWeb.LiveSessionPlugs.SetProjectOrSection,
        OliWeb.LiveSessionPlugs.AuthorizeProject
      ] do
      scope "/instructor", Instructor do
        live("/", IndexLive)
        live("/:section_slug/:view", DashboardLive)
        live("/:section_slug/:view/:active_tab", DashboardLive)
      end

      scope "/student" do
        live("/", Student)
      end
    end
  end

  ###
  # Section Routes
  ###

  scope "/sections", OliWeb do
    pipe_through([:browser])

    live("/join/invalid", Sections.InvalidSectionInviteView)
  end

  scope "/sections", OliWeb do
    pipe_through([
      :browser,
      :require_section,
      :delivery,
      :delivery_layout
    ])

    get("/join/:section_invite_slug", DeliveryController, :enroll_independent)
  end

  # Sections - Independent Learner Section Creation
  scope "/sections", OliWeb do
    pipe_through([:browser, :delivery_protected, :require_independent_instructor])

    live("/independent/create", Delivery.NewCourse, :independent_learner, as: :select_source)
    resources("/independent/", OpenAndFreeController, as: :independent_sections, except: [:index])
  end

  ### Sections - Payments
  scope "/sections", OliWeb do
    pipe_through([:browser, :require_section, :delivery_protected])

    get("/:section_slug/payment", PaymentController, :guard)
    get("/:section_slug/payment/new", PaymentController, :make_payment)
    get("/:section_slug/payment/code", PaymentController, :use_code)
    post("/:section_slug/payment/code", PaymentController, :apply_code)
  end

  ### Sections - Student Dashboard

  scope "/sections/:section_slug/student_dashboard/:student_id", OliWeb do
    pipe_through([:browser, :delivery_protected])

    live_session :student_dashboard,
      on_mount: [
        {OliWeb.UserAuth, :ensure_authenticated},
        OliWeb.LiveSessionPlugs.SetCtx,
        OliWeb.LiveSessionPlugs.SetRouteName,
        OliWeb.Delivery.StudentDashboard.InitialAssigns
      ],
      root_layout: {OliWeb.LayoutView, :delivery_student_dashboard} do
      live("/:active_tab", Delivery.StudentDashboard.StudentDashboardLive,
        metadata: %{route_name: :student_dashboard}
      )
    end

    live_session :student_dashboard_preview,
      on_mount: [
        OliWeb.LiveSessionPlugs.SetRouteName,
        OliWeb.Delivery.StudentDashboard.InitialAssigns
      ],
      root_layout: {OliWeb.LayoutView, :delivery_student_dashboard} do
      live(
        "/preview/:active_tab",
        Delivery.StudentDashboard.StudentDashboardLive,
        :preview,
        metadata: %{route_name: :student_dashboard_preview}
      )
    end
  end

  ### Sections - Instructor Dashboard
  #### preview routes must come before the non-preview routes to properly match
  scope "/sections/:section_slug/instructor_dashboard/preview", OliWeb do
    pipe_through([:browser, :delivery, :delivery_protected])

    live_session :instructor_dashboard_preview,
      on_mount: [
        {OliWeb.UserAuth, :ensure_authenticated},
        OliWeb.LiveSessionPlugs.SetCtx,
        OliWeb.Delivery.InstructorDashboard.InitialAssigns
      ],
      layout: {OliWeb.Layouts, :instructor_dashboard} do
      live("/", Delivery.InstructorDashboard.InstructorDashboardLive, :preview)
      live("/:view", Delivery.InstructorDashboard.InstructorDashboardLive, :preview)
      live("/:view/:active_tab", Delivery.InstructorDashboard.InstructorDashboardLive, :preview)
    end
  end

  scope "/sections/:section_slug/instructor_dashboard", OliWeb do
    pipe_through([:browser, :delivery_protected])

    get("/downloads/progress/:container_id", MetricsController, :download_container_progress)
    get("/downloads/course_content", DeliveryController, :download_course_content_info)
    get("/downloads/students_progress", DeliveryController, :download_students_progress)
    get("/downloads/learning_objectives", DeliveryController, :download_learning_objectives)
    get("/downloads/quiz_scores", DeliveryController, :download_quiz_scores)
    get("/", DeliveryController, :instructor_dashboard)
    post("/enrollments", InviteController, :create_bulk)

    live_session :instructor_dashboard,
      on_mount: [
        {OliWeb.UserAuth, :ensure_authenticated},
        OliWeb.LiveSessionPlugs.SetCtx,
        OliWeb.LiveSessionPlugs.SetSection,
        OliWeb.LiveSessionPlugs.SetBrand,
        OliWeb.LiveSessionPlugs.SetPreviewMode,
        OliWeb.Delivery.InstructorDashboard.InitialAssigns
      ],
      layout: {OliWeb.Layouts, :instructor_dashboard} do
      live("/:view", Delivery.InstructorDashboard.InstructorDashboardLive)
      live("/:view/:active_tab", Delivery.InstructorDashboard.InstructorDashboardLive)

      live(
        "/:view/:active_tab/:assessment_id",
        Delivery.InstructorDashboard.InstructorDashboardLive
      )
    end
  end

  ### Sections - Student Course Delivery
  scope "/sections/:section_slug", OliWeb do
    pipe_through([
      :browser,
      :require_section,
      :delivery,
      :require_authenticated_user_or_guest,
      :student,
      :enforce_enroll_and_paywall,
      :ensure_user_section_visit,
      :force_required_survey
    ])

    ### Student Course Delivery
    scope "/" do
      live_session :delivery,
        root_layout: {OliWeb.LayoutView, :delivery},
        layout: {OliWeb.Layouts, :student_delivery},
        on_mount: [
          {OliWeb.UserAuth, :ensure_authenticated},
          OliWeb.LiveSessionPlugs.SetCtx,
          OliWeb.LiveSessionPlugs.SetSection,
          OliWeb.LiveSessionPlugs.SetBrand,
          OliWeb.LiveSessionPlugs.SetPreviewMode,
          OliWeb.LiveSessionPlugs.SetSidebar,
          OliWeb.LiveSessionPlugs.SetAnnotations,
          OliWeb.LiveSessionPlugs.RequireEnrollment,
          OliWeb.LiveSessionPlugs.SetNotificationBadges,
          OliWeb.LiveSessionPlugs.SetPaywallSummary
        ] do
        live("/", Delivery.Student.IndexLive)
        live("/learn", Delivery.Student.LearnLive)
        live("/discussions", Delivery.Student.DiscussionsLive)
        live("/assignments", Delivery.Student.AssignmentsLive)
        live("/student_schedule", Delivery.Student.ScheduleLive)
        live("/explorations", Delivery.Student.ExplorationsLive)
        live("/practice", Delivery.Student.PracticeLive)
      end
    end

    # TODO: Ensure that all these liveviews actually respect preview mode flag
    ### Instructor Preview Modes
    scope "/preview" do
      live_session :delivery_preview,
        root_layout: {OliWeb.LayoutView, :delivery},
        layout: {OliWeb.Layouts, :student_delivery},
        on_mount: [
          {OliWeb.UserAuth, :ensure_authenticated},
          OliWeb.LiveSessionPlugs.SetCtx,
          OliWeb.LiveSessionPlugs.SetSection,
          OliWeb.LiveSessionPlugs.SetBrand,
          OliWeb.LiveSessionPlugs.SetPreviewMode,
          OliWeb.LiveSessionPlugs.SetSidebar,
          OliWeb.LiveSessionPlugs.SetAnnotations,
          OliWeb.LiveSessionPlugs.RequireEnrollment
        ] do
        live("/", Delivery.Student.IndexLive, :preview)
        live("/learn", Delivery.Student.LearnLive, :preview)
        live("/discussions", Delivery.Student.DiscussionsLive, :preview)
        live("/assignments", Delivery.Student.AssignmentsLive, :preview)
        live("/student_schedule", Delivery.Student.ScheduleLive, :preview)
        live("/explorations", Delivery.Student.ExplorationsLive, :preview)
        live("/practice", Delivery.Student.PracticeLive, :preview)
      end
    end

    get("/container/:revision_slug", PageDeliveryController, :container)

    scope "/" do
      pipe_through([:put_license])
      get("/page/:revision_slug", PageDeliveryController, :page)
      get("/page_fullscreen/:revision_slug", PageDeliveryController, :page_fullscreen)
      get("/page/:revision_slug/page/:page", PageDeliveryController, :page)
      get("/page/:revision_slug/attempt", PageDeliveryController, :start_attempt)

      get(
        "/page/:revision_slug/attempt/:attempt_guid/review",
        PageDeliveryController,
        :review_attempt
      )
    end

    post(
      "/page/:revision_slug/attempt_protected",
      PageDeliveryController,
      :start_attempt_protected
    )

    post("/page", PageDeliveryController, :navigate_by_index)
  end

  # page paths (prologue - lesson - adaptive_lesson)
  scope "/sections/:section_slug", OliWeb do
    pipe_through([
      :browser,
      :require_section,
      :delivery,
      :redirect_by_attempt_state,
      :delivery_protected,
      :maybe_gated_resource,
      :enforce_enroll_and_paywall,
      :ensure_user_section_visit,
      :force_required_survey
    ])

    scope "/prologue/:revision_slug" do
      live_session :delivery_prologue,
        root_layout: {OliWeb.LayoutView, :delivery},
        layout: {OliWeb.Layouts, :student_delivery_lesson},
        on_mount: [
          {OliWeb.UserAuth, :ensure_authenticated},
          OliWeb.LiveSessionPlugs.SetCtx,
          OliWeb.LiveSessionPlugs.SetSection,
          {OliWeb.LiveSessionPlugs.InitPage, :set_prologue_context},
          OliWeb.LiveSessionPlugs.SetBrand,
          OliWeb.LiveSessionPlugs.SetPreviewMode,
          OliWeb.LiveSessionPlugs.RequireEnrollment,
          OliWeb.LiveSessionPlugs.SetRequestPath,
          OliWeb.LiveSessionPlugs.SetPaywallSummary
        ] do
        live("/", Delivery.Student.PrologueLive)
      end
    end

    scope "/lesson/:revision_slug" do
      live_session :delivery_lesson,
        root_layout: {OliWeb.LayoutView, :delivery},
        layout: {OliWeb.Layouts, :student_delivery_lesson},
        on_mount: [
          {OliWeb.UserAuth, :ensure_authenticated},
          OliWeb.LiveSessionPlugs.SetCtx,
          OliWeb.LiveSessionPlugs.SetSection,
          {OliWeb.LiveSessionPlugs.InitPage, :set_page_context},
          OliWeb.LiveSessionPlugs.SetBrand,
          OliWeb.LiveSessionPlugs.SetPreviewMode,
          OliWeb.LiveSessionPlugs.RequireEnrollment,
          OliWeb.LiveSessionPlugs.SetRequestPath,
          OliWeb.LiveSessionPlugs.SetPaywallSummary
        ] do
        live("/", Delivery.Student.LessonLive)
      end
    end

    scope "/lesson/:revision_slug/attempt/:attempt_guid/review" do
      live_session :delivery_lesson_review,
        root_layout: {OliWeb.LayoutView, :delivery},
        layout: {OliWeb.Layouts, :student_delivery_lesson},
        on_mount: [
          {OliWeb.UserAuth, :ensure_authenticated},
          OliWeb.LiveSessionPlugs.SetCtx,
          OliWeb.LiveSessionPlugs.SetSection,
          OliWeb.LiveSessionPlugs.SetBrand,
          OliWeb.LiveSessionPlugs.SetPreviewMode,
          OliWeb.LiveSessionPlugs.RequireEnrollment,
          OliWeb.LiveSessionPlugs.SetPaywallSummary
        ] do
        live("/", Delivery.Student.ReviewLive)
      end
    end

    scope "/adaptive_lesson/:revision_slug" do
      get("/", PageDeliveryController, :page_fullscreen)

      get(
        "/attempt/:attempt_guid/review",
        PageDeliveryController,
        :review_attempt
      )
    end
  end

  ### Sections - Preview
  scope "/sections/:section_slug/preview", OliWeb do
    pipe_through([
      :browser,
      :require_section,
      :authorize_section_preview,
      :delivery_protected,
      :delivery_layout
    ])

    get("/container/:revision_slug", PageDeliveryController, :container_preview)

    scope "/" do
      pipe_through([:put_license])
      get("/page/:revision_slug", PageDeliveryController, :page_preview)
      get("/page/:revision_slug/page/:page", PageDeliveryController, :page_preview)
      get("/page/:revision_slug/selection/:selection_id", ActivityBankController, :preview)
    end
  end

  scope "/sections", OliWeb do
    pipe_through([
      :browser,
      :delivery_protected
    ])

    live_session :load_section,
      on_mount: [
        {OliWeb.UserAuth, :ensure_authenticated},
        OliWeb.LiveSessionPlugs.SetCtx,
        OliWeb.LiveSessionPlugs.SetSection,
        OliWeb.LiveSessionPlugs.SetBrand,
        OliWeb.LiveSessionPlugs.SetPreviewMode,
        OliWeb.LiveSessionPlugs.RequireEnrollment
      ] do
      live(
        "/:section_slug/welcome",
        Delivery.StudentOnboarding.Wizard
      )
    end
  end

  ### Sections - Management
  scope "/sections/:section_slug", OliWeb do
    pipe_through([
      :browser,
      :require_section,
      :delivery_protected
    ])

    get("/grades/export", PageDeliveryController, :export_gradebook)
    post("/enrollments", InviteController, :create_bulk)
    post("/enrollments/export", PageDeliveryController, :export_enrollments)

    get(
      "/review/:attempt_guid",
      PageDeliveryController,
      :review_attempt,
      as: :instructor_review
    )

    live_session :manage_section,
      on_mount: [
        {OliWeb.UserAuth, :ensure_authenticated},
        OliWeb.LiveSessionPlugs.SetCtx,
        OliWeb.LiveSessionPlugs.SetSection,
        OliWeb.LiveSessionPlugs.SetBrand,
        OliWeb.LiveSessionPlugs.SetPreviewMode,
        OliWeb.Delivery.InstructorDashboard.InitialAssigns
      ],
      layout: {OliWeb.Layouts, :instructor_dashboard} do
      live("/manage", Sections.OverviewView)
      live("/grades/lms", Grades.GradesLive)
      live("/grades/lms_grade_updates", Grades.BrowseUpdatesView)
      live("/grades/failed", Grades.FailedGradeSyncLive)
      live("/grades/observe", Grades.ObserveGradeUpdatesView)
      live("/grades/gradebook", Grades.GradebookView)
      live("/scoring", ManualGrading.ManualGradingView)
      live("/progress/:user_id/:resource_id", Progress.StudentResourceView)
      live("/progress/:user_id", Progress.StudentView)
      live("/source_materials", Delivery.ManageSourceMaterials, as: :source_materials)
      live("/remix", Delivery.RemixSection)
      live("/remix/:section_resource_slug", Delivery.RemixSection)
      live("/enrollments", Sections.EnrollmentsViewLive)

      live("/invitations", Sections.InviteView)
      live("/schedule", Sections.ScheduleView)
      live("/edit", Sections.EditView)
      live("/gating_and_scheduling", Sections.GatingAndScheduling)
      live("/gating_and_scheduling/new", Sections.GatingAndScheduling.New)

      live("/debugger/:attempt_guid", Attempt.AttemptLive)

      live(
        "/gating_and_scheduling/new/:parent_gate_id",
        Sections.GatingAndScheduling.New
      )

      live("/gating_and_scheduling/edit/:id", Sections.GatingAndScheduling.Edit)

      live(
        "/gating_and_scheduling/exceptions/:parent_gate_id",
        Sections.GatingAndScheduling
      )

      live("/collaborative_spaces", CollaborationLive.IndexView, as: :collab_spaces_index)

      live(
        "/assessment_settings/:active_tab/:assessment_id",
        Sections.AssessmentSettings.SettingsLive
      )

      live(
        "/assistant/conversations",
        Sections.Assistant.StudentConversationsLive
      )
    end

    live_session :enrolled_students,
      on_mount: [
        {OliWeb.UserAuth, :ensure_authenticated},
        OliWeb.LiveSessionPlugs.SetCtx,
        OliWeb.LiveSessionPlugs.SetRouteName,
        OliWeb.Delivery.StudentDashboard.InitialAssigns
      ],
      root_layout: {OliWeb.LayoutView, :delivery_student_dashboard} do
      live(
        "/enrollments/students/:student_id/:active_tab",
        Delivery.StudentDashboard.StudentDashboardLive,
        as: :enrollment_student_info,
        metadata: %{route_name: :enrollments_student_info}
      )
    end
  end

  scope "/api/v1/state/course/:section_slug/activity_attempt", OliWeb do
    pipe_through([
      :browser,
      :require_section,
      :delivery_protected
    ])

    get("/:activity_attempt_guid", Api.AttemptController, :get_activity_attempt)
  end

  ### Invitations (to sections or projects)

  scope "/", OliWeb do
    pipe_through([:browser])

    live "/users/invite/:token", Users.Invitations.UsersInviteView

    post "/users/accept_invitation", InviteController, :accept_user_invitation
  end

  ### Sections - Enrollment
  scope "/sections", OliWeb do
    pipe_through([
      :browser,
      :require_section,
      :delivery,
      :delivery_layout
    ])

    get("/:section_slug/enroll", DeliveryController, :show_enroll)
    post("/:section_slug/enroll", DeliveryController, :process_enroll)
    get("/:section_slug/join", LaunchController, :join)
    post("/:section_slug/auto_enroll", LaunchController, :auto_enroll_as_guest)
  end

  # Delivery Auth (Signin)
  scope "/course", OliWeb do
    pipe_through([:browser, :delivery, :delivery_layout])

    get("/create_account", DeliveryController, :create_account)
  end

  scope "/course", OliWeb do
    pipe_through([:browser, :delivery_protected])

    get("/", DeliveryController, :index)

    get("/link_account", DeliveryController, :link_account)
    post("/link_account", DeliveryController, :process_link_account)
  end

  scope "/course", OliWeb do
    pipe_through([:browser, :delivery_protected])

    live("/select_project", Delivery.NewCourse, :lms_instructor, as: :select_source)
  end

  ### Admin Dashboard / Telemetry
  scope "/admin", OliWeb do
    pipe_through([:browser, :authoring_protected, :require_authenticated_system_admin])

    live_dashboard("/dashboard",
      metrics: {OliWeb.Telemetry, :non_distributed_metrics},
      ecto_repos: [Oli.Repo],
      session: {__MODULE__, :with_session, []},
      additional_pages: [
        broadway: {BroadwayDashboard, pipelines: [Oli.Analytics.XAPI.UploadPipeline]}
      ]
    )

    resources("/platform_instances", PlatformInstanceController)
  end

  ### Admin Portal / Management
  scope "/admin", OliWeb do
    pipe_through([
      :browser,
      :require_authenticated_admin,
      :workspace
    ])

    # General
    live("/", Admin.AdminView)
    live("/vr_user_agents", Admin.VrUserAgentsView)
    live("/products", Products.ProductsView)

    live("/products/:product_id/discounts", Products.Payments.Discounts.ProductsIndexView)

    live(
      "/products/:product_id/discounts/new",
      Products.Payments.Discounts.ShowView,
      :product_new,
      as: :discount
    )

    live(
      "/products/:product_id/discounts/:discount_id",
      Products.Payments.Discounts.ShowView,
      :product,
      as: :discount
    )

    # Section Management (+ Open and Free)
    live("/sections", Sections.SectionsView)
    live("/sections/create", Delivery.NewCourse, :admin, as: :select_source)

    live("/open_and_free/:section_slug/remix", Delivery.RemixSection, as: :open_and_free_remix)

    # Publishers
    live("/publishers", PublisherLive.IndexView)
    live("/publishers/new", PublisherLive.NewView)
    live("/publishers/:publisher_id", PublisherLive.ShowView)

    # Course Ingestion
    get("/ingest/upload", IngestController, :index)
    post("/ingest/ingest", IngestController, :upload)

    get("/:project_slug/import/index", IngestController, :index_csv)
    post("/:project_slug/import/upload_csv", IngestController, :upload_csv)
    get("/:project_slug/import/download", IngestController, :download_current)
    live("/:project_slug/import/csv", Import.CSVImportView)

    live("/ingest", Admin.Ingest)
    live("/ingest/process", Admin.IngestV2)

    # Branding
    resources("/brands", BrandController)

    # Account admin
    scope "/" do
      pipe_through([:require_authenticated_account_admin])
      # Admin Author/User Account Management
      live("/users", Users.UsersView)
      live("/users/:user_id", Users.UsersDetailView)

      live("/authors", Users.AuthorsView)
      live("/authors/:author_id", Users.AuthorsDetailView)

      # Institutions, LTI Registrations and Deployments
      resources("/institutions", InstitutionController, except: [:index])
      put("/approve_registration", InstitutionController, :approve_registration)
      live("/institutions/", Admin.Institutions.IndexLive)

      live(
        "/institutions/:institution_id/discount",
        Products.Payments.Discounts.ShowView,
        :institution,
        as: :discount
      )

      live(
        "/institutions/:institution_id/research_consent",
        Admin.Institutions.ResearchConsentView,
        as: :institution
      )

      live(
        "/institutions/:institution_id/sections_and_students/:selected_tab",
        Admin.Institutions.SectionsAndStudentsView
      )

      get("/invite", InviteController, :index)
      post("/invite", InviteController, :create)

      # Communities
      live("/communities/new", CommunityLive.NewView)

      live("/registrations", Admin.RegistrationsView)

      resources("/registrations", RegistrationController, except: [:index]) do
        resources("/deployments", DeploymentController, except: [:index, :show])
      end
    end

    # System admin
    scope "/" do
      pipe_through([:require_authenticated_system_admin])
      get("/activity_review", ActivityReviewController, :index)
      live("/part_attempts", Admin.PartAttemptsView)
      live("/xapi", Admin.UploadPipelineView)
      get("/spot_check/:activity_attempt_id", SpotCheckController, :index)

      # Authoring Activity Management
      get("/manage_activities", ActivityManageController, :index)
      put("/manage_activities/make_global/:activity_slug", ActivityManageController, :make_global)

      put(
        "/manage_activities/make_private/:activity_slug",
        ActivityManageController,
        :make_private
      )

      put(
        "/manage_activities/make_globally_visible/:activity_slug",
        ActivityManageController,
        :make_globally_visible
      )

      put(
        "/manage_activities/make_admin_visible/:activity_slug",
        ActivityManageController,
        :make_admin_visible
      )

      # System Message Banner
      live("/system_messages", SystemMessageLive.IndexView)

      live("/features", Features.FeaturesLive)
      live("/api_keys", ApiKeys.ApiKeysLive)
    end
  end

  scope "/project", OliWeb do
    pipe_through([
      :browser,
      :require_authenticated_content_admin,
      :workspace,
      :authorize_project
    ])

    live("/:project_id/history/slug/:slug", RevisionHistory)

    live("/:project_id/history/resource_id/:resource_id", RevisionHistory,
      as: :history_by_resource_id
    )

    live("/:project_id/datashop", Datashop.AnalyticsLive)
  end

  # Support for cognito JWT auth currently used by Infiniscope
  scope "/cognito", OliWeb do
    pipe_through([:sso, :delivery])

    get("/launch", CognitoController, :index)
    get("/launch/products/:product_slug", CognitoController, :launch)
    get("/launch/projects/:project_slug", CognitoController, :launch)
  end

  scope "/cognito", OliWeb do
    pipe_through([:sso, :authoring])

    get("/launch_clone/products/:product_slug", CognitoController, :launch_clone,
      as: :product_clone
    )

    get("/launch_clone/projects/:project_slug", CognitoController, :launch_clone,
      as: :project_clone
    )
  end

  scope "/cognito", OliWeb do
    pipe_through([
      :browser,
      :authoring_protected,
      :workspace
    ])

    get("/prompt_clone/projects/:project_slug", CognitoController, :prompt_clone,
      as: :prompt_project_clone
    )

    get("/clone/:project_slug", CognitoController, :clone)
  end

  scope "/cognito", OliWeb do
    pipe_through([
      :browser,
      :delivery_protected,
      :require_independent_instructor
    ])

    get("/prompt_create/projects/:project_slug", CognitoController, :prompt_create,
      as: :prompt_project_create
    )

    get("/prompt_create/products/:product_slug", CognitoController, :prompt_create,
      as: :prompt_product_create
    )
  end

  # routes only accessible when load testing mode is enabled. These routes exist solely
  # to allow the load testing framework to do things like query for the available open and free
  # sections, to query for all of the pages in an individual section, etc.

  scope "/api/v1/testing", OliWeb do
    pipe_through([:api])

    get("/openfree", Api.OpenAndFreeController, :index)
  end

  # routes only accessible to developers
  if Application.compile_env!(:oli, :env) == :dev or Application.compile_env!(:oli, :env) == :test do
    # web interface for viewing sent emails during development
    forward "/dev/mailbox", Plug.Swoosh.MailboxPreview

    scope "/api/v1/testing", OliWeb do
      pipe_through([:api])

      post("/rules", Api.RulesEngineController, :execute)
    end

    scope "/dev", OliWeb do
      pipe_through([:browser])

      get("/flame_graphs", DevController, :flame_graphs)
      live("/icons", Dev.IconsLive)
    end
  end
end<|MERGE_RESOLUTION|>--- conflicted
+++ resolved
@@ -133,7 +133,6 @@
 
   pipeline :require_authenticated_account_admin do
     plug(:require_authenticated_author)
-<<<<<<< HEAD
 
     plug(:require_account_admin)
   end
@@ -144,18 +143,6 @@
     plug(:require_content_admin)
   end
 
-=======
-
-    plug(:require_account_admin)
-  end
-
-  pipeline :require_authenticated_content_admin do
-    plug(:require_authenticated_author)
-
-    plug(:require_content_admin)
-  end
-
->>>>>>> fe803e67
   pipeline :require_authenticated_system_admin do
     plug(:require_authenticated_author)
 
@@ -225,11 +212,7 @@
   end
 
   scope "/", OliWeb do
-<<<<<<< HEAD
-    pipe_through [:browser, :require_authenticated_user]
-=======
     pipe_through [:browser, :require_authenticated_user, :require_independent_user]
->>>>>>> fe803e67
 
     live_session :require_authenticated_user,
       root_layout: {OliWeb.LayoutView, :delivery},
@@ -280,7 +263,6 @@
 
   scope "/", OliWeb do
     pipe_through [:browser, :require_authenticated_author]
-<<<<<<< HEAD
 
     live_session :require_authenticated_author,
       root_layout: {OliWeb.LayoutView, :delivery},
@@ -299,26 +281,6 @@
   scope "/", OliWeb do
     pipe_through [:browser]
 
-=======
-
-    live_session :require_authenticated_author,
-      root_layout: {OliWeb.LayoutView, :delivery},
-      layout: {OliWeb.Layouts, :workspace},
-      on_mount: [
-        {OliWeb.AuthorAuth, :ensure_authenticated},
-        OliWeb.LiveSessionPlugs.SetCtx,
-        OliWeb.LiveSessionPlugs.SetSidebar,
-        OliWeb.LiveSessionPlugs.SetPreviewMode
-      ] do
-      live "/authors/settings", AuthorSettingsLive, :edit
-      live "/authors/settings/confirm_email/:token", AuthorSettingsLive, :confirm_email
-    end
-  end
-
-  scope "/", OliWeb do
-    pipe_through [:browser]
-
->>>>>>> fe803e67
     delete "/authors/log_out", AuthorSessionController, :delete
 
     live_session :current_author,
@@ -845,21 +807,13 @@
 
   ### Workspaces
   scope "/workspaces", OliWeb.Workspaces do
-<<<<<<< HEAD
-    pipe_through([:browser, :authoring])
-=======
     pipe_through([:browser, :authoring_protected])
->>>>>>> fe803e67
 
     live_session :authoring_workspaces,
       root_layout: {OliWeb.LayoutView, :delivery},
       layout: {OliWeb.Layouts, :workspace},
       on_mount: [
-<<<<<<< HEAD
-        {OliWeb.AuthorAuth, :mount_current_author},
-=======
         {OliWeb.AuthorAuth, :ensure_authenticated},
->>>>>>> fe803e67
         OliWeb.LiveSessionPlugs.SetCtx,
         OliWeb.LiveSessionPlugs.AssignActiveMenu,
         OliWeb.LiveSessionPlugs.SetSidebar,
@@ -909,17 +863,10 @@
       end
     end
   end
-<<<<<<< HEAD
 
   scope "/workspaces", OliWeb.Workspaces do
     pipe_through([:browser, :delivery_protected])
 
-=======
-
-  scope "/workspaces", OliWeb.Workspaces do
-    pipe_through([:browser, :delivery_protected])
-
->>>>>>> fe803e67
     live_session :delivery_workspaces,
       root_layout: {OliWeb.LayoutView, :delivery},
       layout: {OliWeb.Layouts, :workspace},
