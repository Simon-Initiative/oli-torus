--- conflicted
+++ resolved
@@ -916,52 +916,6 @@
     end
   end
 
-<<<<<<< HEAD
-  ### NextGen23 Student Course Delivery
-  scope "/ng23/sections/:section_slug", OliWeb do
-    pipe_through([
-      :browser,
-      :delivery,
-      :delivery_and_admin
-    ])
-
-    live_session :delivery,
-      root_layout: {OliWeb.LayoutView, :delivery},
-      on_mount: [
-        OliWeb.LiveSessionPlugs.SetSection,
-        OliWeb.LiveSessionPlugs.SetCurrentUser,
-        OliWeb.LiveSessionPlugs.SetSessionContext,
-        OliWeb.LiveSessionPlugs.SetBrand,
-        OliWeb.LiveSessionPlugs.SetPreviewMode,
-        OliWeb.LiveSessionPlugs.RequireEnrollment
-      ] do
-      live("/", Delivery.Student.IndexLive)
-      live("/content", Delivery.Student.ContentLive)
-      live("/discussions", Delivery.Student.DiscussionsLive)
-      live("/assignments", Delivery.Student.AssignmentsLive)
-      live("/explorations", Delivery.Student.ExplorationsLive)
-    end
-
-    # TODO: Implement preview mode for NextGen23
-    # live_session :delivery_preview,
-    #   on_mount: [
-    #     OliWeb.LiveSessionPlugs.SetSection,
-    #     OliWeb.LiveSessionPlugs.SetCurrentUser,
-    #     OliWeb.LiveSessionPlugs.SetSessionContext,
-    #     OliWeb.LiveSessionPlugs.SetBrand,
-    #     OliWeb.LiveSessionPlugs.SetPreviewMode,
-    #     OliWeb.LiveSessionPlugs.RequireEnrollment
-    #   ] do
-    #   live("/", Delivery.Student.IndexLive, :preview)
-    #   live("/content", Delivery.Student.ContentLive, :preview)
-    #   live("/discussion", Delivery.Student.DiscussionLive, :preview)
-    #   live("/assignments", Delivery.Student.AssignmentsLive, :preview)
-    #   live("/explorations", Delivery.Student.ExplorationsLive, :preview)
-    # end
-  end
-
-=======
->>>>>>> 717a7331
   ### Sections - Student Course Delivery
   scope "/sections/:section_slug", OliWeb do
     pipe_through([
@@ -991,7 +945,7 @@
         ] do
         live("/", Delivery.Student.IndexLive)
         live("/content", Delivery.Student.ContentLive)
-        live("/discussions", Delivery.Student.DiscussionLive)
+        live("/discussions", Delivery.Student.DiscussionsLive)
         live("/assignments", Delivery.Student.AssignmentsLive)
         live("/explorations", Delivery.Student.ExplorationsLive)
         live("/practice", Delivery.Student.PracticeLive)
