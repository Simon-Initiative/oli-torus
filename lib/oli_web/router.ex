defmodule OliWeb.Router do
  use OliWeb, :router
  use Pow.Phoenix.Router
  use PowAssent.Phoenix.Router

  use Pow.Extension.Phoenix.Router,
    extensions: [PowResetPassword, PowEmailConfirmation]

  import Phoenix.LiveDashboard.Router

  import Oli.Plugs.EnsureAdmin

  @user_persistent_session_cookie_key "oli_user_persistent_session_v2"
  @author_persistent_session_cookie_key "oli_author_persistent_session_v2"

  ### BASE PIPELINES ###
  # We have five "base" pipelines: :browser, :api, :lti, :skip_csrf_protection, and :sso
  # All of the other pipelines are to be used as additions onto one of these four base pipelines

  # pipeline for all browser based routes
  pipeline :browser do
    plug(:accepts, ["html"])
    plug(:fetch_session)
    plug(:fetch_live_flash)
    plug(:put_root_layout, {OliWeb.LayoutView, :default})
    plug(:put_layout, html: {OliWeb.LayoutView, :app})
    plug(:put_secure_browser_headers)
    plug(Oli.Plugs.LoadTestingCSRFBypass)
    plug(:protect_from_forgery)
    plug(OliWeb.SetLiveCSRF)
    plug(Plug.Telemetry, event_prefix: [:oli, :plug])
    plug(OliWeb.Plugs.SessionContext)
  end

  # pipline for REST api endpoint routes
  pipeline :api do
    plug(:accepts, ["json"])
    plug(:fetch_session)
    plug(:fetch_live_flash)
    plug(:put_secure_browser_headers)
    plug(OpenApiSpex.Plug.PutApiSpec, module: OliWeb.ApiSpec)
    plug(Plug.Telemetry, event_prefix: [:oli, :plug])
    plug(OliWeb.Plugs.SessionContext)
  end

  # pipeline for LTI launch endpoints
  pipeline :lti do
    plug(:fetch_session)
    plug(:fetch_live_flash)
    plug(:put_root_layout, {OliWeb.LayoutView, :lti})
    plug(OliWeb.Plugs.SessionContext)
  end

  # pipeline for skipping CSRF protection
  pipeline :skip_csrf_protection do
    plug(:accepts, ["html"])
    plug(:fetch_session)
    plug(:fetch_live_flash)
    plug(:put_secure_browser_headers)
    plug(OliWeb.Plugs.SessionContext)
  end

  # pipeline for SSO endpoints
  pipeline :sso do
    plug(:fetch_session)
    plug(:fetch_live_flash)
    plug(Oli.Plugs.ValidateIdToken)
    plug(OliWeb.Plugs.SessionContext)
  end

  ### PIPELINE EXTENSIONS ###
  # Extend the base pipelines specific routes

  pipeline :authoring do
    plug(Oli.Plugs.SetDefaultPow, :author)

    plug(PowPersistentSession.Plug.Cookie,
      persistent_session_cookie_key: @author_persistent_session_cookie_key
    )

    plug(Oli.Plugs.SetCurrentUser)

    # Disable caching of resources in authoring
    plug(Oli.Plugs.NoCache)
  end

  pipeline :delivery do
    plug(Oli.Plugs.SetDefaultPow, :user)

    plug(PowPersistentSession.Plug.Cookie,
      persistent_session_cookie_key: @user_persistent_session_cookie_key
    )

    plug(Oli.Plugs.SetCurrentUser)
    plug(Oli.Plugs.SetVrAgentValue)
  end

  # set the layout to be workspace
  pipeline :workspace do
    plug(:put_root_layout, {OliWeb.LayoutView, :workspace})
  end

  pipeline :delivery_layout do
    plug(:put_root_layout, {OliWeb.LayoutView, :delivery})
  end

  pipeline :storybook_layout do
    plug(:put_root_layout, {OliWeb.LayoutView, :storybook})
  end

  pipeline :maybe_gated_resource do
    plug(Oli.Plugs.MaybeGatedResource)
  end

  pipeline :require_lti_params do
    plug(Oli.Plugs.RequireLtiParams)
  end

  pipeline :require_section do
    plug(Oli.Plugs.RequireSection)
  end

  pipeline :force_required_survey do
    plug(Oli.Plugs.ForceRequiredSurvey)
  end

  pipeline :enforce_enroll_and_paywall do
    plug(Oli.Plugs.EnforceEnrollAndPaywall)
  end

  pipeline :authorize_section_preview do
    plug(Oli.Plugs.AuthorizeSectionPreview)
  end

  # Ensure that we have a logged in user
  pipeline :delivery_protected do
    plug(:delivery)

    plug(PowAssent.Plug.Reauthorization,
      handler: PowAssent.Phoenix.ReauthorizationPlugHandler
    )

    plug(OliWeb.Plugs.RequireAuthenticated,
      error_handler: Pow.Phoenix.PlugErrorHandler
    )

    plug(OliWeb.EnsureUserNotLockedPlug)

    plug(Oli.Plugs.RemoveXFrameOptions)

    plug(:delivery_layout)
  end

  pipeline :authoring_and_delivery do
    plug(:delivery)
    plug(OliWeb.EnsureUserNotLockedPlug)
    plug(:authoring)
    plug(OliWeb.EnsureUserNotLockedPlug)
  end

  pipeline :authoring_protected do
    plug(:authoring)

    plug(PowAssent.Plug.Reauthorization,
      handler: PowAssent.Phoenix.ReauthorizationPlugHandler
    )

    plug(OliWeb.Plugs.RequireAuthenticated,
      error_handler: Pow.Phoenix.PlugErrorHandler
    )

    plug(OliWeb.EnsureUserNotLockedPlug)
  end

  # Ensure that the user logged in is an admin user
  pipeline :admin do
    plug(Oli.Plugs.RequireAdmin)
  end

  # parse url encoded forms
  pipeline :www_url_form do
    plug(Plug.Parsers, parsers: [:urlencoded])
  end

  pipeline :authorize_project do
    plug(Oli.Plugs.AuthorizeProject)
  end

  pipeline :registration_captcha do
    plug(Oli.Plugs.RegistrationCaptcha)
  end

  pipeline :pow_email_layout do
    plug(:put_pow_mailer_layout, {OliWeb.LayoutView, :email})
  end

  # For independent section creation/management functionality
  pipeline :require_independent_instructor do
    plug(Oli.Plugs.RequireIndependentInstructor)
  end

  pipeline :community_admin do
    plug(Oli.Plugs.CommunityAdmin)
  end

  pipeline :authorize_community do
    plug(Oli.Plugs.AuthorizeCommunity)
  end

  pipeline :ensure_user_section_visit do
    plug(Oli.Plugs.EnsureUserSectionVisit)
  end

  pipeline :set_sidebar do
    plug(Oli.Plugs.SetSidebar)
  end

  pipeline :delivery_preview do
    plug(Oli.Plugs.DeliveryPreview)
  end

  pipeline :put_license, do: plug(:set_license)
  def set_license(conn, _), do: Plug.Conn.assign(conn, :has_license, true)

<<<<<<< HEAD
  pipeline :redirect_by_attempt_state do
    plug(OliWeb.Plugs.RedirectByAttemptState)
  end
=======
  pipeline :student, do: plug(Oli.Plugs.SetUserType, :student)
>>>>>>> 004595a5

  ### HELPERS ###

  defp put_pow_mailer_layout(conn, layout), do: put_private(conn, :pow_mailer_layouts, layout)

  ### ROUTES ###

  scope "/" do
    pipe_through([:browser, :delivery, :registration_captcha, :pow_email_layout])

    pow_routes()
    pow_assent_routes()
    pow_extension_routes()
  end

  scope "/" do
    pipe_through([:skip_csrf_protection, :delivery])
    post("/jcourse/superactivity/server", OliWeb.LegacySuperactivityController, :process)

    get(
      "/jcourse/superactivity/context/:attempt_guid",
      OliWeb.LegacySuperactivityController,
      :context
    )

    post("/jcourse/dashboard/log/server", OliWeb.LegacyLogsController, :process)
    pow_assent_authorization_post_callback_routes()
  end

  scope "/", OliWeb do
    pipe_through([:browser, :delivery_protected])

    # keep a session active by periodically calling this endpoint
    get("/keep-alive", StaticPageController, :keep_alive)

    get("/research_consent", DeliveryController, :show_research_consent)
    post("/research_consent", DeliveryController, :research_consent)
  end

  scope "/authoring", as: :authoring do
    pipe_through([:browser, :authoring, :registration_captcha, :pow_email_layout])

    pow_routes()
    pow_assent_routes()
    pow_extension_routes()

    # handle linking accounts when using a social account provider to login
    get("/auth/:provider/link", OliWeb.DeliveryController, :process_link_account_provider)
    get("/auth/:provider/link/callback", OliWeb.DeliveryController, :link_account_callback)

    delete("/signout", OliWeb.SessionController, :signout)
  end

  scope "/authoring" do
    pipe_through([:skip_csrf_protection, :authoring])

    pow_assent_authorization_post_callback_routes()
  end

  scope "/authoring", PowInvitation.Phoenix, as: :pow_invitation do
    pipe_through([:browser, :authoring, :registration_captcha])

    resources("/invitations", InvitationController, only: [:edit, :update])
  end

  scope "/delivery", PowInvitation.Phoenix, as: :delivery_pow_invitation do
    pipe_through([:browser, :delivery, :registration_captcha])

    resources("/invitations", InvitationController, only: [:edit, :update])
  end

  # open access routes
  scope "/", OliWeb do
    pipe_through([:browser, :delivery, :authoring])

    get("/", StaticPageController, :index)
    get("/unauthorized", StaticPageController, :unauthorized)
    get("/not_found", StaticPageController, :not_found)

    # update session timezone information
    get("/timezones", StaticPageController, :list_timezones)
    post("/update_timezone", StaticPageController, :update_timezone)
    post("/signin", SessionController, :signin)
  end

  scope "/", OliWeb do
    pipe_through([:api])

    get("/api/v1/legacy_support", LegacySupportController, :index)
    post("/access_tokens", LtiController, :access_tokens)

    post("/help/create", HelpController, :create)
    post("/consent/cookie", CookieConsentController, :persist_cookies)
    get("/consent/cookie", CookieConsentController, :retrieve)

    get("/site.webmanifest", StaticPageController, :site_webmanifest)

    # update session timezone information
    post("/timezone", StaticPageController, :timezone)

    # update limited session information
    post("/set_session", StaticPageController, :set_session)

    # general health check for application & db
    get("/healthz", HealthController, :index)
  end

  scope "/.well-known", OliWeb do
    pipe_through([:api])

    get("/jwks.json", LtiController, :jwks)
  end

  # authorization protected routes
  scope "/authoring", OliWeb do
    pipe_through([:browser, :authoring_protected, :workspace])

    # keep a session active by periodically calling this endpoint
    get("/keep-alive", StaticPageController, :keep_alive, as: :author_keep_alive)

    live("/projects", Projects.ProjectsLive)
    live("/products/:product_id", Products.DetailsView)
    live("/products/:product_id/payments", Products.PaymentsView)
    live("/products/:section_slug/source_materials", Delivery.ManageSourceMaterials)

    live("/products/:section_slug/remix", Delivery.RemixSection, :product_remix,
      as: :product_remix
    )

    get(
      "/products/:product_id/payments/download_codes",
      PaymentController,
      :download_payment_codes
    )

    get("/products/:product_id/payments/:count", PaymentController, :download_codes)

    live("/account", Workspace.AccountDetailsLive)

    put("/account", WorkspaceController, :update_author)

    scope "/communities" do
      pipe_through([:community_admin, :reject_content_admin])

      live("/", CommunityLive.IndexView)

      scope "/:community_id" do
        pipe_through([:authorize_community])

        live("/", CommunityLive.ShowView)
        live("/members", CommunityLive.MembersIndexView)

        scope "/associated" do
          live("/", CommunityLive.Associated.IndexView)
          live("/new", CommunityLive.Associated.NewView)
        end
      end
    end
  end

  scope "/authoring/project", OliWeb do
    pipe_through([:browser, :authoring_protected, :workspace])
    post("/", ProjectController, :create)
  end

  scope "/authoring/project", OliWeb do
    pipe_through([:browser, :authoring_protected, :workspace, :authorize_project])

    live_session :load_projects,
      on_mount: [
        OliWeb.LiveSessionPlugs.SetUser,
        OliWeb.LiveSessionPlugs.SetProject
      ] do
      live("/:project_id", Projects.OverviewLive)
      live("/:project_id/overview", Projects.OverviewLive)
    end
  end

  scope "/authoring/project", OliWeb do
    pipe_through([:browser, :authoring_protected, :workspace, :authorize_project])

    # Project display pages
    live("/:project_id/publish", Projects.PublishView)
    post("/:project_id/duplicate", ProjectController, :clone_project)

    live("/:project_id/embeddings", Search.EmbeddingsLive)

    # Alternatives Groups
    live("/:project_id/alternatives", Resources.AlternativesEditor)

    # Activity Bank
    get("/:project_id/bank", ActivityBankController, :index)

    # Bibliography
    get("/:project_id/bibliography", BibliographyController, :index)

    # Objectives
    live("/:project_id/objectives", ObjectivesLive.Objectives)

    # Experiment management

    get("/:project_id/experiments/segment.json", ExperimentController, :segment_download)
    get("/:project_id/experiments/experiment.json", ExperimentController, :experiment_download)
    live("/:project_id/experiments", Experiments.ExperimentsView)

    # Curriculum
    live(
      "/:project_id/curriculum/:container_slug/edit/:revision_slug",
      Curriculum.ContainerLive,
      :edit
    )

    live("/:project_id/curriculum/:container_slug", Curriculum.ContainerLive, :index)

    live("/:project_id/curriculum/", Curriculum.ContainerLive, :index)

    live("/:project_id/pages/", Resources.PagesView)
    live("/:project_id/activities/", Resources.ActivitiesView)

    # Review/QA
    live("/:project_id/review", Qa.QaLive)

    # Author facing product view
    live("/:project_id/products", Products.ProductsView)

    # Preview
    get("/:project_id/preview", ResourceController, :preview)
    get("/:project_id/preview/:revision_slug", ResourceController, :preview)
    get("/:project_id/preview_fullscreen/:revision_slug", ResourceController, :preview_fullscreen)
    get("/:project_id/preview/:revision_slug/page/:page", ResourceController, :preview)

    # Editors
    get("/:project_id/resource/:revision_slug", ResourceController, :edit)

    # Collaborators
    post("/:project_id/collaborators", CollaboratorController, :create)
    put("/:project_id/collaborators/:author_email", CollaboratorController, :update)
    delete("/:project_id/collaborators/:author_email", CollaboratorController, :delete)

    # Activities
    put(
      "/:project_id/activities/enable/:activity_slug",
      ProjectActivityController,
      :enable_activity
    )

    put(
      "/:project_id/activities/disable/:activity_slug",
      ProjectActivityController,
      :disable_activity
    )

    # Insights
    live "/:project_id/insights", Insights
  end

  if Application.compile_env!(:oli, :env) == :dev or Application.compile_env!(:oli, :env) == :test do
    scope "/api/v1/docs" do
      pipe_through([:browser])

      get("/", OpenApiSpex.Plug.SwaggerUI, path: "/api/v1/openapi")
    end
  end

  scope "/api/v1" do
    pipe_through([:api])

    get("/openapi", OpenApiSpex.Plug.RenderSpec, [])
  end

  scope "/api/v1/account", OliWeb do
    pipe_through([:api, :authoring_protected])

    get("/preferences", WorkspaceController, :fetch_preferences)
    post("/preferences", WorkspaceController, :update_preferences)
  end

  scope "/api/v1/project", OliWeb do
    pipe_through([:api, :authoring_protected])

    put("/:project/resource/:resource", Api.ResourceController, :update)
    get("/:project/link", Api.ResourceController, :index)

    post("/:project/activity/:activity_type", Api.ActivityController, :create)

    put("/test/evaluate", Api.ActivityController, :evaluate)
    put("/test/transform", Api.ActivityController, :transform)

    post("/:project/lock/:resource", Api.LockController, :acquire)
    delete("/:project/lock/:resource", Api.LockController, :release)

    get("/:project/alternatives", Api.ResourceController, :alternatives)

    get("/:project/activities/with_report", Api.ResourceController, :activities_with_report)
  end

  # Storage Service
  scope "/api/v1/storage/project/:project/resource", OliWeb do
    pipe_through([:api, :authoring_protected])

    get("/:resource", Api.ActivityController, :retrieve)
    post("/", Api.ActivityController, :bulk_retrieve)
    put("/", Api.ActivityController, :bulk_update)
    delete("/:resource", Api.ActivityController, :delete)
    put("/:resource", Api.ActivityController, :update)
    post("/:resource", Api.ActivityController, :create_secondary)
  end

  scope "/api/v1/storage/course/:section_slug/resource", OliWeb do
    pipe_through([:api, :delivery_protected])

    get("/:resource", Api.ActivityController, :retrieve_delivery)
    post("/", Api.ActivityController, :bulk_retrieve_delivery)
  end

  # Media Service
  scope "/api/v1/media/project/:project", OliWeb do
    pipe_through([:api, :authoring_protected])

    post("/", Api.MediaController, :create)
    post("/delete", Api.MediaController, :delete)
    get("/", Api.MediaController, :index)
  end

  # Activity Bank Service
  scope "/api/v1/bank/project/:project", OliWeb do
    pipe_through([:api, :authoring_protected])

    post("/", Api.ActivityBankController, :retrieve)
  end

  # Blueprint Service
  scope "/api/v1/blueprint", OliWeb do
    pipe_through([:api, :authoring_protected])

    get("/", Api.BlueprintController, :index)
  end

  # Objectives Service
  scope "/api/v1/objectives/project/:project", OliWeb do
    pipe_through([:api, :authoring_protected])

    post("/", Api.ObjectivesController, :create)
    get("/", Api.ObjectivesController, :index)
    put("/objective/:objective", Api.ObjectivesController, :update)
  end

  # Tags Service
  scope "/api/v1/tags/project/:project", OliWeb do
    pipe_through([:api, :authoring_protected])

    post("/", Api.TagController, :new)
    get("/", Api.TagController, :index)
  end

  # Bibliography Service
  scope "/api/v1/bibs/project/:project", OliWeb do
    pipe_through([:api, :authoring_protected])

    post("/retrieve", Api.BibEntryController, :retrieve)
    post("/", Api.BibEntryController, :new)
    get("/", Api.BibEntryController, :index)
    delete("/entry/:entry", Api.BibEntryController, :delete)
    put("/entry/:entry", Api.BibEntryController, :update)
  end

  # Dynamic question variable evaluation service
  scope "/api/v1/variables", OliWeb do
    pipe_through([:api, :authoring_protected])

    post("/", Api.VariableEvaluationController, :evaluate)
  end

  scope "/api/v1/products", OliWeb do
    pipe_through([:api])

    get("/", Api.ProductController, :index)
  end

  scope "/api/v1/publishers", OliWeb do
    pipe_through([:api])

    get("/", Api.PublisherController, :index)
    get("/:publisher_id", Api.PublisherController, :show)
  end

  scope "/api/v1/payments", OliWeb do
    pipe_through([:api])
    # This endpoint is secured via an API token
    post("/", Api.PaymentController, :new)
  end

  scope "/api/v1", OliWeb do
    pipe_through([:api])
    # These endpoints are secured via an API token
    resources("/registration/", Api.ActivityRegistrationController, only: [:create])

    post("/automation_setup", Api.AutomationSetupController, :setup)
    post("/automation_teardown", Api.AutomationSetupController, :teardown)
  end

  scope "/api/v1/page_lifecycle", OliWeb do
    pipe_through([:api, :delivery_protected])
    post("/", Api.PageLifecycleController, :transition)
  end

  scope "/api/v1/payments", OliWeb do
    pipe_through([:api, :delivery_protected])

    # String payment intent creation
    post("/s/create-payment-intent", PaymentProviders.StripeController, :init_intent)
    post("/s/success", PaymentProviders.StripeController, :success)
    post("/s/failure", PaymentProviders.StripeController, :failure)

    post("/c/create-payment-form", PaymentProviders.CashnetController, :init_form)
  end

  scope "/api/v1/payments", OliWeb do
    pipe_through([:skip_csrf_protection, :delivery])

    post("/c/success", PaymentProviders.CashnetController, :success)
    post("/c/failure", PaymentProviders.CashnetController, :failure)
    post("/c/signoff", PaymentProviders.CashnetController, :signoff)
  end

  # Endpoints for client-side scheduling UI
  scope "/api/v1/scheduling/:section_slug", OliWeb.Api do
    pipe_through([:api, :delivery_protected, :require_section])

    put("/", SchedulingController, :update)
    get("/", SchedulingController, :index)
    delete("/", SchedulingController, :clear)
  end

  # User State Service, instrinsic state
  scope "/api/v1/state/course/:section_slug/activity_attempt", OliWeb do
    pipe_through([:api, :delivery_protected])

    post("/", Api.AttemptController, :bulk_retrieve)

    post("/:activity_attempt_guid", Api.AttemptController, :new_activity)
    put("/:activity_attempt_guid", Api.AttemptController, :submit_activity)
    patch("/:activity_attempt_guid", Api.AttemptController, :save_activity)
    put("/:activity_attempt_guid/evaluations", Api.AttemptController, :submit_evaluations)

    post(
      "/:activity_attempt_guid/part_attempt/:part_attempt_guid",
      Api.AttemptController,
      :new_part
    )

    post(
      "/:activity_attempt_guid/part_attempt/:part_attempt_guid/upload",
      Api.AttemptController,
      :file_upload
    )

    put(
      "/:activity_attempt_guid/part_attempt/:part_attempt_guid",
      Api.AttemptController,
      :submit_part
    )

    patch(
      "/:activity_attempt_guid/part_attempt/:part_attempt_guid",
      Api.AttemptController,
      :save_part
    )

    get(
      "/:activity_attempt_guid/part_attempt/:part_attempt_guid/hint",
      Api.AttemptController,
      :get_hint
    )
  end

  scope "/api/v1/discussion/:section_slug/:resource_id", OliWeb do
    pipe_through([:api, :delivery_protected])

    get("/", Api.DirectedDiscussionController, :get_discussion)
    post("/", Api.DirectedDiscussionController, :create_post)
    delete("/:post_id", Api.DirectedDiscussionController, :delete_post)
  end

  # Delivery facing XAPI endpoints
  scope "/api/v1/xapi/delivery", OliWeb do
    pipe_through([:api, :delivery_protected])

    post("/", Api.XAPIController, :emit)
  end

  # Delivery facing Activity report endpoints
  scope "/api/v1/activity/report/:section_id/:resource_id", OliWeb do
    pipe_through([:api, :delivery_protected])

    get("/", Api.ActivityReportDataController, :fetch)
  end

  # User State Service, extrinsic state
  scope "/api/v1/state", OliWeb do
    pipe_through([:api, :delivery_protected])

    get("/", Api.GlobalStateController, :read)
    put("/", Api.GlobalStateController, :upsert)
    delete("/", Api.GlobalStateController, :delete)

    get("/course/:section_slug", Api.SectionStateController, :read)
    put("/course/:section_slug", Api.SectionStateController, :upsert)
    delete("/course/:section_slug", Api.SectionStateController, :delete)

    get(
      "/course/:section_slug/resource_attempt/:resource_attempt_guid",
      Api.ResourceAttemptStateController,
      :read
    )

    put(
      "/course/:section_slug/resource_attempt/:resource_attempt_guid",
      Api.ResourceAttemptStateController,
      :upsert
    )

    delete(
      "/course/:section_slug/resource_attempt/:resource_attempt_guid",
      Api.ResourceAttemptStateController,
      :delete
    )
  end

  # routes for content element api endpoints
  scope "/api/v1/content_types", OliWeb do
    pipe_through([:api])

    post("/ecl", Api.ECLController, :eval)
  end

  scope "/api/v1/lti", OliWeb, as: :api do
    pipe_through([:api, :authoring_protected])

    resources("/platforms", Api.PlatformInstanceController)
  end

  # LTI routes
  scope "/lti", OliWeb do
    pipe_through([:lti, :www_url_form, :delivery])

    post("/login", LtiController, :login)
    get("/login", LtiController, :login)
    post("/launch", LtiController, :launch)
    post("/test", LtiController, :test)

    get("/developer_key.json", LtiController, :developer_key_json)

    post("/register", LtiController, :request_registration)

    get("/authorize_redirect", LtiController, :authorize_redirect)
  end

  ### Workspaces
  scope "/workspaces/", OliWeb.Workspaces do
    pipe_through([:browser, :authoring_and_delivery, :set_sidebar])

    live_session :workspaces,
      root_layout: {OliWeb.LayoutView, :delivery},
      layout: {OliWeb.Layouts, :workspace},
      on_mount: [
        OliWeb.LiveSessionPlugs.SetUser,
        OliWeb.LiveSessionPlugs.SetSidebar,
        OliWeb.LiveSessionPlugs.SetPreviewMode,
        OliWeb.LiveSessionPlugs.SetProject,
        OliWeb.LiveSessionPlugs.SetSection
      ] do
      scope "/course_author", CourseAuthor do
        live("/", IndexLive)
        live("/:project_id/overview", OverviewLive)
        live("/:project_id/activity_bank", ActivityBankLive)
        live("/:project_id/objectives", ObjectivesLive)
        live("/:project_id/experiments", ExperimentsLive)
        live("/:project_id/bibliography", BibliographyLive)
        live("/:project_id/curriculum", CurriculumLive)
        live("/:project_id/curriculum/:container_slug", CurriculumLive)
        live("/:project_id/pages", PagesLive)
        live("/:project_id/activities", ActivitiesLive)
        live("/:project_id/activities/activity_review", Activities.ActivityReviewLive)
        live("/:project_id/review", ReviewLive)
        live("/:project_id/publish", PublishLive)
        live("/:project_id/products", ProductsLive)
        live("/:project_id/insights", InsightsLive)
      end

      scope "/instructor", Instructor do
        live("/", IndexLive)
        live("/:section_slug/:view", DashboardLive)
        live("/:section_slug/:view/:active_tab", DashboardLive)
      end

      live("/student", Student)
    end
  end

  ###
  # Section Routes
  ###

  scope "/sections", OliWeb do
    pipe_through([:browser])

    live("/join/invalid", Sections.InvalidSectionInviteView)
  end

  scope "/sections", OliWeb do
    pipe_through([
      :browser,
      :require_section,
      :delivery,
      :delivery_layout,
      :pow_email_layout
    ])

    get("/join/:section_invite_slug", DeliveryController, :enroll_independent)
  end

  # Sections - Independent Learner Section Creation
  scope "/sections", OliWeb do
    pipe_through([:browser, :delivery_protected, :require_independent_instructor])

    live("/independent/create", Delivery.NewCourse, :independent_learner, as: :select_source)
    resources("/independent/", OpenAndFreeController, as: :independent_sections, except: [:index])
  end

  ### Sections - Payments
  scope "/sections", OliWeb do
    pipe_through([:browser, :require_section, :delivery_protected, :pow_email_layout])

    get("/:section_slug/payment", PaymentController, :guard)
    get("/:section_slug/payment/new", PaymentController, :make_payment)
    get("/:section_slug/payment/code", PaymentController, :use_code)
    post("/:section_slug/payment/code", PaymentController, :apply_code)
  end

  ### Sections - Student Dashboard

  scope "/sections/:section_slug/student_dashboard/:student_id", OliWeb do
    pipe_through([:browser, :delivery_protected, :pow_email_layout])

    live_session :student_dashboard,
      on_mount: [
        OliWeb.LiveSessionPlugs.SetRouteName,
        OliWeb.Delivery.StudentDashboard.InitialAssigns
      ],
      root_layout: {OliWeb.LayoutView, :delivery_student_dashboard} do
      live("/:active_tab", Delivery.StudentDashboard.StudentDashboardLive,
        metadata: %{route_name: :student_dashboard}
      )
    end

    live_session :student_dashboard_preview,
      on_mount: [
        OliWeb.LiveSessionPlugs.SetRouteName,
        OliWeb.Delivery.StudentDashboard.InitialAssigns
      ],
      root_layout: {OliWeb.LayoutView, :delivery_student_dashboard} do
      live(
        "/preview/:active_tab",
        Delivery.StudentDashboard.StudentDashboardLive,
        :preview,
        metadata: %{route_name: :student_dashboard_preview}
      )
    end
  end

  ### Sections - Instructor Dashboard
  #### preview routes must come before the non-preview routes to properly match
  scope "/sections/:section_slug/instructor_dashboard/preview", OliWeb do
    pipe_through([:browser, :delivery, :delivery_protected, :pow_email_layout])

    live_session :instructor_dashboard_preview,
      on_mount: [
        OliWeb.LiveSessionPlugs.SetUser,
        OliWeb.Delivery.InstructorDashboard.InitialAssigns
      ],
      layout: {OliWeb.Layouts, :instructor_dashboard} do
      live("/", Delivery.InstructorDashboard.InstructorDashboardLive, :preview)
      live("/:view", Delivery.InstructorDashboard.InstructorDashboardLive, :preview)
      live("/:view/:active_tab", Delivery.InstructorDashboard.InstructorDashboardLive, :preview)
    end
  end

  scope "/sections/:section_slug/instructor_dashboard", OliWeb do
    pipe_through([:browser, :delivery_protected, :pow_email_layout])

    get("/downloads/progress/:container_id", MetricsController, :download_container_progress)
    get("/downloads/course_content", DeliveryController, :download_course_content_info)
    get("/downloads/students_progress", DeliveryController, :download_students_progress)
    get("/downloads/learning_objectives", DeliveryController, :download_learning_objectives)
    get("/downloads/quiz_scores", DeliveryController, :download_quiz_scores)
    get("/", DeliveryController, :instructor_dashboard)
    post("/enrollments", InviteController, :create_bulk)

    live_session :instructor_dashboard,
      on_mount: [
        OliWeb.LiveSessionPlugs.SetUser,
        OliWeb.LiveSessionPlugs.SetSection,
        OliWeb.LiveSessionPlugs.SetBrand,
        OliWeb.LiveSessionPlugs.SetPreviewMode,
        OliWeb.Delivery.InstructorDashboard.InitialAssigns
      ],
      layout: {OliWeb.Layouts, :instructor_dashboard} do
      live("/:view", Delivery.InstructorDashboard.InstructorDashboardLive)
      live("/:view/:active_tab", Delivery.InstructorDashboard.InstructorDashboardLive)

      live(
        "/:view/:active_tab/:assessment_id",
        Delivery.InstructorDashboard.InstructorDashboardLive
      )
    end
  end

  ### Sections - Student Course Delivery
  scope "/sections/:section_slug", OliWeb do
    pipe_through([
      :browser,
      :set_sidebar,
      :require_section,
      :delivery,
      :student,
      :delivery_protected,
      :enforce_enroll_and_paywall,
      :ensure_user_section_visit,
      :force_required_survey,
      :pow_email_layout
    ])

    ### Student Course Delivery
    scope "/" do
      live_session :delivery,
        root_layout: {OliWeb.LayoutView, :delivery},
        layout: {OliWeb.Layouts, :student_delivery},
        on_mount: [
          OliWeb.LiveSessionPlugs.SetUser,
          OliWeb.LiveSessionPlugs.SetSection,
          OliWeb.LiveSessionPlugs.SetBrand,
          OliWeb.LiveSessionPlugs.SetPreviewMode,
          OliWeb.LiveSessionPlugs.SetSidebar,
          OliWeb.LiveSessionPlugs.RequireEnrollment,
          OliWeb.LiveSessionPlugs.SetNotificationBadges,
          OliWeb.LiveSessionPlugs.SetPaywallSummary
        ] do
        live("/", Delivery.Student.IndexLive)
        live("/learn", Delivery.Student.LearnLive)
        live("/discussions", Delivery.Student.DiscussionsLive)
        live("/assignments", Delivery.Student.ScheduleLive)
        live("/explorations", Delivery.Student.ExplorationsLive)
        live("/practice", Delivery.Student.PracticeLive)
      end
    end

    # TODO: Ensure that all these liveviews actually respect preview mode flag
    ### Instructor Preview Modes
    scope "/preview" do
      live_session :delivery_preview,
        root_layout: {OliWeb.LayoutView, :delivery},
        layout: {OliWeb.Layouts, :student_delivery},
        on_mount: [
          OliWeb.LiveSessionPlugs.SetSection,
          OliWeb.LiveSessionPlugs.SetUser,
          OliWeb.LiveSessionPlugs.SetBrand,
          OliWeb.LiveSessionPlugs.SetPreviewMode,
          OliWeb.LiveSessionPlugs.SetSidebar,
          OliWeb.LiveSessionPlugs.RequireEnrollment
        ] do
        live("/", Delivery.Student.IndexLive, :preview)
        live("/learn", Delivery.Student.LearnLive, :preview)
        live("/discussions", Delivery.Student.DiscussionsLive, :preview)
        live("/assignments", Delivery.Student.ScheduleLive, :preview)
        live("/explorations", Delivery.Student.ExplorationsLive, :preview)
        live("/practice", Delivery.Student.PracticeLive, :preview)
      end
    end

    get("/container/:revision_slug", PageDeliveryController, :container)

    scope "/" do
      pipe_through([:put_license])
      get("/page/:revision_slug", PageDeliveryController, :page)
      get("/page_fullscreen/:revision_slug", PageDeliveryController, :page_fullscreen)
      get("/page/:revision_slug/page/:page", PageDeliveryController, :page)
      get("/page/:revision_slug/attempt", PageDeliveryController, :start_attempt)

      get(
        "/page/:revision_slug/attempt/:attempt_guid/review",
        PageDeliveryController,
        :review_attempt
      )
    end

    post(
      "/page/:revision_slug/attempt_protected",
      PageDeliveryController,
      :start_attempt_protected
    )

    post("/page", PageDeliveryController, :navigate_by_index)
  end

  # page paths (prologue - lesson - adaptive_lesson)
  scope "/sections/:section_slug", OliWeb do
    pipe_through([
      :browser,
      :require_section,
      :delivery,
      :redirect_by_attempt_state,
      :delivery_protected,
      :maybe_gated_resource,
      :enforce_enroll_and_paywall,
      :ensure_user_section_visit,
      :force_required_survey,
      :pow_email_layout
    ])

    scope "/prologue/:revision_slug" do
      live_session :delivery_prologue,
        root_layout: {OliWeb.LayoutView, :delivery},
        layout: {OliWeb.Layouts, :student_delivery_lesson},
        on_mount: [
          OliWeb.LiveSessionPlugs.SetUser,
          OliWeb.LiveSessionPlugs.SetSection,
          {OliWeb.LiveSessionPlugs.InitPage, :set_prologue_context},
          OliWeb.LiveSessionPlugs.SetBrand,
          OliWeb.LiveSessionPlugs.SetPreviewMode,
          OliWeb.LiveSessionPlugs.RequireEnrollment,
          OliWeb.LiveSessionPlugs.SetRequestPath,
          OliWeb.LiveSessionPlugs.SetPaywallSummary
        ] do
        live("/", Delivery.Student.PrologueLive)
      end
    end

    scope "/lesson/:revision_slug" do
      live_session :delivery_lesson,
        root_layout: {OliWeb.LayoutView, :delivery},
        layout: {OliWeb.Layouts, :student_delivery_lesson},
        on_mount: [
          OliWeb.LiveSessionPlugs.SetUser,
          OliWeb.LiveSessionPlugs.SetSection,
          {OliWeb.LiveSessionPlugs.InitPage, :set_page_context},
          OliWeb.LiveSessionPlugs.SetBrand,
          OliWeb.LiveSessionPlugs.SetPreviewMode,
          OliWeb.LiveSessionPlugs.RequireEnrollment,
          OliWeb.LiveSessionPlugs.SetRequestPath,
          OliWeb.LiveSessionPlugs.SetPaywallSummary
        ] do
        live("/", Delivery.Student.LessonLive)
        live("/attempt/:attempt_guid/review", Delivery.Student.ReviewLive)
      end
    end

    scope "/adaptive_lesson/:revision_slug" do
      get("/", PageDeliveryController, :page_fullscreen)

      get(
        "/attempt/:attempt_guid/review",
        PageDeliveryController,
        :review_attempt
      )
    end
  end

  ### Sections - Preview
  scope "/sections/:section_slug/preview", OliWeb do
    pipe_through([
      :browser,
      :require_section,
      :authorize_section_preview,
      :delivery_protected,
      :delivery_layout,
      :pow_email_layout
    ])

    get("/container/:revision_slug", PageDeliveryController, :container_preview)

    scope "/" do
      pipe_through([:put_license])
      get("/page/:revision_slug", PageDeliveryController, :page_preview)
      get("/page/:revision_slug/page/:page", PageDeliveryController, :page_preview)
      get("/page/:revision_slug/selection/:selection_id", ActivityBankController, :preview)
    end
  end

  scope "/sections", OliWeb do
    pipe_through([
      :browser,
      :delivery_protected
    ])

    live_session :load_section,
      on_mount: [
        OliWeb.LiveSessionPlugs.SetSection,
        OliWeb.LiveSessionPlugs.SetUser,
        OliWeb.LiveSessionPlugs.SetBrand,
        OliWeb.LiveSessionPlugs.SetPreviewMode,
        OliWeb.LiveSessionPlugs.RequireEnrollment
      ] do
      live(
        "/:section_slug/welcome",
        Delivery.StudentOnboarding.Wizard
      )
    end
  end

  ### Sections - Management
  scope "/sections/:section_slug", OliWeb do
    pipe_through([
      :browser,
      :require_section,
      :delivery_protected,
      :pow_email_layout
    ])

    get("/grades/export", PageDeliveryController, :export_gradebook)
    post("/enrollments", InviteController, :create_bulk)
    post("/enrollments/export", PageDeliveryController, :export_enrollments)

    get(
      "/review/:attempt_guid",
      PageDeliveryController,
      :review_attempt,
      as: :instructor_review
    )

    live_session :manage_section,
      on_mount: [
        OliWeb.LiveSessionPlugs.SetUser,
        OliWeb.LiveSessionPlugs.SetSection,
        OliWeb.LiveSessionPlugs.SetBrand,
        OliWeb.LiveSessionPlugs.SetPreviewMode,
        # OliWeb.LiveSessionPlugs.RequireInstructor
        OliWeb.Delivery.InstructorDashboard.InitialAssigns
      ],
      layout: {OliWeb.Layouts, :instructor_dashboard} do
      live("/manage", Sections.OverviewView)
      live("/grades/lms", Grades.GradesLive)
      live("/grades/lms_grade_updates", Grades.BrowseUpdatesView)
      live("/grades/failed", Grades.FailedGradeSyncLive)
      live("/grades/observe", Grades.ObserveGradeUpdatesView)
      live("/grades/gradebook", Grades.GradebookView)
      live("/scoring", ManualGrading.ManualGradingView)
      live("/snapshots", Snapshots.SnapshotsView)
      live("/progress/:user_id/:resource_id", Progress.StudentResourceView)
      live("/progress/:user_id", Progress.StudentView)
      live("/source_materials", Delivery.ManageSourceMaterials, as: :source_materials)
      live("/remix", Delivery.RemixSection)
      live("/remix/:section_resource_slug", Delivery.RemixSection)
      live("/enrollments", Sections.EnrollmentsViewLive)

      live("/invitations", Sections.InviteView)
      live("/schedule", Sections.ScheduleView)
      live("/edit", Sections.EditView)
      live("/gating_and_scheduling", Sections.GatingAndScheduling)
      live("/gating_and_scheduling/new", Sections.GatingAndScheduling.New)

      live("/debugger/:attempt_guid", Attempt.AttemptLive)

      live(
        "/gating_and_scheduling/new/:parent_gate_id",
        Sections.GatingAndScheduling.New
      )

      live("/gating_and_scheduling/edit/:id", Sections.GatingAndScheduling.Edit)

      live(
        "/gating_and_scheduling/exceptions/:parent_gate_id",
        Sections.GatingAndScheduling
      )

      live("/collaborative_spaces", CollaborationLive.IndexView, :instructor,
        as: :collab_spaces_index
      )

      live(
        "/assessment_settings/:active_tab/:assessment_id",
        Sections.AssessmentSettings.SettingsLive
      )

      live(
        "/assistant/conversations",
        Sections.Assistant.StudentConversationsLive
      )
    end

    live_session :enrolled_students,
      on_mount: [
        OliWeb.LiveSessionPlugs.SetRouteName,
        OliWeb.Delivery.StudentDashboard.InitialAssigns
      ],
      root_layout: {OliWeb.LayoutView, :delivery_student_dashboard} do
      live(
        "/enrollments/students/:student_id/:active_tab",
        Delivery.StudentDashboard.StudentDashboardLive,
        as: :enrollment_student_info,
        metadata: %{route_name: :enrollments_student_info}
      )
    end
  end

  scope "/api/v1/state/course/:section_slug/activity_attempt", OliWeb do
    pipe_through([
      :browser,
      :require_section,
      :delivery_protected,
      :pow_email_layout
    ])

    get("/:activity_attempt_guid", Api.AttemptController, :get_activity_attempt)
  end

  ### Sections - Enrollment
  scope "/sections", OliWeb do
    pipe_through([
      :browser,
      :require_section,
      :delivery,
      :delivery_layout,
      :pow_email_layout
    ])

    get("/:section_slug/enroll", DeliveryController, :show_enroll)
    post("/:section_slug/enroll", DeliveryController, :process_enroll)
    get("/:section_slug/join", LaunchController, :join)
    post("/:section_slug/auto_enroll", LaunchController, :auto_enroll_as_guest)
  end

  # Delivery Auth (Signin)
  scope "/course", OliWeb do
    pipe_through([:browser, :delivery, :delivery_layout, :pow_email_layout])

    get("/signin", DeliveryController, :signin)
    get("/create_account", DeliveryController, :create_account)
  end

  # Delivery Auth (Signout)
  scope "/course", OliWeb do
    pipe_through([:browser, :delivery_protected, :pow_email_layout])

    delete("/signout", SessionController, :signout)
    get("/signout", SessionController, :signout)
  end

  scope "/course", OliWeb do
    pipe_through([:browser, :delivery_protected, :pow_email_layout])

    get("/link_account", DeliveryController, :link_account)
    post("/link_account", DeliveryController, :process_link_account_user)
    get("/create_and_link_account", DeliveryController, :create_and_link_account)
    post("/create_and_link_account", DeliveryController, :process_create_and_link_account_user)
  end

  scope "/course", OliWeb do
    pipe_through([:browser, :delivery_protected, :require_lti_params, :pow_email_layout])

    get("/", DeliveryController, :index)
    live("/select_project", Delivery.NewCourse, :lms_instructor, as: :select_source)
  end

  ### Admin Dashboard / Telemetry
  scope "/admin", OliWeb do
    pipe_through([:browser, :authoring_protected, :admin, :reject_content_or_account_admin])

    live_dashboard("/dashboard",
      metrics: {OliWeb.Telemetry, :non_distributed_metrics},
      ecto_repos: [Oli.Repo],
      session: {__MODULE__, :with_session, []},
      additional_pages: [
        broadway: {BroadwayDashboard, pipelines: [Oli.Analytics.XAPI.UploadPipeline]}
      ]
    )

    resources("/platform_instances", PlatformInstanceController)
  end

  ### Admin Portal / Management
  scope "/admin", OliWeb do
    pipe_through([
      :browser,
      :authoring_protected,
      :workspace,
      :admin,
      :pow_email_layout
    ])

    # General
    live("/", Admin.AdminView)
    live("/vr_user_agents", Admin.VrUserAgentsView)
    live("/products", Products.ProductsView)

    live("/products/:product_id/discounts", Products.Payments.Discounts.ProductsIndexView)
    live("/collaborative_spaces", CollaborationLive.IndexView, :admin, as: :collab_spaces_index)

    live(
      "/products/:product_id/discounts/new",
      Products.Payments.Discounts.ShowView,
      :product_new,
      as: :discount
    )

    live(
      "/products/:product_id/discounts/:discount_id",
      Products.Payments.Discounts.ShowView,
      :product,
      as: :discount
    )

    # Section Management (+ Open and Free)
    live("/sections", Sections.SectionsView)
    live("/sections/create", Delivery.NewCourse, :admin, as: :select_source)

    live("/open_and_free/:section_slug/remix", Delivery.RemixSection, as: :open_and_free_remix)

    # Publishers
    live("/publishers", PublisherLive.IndexView)
    live("/publishers/new", PublisherLive.NewView)
    live("/publishers/:publisher_id", PublisherLive.ShowView)

    # Course Ingestion
    get("/ingest/upload", IngestController, :index)
    post("/ingest/ingest", IngestController, :upload)

    get("/:project_slug/import/index", IngestController, :index_csv)
    post("/:project_slug/import/upload_csv", IngestController, :upload_csv)
    get("/:project_slug/import/download", IngestController, :download_current)
    live("/:project_slug/import/csv", Import.CSVImportView)

    live("/ingest", Admin.Ingest)
    live("/ingest/process", Admin.IngestV2)

    # Branding
    resources("/brands", BrandController)

    # Routes rejected for content admin
    scope "/" do
      pipe_through([:reject_content_admin])
      live("/users", Users.UsersView)
      live("/users/:user_id", Users.UsersDetailView)
      # Admin Author/User Account Management
      live("/authors", Users.AuthorsView)
      live("/authors/:user_id", Users.AuthorsDetailView)

      # Institutions, LTI Registrations and Deployments
      resources("/institutions", InstitutionController, except: [:index])
      put("/approve_registration", InstitutionController, :approve_registration)
      live("/institutions/", Admin.Institutions.IndexLive)

      live(
        "/institutions/:institution_id/discount",
        Products.Payments.Discounts.ShowView,
        :institution,
        as: :discount
      )

      live(
        "/institutions/:institution_id/research_consent",
        Admin.Institutions.ResearchConsentView,
        as: :institution
      )

      live(
        "/institutions/:institution_id/sections_and_students/:selected_tab",
        Admin.Institutions.SectionsAndStudentsView
      )

      get("/invite", InviteController, :index)
      post("/invite", InviteController, :create)

      # Communities
      live("/communities/new", CommunityLive.NewView)

      live("/registrations", Admin.RegistrationsView)

      resources("/registrations", RegistrationController, except: [:index]) do
        resources("/deployments", DeploymentController, except: [:index, :show])
      end

      post(
        "/accounts/resend_user_confirmation_link",
        PowController,
        :resend_user_confirmation_link
      )

      post(
        "/accounts/resend_author_confirmation_link",
        PowController,
        :resend_author_confirmation_link
      )

      post(
        "/accounts/send_user_password_reset_link",
        PowController,
        :send_user_password_reset_link
      )

      post(
        "/accounts/send_author_password_reset_link",
        PowController,
        :send_author_password_reset_link
      )
    end

    # Routes rejected for account and content admin
    scope "/" do
      pipe_through([:reject_content_or_account_admin])
      get("/activity_review", ActivityReviewController, :index)
      live("/part_attempts", Admin.PartAttemptsView)
      live("/xapi", Admin.UploadPipelineView)
      get("/spot_check/:activity_attempt_id", SpotCheckController, :index)

      # Authoring Activity Management
      get("/manage_activities", ActivityManageController, :index)
      put("/manage_activities/make_global/:activity_slug", ActivityManageController, :make_global)

      put(
        "/manage_activities/make_private/:activity_slug",
        ActivityManageController,
        :make_private
      )

      put(
        "/manage_activities/make_globally_visible/:activity_slug",
        ActivityManageController,
        :make_globally_visible
      )

      put(
        "/manage_activities/make_admin_visible/:activity_slug",
        ActivityManageController,
        :make_admin_visible
      )

      # System Message Banner
      live("/system_messages", SystemMessageLive.IndexView)

      live("/features", Features.FeaturesLive)
      live("/api_keys", ApiKeys.ApiKeysLive)
    end
  end

  scope "/project", OliWeb do
    pipe_through([
      :browser,
      :authoring_protected,
      :workspace,
      :authorize_project,
      :admin
    ])

    live("/:project_id/history/slug/:slug", RevisionHistory)

    live("/:project_id/history/resource_id/:resource_id", RevisionHistory,
      as: :history_by_resource_id
    )

    live("/:project_id/datashop", Datashop.AnalyticsLive)
  end

  # Support for cognito JWT auth currently used by Infiniscope
  scope "/cognito", OliWeb do
    pipe_through([:sso, :delivery])

    get("/launch", CognitoController, :index)
    get("/launch/products/:product_slug", CognitoController, :launch)
    get("/launch/projects/:project_slug", CognitoController, :launch)
  end

  scope "/cognito", OliWeb do
    pipe_through([:sso, :authoring])

    get("/launch_clone/products/:product_slug", CognitoController, :launch_clone,
      as: :product_clone
    )

    get("/launch_clone/projects/:project_slug", CognitoController, :launch_clone,
      as: :project_clone
    )
  end

  scope "/cognito", OliWeb do
    pipe_through([
      :browser,
      :authoring_protected,
      :workspace
    ])

    get("/prompt_clone/projects/:project_slug", CognitoController, :prompt_clone,
      as: :prompt_project_clone
    )

    get("/clone/:project_slug", CognitoController, :clone)
  end

  scope "/cognito", OliWeb do
    pipe_through([
      :browser,
      :delivery_protected,
      :require_independent_instructor
    ])

    get("/prompt_create/projects/:project_slug", CognitoController, :prompt_create,
      as: :prompt_project_create
    )

    get("/prompt_create/products/:product_slug", CognitoController, :prompt_create,
      as: :prompt_product_create
    )
  end

  # routes only accessible when load testing mode is enabled. These routes exist solely
  # to allow the load testing framework to do things like query for the available open and free
  # sections, to query for all of the pages in an individual section, etc.

  scope "/api/v1/testing", OliWeb do
    pipe_through([:api])

    get("/openfree", Api.OpenAndFreeController, :index)
  end

  # routes only accessible to developers
  if Application.compile_env!(:oli, :env) == :dev or Application.compile_env!(:oli, :env) == :test do
    # web interface for viewing sent emails during development
    forward("/dev/sent_emails", Bamboo.SentEmailViewerPlug)

    scope "/api/v1/testing", OliWeb do
      pipe_through([:api])

      post("/rules", Api.RulesEngineController, :execute)
    end

    scope "/dev", OliWeb do
      pipe_through([:browser])

      get("/flame_graphs", DevController, :flame_graphs)
    end
  end
end<|MERGE_RESOLUTION|>--- conflicted
+++ resolved
@@ -222,13 +222,11 @@
   pipeline :put_license, do: plug(:set_license)
   def set_license(conn, _), do: Plug.Conn.assign(conn, :has_license, true)
 
-<<<<<<< HEAD
   pipeline :redirect_by_attempt_state do
     plug(OliWeb.Plugs.RedirectByAttemptState)
   end
-=======
+
   pipeline :student, do: plug(Oli.Plugs.SetUserType, :student)
->>>>>>> 004595a5
 
   ### HELPERS ###
 
