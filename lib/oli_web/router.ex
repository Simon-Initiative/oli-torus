--- conflicted
+++ resolved
@@ -79,14 +79,8 @@
 
     # Objectives
     post "/:project_id/objectives", ObjectiveController, :create
-<<<<<<< HEAD
     put "/:project_id/objectives/:objective_slug", ObjectiveController, :update
     delete "/:project_id/objectives/:objective_slug", ObjectiveController, :delete
-=======
-    patch "/:project_id/objectives/:id", ObjectiveController, :update
-    put "/:project_id/objectives/:id", ObjectiveController, :update
-    delete "/:project_id/objectives/:id", ObjectiveController, :delete
->>>>>>> 5b67d50c
 
     # Resource
     get "/:project_id/:revision_slug", ResourceController, :view
