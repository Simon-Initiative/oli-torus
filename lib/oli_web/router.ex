--- conflicted
+++ resolved
@@ -803,12 +803,8 @@
   end
 
   ### Workspaces
-  scope "/workspaces/", OliWeb.Workspaces do
-<<<<<<< HEAD
-    pipe_through([:browser, :authoring_protected, :set_sidebar])
-=======
-    pipe_through([:browser, :authoring_and_delivery])
->>>>>>> 43fa7e19
+  scope "/workspaces", OliWeb.Workspaces do
+    pipe_through([:browser, :authoring_protected])
 
     live_session :authoring_workspaces,
       root_layout: {OliWeb.LayoutView, :delivery},
@@ -849,8 +845,8 @@
     end
   end
 
-  scope "/workspaces/", OliWeb.Workspaces do
-    pipe_through([:browser, :delivery_protected, :set_sidebar])
+  scope "/workspaces", OliWeb.Workspaces do
+    pipe_through([:browser, :delivery_protected])
 
     live_session :delivery_workspaces,
       root_layout: {OliWeb.LayoutView, :delivery},
@@ -1134,32 +1130,6 @@
       end
     end
 
-<<<<<<< HEAD
-    scope "/adaptive_lesson/:revision_slug" do
-      get("/", PageDeliveryController, :page_fullscreen)
-
-      get(
-        "/attempt/:attempt_guid/review",
-        PageDeliveryController,
-        :review_attempt
-      )
-    end
-  end
-
-  scope "/sections/:section_slug", OliWeb do
-    pipe_through([
-      :browser,
-      :require_section,
-      :delivery,
-      :delivery_protected,
-      :maybe_gated_resource,
-      :enforce_enroll_and_paywall,
-      :ensure_user_section_visit,
-      :force_required_survey
-    ])
-
-=======
->>>>>>> 43fa7e19
     scope "/lesson/:revision_slug/attempt/:attempt_guid/review" do
       live_session :delivery_lesson_review,
         root_layout: {OliWeb.LayoutView, :delivery},
