--- conflicted
+++ resolved
@@ -964,13 +964,9 @@
           OliWeb.LiveSessionPlugs.SetSection,
           OliWeb.LiveSessionPlugs.SetBrand,
           OliWeb.LiveSessionPlugs.SetPreviewMode,
-<<<<<<< HEAD
+          OliWeb.LiveSessionPlugs.SetSidebar,
           OliWeb.LiveSessionPlugs.RequireEnrollment,
           OliWeb.LiveSessionPlugs.SetNotificationBadges
-=======
-          OliWeb.LiveSessionPlugs.SetSidebar,
-          OliWeb.LiveSessionPlugs.RequireEnrollment
->>>>>>> aca0889d
         ] do
         live("/", Delivery.Student.IndexLive)
         live("/learn", Delivery.Student.LearnLive)
