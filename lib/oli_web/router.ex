defmodule OliWeb.Router do
  use OliWeb, :router
  use Pow.Phoenix.Router
  use PowAssent.Phoenix.Router
  use Pow.Extension.Phoenix.Router,
    extensions: [PowResetPassword, PowEmailConfirmation]

  import Phoenix.LiveDashboard.Router

  ### BASE PIPELINES ###
  # We have four "base" pipelines:   :browser, :api, :lti, and :skip_csrf_protection
  # All of the other pipelines are to be used as additions onto one of these four base pipelines

  # pipeline for all browser based routes
  pipeline :browser do
    plug :accepts, ["html"]
    plug :fetch_session
    plug :fetch_live_flash
    plug :put_root_layout, {OliWeb.LayoutView, "default.html"}
    plug :put_layout, {OliWeb.LayoutView, "app.html"}
    plug :put_secure_browser_headers
    plug :protect_from_forgery
    plug Plug.Telemetry, event_prefix: [:oli, :plug]
    plug Oli.Plugs.SetCurrentUser
    plug Oli.Plugs.SetDefaultPow, :author
  end

  # pipline for REST api endpoint routes
  pipeline :api do
    plug :fetch_session
    plug :fetch_flash
    plug :put_secure_browser_headers
    plug OpenApiSpex.Plug.PutApiSpec, module: OliWeb.ApiSpec
    plug Plug.Telemetry, event_prefix: [:oli, :plug]
    plug :accepts, ["json"]
    plug Oli.Plugs.SetDefaultPow, :author
  end

  # pipeline for LTI launch endpoints
  pipeline :lti do
    plug :fetch_session
    plug :fetch_flash
    plug :put_root_layout, {OliWeb.LayoutView, "lti.html"}
  end

  pipeline :skip_csrf_protection do
    plug :accepts, ["html"]
    plug :fetch_session
    plug :fetch_flash
    plug :put_secure_browser_headers
  end

  ### PIPELINE EXTENSIONS ###
  # Extend the base pipelines specific routes

  pipeline :authoring do
    # Disable caching of resources in authoring
    plug Oli.Plugs.NoCache
  end

  pipeline :delivery do
    plug Oli.Plugs.SetDefaultPow, :user
    plug Oli.Plugs.LoadLtiParams
    plug Oli.Plugs.RemoveXFrameOptions
    plug :put_root_layout, {OliWeb.LayoutView, "delivery.html"}
  end

  # set the layout to be workspace
  pipeline :workspace do
    plug :put_root_layout, {OliWeb.LayoutView, "workspace.html"}
  end

  # Ensure that we have a logged in user
  pipeline :delivery_protected do
    plug Pow.Plug.RequireAuthenticated,
      error_handler: OliWeb.Pow.UserAuthErrorHandler
    plug Oli.Plugs.SetDefaultPow, :user
    plug Oli.Plugs.LoadLtiParams
  end

  # Ensure that we have a logged in user
  pipeline :authoring_protected do
    plug Pow.Plug.RequireAuthenticated,
      error_handler: Pow.Phoenix.PlugErrorHandler
  end

  # Ensure that the user logged in is an admin user
  pipeline :admin do
    plug Oli.Plugs.EnsureAdmin
  end

  # parse url encoded forms
  pipeline :www_url_form do
    plug Plug.Parsers, parsers: [:urlencoded]
  end

  pipeline :authorize_project do
    plug Oli.Plugs.AuthorizeProject
  end

  pipeline :registration_captcha do
    plug Oli.Plugs.RegistrationCaptcha
  end

  pipeline :pow_email_layout do
    plug :put_pow_mailer_layout, {OliWeb.LayoutView, :email}
  end

  ### HELPERS ###

  # with_session/1 used by authoring liveviews to load the current author id
  def with_session(conn) do
    %{"current_author_id" => conn.assigns.current_author.id}
  end

  def with_delivery(conn) do
    %{"lti_params" => conn.assigns.lti_params, "current_user" => conn.assigns.current_user}
  end

  defp put_pow_mailer_layout(conn, layout), do: put_private(conn, :pow_mailer_layout, layout)

  ### ROUTES ###

  scope "/" do
    pipe_through :skip_csrf_protection

    pow_assent_authorization_post_callback_routes()

  end

  scope "/", PowInvitation.Phoenix, as: "pow_invitation" do
    pipe_through [:browser, :registration_captcha]

    resources "/invitations", InvitationController, only: [:edit, :update]
  end

  scope "/" do
    pipe_through [:browser, :pow_email_layout, :registration_captcha]

    pow_routes()
    pow_assent_routes()
    pow_extension_routes()

    # handle linking accounts when using a social account provider to login
    get "/auth/:provider/link", OliWeb.DeliveryController, :process_link_account_provider
    get "/auth/:provider/link/callback", OliWeb.DeliveryController, :link_account_callback
  end

  # open access routes
  scope "/", OliWeb do
    pipe_through [:browser]

    get "/", StaticPageController, :index

  end

  scope "/", OliWeb do
    pipe_through [:browser, Oli.Plugs.RemoveXFrameOptions]

    resources "/help", HelpController, only: [:index, :create]
    get "/help/sent", HelpController, :sent
  end

  scope "/", OliWeb do
    pipe_through [:api]

    post "/access_tokens", LtiController, :access_tokens
  end

  scope "/.well-known", OliWeb do
    pipe_through [:api]

    get "/jwks.json", LtiController, :jwks
  end

  # authorization protected routes
  scope "/", OliWeb do
    pipe_through [:browser, :authoring_protected, :workspace, :authoring]

    live "/projects", Projects.ProjectsLive, session: {__MODULE__, :with_session, []}
    get "/account", WorkspaceController, :account
    put "/account", WorkspaceController, :update_author
    post "/account/theme", WorkspaceController, :update_theme
    post "/account/live_preview_display", WorkspaceController, :update_live_preview_display

    # keep a session active by periodically calling this endpoint
    get "/keep-alive", StaticPageController, :keep_alive

  end

  scope "/project", OliWeb do
    pipe_through [:browser, :authoring_protected, :workspace, :authoring]
    post "/", ProjectController, :create
  end

  scope "/project", OliWeb do
    pipe_through [:browser, :authoring_protected, :workspace, :authoring, :authorize_project]

    # Project display pages
    get "/:project_id", ProjectController, :overview
    get "/:project_id/publish", ProjectController, :publish
    post "/:project_id/publish", ProjectController, :publish_active
    post "/:project_id/datashop", ProjectController, :download_datashop

    # Project
    put "/:project_id", ProjectController, :update
    delete "/:project_id", ProjectController, :delete

    # Objectives
    live "/:project_id/objectives", Objectives.Objectives, session: {__MODULE__, :with_session, []}

    # Curriculum
    live "/:project_id/curriculum/:container_slug/edit/:revision_slug", Curriculum.ContainerLive, :edit, session: {__MODULE__, :with_session, []}
    live "/:project_id/curriculum/:container_slug", Curriculum.ContainerLive, :index, session: {__MODULE__, :with_session, []}
    live "/:project_id/curriculum/", Curriculum.ContainerLive, :index, session: {__MODULE__, :with_session, []}

    # Review/QA
    live "/:project_id/review", Qa.QaLive, session: {__MODULE__, :with_session, []}

    # Editors
    get "/:project_id/resource/:revision_slug", ResourceController, :edit
    get "/:project_id/resource/:revision_slug/preview", ResourceController, :preview
    delete "/:project_id/resource/:revision_slug", ResourceController, :delete
    get "/:project_id/resource/:revision_slug/activity/:activity_slug", ActivityController, :edit

    # Collaborators
    post "/:project_id/collaborators", CollaboratorController, :create
    put "/:project_id/collaborators/:author_email", CollaboratorController, :update
    delete "/:project_id/collaborators/:author_email", CollaboratorController, :delete

    # Insights
    get "/:project_id/insights", ProjectController, :insights
    # Ideally, analytics should be live-routed to preserve forward/back button when toggling
    # between analytics groupings and sorting. I could not get it to run through the project authorization
    # plugs when live-routing, however.
    # live "/:project_id/insights", Insights, session: {__MODULE__, :with_session, []}

  end

  scope "/api/v1" do
    pipe_through [:api]

    get "/openapi", OpenApiSpex.Plug.RenderSpec, []
  end


  scope "/api/v1/account", OliWeb do
    pipe_through [:api, :authoring_protected]

    get "/preferences", WorkspaceController, :fetch_preferences
    post "/preferences", WorkspaceController, :update_preferences
  end

  scope "/api/v1/project", OliWeb do
    pipe_through [:api, :authoring_protected]

    put "/:project/resource/:resource", ResourceController, :update
    get "/:project/link", ResourceController, :index

    post "/:project/activity/:activity_type", ActivityController, :create

    put "/test/evaluate", ActivityController, :evaluate
    put "/test/transform", ActivityController, :transform

    post "/:project/lock/:resource", LockController, :acquire
    delete "/:project/lock/:resource", LockController, :release

  end

  # Storage Service
<<<<<<< HEAD
  scope "/api/v1/storage/project/:project/resource/:resource", OliWeb do
    pipe_through [:api, :authoring_protected]

    get "/", ActivityController, :retrieve
    delete "/", ActivityController, :delete
    put "/", ActivityController, :update
    post "/", ActivityController, :create_secondary

  end

  scope "/api/v1/storage/course/:course/resource/:resource", OliWeb do
    pipe_through [:api, :delivery_protected]

    get "/", ActivityController, :retrieve_delivery
=======
  scope "/api/v1/storage/project/:project/resource", OliWeb do
    pipe_through [:api, :authoring_protected]

    get "/:resource", ActivityController, :retrieve
    post "/", ActivityController, :bulk_retrieve
    delete "/:resource", ActivityController, :delete
    put "/:resource", ActivityController, :update
    post "/:resource", ActivityController, :create_secondary

  end

  scope "/api/v1/storage/course/:course/resource", OliWeb do
    pipe_through [:api, :delivery_protected]

    get "/:resource", ActivityController, :retrieve_delivery
    post "/", ActivityController, :bulk_retrieve_delivery
>>>>>>> f6603ab2
  end

  # Media Service
  scope "/api/v1/media/project/:project", OliWeb do
    pipe_through [:api, :authoring_protected]

    post "/", MediaController, :create
    get "/", MediaController, :index

  end

  # Objectives Service
  scope "/api/v1/objectives/project/:project", OliWeb do
    pipe_through [:api, :authoring_protected]

    post "/", ObjectivesController, :create
    get "/", ObjectivesController, :index
    put "/objective/:objective", ObjectivesController, :update

  end

  scope "/api/v1/attempt", OliWeb do
    pipe_through [:api, :delivery_protected]

    # post to create a new attempt
    # put to submit a response
    # patch to save response state

    post "/activity/:activity_attempt_guid/part/:part_attempt_guid", AttemptController, :new_part
    put "/activity/:activity_attempt_guid/part/:part_attempt_guid", AttemptController, :submit_part
    patch "/activity/:activity_attempt_guid/part/:part_attempt_guid", AttemptController, :save_part
    get "/activity/:activity_attempt_guid/part/:part_attempt_guid/hint", AttemptController, :get_hint

    post "/activity/:activity_attempt_guid", AttemptController, :new_activity
    put "/activity/:activity_attempt_guid", AttemptController, :submit_activity
    patch "/activity/:activity_attempt_guid", AttemptController, :save_activity


  end

  scope "/api/v1/lti", OliWeb, as: :api do
    pipe_through [:api, :authoring_protected]

    resources "/platforms", Api.PlatformInstanceController
  end

  # LTI routes
  scope "/lti", OliWeb do
    pipe_through [:lti, :www_url_form]

    post "/login", LtiController, :login
    get "/login", LtiController, :login
    post "/launch", LtiController, :launch
    post "/test", LtiController, :test

    get "/developer_key.json", LtiController, :developer_key_json

    post "/register", LtiController, :request_registration

    get "/authorize_redirect", LtiController, :authorize_redirect
  end

  scope "/course", OliWeb do
    pipe_through [:browser, :delivery, :delivery_protected, :pow_email_layout]

    get "/", DeliveryController, :index

    get "/link_account", DeliveryController, :link_account
    post "/link_account", DeliveryController, :process_link_account_user
    get "/create_and_link_account", DeliveryController, :create_and_link_account
    post "/create_and_link_account", DeliveryController, :process_create_and_link_account_user

    post "/section", DeliveryController, :create_section
    get "/signout", DeliveryController, :signout

    get "/unauthorized", DeliveryController, :unauthorized

    # course link resolver
    get "/link/:revision_slug", PageDeliveryController, :link

    get "/:context_id/page/:revision_slug", PageDeliveryController, :page
    get "/:context_id/page", PageDeliveryController, :index
    get "/:context_id/page/:revision_slug/attempt", PageDeliveryController, :start_attempt
    get "/:context_id/page/:revision_slug/attempt/:attempt_guid", PageDeliveryController, :finalize_attempt

    live "/:context_id/grades", Grades.GradesLive, session: {__MODULE__, :with_delivery, []}
    get "/:context_id/grades/export", PageDeliveryController, :export_gradebook

    resources "/help", HelpDeliveryController, only: [:index, :create]
    get "/help/sent", HelpDeliveryController, :sent
  end

  scope "/admin", OliWeb do
    pipe_through [:browser, :authoring_protected, :admin]
    live_dashboard "/dashboard", metrics: OliWeb.Telemetry, session: {__MODULE__, :with_session, []}

    resources "/platform_instances", PlatformInstanceController
  end

  scope "/admin", OliWeb do
    pipe_through [:browser, :authoring_protected, :workspace, :authoring, :admin]
    live "/accounts", Accounts.AccountsLive, session: {__MODULE__, :with_session, []}

    resources "/institutions", InstitutionController do
      resources "/registrations", RegistrationController, except: [:index, :show] do
        resources "/deployments", DeploymentController, except: [:index, :show]
      end
    end

    get "/ingest", IngestController, :index
    post "/ingest", IngestController, :upload

    get "/invite", InviteController, :index
    post "/invite", InviteController, :create

    put "/approve_registration", InstitutionController, :approve_registration
    delete "/pending_registration/:id", InstitutionController, :remove_registration
  end

  scope "/project", OliWeb do
    pipe_through [:browser, :authoring_protected, :workspace, :authoring, :authorize_project, :admin]
    live "/:project_id/history/:slug", RevisionHistory, session: {__MODULE__, :with_session, []}
  end

  # routes only accessible to developers
  if Application.fetch_env!(:oli, :env) == :dev or Application.fetch_env!(:oli, :env) == :test do
    # web interface for viewing sent emails during development
    forward "/dev/sent_emails", Bamboo.SentEmailViewerPlug

    scope "/dev", OliWeb do
      pipe_through [:browser]

      get "/uipalette", UIPaletteController, :index

    end

    scope "/dev" do
      pipe_through [:browser]

      get "/swaggerui", OpenApiSpex.Plug.SwaggerUI, path: "/api/v1/openapi"
    end

    scope "/test", OliWeb do
      pipe_through [:browser]

      get "/editor", EditorTestController, :index

    end

  end

end<|MERGE_RESOLUTION|>--- conflicted
+++ resolved
@@ -268,22 +268,6 @@
   end
 
   # Storage Service
-<<<<<<< HEAD
-  scope "/api/v1/storage/project/:project/resource/:resource", OliWeb do
-    pipe_through [:api, :authoring_protected]
-
-    get "/", ActivityController, :retrieve
-    delete "/", ActivityController, :delete
-    put "/", ActivityController, :update
-    post "/", ActivityController, :create_secondary
-
-  end
-
-  scope "/api/v1/storage/course/:course/resource/:resource", OliWeb do
-    pipe_through [:api, :delivery_protected]
-
-    get "/", ActivityController, :retrieve_delivery
-=======
   scope "/api/v1/storage/project/:project/resource", OliWeb do
     pipe_through [:api, :authoring_protected]
 
@@ -300,7 +284,6 @@
 
     get "/:resource", ActivityController, :retrieve_delivery
     post "/", ActivityController, :bulk_retrieve_delivery
->>>>>>> f6603ab2
   end
 
   # Media Service
