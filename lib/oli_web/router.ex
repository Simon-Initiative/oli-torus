defmodule OliWeb.Router do
  use OliWeb, :router
  use Pow.Phoenix.Router
  use PowAssent.Phoenix.Router

  use Pow.Extension.Phoenix.Router,
    extensions: [PowResetPassword, PowEmailConfirmation]

  import Phoenix.LiveDashboard.Router

  ### BASE PIPELINES ###
  # We have four "base" pipelines:   :browser, :api, :lti, and :skip_csrf_protection
  # All of the other pipelines are to be used as additions onto one of these four base pipelines

  # pipeline for all browser based routes
  pipeline :browser do
    plug(:accepts, ["html"])
    plug(:fetch_session)
    plug(:fetch_live_flash)
    plug(:put_root_layout, {OliWeb.LayoutView, "default.html"})
    plug(:put_layout, {OliWeb.LayoutView, "app.html"})
    plug(:put_secure_browser_headers)
    plug(Oli.Plugs.LoadTestingCSRFBypass)
    plug(:protect_from_forgery)
    plug(Plug.Telemetry, event_prefix: [:oli, :plug])
  end

  # pipline for REST api endpoint routes
  pipeline :api do
    plug(:accepts, ["json"])
    plug(:fetch_session)
    plug(:fetch_flash)
    plug(:put_secure_browser_headers)
    plug(OpenApiSpex.Plug.PutApiSpec, module: OliWeb.ApiSpec)
    plug(Plug.Telemetry, event_prefix: [:oli, :plug])
  end

  # pipeline for LTI launch endpoints
  pipeline :lti do
    plug(:fetch_session)
    plug(:fetch_flash)
    plug(Oli.Plugs.SetCurrentUser)
    plug(:put_root_layout, {OliWeb.LayoutView, "lti.html"})
  end

  pipeline :skip_csrf_protection do
    plug(:accepts, ["html"])
    plug(:fetch_session)
    plug(:fetch_flash)
    plug(:put_secure_browser_headers)
  end

  ### PIPELINE EXTENSIONS ###
  # Extend the base pipelines specific routes

  pipeline :authoring do
    plug(Oli.Plugs.SetDefaultPow, :author)
    # Disable caching of resources in authoring
    plug(Oli.Plugs.NoCache)
  end

  pipeline :delivery do
    plug(Oli.Plugs.SetDefaultPow, :user)
  end

  # set the layout to be workspace
  pipeline :workspace do
    plug(:put_root_layout, {OliWeb.LayoutView, "workspace.html"})
  end

  pipeline :delivery_layout do
    plug(:put_root_layout, {OliWeb.LayoutView, "delivery.html"})
  end

  pipeline :maybe_enroll_open_and_free do
    plug(Oli.Plugs.MaybeEnrollOpenAndFreeUser)
  end

  pipeline :require_lti_params do
    plug(Oli.Plugs.RequireLtiParams)
  end

  pipeline :require_section do
    plug(Oli.Plugs.RequireSection)
  end

  # Ensure that we have a logged in user
  pipeline :delivery_protected do
    plug(Oli.Plugs.SetDefaultPow, :user)
    plug(Oli.Plugs.SetCurrentUser)
<<<<<<< HEAD
=======

    plug PowAssent.Plug.Reauthorization,
      handler: PowAssent.Phoenix.ReauthorizationPlugHandler
>>>>>>> 8b0568d0

    plug(Pow.Plug.RequireAuthenticated,
      error_handler: Pow.Phoenix.PlugErrorHandler
    )

    plug(Oli.Plugs.RemoveXFrameOptions)
    plug(:put_root_layout, {OliWeb.LayoutView, "delivery.html"})
  end

  pipeline :authoring_protected do
    plug(Oli.Plugs.SetDefaultPow, :author)
    plug(Oli.Plugs.SetCurrentUser)

<<<<<<< HEAD
=======
    plug PowAssent.Plug.Reauthorization,
      handler: PowAssent.Phoenix.ReauthorizationPlugHandler

>>>>>>> 8b0568d0
    plug(Pow.Plug.RequireAuthenticated,
      error_handler: Pow.Phoenix.PlugErrorHandler
    )
  end

  # Ensure that the user logged in is an admin user
  pipeline :admin do
    plug(Oli.Plugs.EnsureAdmin)
  end

  # parse url encoded forms
  pipeline :www_url_form do
    plug(Plug.Parsers, parsers: [:urlencoded])
  end

  pipeline :authorize_project do
    plug(Oli.Plugs.AuthorizeProject)
  end

  pipeline :registration_captcha do
    plug(Oli.Plugs.RegistrationCaptcha)
  end

  pipeline :pow_email_layout do
    plug(:put_pow_mailer_layout, {OliWeb.LayoutView, :email})
  end

  ### HELPERS ###

  # with_session/1 used by authoring liveviews to load the current author id
  def with_session(conn) do
    %{"current_author_id" => conn.assigns.current_author.id}
  end

  def with_section_user(conn) do
    %{"section" => conn.assigns.section, "current_user" => conn.assigns.current_user}
  end

  defp put_pow_mailer_layout(conn, layout), do: put_private(conn, :pow_mailer_layout, layout)

  ### ROUTES ###

  scope "/" do
    pipe_through([:browser, :delivery, :registration_captcha, :pow_email_layout])

    pow_routes()
    pow_assent_routes()
    pow_extension_routes()
  end

  scope "/" do
    pipe_through([:delivery, :skip_csrf_protection])

    pow_assent_authorization_post_callback_routes()
  end

  scope "/authoring", as: :authoring do
    pipe_through([:browser, :authoring, :registration_captcha, :pow_email_layout])

    pow_routes()
    pow_assent_routes()
    pow_extension_routes()

    # handle linking accounts when using a social account provider to login
    get("/auth/:provider/link", OliWeb.DeliveryController, :process_link_account_provider)
    get("/auth/:provider/link/callback", OliWeb.DeliveryController, :link_account_callback)
  end

  scope "/authoring" do
    pipe_through([:authoring, :skip_csrf_protection])

    pow_assent_authorization_post_callback_routes()
  end

  scope "/authoring", PowInvitation.Phoenix, as: :pow_invitation do
    pipe_through([:browser, :authoring, :registration_captcha])

    resources("/invitations", InvitationController, only: [:edit, :update])
  end

  # open access routes
  scope "/", OliWeb do
    pipe_through([:browser])

    get("/", StaticPageController, :index)
    get("/unauthorized", StaticPageController, :unauthorized)
  end

  scope "/", OliWeb do
    pipe_through([:api])
    get("/api/v1/legacy_support", LegacySupportController, :index)
    post("/access_tokens", LtiController, :access_tokens)

    post("/help/create", HelpController, :create)
    post("/consent/cookie", CookieConsentController, :persist_cookies)
    get("/consent/cookie", CookieConsentController, :retrieve)

    get("/site.webmanifest", StaticPageController, :site_webmanifest)
  end

  scope "/.well-known", OliWeb do
    pipe_through([:api])

    get("/jwks.json", LtiController, :jwks)
  end

  # authorization protected routes
  scope "/authoring", OliWeb do
    pipe_through([:browser, :authoring_protected, :workspace, :authoring])

    live("/projects", Projects.ProjectsLive, session: {__MODULE__, :with_session, []})
    get("/account", WorkspaceController, :account)
    put("/account", WorkspaceController, :update_author)
    post("/account/theme", WorkspaceController, :update_theme)
    post("/account/live_preview_display", WorkspaceController, :update_live_preview_display)

    # keep a session active by periodically calling this endpoint
    get("/keep-alive", StaticPageController, :keep_alive)
  end

  scope "/authoring/project", OliWeb do
    pipe_through([:browser, :authoring_protected, :workspace, :authoring])
    post("/", ProjectController, :create)
  end

  scope "/authoring/project", OliWeb do
    pipe_through([:browser, :authoring_protected, :workspace, :authoring, :authorize_project])

    # Project display pages
    get("/:project_id", ProjectController, :overview)
    get("/:project_id/publish", ProjectController, :publish)
    post("/:project_id/publish", ProjectController, :publish_active)
    post("/:project_id/datashop", ProjectController, :download_datashop)
    post("/:project_id/duplicate", ProjectController, :clone_project)

    # Project
    put("/:project_id", ProjectController, :update)
    delete("/:project_id", ProjectController, :delete)

    # Objectives
    live("/:project_id/objectives", Objectives.Objectives,
      session: {__MODULE__, :with_session, []}
    )

    # Curriculum
    live(
      "/:project_id/curriculum/:container_slug/edit/:revision_slug",
      Curriculum.ContainerLive,
      :edit,
      session: {__MODULE__, :with_session, []}
    )

    live("/:project_id/curriculum/:container_slug", Curriculum.ContainerLive, :index,
      session: {__MODULE__, :with_session, []}
    )

    live("/:project_id/curriculum/", Curriculum.ContainerLive, :index,
      session: {__MODULE__, :with_session, []}
    )

    # Review/QA
    live("/:project_id/review", Qa.QaLive, session: {__MODULE__, :with_session, []})

    # Preview
    get("/:project_id/preview", ResourceController, :preview)
    get("/:project_id/preview/:revision_slug", ResourceController, :preview)

    # Editors
    get("/:project_id/resource/:revision_slug", ResourceController, :edit)
    get("/:project_id/resource/:revision_slug/activity/:activity_slug", ActivityController, :edit)

    # Collaborators
    post("/:project_id/collaborators", CollaboratorController, :create)
    put("/:project_id/collaborators/:author_email", CollaboratorController, :update)
    delete("/:project_id/collaborators/:author_email", CollaboratorController, :delete)

    # Activities
    put(
      "/:project_id/activities/enable/:activity_slug",
      ProjectActivityController,
      :enable_activity
    )

    put(
      "/:project_id/activities/disable/:activity_slug",
      ProjectActivityController,
      :disable_activity
    )

    # Insights
    get("/:project_id/insights", ProjectController, :insights)
    # Ideally, analytics should be live-routed to preserve forward/back button when toggling
    # between analytics groupings and sorting. I could not get it to run through the project authorization
    # plugs when live-routing, however.
    # live "/:project_id/insights", Insights, session: {__MODULE__, :with_session, []}
  end

  if Application.fetch_env!(:oli, :env) == :dev or Application.fetch_env!(:oli, :env) == :test do
    scope "/api/v1/docs" do
      pipe_through([:browser])

      get("/", OpenApiSpex.Plug.SwaggerUI, path: "/api/v1/openapi")
    end
  end

  scope "/api/v1" do
    pipe_through([:api])

    get("/openapi", OpenApiSpex.Plug.RenderSpec, [])
  end

  scope "/api/v1/account", OliWeb do
    pipe_through([:api, :authoring_protected])

    get("/preferences", WorkspaceController, :fetch_preferences)
    post("/preferences", WorkspaceController, :update_preferences)
  end

  scope "/api/v1/project", OliWeb do
    pipe_through([:api, :authoring_protected])

    put("/:project/resource/:resource", Api.ResourceController, :update)
    get("/:project/link", Api.ResourceController, :index)

    post("/:project/activity/:activity_type", Api.ActivityController, :create)

    put("/test/evaluate", Api.ActivityController, :evaluate)
    put("/test/transform", Api.ActivityController, :transform)

    post("/:project/lock/:resource", Api.LockController, :acquire)
    delete("/:project/lock/:resource", Api.LockController, :release)
  end

  # Storage Service
  scope "/api/v1/storage/project/:project/resource", OliWeb do
    pipe_through([:api, :authoring_protected])

    get("/:resource", Api.ActivityController, :retrieve)
    post("/", Api.ActivityController, :bulk_retrieve)
    delete("/:resource", Api.ActivityController, :delete)
    put("/:resource", Api.ActivityController, :update)
    post("/:resource", Api.ActivityController, :create_secondary)
  end

  scope "/api/v1/storage/course/:section_slug/resource", OliWeb do
    pipe_through([:api, :delivery_protected])

    get("/:resource", Api.ActivityController, :retrieve_delivery)
    post("/", Api.ActivityController, :bulk_retrieve_delivery)
  end

  # Media Service
  scope "/api/v1/media/project/:project", OliWeb do
    pipe_through([:api, :authoring_protected])

    post("/", Api.MediaController, :create)
    get("/", Api.MediaController, :index)
  end

  # Objectives Service
  scope "/api/v1/objectives/project/:project", OliWeb do
    pipe_through([:api, :authoring_protected])

    post("/", Api.ObjectivesController, :create)
    get("/", Api.ObjectivesController, :index)
    put("/objective/:objective", Api.ObjectivesController, :update)
  end

  # User State Service, instrinsic state
  scope "/api/v1/state/course/:section_slug/activity_attempt", OliWeb do
    pipe_through([:api, :delivery_protected])

    post("/", Api.AttemptController, :bulk_retrieve)

    post("/:activity_attempt_guid", Api.AttemptController, :new_activity)
    put("/:activity_attempt_guid", Api.AttemptController, :submit_activity)
    patch("/:activity_attempt_guid", Api.AttemptController, :save_activity)
    put("/:activity_attempt_guid/evaluations", Api.AttemptController, :submit_evaluations)

    post(
      "/:activity_attempt_guid/part_attempt/:part_attempt_guid",
      Api.AttemptController,
      :new_part
    )

    put(
      "/:activity_attempt_guid/part_attempt/:part_attempt_guid",
      Api.AttemptController,
      :submit_part
    )

    patch(
      "/:activity_attempt_guid/part_attempt/:part_attempt_guid",
      Api.AttemptController,
      :save_part
    )

    get(
      "/:activity_attempt_guid/part_attempt/:part_attempt_guid/hint",
      Api.AttemptController,
      :get_hint
    )
  end

  # User State Service, extrinsic state
  scope "/api/v1/state", OliWeb do
    pipe_through([:api, :delivery_protected])

    get("/", Api.GlobalStateController, :read)
    put("/", Api.GlobalStateController, :upsert)
    delete("/", Api.GlobalStateController, :delete)

    get("/course/:section_slug", Api.SectionStateController, :read)
    put("/course/:section_slug", Api.SectionStateController, :upsert)
    delete("/course/:section_slug", Api.SectionStateController, :delete)

    get(
      "/course/:section_slug/resource_attempt/:resource_attempt_guid",
      Api.ResourceAttemptStateController,
      :read
    )

    put(
      "/course/:section_slug/resource_attempt/:resource_attempt_guid",
      Api.ResourceAttemptStateController,
      :upsert
    )

    delete(
      "/course/:section_slug/resource_attempt/:resource_attempt_guid",
      Api.ResourceAttemptStateController,
      :delete
    )
  end

  scope "/api/v1/lti", OliWeb, as: :api do
    pipe_through([:api, :authoring_protected])

    resources("/platforms", Api.PlatformInstanceController)
  end

  # LTI routes
  scope "/lti", OliWeb do
    pipe_through([:lti, :www_url_form])

    post("/login", LtiController, :login)
    get("/login", LtiController, :login)
    post("/launch", LtiController, :launch)
    post("/test", LtiController, :test)

    get("/developer_key.json", LtiController, :developer_key_json)

    post("/register", LtiController, :request_registration)

    get("/authorize_redirect", LtiController, :authorize_redirect)
  end

  scope "/sections", OliWeb do
    pipe_through([
      :browser,
      :delivery,
      :maybe_enroll_open_and_free,
      :delivery_protected,
      :pow_email_layout
    ])

    get("/", DeliveryController, :open_and_free_index)
  end

  scope "/sections", OliWeb do
    pipe_through([
      :browser,
      :delivery,
      :require_section,
      :maybe_enroll_open_and_free,
      :delivery_protected,
      :pow_email_layout
    ])

    get("/:section_slug", PageDeliveryController, :index)
    get("/:section_slug/page/:revision_slug", PageDeliveryController, :page)
    get("/:section_slug/page/:revision_slug/attempt", PageDeliveryController, :start_attempt)

    get(
      "/:section_slug/page/:revision_slug/attempt/:attempt_guid",
      PageDeliveryController,
      :finalize_attempt
    )

    get(
      "/:section_slug/page/:revision_slug/attempt/:attempt_guid/review",
      PageDeliveryController,
      :review_attempt
    )

    live("/:section_slug/grades", Grades.GradesLive, session: {__MODULE__, :with_section_user, []})

    live("/:section_slug/manage", Delivery.ManageSection,
      session: {__MODULE__, :with_section_user, []}
    )

    get("/:section_slug/grades/export", PageDeliveryController, :export_gradebook)
  end

  scope "/sections", OliWeb do
    pipe_through([:browser, :require_section, :delivery_layout, :pow_email_layout])

    get("/:section_slug/enroll", DeliveryController, :enroll)
    post("/:section_slug/create_user", DeliveryController, :create_user)
  end

  scope "/course", OliWeb do
    pipe_through([:browser, :delivery, :delivery_layout, :pow_email_layout])

    get("/signin", DeliveryController, :signin)
    get("/create_account", DeliveryController, :create_account)
  end

  scope "/course", OliWeb do
    pipe_through([:browser, :delivery_protected, :pow_email_layout])

    get("/signout", DeliveryController, :signout)
  end

  scope "/course", OliWeb do
    pipe_through([:browser, :delivery_protected, :require_lti_params, :pow_email_layout])

    get("/", DeliveryController, :index)

    get("/link_account", DeliveryController, :link_account)
    post("/link_account", DeliveryController, :process_link_account_user)
    get("/create_and_link_account", DeliveryController, :create_and_link_account)
    post("/create_and_link_account", DeliveryController, :process_create_and_link_account_user)
    post("/research_consent", DeliveryController, :research_consent)

    post("/", DeliveryController, :create_section)
  end

  scope "/admin", OliWeb do
    pipe_through([:browser, :authoring_protected, :admin])

    live_dashboard("/dashboard",
      metrics: OliWeb.Telemetry,
      ecto_repos: [Oli.Repo],
      session: {__MODULE__, :with_session, []}
    )

    resources("/platform_instances", PlatformInstanceController)
  end

  scope "/admin", OliWeb do
    pipe_through([:browser, :authoring_protected, :workspace, :authoring, :admin])
    live("/accounts", Accounts.AccountsLive, session: {__MODULE__, :with_session, []})
    live("/features", Features.FeaturesLive)

    resources "/institutions", InstitutionController do
      resources "/registrations", RegistrationController, except: [:index, :show] do
        resources("/deployments", DeploymentController, except: [:index, :show])
      end
    end

    get("/ingest", IngestController, :index)
    post("/ingest", IngestController, :upload)

    get("/invite", InviteController, :index)
    post("/invite", InviteController, :create)

    get("/manage_activities", ActivityManageController, :index)
    put("/manage_activities/make_global/:activity_slug", ActivityManageController, :make_global)
    put("/manage_activities/make_private/:activity_slug", ActivityManageController, :make_private)

    put("/approve_registration", InstitutionController, :approve_registration)
    delete("/pending_registration/:id", InstitutionController, :remove_registration)

    # Open and free sections
    resources("/open_and_free", OpenAndFreeController)

    # Branding
    resources("/brands", BrandController)
  end

  scope "/project", OliWeb do
    pipe_through([
      :browser,
      :authoring_protected,
      :workspace,
      :authoring,
      :authorize_project,
      :admin
    ])

    live("/:project_id/history/:slug", RevisionHistory, session: {__MODULE__, :with_session, []})
  end

  # routes only accessible when load testing mode is enabled. These routes exist solely
  # to allow the load testing framework to do things like query for the available open and free
  # sections, to query for all of the pages in an individual section, etc.
  if Oli.Utils.LoadTesting.enabled?() do
    scope "/api/v1/testing", OliWeb do
      pipe_through([:api])

      get("/openfree", OpenAndFreeController, :index_api)
    end
  end

  # routes only accessible to developers
  if Application.fetch_env!(:oli, :env) == :dev or Application.fetch_env!(:oli, :env) == :test do
    # web interface for viewing sent emails during development
    forward("/dev/sent_emails", Bamboo.SentEmailViewerPlug)

    scope "/api/v1/testing", OliWeb do
      pipe_through([:api])

      post("/rules", Api.RulesEngineController, :execute)
    end

    scope "/dev", OliWeb do
      pipe_through([
        :browser,
        :admin
      ])

      get("/flame_graphs", DevController, :flame_graphs)
    end
  end
end<|MERGE_RESOLUTION|>--- conflicted
+++ resolved
@@ -88,12 +88,9 @@
   pipeline :delivery_protected do
     plug(Oli.Plugs.SetDefaultPow, :user)
     plug(Oli.Plugs.SetCurrentUser)
-<<<<<<< HEAD
-=======
 
     plug PowAssent.Plug.Reauthorization,
       handler: PowAssent.Phoenix.ReauthorizationPlugHandler
->>>>>>> 8b0568d0
 
     plug(Pow.Plug.RequireAuthenticated,
       error_handler: Pow.Phoenix.PlugErrorHandler
@@ -107,12 +104,9 @@
     plug(Oli.Plugs.SetDefaultPow, :author)
     plug(Oli.Plugs.SetCurrentUser)
 
-<<<<<<< HEAD
-=======
     plug PowAssent.Plug.Reauthorization,
       handler: PowAssent.Phoenix.ReauthorizationPlugHandler
 
->>>>>>> 8b0568d0
     plug(Pow.Plug.RequireAuthenticated,
       error_handler: Pow.Phoenix.PlugErrorHandler
     )
