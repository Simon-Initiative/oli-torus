defmodule OliWeb.Router do
  use OliWeb, :router
  use Pow.Phoenix.Router
  use PowAssent.Phoenix.Router

  use Pow.Extension.Phoenix.Router,
    extensions: [PowResetPassword, PowEmailConfirmation]

  import Phoenix.LiveDashboard.Router

  ### BASE PIPELINES ###
  # We have four "base" pipelines:   :browser, :api, :lti, and :skip_csrf_protection
  # All of the other pipelines are to be used as additions onto one of these four base pipelines

  # pipeline for all browser based routes
  pipeline :browser do
    plug(:accepts, ["html"])
    plug(:fetch_session)
    plug(:fetch_live_flash)
    plug(:put_root_layout, {OliWeb.LayoutView, "default.html"})
    plug(:put_layout, {OliWeb.LayoutView, "app.html"})
    plug(:put_secure_browser_headers)
    plug(Oli.Plugs.LoadTestingCSRFBypass)
    plug(:protect_from_forgery)
    plug(OliWeb.SetLiveCSRF)
    plug(Plug.Telemetry, event_prefix: [:oli, :plug])
  end

  # pipline for REST api endpoint routes
  pipeline :api do
    plug(:accepts, ["json"])
    plug(:fetch_session)
    plug(:fetch_flash)
    plug(:put_secure_browser_headers)
    plug(OpenApiSpex.Plug.PutApiSpec, module: OliWeb.ApiSpec)
    plug(Plug.Telemetry, event_prefix: [:oli, :plug])
  end

  # pipeline for LTI launch endpoints
  pipeline :lti do
    plug(:fetch_session)
    plug(:fetch_flash)
    plug(Oli.Plugs.SetCurrentUser)
    plug(:put_root_layout, {OliWeb.LayoutView, "lti.html"})
  end

  pipeline :skip_csrf_protection do
    plug(:accepts, ["html"])
    plug(:fetch_session)
    plug(:fetch_flash)
    plug(:put_secure_browser_headers)
  end

  ### PIPELINE EXTENSIONS ###
  # Extend the base pipelines specific routes

  pipeline :authoring do
    plug(Oli.Plugs.SetDefaultPow, :author)
    # Disable caching of resources in authoring
    plug(Oli.Plugs.NoCache)
  end

  pipeline :delivery do
    plug(Oli.Plugs.SetDefaultPow, :user)
  end

  # set the layout to be workspace
  pipeline :workspace do
    plug(:put_root_layout, {OliWeb.LayoutView, "workspace.html"})
  end

  pipeline :delivery_layout do
    plug(:put_root_layout, {OliWeb.LayoutView, "delivery.html"})
  end

  pipeline :maybe_enroll_open_and_free do
    plug(Oli.Plugs.MaybeEnrollOpenAndFreeUser)
  end

  pipeline :require_lti_params do
    plug(Oli.Plugs.RequireLtiParams)
  end

  pipeline :require_section do
    plug(Oli.Plugs.RequireSection)
  end

  pipeline :enforce_paywall do
    plug(Oli.Plugs.EnforcePaywall)
  end

  # Ensure that we have a logged in user
  pipeline :delivery_protected do
    plug(Oli.Plugs.SetDefaultPow, :user)
    plug(Oli.Plugs.SetCurrentUser)

    plug(PowAssent.Plug.Reauthorization,
      handler: PowAssent.Phoenix.ReauthorizationPlugHandler
    )

    plug(Pow.Plug.RequireAuthenticated,
      error_handler: Pow.Phoenix.PlugErrorHandler
    )

    plug(OliWeb.EnsureUserNotLockedPlug)

    plug(Oli.Plugs.RemoveXFrameOptions)
    plug(:put_root_layout, {OliWeb.LayoutView, "delivery.html"})
  end

  pipeline :authoring_protected do
    plug(Oli.Plugs.SetDefaultPow, :author)
    plug(Oli.Plugs.SetCurrentUser)

    plug(PowAssent.Plug.Reauthorization,
      handler: PowAssent.Phoenix.ReauthorizationPlugHandler
    )

    plug(Pow.Plug.RequireAuthenticated,
      error_handler: Pow.Phoenix.PlugErrorHandler
    )

    plug(OliWeb.EnsureUserNotLockedPlug)
  end

  # Ensure that the user logged in is an admin user
  pipeline :admin do
    plug(Oli.Plugs.EnsureAdmin)
  end

  # parse url encoded forms
  pipeline :www_url_form do
    plug(Plug.Parsers, parsers: [:urlencoded])
  end

  pipeline :authorize_project do
    plug(Oli.Plugs.AuthorizeProject)
  end

  pipeline :registration_captcha do
    plug(Oli.Plugs.RegistrationCaptcha)
  end

  pipeline :pow_email_layout do
    plug(:put_pow_mailer_layout, {OliWeb.LayoutView, :email})
  end

  pipeline :superactivity do
    plug Plug.Static,
         at: "/superactivity",
         from: {:oli, "priv/superactivity"}
  end

  scope "/superactivity", OliWeb do
    pipe_through :superactivity
    get "/*path", LegacySuperactivityController, :file_not_found
  end

  ### HELPERS ###

  defp put_pow_mailer_layout(conn, layout), do: put_private(conn, :pow_mailer_layout, layout)

  ### ROUTES ###

  scope "/" do
    pipe_through([:browser, :delivery, :registration_captcha, :pow_email_layout])

    pow_routes()
    pow_assent_routes()
    pow_extension_routes()
  end

  scope "/" do
    pipe_through([:delivery, :skip_csrf_protection])
    post("/jcourse/superactivity/server", OliWeb.LegacySuperactivityController, :process)
    get("/jcourse/superactivity/context/:attempt_guid", OliWeb.LegacySuperactivityController, :context)
    post("/jcourse/dashboard/log/server", OliWeb.LegacyLogsController, :process)
    pow_assent_authorization_post_callback_routes()
  end

  scope "/authoring", as: :authoring do
    pipe_through([:browser, :authoring, :registration_captcha, :pow_email_layout])

    pow_routes()
    pow_assent_routes()
    pow_extension_routes()

    # handle linking accounts when using a social account provider to login
    get("/auth/:provider/link", OliWeb.DeliveryController, :process_link_account_provider)
    get("/auth/:provider/link/callback", OliWeb.DeliveryController, :link_account_callback)
  end

  scope "/authoring" do
    pipe_through([:authoring, :skip_csrf_protection])

    pow_assent_authorization_post_callback_routes()
  end

  scope "/authoring", PowInvitation.Phoenix, as: :pow_invitation do
    pipe_through([:browser, :authoring, :registration_captcha])

    resources("/invitations", InvitationController, only: [:edit, :update])
  end

  # open access routes
  scope "/", OliWeb do
    pipe_through([:browser])

    get("/", StaticPageController, :index)
    get("/unauthorized", StaticPageController, :unauthorized)
<<<<<<< HEAD

=======
    get("/not_found", StaticPageController, :not_found)
>>>>>>> f117163f
  end

  scope "/", OliWeb do
    pipe_through([:api])
    get("/api/v1/legacy_support", LegacySupportController, :index)
    post("/access_tokens", LtiController, :access_tokens)

    post("/help/create", HelpController, :create)
    post("/consent/cookie", CookieConsentController, :persist_cookies)
    get("/consent/cookie", CookieConsentController, :retrieve)

    get("/site.webmanifest", StaticPageController, :site_webmanifest)
  end

  scope "/.well-known", OliWeb do
    pipe_through([:api])

    get("/jwks.json", LtiController, :jwks)
  end

  # authorization protected routes
  scope "/authoring", OliWeb do
    pipe_through([:browser, :authoring_protected, :workspace, :authoring])

    live("/projects", Projects.ProjectsLive)
    live("/products/:product_id", Products.DetailsView)
    live("/products/:product_id/payments", Products.PaymentsView)
    live("/products/:section_slug/updates", Delivery.ManageUpdates)
    live("/products/:section_slug/remix", Delivery.RemixSection, as: :product_remix)

    get("/products/:product_id/payments/:count", PaymentController, :download_codes)

    get("/account", WorkspaceController, :account)
    put("/account", WorkspaceController, :update_author)
    post("/account/theme", WorkspaceController, :update_theme)
    post("/account/live_preview_display", WorkspaceController, :update_live_preview_display)

    # keep a session active by periodically calling this endpoint
    get("/keep-alive", StaticPageController, :keep_alive)
  end

  scope "/authoring/project", OliWeb do
    pipe_through([:browser, :authoring_protected, :workspace, :authoring])
    post("/", ProjectController, :create)
  end

  scope "/authoring/project", OliWeb do
    pipe_through([:browser, :authoring_protected, :workspace, :authoring, :authorize_project])

    # Project display pages
    get("/:project_id", ProjectController, :overview)
    get("/:project_id/overview", ProjectController, :overview)
    get("/:project_id/publish", ProjectController, :publish)
    post("/:project_id/publish", ProjectController, :publish_active)
    post("/:project_id/datashop", ProjectController, :download_datashop)
    post("/:project_id/export", ProjectController, :download_export)
    post("/:project_id/insights", ProjectController, :download_analytics)
    post("/:project_id/duplicate", ProjectController, :clone_project)

    # Project
    put("/:project_id", ProjectController, :update)
    delete("/:project_id", ProjectController, :delete)

    # Activity Bank
    get("/:project_id/bank", ActivityBankController, :index)

    # Objectives
    live("/:project_id/objectives", Objectives.Objectives)

    # Curriculum
    live(
      "/:project_id/curriculum/:container_slug/edit/:revision_slug",
      Curriculum.ContainerLive,
      :edit
    )

    live("/:project_id/curriculum/:container_slug", Curriculum.ContainerLive, :index)

    live("/:project_id/curriculum/", Curriculum.ContainerLive, :index)

    # Review/QA
    live("/:project_id/review", Qa.QaLive)

    # Author facing product view
    live("/:project_id/products", Products.ProductsView)

    # Preview
    get("/:project_id/preview", ResourceController, :preview)
    get("/:project_id/preview/:revision_slug", ResourceController, :preview)

    # Editors
    get("/:project_id/resource/:revision_slug", ResourceController, :edit)
    get("/:project_id/resource/:revision_slug/activity/:activity_slug", ActivityController, :edit)

    # Collaborators
    post("/:project_id/collaborators", CollaboratorController, :create)
    put("/:project_id/collaborators/:author_email", CollaboratorController, :update)
    delete("/:project_id/collaborators/:author_email", CollaboratorController, :delete)

    # Activities
    put(
      "/:project_id/activities/enable/:activity_slug",
      ProjectActivityController,
      :enable_activity
    )

    put(
      "/:project_id/activities/disable/:activity_slug",
      ProjectActivityController,
      :disable_activity
    )

    # Insights
    get("/:project_id/insights", ProjectController, :insights)
    # Ideally, analytics should be live-routed to preserve forward/back button when toggling
    # between analytics groupings and sorting. I could not get it to run through the project authorization
    # plugs when live-routing, however.
    # live "/:project_id/insights", Insights
  end

  if Application.fetch_env!(:oli, :env) == :dev or Application.fetch_env!(:oli, :env) == :test do
    scope "/api/v1/docs" do
      pipe_through([:browser])

      get("/", OpenApiSpex.Plug.SwaggerUI, path: "/api/v1/openapi")
    end
  end

  scope "/api/v1" do
    pipe_through([:api])

    get("/openapi", OpenApiSpex.Plug.RenderSpec, [])
  end

  scope "/api/v1/account", OliWeb do
    pipe_through([:api, :authoring_protected])

    get("/preferences", WorkspaceController, :fetch_preferences)
    post("/preferences", WorkspaceController, :update_preferences)
  end

  scope "/api/v1/project", OliWeb do
    pipe_through([:api, :authoring_protected])

    put("/:project/resource/:resource", Api.ResourceController, :update)
    get("/:project/link", Api.ResourceController, :index)

    post("/:project/activity/:activity_type", Api.ActivityController, :create)

    put("/test/evaluate", Api.ActivityController, :evaluate)
    put("/test/transform", Api.ActivityController, :transform)

    post("/:project/lock/:resource", Api.LockController, :acquire)
    delete("/:project/lock/:resource", Api.LockController, :release)
  end

  # Storage Service
  scope "/api/v1/storage/project/:project/resource", OliWeb do
    pipe_through([:api, :authoring_protected])

    get("/:resource", Api.ActivityController, :retrieve)
    post("/", Api.ActivityController, :bulk_retrieve)
    put("/", Api.ActivityController, :bulk_update)
    delete("/:resource", Api.ActivityController, :delete)
    put("/:resource", Api.ActivityController, :update)
    post("/:resource", Api.ActivityController, :create_secondary)
  end

  scope "/api/v1/storage/course/:section_slug/resource", OliWeb do
    pipe_through([:api, :delivery_protected])

    get("/:resource", Api.ActivityController, :retrieve_delivery)
    post("/", Api.ActivityController, :bulk_retrieve_delivery)
  end

  # Media Service
  scope "/api/v1/media/project/:project", OliWeb do
    pipe_through([:api, :authoring_protected])

    post("/", Api.MediaController, :create)
    get("/", Api.MediaController, :index)
  end

  # Activity Bank Service
  scope "/api/v1/bank/project/:project", OliWeb do
    pipe_through([:api, :authoring_protected])

    post("/", Api.ActivityBankController, :retrieve)
  end

  # Objectives Service
  scope "/api/v1/objectives/project/:project", OliWeb do
    pipe_through([:api, :authoring_protected])

    post("/", Api.ObjectivesController, :create)
    get("/", Api.ObjectivesController, :index)
    put("/objective/:objective", Api.ObjectivesController, :update)
  end

  # Tags Service
  scope "/api/v1/tags/project/:project", OliWeb do
    pipe_through([:api, :authoring_protected])

    post("/", Api.TagController, :new)
    get("/", Api.TagController, :index)
  end

  scope "/api/v1/products", OliWeb do
    pipe_through([:api])

    get("/", Api.ProductController, :index)
  end

  scope "/api/v1/payments", OliWeb do
    pipe_through([:api])

    post("/", Api.PaymentController, :new)

    # String payment intent creation
    post("/s/create-payment-intent", PaymentProviders.StripeController, :init_intent)
    post("/s/success", PaymentProviders.StripeController, :success)
    post("/s/failure", PaymentProviders.StripeController, :failure)
  end

  # User State Service, instrinsic state
  scope "/api/v1/state/course/:section_slug/activity_attempt", OliWeb do
    pipe_through([:api, :delivery_protected])

    post("/", Api.AttemptController, :bulk_retrieve)

    post("/:activity_attempt_guid", Api.AttemptController, :new_activity)
    put("/:activity_attempt_guid", Api.AttemptController, :submit_activity)
    patch("/:activity_attempt_guid", Api.AttemptController, :save_activity)
    put("/:activity_attempt_guid/evaluations", Api.AttemptController, :submit_evaluations)

    post(
      "/:activity_attempt_guid/part_attempt/:part_attempt_guid",
      Api.AttemptController,
      :new_part
    )

    put(
      "/:activity_attempt_guid/part_attempt/:part_attempt_guid",
      Api.AttemptController,
      :submit_part
    )

    patch(
      "/:activity_attempt_guid/part_attempt/:part_attempt_guid",
      Api.AttemptController,
      :save_part
    )

    get(
      "/:activity_attempt_guid/part_attempt/:part_attempt_guid/hint",
      Api.AttemptController,
      :get_hint
    )
  end

  # User State Service, extrinsic state
  scope "/api/v1/state", OliWeb do
    pipe_through([:api, :delivery_protected])

    get("/", Api.GlobalStateController, :read)
    put("/", Api.GlobalStateController, :upsert)
    delete("/", Api.GlobalStateController, :delete)

    get("/course/:section_slug", Api.SectionStateController, :read)
    put("/course/:section_slug", Api.SectionStateController, :upsert)
    delete("/course/:section_slug", Api.SectionStateController, :delete)

    get(
      "/course/:section_slug/resource_attempt/:resource_attempt_guid",
      Api.ResourceAttemptStateController,
      :read
    )

    put(
      "/course/:section_slug/resource_attempt/:resource_attempt_guid",
      Api.ResourceAttemptStateController,
      :upsert
    )

    delete(
      "/course/:section_slug/resource_attempt/:resource_attempt_guid",
      Api.ResourceAttemptStateController,
      :delete
    )
  end

  scope "/api/v1/lti", OliWeb, as: :api do
    pipe_through([:api, :authoring_protected])

    resources("/platforms", Api.PlatformInstanceController)
  end

  # LTI routes
  scope "/lti", OliWeb do
    pipe_through([:lti, :www_url_form])

    post("/login", LtiController, :login)
    get("/login", LtiController, :login)
    post("/launch", LtiController, :launch)
    post("/test", LtiController, :test)

    get("/developer_key.json", LtiController, :developer_key_json)

    post("/register", LtiController, :request_registration)

    get("/authorize_redirect", LtiController, :authorize_redirect)
  end

  scope "/sections", OliWeb do
    pipe_through([
      :browser,
      :delivery,
      :maybe_enroll_open_and_free,
      :delivery_protected,
      :pow_email_layout
    ])

    get("/", DeliveryController, :open_and_free_index)
  end

  scope "/sections", OliWeb do
    pipe_through([
      :browser,
      :delivery,
      :require_section,
      :maybe_enroll_open_and_free,
      :delivery_protected,
      :pow_email_layout
    ])

    get("/:section_slug/updates", PageDeliveryController, :updates)

    live("/:section_slug/grades", Grades.GradesLive)

    live("/:section_slug/manage", Delivery.ManageSection)

    live("/:section_slug/remix", Delivery.RemixSection)
    live("/:section_slug/remix/:section_resource_slug", Delivery.RemixSection)

    get("/:section_slug/grades/export", PageDeliveryController, :export_gradebook)

    get("/:section_slug/payment", PaymentController, :guard)
    get("/:section_slug/payment/new", PaymentController, :make_payment)
    get("/:section_slug/payment/code", PaymentController, :use_code)
    post("/:section_slug/payment/code", PaymentController, :apply_code)
  end

  scope "/sections", OliWeb do
    pipe_through([
      :browser,
      :delivery,
      :require_section,
      :maybe_enroll_open_and_free,
      :delivery_protected,
      :enforce_paywall,
      :pow_email_layout
    ])

    get("/:section_slug", PageDeliveryController, :index)
    get("/:section_slug/page/:revision_slug", PageDeliveryController, :page)
    get("/:section_slug/page/:revision_slug/attempt", PageDeliveryController, :start_attempt)

    get(
      "/:section_slug/page/:revision_slug/attempt/:attempt_guid",
      PageDeliveryController,
      :finalize_attempt
    )

    get(
      "/:section_slug/page/:revision_slug/attempt/:attempt_guid/review",
      PageDeliveryController,
      :review_attempt
    )
  end

  scope "/sections", OliWeb do
    pipe_through([:browser, :require_section, :delivery_layout, :pow_email_layout])

    get("/:section_slug/enroll", DeliveryController, :enroll)
    post("/:section_slug/create_user", DeliveryController, :create_user)
  end

  scope "/course", OliWeb do
    pipe_through([:browser, :delivery, :delivery_layout, :pow_email_layout])

    get("/signin", DeliveryController, :signin)
    get("/create_account", DeliveryController, :create_account)
  end

  scope "/course", OliWeb do
    pipe_through([:browser, :delivery_protected, :pow_email_layout])

    get("/signout", DeliveryController, :signout)
  end

  scope "/course", OliWeb do
    pipe_through([:browser, :delivery_protected, :require_lti_params, :pow_email_layout])

    get("/", DeliveryController, :index)
    get("/select_project", DeliveryController, :select_project)

    get("/link_account", DeliveryController, :link_account)
    post("/link_account", DeliveryController, :process_link_account_user)
    get("/create_and_link_account", DeliveryController, :create_and_link_account)
    post("/create_and_link_account", DeliveryController, :process_create_and_link_account_user)
    post("/research_consent", DeliveryController, :research_consent)

    post("/", DeliveryController, :create_section)
  end

  scope "/admin", OliWeb do
    pipe_through([:browser, :authoring_protected, :admin])

    live_dashboard("/dashboard",
      metrics: OliWeb.Telemetry,
      ecto_repos: [Oli.Repo],
      session: {__MODULE__, :with_session, []}
    )

    resources("/platform_instances", PlatformInstanceController)
  end

  scope "/admin", OliWeb do
    pipe_through([
      :browser,
      :authoring_protected,
      :workspace,
      :authoring,
      :admin,
      :pow_email_layout
    ])

    live("/", Admin.AdminView)
    live("/authors", Users.AuthorsView)
    live("/authors/:user_id", Users.AuthorsDetailView)
    live("/users", Users.UsersView)
    live("/users/:user_id", Users.UsersDetailView)
    live("/features", Features.FeaturesLive)
    live("/api_keys", ApiKeys.ApiKeysLive)
    live("/products", Products.ProductsView)
    live("/sections", Sections.SectionsView)
    live("/open_and_free/create", Delivery.SelectSource)
    live("/open_and_free/new/:source_id", OpenAndFree.SectionForm)

    resources "/institutions", InstitutionController do
      resources "/registrations", RegistrationController, except: [:index, :show] do
        resources("/deployments", DeploymentController, except: [:index, :show])
      end
    end

    get("/ingest", IngestController, :index)
    post("/ingest", IngestController, :upload)

    get("/invite", InviteController, :index)
    post("/invite", InviteController, :create)

    get("/manage_activities", ActivityManageController, :index)
    put("/manage_activities/make_global/:activity_slug", ActivityManageController, :make_global)
    put("/manage_activities/make_private/:activity_slug", ActivityManageController, :make_private)

    put("/approve_registration", InstitutionController, :approve_registration)
    delete("/pending_registration/:id", InstitutionController, :remove_registration)

    # Open and free sections
    resources("/open_and_free", OpenAndFreeController)
    live("/open_and_free/:section_slug/remix", Delivery.RemixSection, as: :open_and_free_remix)

    # Branding
    resources("/brands", BrandController)

    post("/accounts/resend_user_confirmation_link", PowController, :resend_user_confirmation_link)

    post(
      "/accounts/resend_author_confirmation_link",
      PowController,
      :resend_author_confirmation_link
    )

    post("/accounts/send_user_password_reset_link", PowController, :send_user_password_reset_link)

    post(
      "/accounts/send_author_password_reset_link",
      PowController,
      :send_author_password_reset_link
    )
  end

  scope "/project", OliWeb do
    pipe_through([
      :browser,
      :authoring_protected,
      :workspace,
      :authoring,
      :authorize_project,
      :admin
    ])

    live("/:project_id/history/:slug", RevisionHistory)
  end

  # routes only accessible when load testing mode is enabled. These routes exist solely
  # to allow the load testing framework to do things like query for the available open and free
  # sections, to query for all of the pages in an individual section, etc.
  if Oli.Utils.LoadTesting.enabled?() do
    scope "/api/v1/testing", OliWeb do
      pipe_through([:api])

      get("/openfree", OpenAndFreeController, :index_api)
    end
  end

  # routes only accessible to developers
  if Application.fetch_env!(:oli, :env) == :dev or Application.fetch_env!(:oli, :env) == :test do
    # web interface for viewing sent emails during development
    forward("/dev/sent_emails", Bamboo.SentEmailViewerPlug)

    scope "/api/v1/testing", OliWeb do
      pipe_through([:api])

      post("/rules", Api.RulesEngineController, :execute)
    end

    scope "/dev", OliWeb do
      pipe_through([
        :browser,
        :admin
      ])

      get("/flame_graphs", DevController, :flame_graphs)
    end
  end
end<|MERGE_RESOLUTION|>--- conflicted
+++ resolved
@@ -208,11 +208,7 @@
 
     get("/", StaticPageController, :index)
     get("/unauthorized", StaticPageController, :unauthorized)
-<<<<<<< HEAD
-
-=======
     get("/not_found", StaticPageController, :not_found)
->>>>>>> f117163f
   end
 
   scope "/", OliWeb do
