defmodule OliWeb.Router do
  use OliWeb, :router
  use Pow.Phoenix.Router
  use PowAssent.Phoenix.Router

  use Pow.Extension.Phoenix.Router,
    extensions: [PowResetPassword, PowEmailConfirmation]

  import Phoenix.LiveDashboard.Router

  @user_persistent_session_cookie_key "oli_user_persistent_session_v2"
  @author_persistent_session_cookie_key "oli_author_persistent_session_v2"

  ### BASE PIPELINES ###
  # We have five "base" pipelines: :browser, :api, :lti, :skip_csrf_protection, and :sso
  # All of the other pipelines are to be used as additions onto one of these four base pipelines

  # pipeline for all browser based routes
  pipeline :browser do
    plug(:accepts, ["html"])
    plug(:fetch_session)
    plug(:fetch_live_flash)
    plug(:put_root_layout, {OliWeb.LayoutView, :default})
    plug(:put_layout, html: {OliWeb.LayoutView, :app})
    plug(:put_secure_browser_headers)
    plug(Oli.Plugs.LoadTestingCSRFBypass)
    plug(:protect_from_forgery)
    plug(OliWeb.SetLiveCSRF)
    plug(Plug.Telemetry, event_prefix: [:oli, :plug])
    plug(OliWeb.Plugs.SessionContext)
  end

  # pipline for REST api endpoint routes
  pipeline :api do
    plug(:accepts, ["json"])
    plug(:fetch_session)
    plug(:fetch_live_flash)
    plug(:put_secure_browser_headers)
    plug(OpenApiSpex.Plug.PutApiSpec, module: OliWeb.ApiSpec)
    plug(Plug.Telemetry, event_prefix: [:oli, :plug])
    plug(OliWeb.Plugs.SessionContext)
  end

  # pipeline for LTI launch endpoints
  pipeline :lti do
    plug(:fetch_session)
    plug(:fetch_live_flash)
    plug(:put_root_layout, {OliWeb.LayoutView, :lti})
    plug(OliWeb.Plugs.SessionContext)
  end

  # pipeline for skipping CSRF protection
  pipeline :skip_csrf_protection do
    plug(:accepts, ["html"])
    plug(:fetch_session)
    plug(:fetch_live_flash)
    plug(:put_secure_browser_headers)
    plug(OliWeb.Plugs.SessionContext)
  end

  # pipeline for SSO endpoints
  pipeline :sso do
    plug(:fetch_session)
    plug(:fetch_live_flash)
    plug(Oli.Plugs.ValidateIdToken)
    plug(OliWeb.Plugs.SessionContext)
  end

  ### PIPELINE EXTENSIONS ###
  # Extend the base pipelines specific routes

  pipeline :authoring do
    plug(Oli.Plugs.SetDefaultPow, :author)

    plug(PowPersistentSession.Plug.Cookie,
      persistent_session_cookie_key: @author_persistent_session_cookie_key
    )

    plug(Oli.Plugs.SetCurrentUser)

    # Disable caching of resources in authoring
    plug(Oli.Plugs.NoCache)
  end

  pipeline :delivery do
    plug(Oli.Plugs.SetDefaultPow, :user)

    plug(PowPersistentSession.Plug.Cookie,
      persistent_session_cookie_key: @user_persistent_session_cookie_key
    )

    plug(Oli.Plugs.SetCurrentUser)
  end

  # set the layout to be workspace
  pipeline :workspace do
    plug(:put_root_layout, {OliWeb.LayoutView, :workspace})
  end

  pipeline :delivery_layout do
    plug(:put_root_layout, {OliWeb.LayoutView, :delivery})
  end

  pipeline :maybe_gated_resource do
    plug(Oli.Plugs.MaybeGatedResource)
  end

  pipeline :require_lti_params do
    plug(Oli.Plugs.RequireLtiParams)
  end

  pipeline :require_section do
    plug(Oli.Plugs.RequireSection)
  end

  pipeline :require_exploration_pages do
    plug(Oli.Plugs.RequireExplorationPages)
  end

  pipeline :force_required_survey do
    plug(Oli.Plugs.ForceRequiredSurvey)
  end

  pipeline :enforce_enroll_and_paywall do
    plug(Oli.Plugs.EnforceEnrollAndPaywall)
  end

  pipeline :authorize_section_preview do
    plug(Oli.Plugs.AuthorizeSectionPreview)
  end

  # Ensure that we have a logged in user
  pipeline :delivery_protected do
    plug(:delivery)

    plug(PowAssent.Plug.Reauthorization,
      handler: PowAssent.Phoenix.ReauthorizationPlugHandler
    )

    plug(Pow.Plug.RequireAuthenticated,
      error_handler: Pow.Phoenix.PlugErrorHandler
    )

    plug(OliWeb.EnsureUserNotLockedPlug)

    plug(Oli.Plugs.RemoveXFrameOptions)

    plug(:delivery_layout)
  end

  pipeline :delivery_and_admin do
    plug(:delivery)
    plug(:authoring)
    plug(Oli.Plugs.GiveAdminPriority)

    plug(PowAssent.Plug.Reauthorization,
      handler: PowAssent.Phoenix.ReauthorizationPlugHandler
    )

    plug(Pow.Plug.RequireAuthenticated,
      error_handler: Pow.Phoenix.PlugErrorHandler
    )

    plug(OliWeb.EnsureUserNotLockedPlug)

    plug(Oli.Plugs.RemoveXFrameOptions)

    plug(Oli.Plugs.LayoutBasedOnUser)
  end

  pipeline :authoring_protected do
    plug(:authoring)

    plug(PowAssent.Plug.Reauthorization,
      handler: PowAssent.Phoenix.ReauthorizationPlugHandler
    )

    plug(Pow.Plug.RequireAuthenticated,
      error_handler: Pow.Phoenix.PlugErrorHandler
    )

    plug(OliWeb.EnsureUserNotLockedPlug)
  end

  # Ensure that the user logged in is an admin user
  pipeline :admin do
    plug(Oli.Plugs.EnsureAdmin)
  end

  # parse url encoded forms
  pipeline :www_url_form do
    plug(Plug.Parsers, parsers: [:urlencoded])
  end

  pipeline :authorize_project do
    plug(Oli.Plugs.AuthorizeProject)
  end

  pipeline :registration_captcha do
    plug(Oli.Plugs.RegistrationCaptcha)
  end

  pipeline :pow_email_layout do
    plug(:put_pow_mailer_layout, {OliWeb.LayoutView, :email})
  end

  # For independent section creation/management functionality
  pipeline :require_independent_instructor do
    plug(Oli.Plugs.RequireIndependentInstructor)
  end

  pipeline :community_admin do
    plug(Oli.Plugs.CommunityAdmin)
  end

  pipeline :authorize_community do
    plug(Oli.Plugs.AuthorizeCommunity)
  end

  pipeline :ensure_user_section_visit do
    plug(Oli.Plugs.EnsureUserSectionVisit)
  end

  ### HELPERS ###

  defp put_pow_mailer_layout(conn, layout), do: put_private(conn, :pow_mailer_layouts, layout)

  ### ROUTES ###

  scope "/" do
    pipe_through([:browser, :delivery, :registration_captcha, :pow_email_layout])

    pow_routes()
    pow_assent_routes()
    pow_extension_routes()
  end

  scope "/" do
    pipe_through([:skip_csrf_protection, :delivery])
    post("/jcourse/superactivity/server", OliWeb.LegacySuperactivityController, :process)

    get(
      "/jcourse/superactivity/context/:attempt_guid",
      OliWeb.LegacySuperactivityController,
      :context
    )

    post("/jcourse/dashboard/log/server", OliWeb.LegacyLogsController, :process)
    pow_assent_authorization_post_callback_routes()
  end

  scope "/", OliWeb do
    pipe_through([:browser, :delivery_protected])

    # keep a session active by periodically calling this endpoint
    get("/keep-alive", StaticPageController, :keep_alive)
  end

  scope "/authoring", as: :authoring do
    pipe_through([:browser, :authoring, :registration_captcha, :pow_email_layout])

    pow_routes()
    pow_assent_routes()
    pow_extension_routes()

    # handle linking accounts when using a social account provider to login
    get("/auth/:provider/link", OliWeb.DeliveryController, :process_link_account_provider)
    get("/auth/:provider/link/callback", OliWeb.DeliveryController, :link_account_callback)

    delete("/signout", OliWeb.SessionController, :signout)
  end

  scope "/authoring" do
    pipe_through([:skip_csrf_protection, :authoring])

    pow_assent_authorization_post_callback_routes()
  end

  scope "/authoring", PowInvitation.Phoenix, as: :pow_invitation do
    pipe_through([:browser, :authoring, :registration_captcha])

    resources("/invitations", InvitationController, only: [:edit, :update])
  end

  # open access routes
  scope "/", OliWeb do
    pipe_through([:browser, :delivery, :authoring])

    get("/", StaticPageController, :index)
    get("/unauthorized", StaticPageController, :unauthorized)
    get("/not_found", StaticPageController, :not_found)

    # update session timezone information
    post("/update_timezone", StaticPageController, :update_timezone)
  end

  scope "/", OliWeb do
    pipe_through([:api])

    get("/api/v1/legacy_support", LegacySupportController, :index)
    post("/access_tokens", LtiController, :access_tokens)

    post("/help/create", HelpController, :create)
    post("/consent/cookie", CookieConsentController, :persist_cookies)
    get("/consent/cookie", CookieConsentController, :retrieve)

    get("/site.webmanifest", StaticPageController, :site_webmanifest)

    # update session timezone information
    post("/timezone", StaticPageController, :timezone)

    # update limited session information
    post("/set_session", StaticPageController, :set_session)

    # general health check for application & db
    get("/healthz", HealthController, :index)
  end

  scope "/.well-known", OliWeb do
    pipe_through([:api])

    get("/jwks.json", LtiController, :jwks)
  end

  # authorization protected routes
  scope "/authoring", OliWeb do
    pipe_through([:browser, :authoring_protected, :workspace])

    # keep a session active by periodically calling this endpoint
    get("/keep-alive", StaticPageController, :keep_alive, as: :author_keep_alive)

    live("/projects", Projects.ProjectsLive)
    live("/products/:product_id", Products.DetailsView)
    live("/products/:product_id/payments", Products.PaymentsView)
    live("/products/:section_slug/source_materials", Delivery.ManageSourceMaterials)

    live("/products/:section_slug/remix", Delivery.RemixSection, :product_remix,
      as: :product_remix
    )

    get(
      "/products/:product_id/payments/donwload_codes",
      PaymentController,
      :download_payment_codes
    )

    get("/products/:product_id/payments/:count", PaymentController, :download_codes)

    live("/account", Workspace.AccountDetailsLive)

    put("/account", WorkspaceController, :update_author)

    scope "/communities" do
      pipe_through([:community_admin])

      live("/", CommunityLive.IndexView)

      scope "/:community_id" do
        pipe_through([:authorize_community])

        live("/", CommunityLive.ShowView)
        live("/members", CommunityLive.MembersIndexView)

        scope "/associated" do
          live("/", CommunityLive.Associated.IndexView)
          live("/new", CommunityLive.Associated.NewView)
        end
      end
    end
  end

  scope "/authoring/project", OliWeb do
    pipe_through([:browser, :authoring_protected, :workspace])
    post("/", ProjectController, :create)
  end

  scope "/authoring/project", OliWeb do
    pipe_through([:browser, :authoring_protected, :workspace, :authorize_project])

    live_session :load_projects,
      on_mount: [Oli.LiveSessionPlugs.SetCurrentAuthor, Oli.LiveSessionPlugs.SetProject] do
      live("/:project_id/overview", Projects.OverviewLive)
      live("/:project_id", Projects.OverviewLive)
    end
  end

  scope "/authoring/project", OliWeb do
    pipe_through([:browser, :authoring_protected, :workspace, :authorize_project])

    # Project display pages
    live("/:project_id/publish", Projects.PublishView)
    post("/:project_id/datashop", ProjectController, :download_datashop)
    post("/:project_id/export", ProjectController, :download_export)
    post("/:project_id/insights", ProjectController, :download_analytics)
    post("/:project_id/duplicate", ProjectController, :clone_project)

    # Alternatives Groups
    live("/:project_id/alternatives", Resources.AlternativesEditor)

    # Activity Bank
    get("/:project_id/bank", ActivityBankController, :index)

    # Bibliography
    get("/:project_id/bibliography", BibliographyController, :index)

    # Objectives
    live("/:project_id/objectives", ObjectivesLive.Objectives)

    # Experiment management
    live("/:project_id/experiments", Experiments.ExperimentsView)
    get("/:project_id/experiments/segment.json", ExperimentController, :segment_download)
    get("/:project_id/experiments/experiment.json", ExperimentController, :experiment_download)

    # Curriculum
    live(
      "/:project_id/curriculum/:container_slug/edit/:revision_slug",
      Curriculum.ContainerLive,
      :edit
    )

    live("/:project_id/curriculum/:container_slug", Curriculum.ContainerLive, :index)

    live("/:project_id/curriculum/", Curriculum.ContainerLive, :index)

    live("/:project_id/pages/", Resources.PagesView)
    live("/:project_id/activities/", Resources.ActivitiesView)

    # Review/QA
    live("/:project_id/review", Qa.QaLive)

    # Author facing product view
    live("/:project_id/products", Products.ProductsView)

    # Preview
    get("/:project_id/preview", ResourceController, :preview)
    get("/:project_id/preview/:revision_slug", ResourceController, :preview)
    get("/:project_id/preview_fullscreen/:revision_slug", ResourceController, :preview_fullscreen)
    get("/:project_id/preview/:revision_slug/page/:page", ResourceController, :preview)

    # Editors
    get("/:project_id/resource/:revision_slug", ResourceController, :edit)

    # Collaborators
    post("/:project_id/collaborators", CollaboratorController, :create)
    put("/:project_id/collaborators/:author_email", CollaboratorController, :update)
    delete("/:project_id/collaborators/:author_email", CollaboratorController, :delete)

    # Activities
    put(
      "/:project_id/activities/enable/:activity_slug",
      ProjectActivityController,
      :enable_activity
    )

    put(
      "/:project_id/activities/disable/:activity_slug",
      ProjectActivityController,
      :disable_activity
    )

    # Insights
    get("/:project_id/insights", ProjectController, :insights)
    # Ideally, analytics should be live-routed to preserve forward/back button when toggling
    # between analytics groupings and sorting. I could not get it to run through the project authorization
    # plugs when live-routing, however.
    # live "/:project_id/insights", Insights
  end

  if Application.compile_env!(:oli, :env) == :dev or Application.compile_env!(:oli, :env) == :test do
    scope "/api/v1/docs" do
      pipe_through([:browser])

      get("/", OpenApiSpex.Plug.SwaggerUI, path: "/api/v1/openapi")
    end
  end

  scope "/api/v1" do
    pipe_through([:api])

    get("/openapi", OpenApiSpex.Plug.RenderSpec, [])
  end

  scope "/api/v1/account", OliWeb do
    pipe_through([:api, :authoring_protected])

    get("/preferences", WorkspaceController, :fetch_preferences)
    post("/preferences", WorkspaceController, :update_preferences)
  end

  scope "/api/v1/project", OliWeb do
    pipe_through([:api, :authoring_protected])

    put("/:project/resource/:resource", Api.ResourceController, :update)
    get("/:project/link", Api.ResourceController, :index)

    post("/:project/activity/:activity_type", Api.ActivityController, :create)

    put("/test/evaluate", Api.ActivityController, :evaluate)
    put("/test/transform", Api.ActivityController, :transform)

    post("/:project/lock/:resource", Api.LockController, :acquire)
    delete("/:project/lock/:resource", Api.LockController, :release)

    get("/:project/alternatives", Api.ResourceController, :alternatives)
  end

  # Storage Service
  scope "/api/v1/storage/project/:project/resource", OliWeb do
    pipe_through([:api, :authoring_protected])

    get("/:resource", Api.ActivityController, :retrieve)
    post("/", Api.ActivityController, :bulk_retrieve)
    put("/", Api.ActivityController, :bulk_update)
    delete("/:resource", Api.ActivityController, :delete)
    put("/:resource", Api.ActivityController, :update)
    post("/:resource", Api.ActivityController, :create_secondary)
  end

  scope "/api/v1/storage/course/:section_slug/resource", OliWeb do
    pipe_through([:api, :delivery_protected])

    get("/:resource", Api.ActivityController, :retrieve_delivery)
    post("/", Api.ActivityController, :bulk_retrieve_delivery)
  end

  # Media Service
  scope "/api/v1/media/project/:project", OliWeb do
    pipe_through([:api, :authoring_protected])

    post("/", Api.MediaController, :create)
    get("/", Api.MediaController, :index)
  end

  # Activity Bank Service
  scope "/api/v1/bank/project/:project", OliWeb do
    pipe_through([:api, :authoring_protected])

    post("/", Api.ActivityBankController, :retrieve)
  end

  # Blueprint Service
  scope "/api/v1/blueprint", OliWeb do
    pipe_through([:api, :authoring_protected])

    get("/", Api.BlueprintController, :index)
  end

  # Objectives Service
  scope "/api/v1/objectives/project/:project", OliWeb do
    pipe_through([:api, :authoring_protected])

    post("/", Api.ObjectivesController, :create)
    get("/", Api.ObjectivesController, :index)
    put("/objective/:objective", Api.ObjectivesController, :update)
  end

  # Tags Service
  scope "/api/v1/tags/project/:project", OliWeb do
    pipe_through([:api, :authoring_protected])

    post("/", Api.TagController, :new)
    get("/", Api.TagController, :index)
  end

  # Bibliography Service
  scope "/api/v1/bibs/project/:project", OliWeb do
    pipe_through([:api, :authoring_protected])

    post("/retrieve", Api.BibEntryController, :retrieve)
    post("/", Api.BibEntryController, :new)
    get("/", Api.BibEntryController, :index)
    delete("/entry/:entry", Api.BibEntryController, :delete)
    put("/entry/:entry", Api.BibEntryController, :update)
  end

  # Dynamic question variable evaluation service
  scope "/api/v1/variables", OliWeb do
    pipe_through([:api, :authoring_protected])

    post("/", Api.VariableEvaluationController, :evaluate)
  end

  scope "/api/v1/products", OliWeb do
    pipe_through([:api])

    get("/", Api.ProductController, :index)
  end

  scope "/api/v1/publishers", OliWeb do
    pipe_through([:api])

    get("/", Api.PublisherController, :index)
    get("/:publisher_id", Api.PublisherController, :show)
  end

  scope "/api/v1/payments", OliWeb do
    pipe_through([:api])
    # This endpoint is secured via an API token
    post("/", Api.PaymentController, :new)
  end

  scope "/api/v1", OliWeb do
    pipe_through([:api])
    # These endpoints are secured via an API token
    resources("/registration/", Api.ActivityRegistrationController, only: [:create])

    post("/automation_setup", Api.AutomationSetupController, :setup)
    post("/automation_teardown", Api.AutomationSetupController, :teardown)
  end

  scope "/api/v1/page_lifecycle", OliWeb do
    pipe_through([:api, :delivery_protected])
    post("/", Api.PageLifecycleController, :transition)
  end

  scope "/api/v1/payments", OliWeb do
    pipe_through([:api, :delivery_protected])

    # String payment intent creation
    post("/s/create-payment-intent", PaymentProviders.StripeController, :init_intent)
    post("/s/success", PaymentProviders.StripeController, :success)
    post("/s/failure", PaymentProviders.StripeController, :failure)

    post("/c/create-payment-form", PaymentProviders.CashnetController, :init_form)
  end

  scope "/api/v1/payments", OliWeb do
    pipe_through([:skip_csrf_protection, :delivery])

    post("/c/success", PaymentProviders.CashnetController, :success)
    post("/c/failure", PaymentProviders.CashnetController, :failure)
    get("/c/signoff", PaymentProviders.CashnetController, :signoff)
  end

  # Endpoints for client-side scheduling UI
  scope "/api/v1/scheduling/:section_slug", OliWeb.Api do
    pipe_through([:api, :delivery_and_admin, :require_section])

    put("/", SchedulingController, :update)
    get("/", SchedulingController, :index)
  end

  # User State Service, instrinsic state
  scope "/api/v1/state/course/:section_slug/activity_attempt", OliWeb do
    pipe_through([:api, :delivery_protected])

    post("/", Api.AttemptController, :bulk_retrieve)

    post("/:activity_attempt_guid", Api.AttemptController, :new_activity)
    put("/:activity_attempt_guid", Api.AttemptController, :submit_activity)
    patch("/:activity_attempt_guid", Api.AttemptController, :save_activity)
    put("/:activity_attempt_guid/evaluations", Api.AttemptController, :submit_evaluations)

    post(
      "/:activity_attempt_guid/part_attempt/:part_attempt_guid",
      Api.AttemptController,
      :new_part
    )

    post(
      "/:activity_attempt_guid/part_attempt/:part_attempt_guid/upload",
      Api.AttemptController,
      :file_upload
    )

    put(
      "/:activity_attempt_guid/part_attempt/:part_attempt_guid",
      Api.AttemptController,
      :submit_part
    )

    patch(
      "/:activity_attempt_guid/part_attempt/:part_attempt_guid",
      Api.AttemptController,
      :save_part
    )

    get(
      "/:activity_attempt_guid/part_attempt/:part_attempt_guid/hint",
      Api.AttemptController,
      :get_hint
    )
  end

  # User State Service, extrinsic state
  scope "/api/v1/state", OliWeb do
    pipe_through([:api, :delivery_protected])

    get("/", Api.GlobalStateController, :read)
    put("/", Api.GlobalStateController, :upsert)
    delete("/", Api.GlobalStateController, :delete)

    get("/course/:section_slug", Api.SectionStateController, :read)
    put("/course/:section_slug", Api.SectionStateController, :upsert)
    delete("/course/:section_slug", Api.SectionStateController, :delete)

    get(
      "/course/:section_slug/resource_attempt/:resource_attempt_guid",
      Api.ResourceAttemptStateController,
      :read
    )

    put(
      "/course/:section_slug/resource_attempt/:resource_attempt_guid",
      Api.ResourceAttemptStateController,
      :upsert
    )

    delete(
      "/course/:section_slug/resource_attempt/:resource_attempt_guid",
      Api.ResourceAttemptStateController,
      :delete
    )
  end

  # routes for content element api endpoints
  scope "/api/v1/content_types", OliWeb do
    pipe_through([:api])

    post("/ecl", Api.ECLController, :eval)
  end

  scope "/api/v1/lti", OliWeb, as: :api do
    pipe_through([:api, :authoring_protected])

    resources("/platforms", Api.PlatformInstanceController)
  end

  # LTI routes
  scope "/lti", OliWeb do
    pipe_through([:lti, :www_url_form, :delivery])

    post("/login", LtiController, :login)
    get("/login", LtiController, :login)
    post("/launch", LtiController, :launch)
    post("/test", LtiController, :test)

    get("/developer_key.json", LtiController, :developer_key_json)

    post("/register", LtiController, :request_registration)

    get("/authorize_redirect", LtiController, :authorize_redirect)
  end

  ###
  # Section Routes
  ###

  ### Sections - View Public Open and Free Courses
  scope "/sections", OliWeb do
    pipe_through([
      :browser,
      :delivery_protected,
      :pow_email_layout
    ])

    get("/", DeliveryController, :open_and_free_index)

    live("/join/invalid", Sections.InvalidSectionInviteView)
  end

  scope "/sections", OliWeb do
    pipe_through([
      :browser,
      :require_section,
      :delivery_protected,
      :pow_email_layout
    ])

    get("/join/:section_invite_slug", DeliveryController, :enroll_independent)
  end

  # Sections - Independent Learner Section Creation
  scope "/sections", OliWeb do
    pipe_through([
      :browser,
      :delivery_protected,
      :require_independent_instructor
    ])

    live("/independent/create", Delivery.NewCourse, :independent_learner, as: :select_source)
    resources("/independent/", OpenAndFreeController, as: :independent_sections, except: [:index])
  end

  ### Sections - Payments
  scope "/sections", OliWeb do
    pipe_through([
      :browser,
      :require_section,
      :delivery_protected,
      :pow_email_layout
    ])

    get("/:section_slug/payment", PaymentController, :guard)
    get("/:section_slug/payment/new", PaymentController, :make_payment)
    get("/:section_slug/payment/code", PaymentController, :use_code)
    post("/:section_slug/payment/code", PaymentController, :apply_code)
  end

  ### Sections - Student Dashboard

  scope "/sections/:section_slug/student_dashboard/:student_id", OliWeb do
    pipe_through([
      :browser,
      :delivery_and_admin,
      :pow_email_layout
    ])

    live_session :student_dashboard,
      on_mount: [
        OliWeb.LiveSessionPlugs.SetRouteName,
        OliWeb.Delivery.StudentDashboard.InitialAssigns
      ],
      root_layout: {OliWeb.LayoutView, :delivery_student_dashboard} do
      live("/:active_tab", Delivery.StudentDashboard.StudentDashboardLive,
        metadata: %{route_name: :student_dashboard}
      )
    end

    live_session :student_dashboard_preview,
      on_mount: [
        OliWeb.LiveSessionPlugs.SetRouteName,
        OliWeb.Delivery.StudentDashboard.InitialAssigns
      ],
      root_layout: {OliWeb.LayoutView, :delivery_student_dashboard} do
      live(
        "/preview/:active_tab",
        Delivery.StudentDashboard.StudentDashboardLive,
        :preview,
        metadata: %{route_name: :student_dashboard_preview}
      )
    end
  end

  ### Sections - Instructor Dashboard
  #### preview routes must come before the non-preview routes to properly match
  scope "/sections/:section_slug/instructor_dashboard/preview", OliWeb do
    pipe_through([
      :browser,
      :delivery_and_admin,
      :pow_email_layout
    ])

    live_session :instructor_dashboard_preview,
      on_mount: OliWeb.Delivery.InstructorDashboard.InitialAssigns,
      root_layout: {OliWeb.LayoutView, :delivery_dashboard} do
      live("/", Delivery.InstructorDashboard.InstructorDashboardLive, :preview)
      live("/:view", Delivery.InstructorDashboard.InstructorDashboardLive, :preview)
      live("/:view/:active_tab", Delivery.InstructorDashboard.InstructorDashboardLive, :preview)
    end
  end

  scope "/sections/:section_slug/instructor_dashboard", OliWeb do
    pipe_through([
      :browser,
      :delivery_and_admin,
      :pow_email_layout
    ])

    get(
      "/downloads/progress/:container_id",
      MetricsController,
      :download_container_progress
    )

    get(
      "/downloads/course_content",
      DeliveryController,
      :download_course_content_info
    )

    get(
      "/downloads/students_progress",
      DeliveryController,
      :download_students_progress
    )

    get(
      "/downloads/learning_objectives",
      DeliveryController,
      :download_learning_objectives
    )

    get(
      "/downloads/quiz_scores",
      DeliveryController,
      :download_quiz_scores
    )

    get(
      "/",
      DeliveryController,
      :instructor_dashboard
    )

    live_session :instructor_dashboard,
      on_mount: OliWeb.Delivery.InstructorDashboard.InitialAssigns,
<<<<<<< HEAD
      root_layout: {OliWeb.LayoutView, :delivery_dashboard} do
      live("/", Delivery.InstructorDashboard.InstructorDashboardLive)
=======
      root_layout: {OliWeb.LayoutView, "delivery_dashboard.html"} do

>>>>>>> ef2940b9
      live("/:view", Delivery.InstructorDashboard.InstructorDashboardLive)
      live("/:view/:active_tab", Delivery.InstructorDashboard.InstructorDashboardLive)

      live(
        "/:view/:active_tab/:assessment_id",
        Delivery.InstructorDashboard.InstructorDashboardLive
      )
    end
  end

  ### Sections - Student Course Delivery
  scope "/sections/:section_slug", OliWeb do
    pipe_through([
      :browser,
      :require_section,
      :delivery,
      :require_exploration_pages,
      :delivery_protected,
      :maybe_gated_resource,
      :enforce_enroll_and_paywall,
      :ensure_user_section_visit,
      :force_required_survey,
      :pow_email_layout
    ])

    get("/overview", PageDeliveryController, :index)

    get("/exploration", PageDeliveryController, :exploration)
    get("/discussion", PageDeliveryController, :discussion)
    get("/my_assignments", PageDeliveryController, :assignments)
    get("/container/:revision_slug", PageDeliveryController, :container)
    get("/page/:revision_slug", PageDeliveryController, :page)
    get("/page_fullscreen/:revision_slug", PageDeliveryController, :page_fullscreen)
    get("/page/:revision_slug/page/:page", PageDeliveryController, :page)
    get("/page/:revision_slug/attempt", PageDeliveryController, :start_attempt)

    post(
      "/page/:revision_slug/attempt_protected",
      PageDeliveryController,
      :start_attempt_protected
    )

    post(
      "/page",
      PageDeliveryController,
      :navigate_by_index
    )

    get(
      "/page/:revision_slug/attempt/:attempt_guid/review",
      PageDeliveryController,
      :review_attempt
    )
  end

  ### Sections - Preview
  scope "/sections/:section_slug/preview", OliWeb do
    pipe_through([
      :browser,
      :require_section,
      :require_exploration_pages,
      :authorize_section_preview,
      :delivery_and_admin,
      :delivery_layout,
      :pow_email_layout
    ])

    # Redirect deprecated routes
    get("/overview", PageDeliveryController, :index_preview)
    get("/exploration", PageDeliveryController, :exploration_preview)
    get("/discussion", PageDeliveryController, :discussion_preview)
    get("/my_assignments", PageDeliveryController, :assignments_preview)
    get("/container/:revision_slug", PageDeliveryController, :container_preview)
    get("/page/:revision_slug", PageDeliveryController, :page_preview)
    get("/page/:revision_slug/page/:page", PageDeliveryController, :page_preview)
    get("/page/:revision_slug/selection/:selection_id", ActivityBankController, :preview)
  end

  scope "/sections", OliWeb do
    pipe_through([
      :browser,
      :delivery_protected
    ])

    live_session :load_section,
      on_mount: [
        Oli.LiveSessionPlugs.SetSection,
        Oli.LiveSessionPlugs.SetCurrentUser,
        Oli.LiveSessionPlugs.RequireEnrollment
      ] do
      live(
        "/:section_slug/welcome",
        Delivery.StudentOnboarding.Wizard
      )
    end
  end

  ### Sections - Management
  scope "/sections", OliWeb do
    pipe_through([
      :browser,
      :require_section,
      :delivery_and_admin,
      :pow_email_layout
    ])

    live("/:section_slug", Sections.OverviewView)

    live("/:section_slug/grades/lms", Grades.GradesLive)
    live("/:section_slug/grades/lms_grade_updates", Grades.BrowseUpdatesView)
    live("/:section_slug/grades/failed", Grades.FailedGradeSyncLive)
    live("/:section_slug/grades/observe", Grades.ObserveGradeUpdatesView)
    live("/:section_slug/grades/gradebook", Grades.GradebookView)
    live("/:section_slug/scoring", ManualGrading.ManualGradingView)
    live("/:section_slug/snapshots", Snapshots.SnapshotsView)
    live("/:section_slug/progress/:user_id/:resource_id", Progress.StudentResourceView)
    live("/:section_slug/progress/:user_id", Progress.StudentView)
    get("/:section_slug/grades/export", PageDeliveryController, :export_gradebook)
    live("/:section_slug/source_materials", Delivery.ManageSourceMaterials, as: :source_materials)
    live("/:section_slug/remix", Delivery.RemixSection)
    live("/:section_slug/remix/:section_resource_slug", Delivery.RemixSection)
    live("/:section_slug/enrollments", Sections.EnrollmentsViewLive)

    live_session :enrolled_students,
      on_mount: [
        OliWeb.LiveSessionPlugs.SetRouteName,
        OliWeb.Delivery.StudentDashboard.InitialAssigns
      ],
      root_layout: {OliWeb.LayoutView, :delivery_student_dashboard} do
      live(
        "/:section_slug/enrollments/students/:student_id/:active_tab",
        Delivery.StudentDashboard.StudentDashboardLive,
        as: :enrollment_student_info,
        metadata: %{route_name: :enrollments_student_info}
      )
    end

    post("/:section_slug/enrollments/export", PageDeliveryController, :export_enrollments)
    live("/:section_slug/invitations", Sections.InviteView)
    live("/:section_slug/schedule", Sections.ScheduleView)
    live("/:section_slug/edit", Sections.EditView)
    live("/:section_slug/gating_and_scheduling", Sections.GatingAndScheduling)
    live("/:section_slug/gating_and_scheduling/new", Sections.GatingAndScheduling.New)

    live("/:section_slug/debugger/:attempt_guid", Attempt.AttemptLive)

    live(
      "/:section_slug/gating_and_scheduling/new/:parent_gate_id",
      Sections.GatingAndScheduling.New
    )

    live("/:section_slug/gating_and_scheduling/edit/:id", Sections.GatingAndScheduling.Edit)

    live(
      "/:section_slug/gating_and_scheduling/exceptions/:parent_gate_id",
      Sections.GatingAndScheduling
    )

    get(
      "/:section_slug/review/:attempt_guid",
      PageDeliveryController,
      :review_attempt,
      as: :instructor_review
    )

    live("/:section_slug/collaborative_spaces", CollaborationLive.IndexView, :instructor,
      as: :collab_spaces_index
    )

    live(
      "/:section_slug/assessment_settings/:active_tab/:assessment_id",
      Sections.AssessmentSettings.SettingsLive
    )
  end

  scope "/api/v1/state/course/:section_slug/activity_attempt", OliWeb do
    pipe_through([
      :browser,
      :require_section,
      :delivery_and_admin,
      :pow_email_layout
    ])

    get("/:activity_attempt_guid", Api.AttemptController, :get_activity_attempt)
  end

  ### Sections - Enrollment
  scope "/sections", OliWeb do
    pipe_through([
      :browser,
      :require_section,
      :delivery,
      :delivery_layout,
      :pow_email_layout
    ])

    get("/:section_slug/enroll", DeliveryController, :show_enroll)
    post("/:section_slug/enroll", DeliveryController, :process_enroll)
  end

  # Delivery Auth (Signin)
  scope "/course", OliWeb do
    pipe_through([:browser, :delivery, :delivery_layout, :pow_email_layout])

    get("/signin", DeliveryController, :signin)
    get("/create_account", DeliveryController, :create_account)
  end

  # Delivery Auth (Signout)
  scope "/course", OliWeb do
    pipe_through([:browser, :delivery_protected, :pow_email_layout])

    delete("/signout", SessionController, :signout)
    get("/signout", SessionController, :signout)
  end

  scope "/course", OliWeb do
    pipe_through([:browser, :delivery_protected, :pow_email_layout])

    get("/link_account", DeliveryController, :link_account)
    post("/link_account", DeliveryController, :process_link_account_user)
    get("/create_and_link_account", DeliveryController, :create_and_link_account)
    post("/create_and_link_account", DeliveryController, :process_create_and_link_account_user)
  end

  scope "/course", OliWeb do
    pipe_through([:browser, :delivery_protected, :require_lti_params, :pow_email_layout])

    get("/", DeliveryController, :index)
    live("/select_project", Delivery.NewCourse, :lms_instructor, as: :select_source)

    post("/research_consent", DeliveryController, :research_consent)
  end

  ### Admin Dashboard / Telemetry
  scope "/admin", OliWeb do
    pipe_through([:browser, :authoring_protected, :admin])

    live_dashboard("/dashboard",
      metrics: {OliWeb.Telemetry, :non_distributed_metrics},
      ecto_repos: [Oli.Repo],
      session: {__MODULE__, :with_session, []}
    )

    resources("/platform_instances", PlatformInstanceController)
  end

  ### Admin Portal / Management
  scope "/admin", OliWeb do
    pipe_through([
      :browser,
      :authoring_protected,
      :workspace,
      :admin,
      :pow_email_layout
    ])

    get("/activity_review", ActivityReviewController, :index)

    # General
    live("/", Admin.AdminView)
    live("/features", Features.FeaturesLive)
    live("/api_keys", ApiKeys.ApiKeysLive)
    live("/products", Products.ProductsView)
    live("/products/:product_id/discounts", Products.Payments.Discounts.ProductsIndexView)
    live("/collaborative_spaces", CollaborationLive.IndexView, :admin, as: :collab_spaces_index)

    live(
      "/products/:product_id/discounts/new",
      Products.Payments.Discounts.ShowView,
      :product_new,
      as: :discount
    )

    live(
      "/products/:product_id/discounts/:discount_id",
      Products.Payments.Discounts.ShowView,
      :product,
      as: :discount
    )

    # Section Management (+ Open and Free)
    live("/sections", Sections.SectionsView)
    live("/open_and_free/create", Delivery.NewCourse, :admin, as: :select_source)
    resources("/open_and_free", OpenAndFreeController, as: :admin_open_and_free)
    live("/open_and_free/:section_slug/remix", Delivery.RemixSection, as: :open_and_free_remix)

    # Institutions, LTI Registrations and Deployments
    resources("/institutions", InstitutionController)

    live(
      "/institutions/:institution_id/discount",
      Products.Payments.Discounts.ShowView,
      :institution,
      as: :discount
    )

    live("/institutions/:institution_id/research_consent", Admin.Institutions.ResearchConsentView,
      as: :institution
    )

    live(
      "/institutions/:institution_id/sections_and_students/:selected_tab",
      Admin.Institutions.SectionsAndStudentsView
    )

    live("/registrations", Admin.RegistrationsView)

    resources("/registrations", RegistrationController, except: [:index]) do
      resources("/deployments", DeploymentController, except: [:index, :show])
    end

    put("/approve_registration", InstitutionController, :approve_registration)
    delete("/pending_registration/:id", InstitutionController, :remove_registration)

    # Communities
    live("/communities/new", CommunityLive.NewView)

    # System Message Banner
    live("/system_messages", SystemMessageLive.IndexView)

    # Publishers
    live("/publishers", PublisherLive.IndexView)
    live("/publishers/new", PublisherLive.NewView)
    live("/publishers/:publisher_id", PublisherLive.ShowView)

    # Course Ingestion
    get("/ingest/upload", IngestController, :index)
    post("/ingest/ingest", IngestController, :upload)
    live("/ingest", Admin.Ingest)
    live("/ingest/process", Admin.IngestV2)

    # Authoring Activity Management
    get("/manage_activities", ActivityManageController, :index)
    put("/manage_activities/make_global/:activity_slug", ActivityManageController, :make_global)
    put("/manage_activities/make_private/:activity_slug", ActivityManageController, :make_private)

    put(
      "/manage_activities/make_globally_visible/:activity_slug",
      ActivityManageController,
      :make_globally_visible
    )

    put(
      "/manage_activities/make_admin_visible/:activity_slug",
      ActivityManageController,
      :make_admin_visible
    )

    # Branding
    resources("/brands", BrandController)

    # Admin Author/User Account Management
    live("/authors", Users.AuthorsView)
    live("/authors/:user_id", Users.AuthorsDetailView)
    live("/users", Users.UsersView)
    live("/users/:user_id", Users.UsersDetailView)
    get("/invite", InviteController, :index)
    post("/invite", InviteController, :create)
    post("/accounts/resend_user_confirmation_link", PowController, :resend_user_confirmation_link)

    post(
      "/accounts/resend_author_confirmation_link",
      PowController,
      :resend_author_confirmation_link
    )

    post("/accounts/send_user_password_reset_link", PowController, :send_user_password_reset_link)

    post(
      "/accounts/send_author_password_reset_link",
      PowController,
      :send_author_password_reset_link
    )
  end

  scope "/project", OliWeb do
    pipe_through([
      :browser,
      :authoring_protected,
      :workspace,
      :authorize_project,
      :admin
    ])

    live("/:project_id/history/slug/:slug", RevisionHistory)

    live("/:project_id/history/resource_id/:resource_id", RevisionHistory,
      as: :history_by_resource_id
    )
  end

  # Support for cognito JWT auth currently used by Infiniscope
  scope "/cognito", OliWeb do
    pipe_through([:sso, :delivery])

    get("/launch", CognitoController, :index)
    get("/launch/products/:product_slug", CognitoController, :launch)
    get("/launch/projects/:project_slug", CognitoController, :launch)
  end

  scope "/cognito", OliWeb do
    pipe_through([:sso, :authoring])

    get("/launch_clone/products/:product_slug", CognitoController, :launch_clone,
      as: :product_clone
    )

    get("/launch_clone/projects/:project_slug", CognitoController, :launch_clone,
      as: :project_clone
    )
  end

  scope "/cognito", OliWeb do
    pipe_through([
      :browser,
      :authoring_protected,
      :workspace
    ])

    get("/prompt_clone/projects/:project_slug", CognitoController, :prompt_clone,
      as: :prompt_project_clone
    )

    get("/clone/:project_slug", CognitoController, :clone)
  end

  scope "/cognito", OliWeb do
    pipe_through([
      :browser,
      :delivery_protected,
      :require_independent_instructor
    ])

    get("/prompt_create/projects/:project_slug", CognitoController, :prompt_create,
      as: :prompt_project_create
    )

    get("/prompt_create/products/:product_slug", CognitoController, :prompt_create,
      as: :prompt_product_create
    )
  end

  # routes only accessible when load testing mode is enabled. These routes exist solely
  # to allow the load testing framework to do things like query for the available open and free
  # sections, to query for all of the pages in an individual section, etc.

  scope "/api/v1/testing", OliWeb do
    pipe_through([:api])

    get("/openfree", Api.OpenAndFreeController, :index)
  end

  # routes only accessible to developers
  if Application.compile_env!(:oli, :env) == :dev or Application.compile_env!(:oli, :env) == :test do
    # web interface for viewing sent emails during development
    forward("/dev/sent_emails", Bamboo.SentEmailViewerPlug)

    scope "/api/v1/testing", OliWeb do
      pipe_through([:api])

      post("/rules", Api.RulesEngineController, :execute)
    end

    scope "/dev", OliWeb do
      pipe_through([
        :browser,
        :admin
      ])

      get("/flame_graphs", DevController, :flame_graphs)
    end
  end
end<|MERGE_RESOLUTION|>--- conflicted
+++ resolved
@@ -895,13 +895,8 @@
 
     live_session :instructor_dashboard,
       on_mount: OliWeb.Delivery.InstructorDashboard.InitialAssigns,
-<<<<<<< HEAD
       root_layout: {OliWeb.LayoutView, :delivery_dashboard} do
-      live("/", Delivery.InstructorDashboard.InstructorDashboardLive)
-=======
-      root_layout: {OliWeb.LayoutView, "delivery_dashboard.html"} do
-
->>>>>>> ef2940b9
+
       live("/:view", Delivery.InstructorDashboard.InstructorDashboardLive)
       live("/:view/:active_tab", Delivery.InstructorDashboard.InstructorDashboardLive)
 
