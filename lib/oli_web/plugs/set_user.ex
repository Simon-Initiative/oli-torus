defmodule Oli.Plugs.SetCurrentUser do
  import Plug.Conn

  alias Oli.Accounts.Author
  alias Oli.Accounts.User
  alias Oli.Repo

  def init(_params) do
  end

  def call(conn, _params) do
<<<<<<< HEAD
=======
    conn
    |> set_author
    |> set_user
  end

  def set_author(conn) do
>>>>>>> 35fe02aa
    if author_id = get_session(conn, :current_author_id) do
      cond do
        current_author = Repo.get(Author, author_id) ->
          assign(conn, :current_author, current_author)
<<<<<<< HEAD

        true ->
          assign(conn, :current_author, nil)
      end
    end
=======

        true ->
          assign(conn, :current_author, nil)
      end
    else
      conn
    end
  end

  def set_user(conn) do
>>>>>>> 35fe02aa
    if user_id = get_session(conn, :current_user_id) do
      cond do
        current_user = Repo.get(User, user_id) ->
          assign(conn, :current_user, current_user)

        true ->
          assign(conn, :current_user, nil)
      end
    else
      conn
    end
  end
end<|MERGE_RESOLUTION|>--- conflicted
+++ resolved
@@ -9,26 +9,16 @@
   end
 
   def call(conn, _params) do
-<<<<<<< HEAD
-=======
     conn
     |> set_author
     |> set_user
   end
 
   def set_author(conn) do
->>>>>>> 35fe02aa
     if author_id = get_session(conn, :current_author_id) do
       cond do
         current_author = Repo.get(Author, author_id) ->
           assign(conn, :current_author, current_author)
-<<<<<<< HEAD
-
-        true ->
-          assign(conn, :current_author, nil)
-      end
-    end
-=======
 
         true ->
           assign(conn, :current_author, nil)
@@ -39,7 +29,6 @@
   end
 
   def set_user(conn) do
->>>>>>> 35fe02aa
     if user_id = get_session(conn, :current_user_id) do
       cond do
         current_user = Repo.get(User, user_id) ->
