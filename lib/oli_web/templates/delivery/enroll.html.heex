--- conflicted
+++ resolved
@@ -45,11 +45,7 @@
           <a
             :if={!assigns[:auto_enroll_as_guest]}
             href={
-<<<<<<< HEAD
-              ~p"/?#{[section: @section.slug, from_invitation_link?: assigns[:from_invitation_link?]]}"
-=======
               ~p"/users/log_in?#{[section: @section.slug, from_invitation_link?: assigns[:from_invitation_link?]]}"
->>>>>>> 0a0ffe8b
             }
             class="btn btn-md btn-outline-primary btn-block mt-2"
           >
