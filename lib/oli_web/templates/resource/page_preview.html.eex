--- conflicted
+++ resolved
@@ -15,10 +15,6 @@
   <script>
     OLI.initPreviewActivityBridge('eventIntercept');
   </script>
-<<<<<<< HEAD
 <% end %>
-=======
-<% end %>
-<%= render OliWeb.BibliographyView, "_references.html", conn: @conn, context: @context, bib_app_params: @bib_app_params, action: :preview %>
-<%= render OliWeb.ResourceView, "_preview_previous_next_nav.html", conn: @conn, context: @context, action: :preview %>
->>>>>>> 9dadc5ad
+
+<%= render OliWeb.BibliographyView, "_references.html", conn: @conn, context: @context, bib_app_params: @bib_app_params, action: :preview %>