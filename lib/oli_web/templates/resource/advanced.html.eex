--- conflicted
+++ resolved
@@ -7,7 +7,6 @@
 <div id="editor" class="container"/>
 
 <script>
-<<<<<<< HEAD
   const params = {
     isAdmin: <%= @is_admin? %>,
     revisionSlug: "<%= @revision_slug %>",
@@ -17,9 +16,5 @@
 
   window.oliMountApplication(document.getElementById('editor'), params);
 </script>
-=======
-  window.oliMountApplication(document.getElementById('editor'), "<%= Base.encode64(@context) %>");
-</script>
 
-<%= render OliWeb.ResourceView, "_preview_previous_next_nav.html", conn: @conn, context: @raw_context, action: :edit %>
->>>>>>> 27fd5a99
+<%= render OliWeb.ResourceView, "_preview_previous_next_nav.html", conn: @conn, context: @raw_context, action: :edit %>