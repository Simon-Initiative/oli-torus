--- conflicted
+++ resolved
@@ -1,12 +1,7 @@
 <% prologue_class = "jumbotron prologue " <> if @allow_attempt?, do: "allow-attempt", else: "" %>
 <div class="<%= prologue_class %>">
-<<<<<<< HEAD
   <h3 class="display-4"><%= @title %></h3>
   <p class="lead" style="color: #c0392b;">This is a <strong>graded assessment</strong></p>
-=======
-  <h3 class="display-4 text-center"><%= @title %></h3>
-  <p class="lead" style="color: darkred;">This is a <strong>graded assessment</strong></p>
->>>>>>> 92f59337
 
   <h4 class="mb-2">
     <span>Score: </span><span><%= calculate_score_percentage(Map.get(@summary.access_map, @resource_id)) %></span>
