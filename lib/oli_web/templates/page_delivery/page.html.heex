--- conflicted
+++ resolved
@@ -121,6 +121,8 @@
     </div>
   <% end %>
 
+<%= live_render(@conn, OliWeb.Dialogue.PlaygroundLive, session: %{"section_slug" => @section_slug, "revision_id" => @page.id}) %>) %>
+
   <%= if @review_mode == true do %>
     <div class="d-flex align-items-center justify-content-center">
       <%= link("Continue",
@@ -130,15 +132,8 @@
     </div>
   <% end %>
 
-<<<<<<< HEAD
-<%= live_render(@conn, OliWeb.Dialogue.PlaygroundLive, session: %{"section_slug" => @section_slug, "revision_id" => @page.id}) %>) %>
-
 <%= if Oli.Utils.LoadTesting.enabled?() do %>
 <!--
-=======
-  <%= if Oli.Utils.LoadTesting.enabled?() do %>
-    <!--
->>>>>>> 1b8f1c53
 __FINALIZATION_URL__<%= encode_url(Routes.page_delivery_path(@conn, :finalize_attempt, @section_slug, @slug, @attempt_guid)) %>__FINALIZATION_URL__
 
 __ACTIVITY_ATTEMPTS__<%= encode_activity_attempts(@activity_type_slug_mapping, @latest_attempts) %>__ACTIVITY_ATTEMPTS__
