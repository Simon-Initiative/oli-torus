<div class="content mt-3 mb-5">
  <h1><%= @summary.title %></h1>
  <p class="text-secondary"><%= @summary.description %></p>

  <%= if is_section_instructor_or_admin?(@section_slug, @current_user) do %>

<<<<<<< HEAD
  <div class="d-flex flex-row my-2">
    <div class="flex-fill"></div>
    <div>
      <%= link to: Routes.page_delivery_path(@conn, :updates, @section_slug), class: "btn btn-link btn-sm" do %>
        <%= case Enum.count(@summary.updates) do %>
          <% 0 -> %>
            Updates
          <% num_updates -> %>
            Updates <span class="badge badge-primary"><%= num_updates %></span>
        <% end %>
      <% end %>
    </div>
    <div>
      <%= link "Remix", to: Routes.live_path(OliWeb.Endpoint, OliWeb.Delivery.RemixSection, @section_slug), class: "btn btn-link btn-sm" %>
    </div>

    <div>
      <%= link "Manage Grades", to: Routes.live_path(OliWeb.Endpoint, OliWeb.Grades.GradesLive, @section_slug), class: "btn btn-link btn-sm" %>
    </div>

    <%= if user_role(@section, @current_user) == :administrator do %>
      <div>
        <%= link "Manage Section", to: Routes.live_path(OliWeb.Endpoint, OliWeb.Delivery.ManageSection, @section_slug), class: "btn btn-warning btn-sm" %>
      </div>
    <% end %>
  </div>
=======
    <div class="d-flex flex-row my-2">
      <div class="flex-fill"></div>
      <div>
        <%= link to: Routes.page_delivery_path(@conn, :updates, @section_slug), class: "btn btn-link btn-sm ml-1" do %>
          <%= case Enum.count(@summary.updates) do %>
            <% 0 -> %>
              Updates
            <% num_updates -> %>
              Updates <span class="badge badge-primary"><%= num_updates %></span>
          <% end %>
        <% end %>
      </div>

      <div>
        <%= link "Manage Grades", to: Routes.live_path(OliWeb.Endpoint, OliWeb.Grades.GradesLive, @section_slug), class: "btn btn-link btn-sm ml-1" %>
      </div>

      <%= if is_admin?(@section.slug, @current_user) do %>
        <div>
          <%= link "Manage Section", to: Routes.live_path(OliWeb.Endpoint, OliWeb.Delivery.ManageSection, @section_slug), class: "btn btn-warning btn-sm ml-1" %>
        </div>
      <% end %>
    </div>
>>>>>>> ed6ea2a1

  <% end %>

  <div id="index-container" class="course-outline list-group">
    <h5 class="text-primary border-bottom border-primary mb-2">Course Overview</h5>

    <%= render "_outline.html", conn: @conn, section_slug: @section_slug, summary: @summary, nodes: @summary.hierarchy.children, active_page: nil %>
  </div>

</div>

<%= if Oli.Utils.LoadTesting.enabled?() do %>
<!--
__OVERVIEW_PAGES__<%= encode_pages(@conn, @section_slug, @summary.hierarchy) %>__OVERVIEW_PAGES__
-->
<% end %><|MERGE_RESOLUTION|>--- conflicted
+++ resolved
@@ -4,34 +4,6 @@
 
   <%= if is_section_instructor_or_admin?(@section_slug, @current_user) do %>
 
-<<<<<<< HEAD
-  <div class="d-flex flex-row my-2">
-    <div class="flex-fill"></div>
-    <div>
-      <%= link to: Routes.page_delivery_path(@conn, :updates, @section_slug), class: "btn btn-link btn-sm" do %>
-        <%= case Enum.count(@summary.updates) do %>
-          <% 0 -> %>
-            Updates
-          <% num_updates -> %>
-            Updates <span class="badge badge-primary"><%= num_updates %></span>
-        <% end %>
-      <% end %>
-    </div>
-    <div>
-      <%= link "Remix", to: Routes.live_path(OliWeb.Endpoint, OliWeb.Delivery.RemixSection, @section_slug), class: "btn btn-link btn-sm" %>
-    </div>
-
-    <div>
-      <%= link "Manage Grades", to: Routes.live_path(OliWeb.Endpoint, OliWeb.Grades.GradesLive, @section_slug), class: "btn btn-link btn-sm" %>
-    </div>
-
-    <%= if user_role(@section, @current_user) == :administrator do %>
-      <div>
-        <%= link "Manage Section", to: Routes.live_path(OliWeb.Endpoint, OliWeb.Delivery.ManageSection, @section_slug), class: "btn btn-warning btn-sm" %>
-      </div>
-    <% end %>
-  </div>
-=======
     <div class="d-flex flex-row my-2">
       <div class="flex-fill"></div>
       <div>
@@ -46,6 +18,10 @@
       </div>
 
       <div>
+        <%= link "Remix", to: Routes.live_path(OliWeb.Endpoint, OliWeb.Delivery.RemixSection, @section_slug), class: "btn btn-link btn-sm" %>
+      </div>
+
+      <div>
         <%= link "Manage Grades", to: Routes.live_path(OliWeb.Endpoint, OliWeb.Grades.GradesLive, @section_slug), class: "btn btn-link btn-sm ml-1" %>
       </div>
 
@@ -55,7 +31,6 @@
         </div>
       <% end %>
     </div>
->>>>>>> ed6ea2a1
 
   <% end %>
 
