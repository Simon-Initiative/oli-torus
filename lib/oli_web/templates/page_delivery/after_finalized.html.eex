<<<<<<< HEAD
<%= render "_previous_next_nav.html",
  conn: @conn, context_id: @context_id, previous_page: @previous_page, next_page: @next_page %>
=======

>>>>>>> a52a163c

<div class="alert alert-success" role="alert">
  <h4 class="alert-heading">Attempt Submitted</h4>
  <p>You've succesffully completed this graded assessment attempt. </p>
  <hr>
<<<<<<< HEAD
  <p class="mb-0"><%= @message %></p>
 </div>
=======
  <p class="mb-0">You have <%= @attempts_remaining %> more attempts remaining out of <%= (@attempts_taken + @attempts_remaining) %> total attempts.</p>
 </div>

<%= render "_previous_next_nav.html",
  conn: @conn, context_id: @context_id, previous_page: @previous_page, next_page: @next_page %>
>>>>>>> a52a163c
<|MERGE_RESOLUTION|>--- conflicted
+++ resolved
@@ -1,21 +1,10 @@
-<<<<<<< HEAD
-<%= render "_previous_next_nav.html",
-  conn: @conn, context_id: @context_id, previous_page: @previous_page, next_page: @next_page %>
-=======
-
->>>>>>> a52a163c
 
 <div class="alert alert-success" role="alert">
   <h4 class="alert-heading">Attempt Submitted</h4>
   <p>You've succesffully completed this graded assessment attempt. </p>
   <hr>
-<<<<<<< HEAD
   <p class="mb-0"><%= @message %></p>
- </div>
-=======
-  <p class="mb-0">You have <%= @attempts_remaining %> more attempts remaining out of <%= (@attempts_taken + @attempts_remaining) %> total attempts.</p>
  </div>
 
 <%= render "_previous_next_nav.html",
-  conn: @conn, context_id: @context_id, previous_page: @previous_page, next_page: @next_page %>
->>>>>>> a52a163c
+  conn: @conn, context_id: @context_id, previous_page: @previous_page, next_page: @next_page %>