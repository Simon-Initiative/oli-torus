--- conflicted
+++ resolved
@@ -1,12 +1,7 @@
-<<<<<<< HEAD
+
 <div class="border-b mb-2" style="border-color: #dee2e6;">
-  <%= link to: @container_link_url.(@node.revision.slug),
-    class: resource_link_class(@active_page == @node.revision.slug) do %>
-=======
-<div class="border-bottom mb-2" style="border-color: #dee2e6;">
   <%= link to: @container_link_url.(from_node(@node, :slug)),
     class: resource_link_class(@active_page == from_node(@node, :slug)) do %>
->>>>>>> 1c88df96
     <span class="container-title my-2">
       <%= container_title(@node, @display_curriculum_item_numbering) %>
     </span>
