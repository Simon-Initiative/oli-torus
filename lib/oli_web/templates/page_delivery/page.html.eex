--- conflicted
+++ resolved
@@ -35,15 +35,10 @@
   OLI.initActivityBridge('eventIntercept');
 </script>
 
-<<<<<<< HEAD
-<%= if @graded && @activity_count > 0 do %>
+<%= if @graded && @activity_count > 0 && @progress_state != :in_review do %>
   <%= link "Submit Assessment", to: Routes.page_delivery_path(@conn, :finalize_attempt, @section_slug, @slug, @attempt_guid), class: "btn btn-primary btn-lg" %>
-=======
-<%= if @graded && @activity_count > 0 && @progress_state != :in_review do %>
-  <%= link "Submit Assessment", to: Routes.page_delivery_path(@conn, :finalize_attempt, @context_id, @slug, @attempt_guid), class: "btn btn-primary btn-lg" %>
 <% end %>
 
 <%= if @progress_state == :in_review do %>
-<%= link "Exit", to: Routes.page_delivery_path(@conn, :page, @context_id, @slug), class: "btn btn-primary btn-lg" %>
->>>>>>> e934debf
+<%= link "Exit", to: Routes.page_delivery_path(@conn, :page, @section_slug, @slug), class: "btn btn-primary btn-lg" %>
 <% end %>