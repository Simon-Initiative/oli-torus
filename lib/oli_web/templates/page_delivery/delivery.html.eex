--- conflicted
+++ resolved
@@ -14,14 +14,10 @@
     sectionSlug: "<%= @section_slug %>",
     userId: <%= @user_id %>,
     pageSlug: "<%= @slug %>",
-<<<<<<< HEAD
-    content: "<%= Base.encode64(@content) %>"
-=======
     content: "<%= Base.encode64(@content) %>",
     resourceAttemptState: <%= raw(@resource_attempt_state) %>,
     resourceAttemptGuid: "<%= @resource_attempt_guid %>",
     activityGuidMapping: <%= raw(@activity_guid_mapping) %>,
->>>>>>> 9cb0c5bd
   };
 
   window.oliMountApplication(document.getElementById('delivery_container'), params);
