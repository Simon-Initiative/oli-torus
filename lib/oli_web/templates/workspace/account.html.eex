
<div class="container">
<<<<<<< HEAD

=======
>>>>>>> 39bed04c
  <div class="account-section">
    <div class="row mb-4">
      <div class="col-12">
        <h4 class="mb-3">Name</h4>
        <p class="mb-2">
          <%= "#{@current_author.first_name} #{@current_author.last_name}" %>
        </p>
        <a href="#" onclick="function(e) { e.preventDefault()}" data-toggle="modal" data-target="#modal-change-name" id="change-name">Change name</a>
      </div>
    </div>
<<<<<<< HEAD

=======
>>>>>>> 39bed04c
    <div class="row my-4">
      <div class="col-12">
        <h4 class="mb-3">Email</h2>
        <p class="mb-2">
          <%= "#{@current_author.email}" %>
        </p>
        <%= case @current_author.provider do
          "facebook" -> "Managed by Facebook"
          "google" -> "Managed by Google"
          _ -> ""
        end %>
      </div>
    </div>
  </div>

  <hr />

  <div class="row">
    <div class="col-12">
      <h2 class="mb-4">My Institutions</h2>

      <%= if Enum.count(@institutions) == 0 do %>
        <div class="my-5 text-center">
          <%= "#{@current_author.first_name} #{@current_author.last_name}" %> has no registered institutions
        </div>
      <% else %>
        <table class="table table-sm table-striped table-bordered">
          <thead>
            <tr>
              <th>Name</th>
              <th>Country Code</th>
              <th>Email</th>
              <th>URL</th>
              <th>Timezone</th>
              <th>Consumer Key</th>
              <th>Shared Secret</th>
              <th>Action</th>
            </tr>
          </thead>
          <tbody>
        <%= for institution <- @institutions do %>
            <tr>
              <td><%= institution.name %></td>
              <td><%= institution.country_code %></td>
              <td><%= institution.institution_email %></td>
              <td><%= institution.institution_url %></td>
              <td><%= institution.timezone %></td>
              <td><%= institution.consumer_key %></td>
              <td><%= institution.shared_secret %></td>

              <td>
                <span><%= link "Show", to: Routes.institution_path(@conn, :show, institution), class: "btn btn-xs btn-outline-primary my-2" %></span>
                <span><%= link "Edit", to: Routes.institution_path(@conn, :edit, institution), class: "btn btn-xs btn-outline-primary my-2" %></span>
                <span><%= link "Delete", to: Routes.institution_path(@conn, :delete, institution), method: :delete, data: [confirm: "Are you sure?"], class: "btn btn-xs btn-outline-danger my-2" %></span>
              </td>
            </tr>
        <% end %>
          </tbody>
        </table>
      <% end %>

      <span><%= link "Register an Institution", to: Routes.institution_path(@conn, :new), class: "btn btn-md btn-outline-primary" %></span>

<<<<<<< HEAD
    </div>

    <div class="row">
      <div class="col-12">
        <h2 class="mt-5">Preferences</h2>
        <div class="my-4">
          <%= form_for @conn, Routes.workspace_path(@conn, :update_theme), fn f -> %>
            <%= label f, "Editor theme", class: "control-label" %>
            <div class="input-group mb-3">
              <%= select f, :id, Enum.map(@themes, fn t -> if t.default, do: {"#{t.name} (Default)", t.id}, else: {t.name, t.id} end), value: @active_theme.id, class: "form-control" %>
            </div>
            <%= submit "Save Theme", class: "btn btn-sm btn-primary", phx_disable_with: "Saving..." %>
          <% end %>
        <div>
      </div>
    </div>
  <div>
</div>

<div class="modal fade" id="modal-change-name" tabindex="-1" role="dialog" aria-labelledby="change-name-modal" aria-hidden="true">
  <div class="modal-dialog modal-sm" role="document">
    <div class="modal-content">
      <div class="modal-header">
        <h2 class="modal-title" id="exampleModalLabel">Change your name</h5>
        <button type="button" class="close" data-dismiss="modal" aria-label="Close">
          <span aria-hidden="true">&times;</span>
        </button>
      </div>
      <%= form_for @changeset, Routes.workspace_path(@conn, :update_author), [id: "form-create-project"], fn f -> %>
        <div class="modal-body">
            <div class="form-label-group">

              <%= label f, :first_name, "First name", class: "control-label text-secondary", for: "input-first-name" %>
              <%= text_input f,
                :first_name,
                class: "form-control input-bold mb-3" <> error_class(f, :first_name, "is-invalid"),
                placeholder: "Tony",
                id: "input-first-name",
                required: true,
                autofocus: focusHelper(f, :first_name, default: true) %>
              <%= error_tag f, :first_name %>

              <%= label f, :last_name, "Last name", class: "control-label text-secondary", for: "input-last-name" %>
              <%= text_input f,
                :last_name,
                class: "form-control input-bold mb-3" <> error_class(f, :last_name, "is-invalid"),
                placeholder: "Stark",
                id: "input-last-name",
                required: true,
                autofocus: focusHelper(f, :last_name, default: true) %>
              <%= error_tag f, :last_name %>

            </div>
=======
      <h2 class="mt-5">Preferences</h2>

      <div class="my-4">
        <%= form_for @conn, Routes.workspace_path(@conn, :update_theme), fn f -> %>
          <%= label f, "Editor theme", class: "control-label" %>
          <div class="input-group mb-3">
            <%= select f, :id, Enum.map(@themes, fn t -> if t.default, do: {"#{t.name} (Default)", t.id}, else: {t.name, t.id} end), value: @active_theme.id, class: "form-control" %>
          </div>
          <%= submit "Save Theme", class: "btn btn-sm btn-primary", phx_disable_with: "Saving..." %>

        <% end %>
      </div>
    </div>
  </div>
</div>

<div class="modal fade" id="modal-change-name" tabindex="-1" role="dialog" aria-labelledby="change-name-modal" aria-hidden="true">
  <div class="modal-dialog modal-sm" role="document">
    <div class="modal-content">
      <div class="modal-header">
        <h2 class="modal-title" id="exampleModalLabel">Change your name</h5>
        <button type="button" class="close" data-dismiss="modal" aria-label="Close">
          <span aria-hidden="true">&times;</span>
        </button>
      </div>
      <%= form_for @changeset, Routes.workspace_path(@conn, :update_author), [id: "form-create-project"], fn f -> %>
        <div class="modal-body">
          <div class="form-label-group">

            <%= label f, :first_name, "First name", class: "control-label text-secondary", for: "input-first-name" %>
            <%= text_input f,
              :first_name,
              class: "form-control input-bold mb-3" <> error_class(f, :first_name, "is-invalid"),
              placeholder: "Tony",
              id: "input-first-name",
              required: true,
              autofocus: focusHelper(f, :first_name, default: true) %>
            <%= error_tag f, :first_name %>

            <%= label f, :last_name, "Last name", class: "control-label text-secondary", for: "input-last-name" %>
            <%= text_input f,
              :last_name,
              class: "form-control input-bold mb-3" <> error_class(f, :last_name, "is-invalid"),
              placeholder: "Stark",
              id: "input-last-name",
              required: true,
              autofocus: focusHelper(f, :last_name, default: true) %>
            <%= error_tag f, :last_name %>

          </div>
>>>>>>> 39bed04c
        </div>
        <div class="modal-footer">
          <%= submit "Change name",
            id: "button-change-name",
            class: "btn btn-primary",
            phx_disable_with: "Changing name..." %>
        </div>
      <% end %>
    </div>
  </div>
</div><|MERGE_RESOLUTION|>--- conflicted
+++ resolved
@@ -1,9 +1,6 @@
 
 <div class="container">
-<<<<<<< HEAD
 
-=======
->>>>>>> 39bed04c
   <div class="account-section">
     <div class="row mb-4">
       <div class="col-12">
@@ -14,10 +11,7 @@
         <a href="#" onclick="function(e) { e.preventDefault()}" data-toggle="modal" data-target="#modal-change-name" id="change-name">Change name</a>
       </div>
     </div>
-<<<<<<< HEAD
 
-=======
->>>>>>> 39bed04c
     <div class="row my-4">
       <div class="col-12">
         <h4 class="mb-3">Email</h2>
@@ -33,11 +27,13 @@
     </div>
   </div>
 
-  <hr />
+  <div class="row my-4">
+    <div class="col-12">
+      <h4 class="mb-3">My Institutions</h4>
 
-  <div class="row">
-    <div class="col-12">
-      <h2 class="mb-4">My Institutions</h2>
+        <%= link to: Routes.institution_path(@conn, :new), class: "d-flex align-items-center mb-2" do %>
+          <i class="material-icons">add</i> Add an institution
+        <% end %>
 
       <%= if Enum.count(@institutions) == 0 do %>
         <div class="my-5 text-center">
@@ -78,24 +74,20 @@
           </tbody>
         </table>
       <% end %>
-
-      <span><%= link "Register an Institution", to: Routes.institution_path(@conn, :new), class: "btn btn-md btn-outline-primary" %></span>
-
-<<<<<<< HEAD
     </div>
 
-    <div class="row">
+    <div class="row my-4">
       <div class="col-12">
-        <h2 class="mt-5">Preferences</h2>
-        <div class="my-4">
+        <h4 class="mb-3">Editor Theme</h4>
           <%= form_for @conn, Routes.workspace_path(@conn, :update_theme), fn f -> %>
-            <%= label f, "Editor theme", class: "control-label" %>
-            <div class="input-group mb-3">
-              <%= select f, :id, Enum.map(@themes, fn t -> if t.default, do: {"#{t.name} (Default)", t.id}, else: {t.name, t.id} end), value: @active_theme.id, class: "form-control" %>
-            </div>
-            <%= submit "Save Theme", class: "btn btn-sm btn-primary", phx_disable_with: "Saving..." %>
+            <%= select f,
+              :id,
+              Enum.map(@themes, fn t -> if t.default, do: {"#{t.name} (Default)", t.id}, else: {t.name, t.id} end),
+              value: @active_theme.id,
+              class: "form-control",
+              onchange: "this.form.submit();"
+            %>
           <% end %>
-        <div>
       </div>
     </div>
   <div>
@@ -135,58 +127,6 @@
               <%= error_tag f, :last_name %>
 
             </div>
-=======
-      <h2 class="mt-5">Preferences</h2>
-
-      <div class="my-4">
-        <%= form_for @conn, Routes.workspace_path(@conn, :update_theme), fn f -> %>
-          <%= label f, "Editor theme", class: "control-label" %>
-          <div class="input-group mb-3">
-            <%= select f, :id, Enum.map(@themes, fn t -> if t.default, do: {"#{t.name} (Default)", t.id}, else: {t.name, t.id} end), value: @active_theme.id, class: "form-control" %>
-          </div>
-          <%= submit "Save Theme", class: "btn btn-sm btn-primary", phx_disable_with: "Saving..." %>
-
-        <% end %>
-      </div>
-    </div>
-  </div>
-</div>
-
-<div class="modal fade" id="modal-change-name" tabindex="-1" role="dialog" aria-labelledby="change-name-modal" aria-hidden="true">
-  <div class="modal-dialog modal-sm" role="document">
-    <div class="modal-content">
-      <div class="modal-header">
-        <h2 class="modal-title" id="exampleModalLabel">Change your name</h5>
-        <button type="button" class="close" data-dismiss="modal" aria-label="Close">
-          <span aria-hidden="true">&times;</span>
-        </button>
-      </div>
-      <%= form_for @changeset, Routes.workspace_path(@conn, :update_author), [id: "form-create-project"], fn f -> %>
-        <div class="modal-body">
-          <div class="form-label-group">
-
-            <%= label f, :first_name, "First name", class: "control-label text-secondary", for: "input-first-name" %>
-            <%= text_input f,
-              :first_name,
-              class: "form-control input-bold mb-3" <> error_class(f, :first_name, "is-invalid"),
-              placeholder: "Tony",
-              id: "input-first-name",
-              required: true,
-              autofocus: focusHelper(f, :first_name, default: true) %>
-            <%= error_tag f, :first_name %>
-
-            <%= label f, :last_name, "Last name", class: "control-label text-secondary", for: "input-last-name" %>
-            <%= text_input f,
-              :last_name,
-              class: "form-control input-bold mb-3" <> error_class(f, :last_name, "is-invalid"),
-              placeholder: "Stark",
-              id: "input-last-name",
-              required: true,
-              autofocus: focusHelper(f, :last_name, default: true) %>
-            <%= error_tag f, :last_name %>
-
-          </div>
->>>>>>> 39bed04c
         </div>
         <div class="modal-footer">
           <%= submit "Change name",
