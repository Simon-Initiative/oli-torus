<<<<<<< HEAD
<div class="container">
<section class="my-5" style="text-align: center">
  <%= if author_signed_in?(@conn) do %>
    <h1><%= gettext "Welcome back %{name}!", name: @conn.assigns.current_author.first_name %></h1>
=======
<main role="main">
>>>>>>> f8ee0990

  <%= if get_flash(@conn, :info) do %>
    <p class="alert alert-info" role="alert"><%= get_flash(@conn, :info) %></p>
  <% end %>
  <%= if get_flash(@conn, :error) do %>
    <p class="alert alert-danger" role="alert"><%= get_flash(@conn, :error) %></p>
  <% end %>

  <nav class="navbar navbar-expand-lg">
    <div class="container">
      <img src="/images/cmu_logo.png" width="75" height="48" class="d-inline-block align-top mr-2" alt="">

        <ul class="navbar-nav mr-auto">
          <li class="nav-item">
            <a class="nav-link text-grey-darkest no-underline hover:underline" href="/">
              Open Learning Initiative
            </a>
          </li>
        </ul>
        <div class="form-inline my-2 my-lg-0">
          <span class="block lg:inline-block lg:mt-0 text-grey-darkest mr-4 no-underline hover:underline">
            Features
          </span>
          <span class="block lg:inline-block lg:mt-0 text-grey-darkest mr-4 no-underline hover:underline">
            Examples
          </span>
          <%= if signed_in?(@conn) do %>
            <span class="block lg:inline-block lg:mt-0 text-grey-darkest mr-4 no-underline hover:underline">
              <%= link "My Projects", to: Routes.workspace_path(@conn, :projects), class: "btn btn-primary" %>
            </span>
            <%= link "Sign out", to: Routes.auth_path(@conn, :signout) %>
          <% else %>
            <%= if @conn.request_path == "/" do %>
              <a href="/auth/signin" class="btn btn-dark my-2 my-sm-0">Sign in</a>
            <% end %>
          <% end %>
        </div>
    </div>
  </nav>

  <div class="container">
  <section class="my-5" style="text-align: center">
    <%= if signed_in?(@conn) do %>
      <h1><%= gettext "Welcome back %{name}!", name: @conn.assigns.current_author.first_name %></h1>

      <%= link "My Institutions", to: Routes.institution_path(@conn, :index), class: "btn btn-md btn-outline-primary ml-4" %>
    <% else %>
      <h1><%= gettext "Welcome to %{name}!", name: "OLI Authoring" %></h1>
      <p>Create, deliver and continuously improve your course content using your web browser.</p>

      <a href="/auth/register" class="btn btn-outline-dark">Create an Account <i class="fa fa-arrow-right"></i></a>
    <% end %>
  </section>

  <%= if "#{Mix.env}" === "dev" do %>
    <div id="dev-modal" class="modal-dialog modal-lg" role="document" style="text-align: center">
      <div class="modal-content">
        <div class="modal-header">
          <h5 class="modal-title"></h5>
          <button type="button" class="close" onclick="$('#dev-modal').remove()">
            <span aria-hidden="true">&times;</span>
          </button>
        </div>
        <div class="modal-body">
            <h2>
              <img src="https://media.giphy.com/media/KY2ZMhnCxP008/giphy.gif" width="30" height="30" alt="" />
              Psst! You appear to be in development mode &#x1F6A7
            </h2>
            <p class="mt-3">Rock on &#x1F919 Check out some of the user interface elements available for torus development</p>
        </div>
        <div class="modal-footer">
          <button type="button" class="btn btn-secondary" onclick="$('#dev-modal').remove()">Dismiss</button>
          <a href="/dev/uipalette" class="btn btn-primary">Go to UI Elements</a>
          <a href="/test/editor" class="btn btn-primary">Go to Test Editor</a>
        </div>
      </div>
    </div>
  <% end %>

</main><|MERGE_RESOLUTION|>--- conflicted
+++ resolved
@@ -1,11 +1,4 @@
-<<<<<<< HEAD
-<div class="container">
-<section class="my-5" style="text-align: center">
-  <%= if author_signed_in?(@conn) do %>
-    <h1><%= gettext "Welcome back %{name}!", name: @conn.assigns.current_author.first_name %></h1>
-=======
 <main role="main">
->>>>>>> f8ee0990
 
   <%= if get_flash(@conn, :info) do %>
     <p class="alert alert-info" role="alert"><%= get_flash(@conn, :info) %></p>
@@ -32,7 +25,7 @@
           <span class="block lg:inline-block lg:mt-0 text-grey-darkest mr-4 no-underline hover:underline">
             Examples
           </span>
-          <%= if signed_in?(@conn) do %>
+          <%= if author_signed_in?(@conn) do %>
             <span class="block lg:inline-block lg:mt-0 text-grey-darkest mr-4 no-underline hover:underline">
               <%= link "My Projects", to: Routes.workspace_path(@conn, :projects), class: "btn btn-primary" %>
             </span>
@@ -48,7 +41,7 @@
 
   <div class="container">
   <section class="my-5" style="text-align: center">
-    <%= if signed_in?(@conn) do %>
+    <%= if author_signed_in?(@conn) do %>
       <h1><%= gettext "Welcome back %{name}!", name: @conn.assigns.current_author.first_name %></h1>
 
       <%= link "My Institutions", to: Routes.institution_path(@conn, :index), class: "btn btn-md btn-outline-primary ml-4" %>
