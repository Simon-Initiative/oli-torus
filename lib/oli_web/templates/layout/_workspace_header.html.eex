--- conflicted
+++ resolved
@@ -4,18 +4,4 @@
     <%= render OliWeb.SharedView, "_help_button.html", conn: @conn %>
     <%= account_link @conn %>
   </div>
-<<<<<<< HEAD
-</div>
-<script>
-  const createProjectButton = document.getElementById("button-create-project")
-  const titleInput = document.getElementById("input-title")
-  if (titleInput) {
-    createProjectButton.disabled = !titleInput.value || titleInput.value.length === 0
-    titleInput.addEventListener('input', () => titleInput.value.length > 0
-      ? createProjectButton.disabled = false
-      : createProjectButton.disabled = true)
-  }
-</script>
-=======
-</div>
->>>>>>> 5bdafad3
+</div>