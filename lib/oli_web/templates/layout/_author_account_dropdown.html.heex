<div class="dropdown relative">
  <button
    class="
      dropdown-toggle
      px-6
      py-2.5
      font-medium
      text-sm
      leading-tight
      transition
      duration-150
      ease-in-out
      flex
      items-center
      whitespace-nowrap
    "
    type="button"
    data-bs-toggle="dropdown"
    aria-expanded="false"
  >
    <div class="user block lg:inline-block lg:mt-0 text-grey-darkest no-underline mr-4">
      <div class="username"><%= @ctx.author.name %></div>
      <div class={"role text-right #{author_role_color(@ctx.author)}"}>
        <%= author_role_text(@ctx.author) %>
      </div>
    </div>
    <div class="user-icon"><%= author_icon(assigns) %></div>

    <svg
      aria-hidden="true"
      focusable="false"
      data-prefix="fas"
      data-icon="caret-down"
      class="w-2 ml-2"
      role="img"
      xmlns="http://www.w3.org/2000/svg"
      viewBox="0 0 320 512"
    >
      <path
        fill="currentColor"
        d="M31.3 192h257.3c17.8 0 26.7 21.5 14.1 34.1L174.1 354.8c-7.8 7.8-20.5 7.8-28.3 0L17.2 226.1C4.6 213.5 13.5 192 31.3 192z"
      >
      </path>
    </svg>
  </button>

  <ul
    class="
      dropdown-menu
      min-w-max
      absolute
      hidden
      z-50
      float-right
      right-0
      p-2
      list-none
      text-left
      rounded-lg
      shadow-lg
      mt-1
      m-0
      bg-clip-padding
      border-none
    "
    aria-labelledby="accountDropdownMenu"
  >
    <li>
      <%= link("Edit Account",
        to: Routes.live_path(@conn, OliWeb.Workspace.AccountDetailsLive),
        class: "dropdown-item btn"
      ) %>
    </li>
    <div class="dropdown-item no-hover">
      Dark Mode <%= ReactPhoenix.ClientSide.react_component("Components.DarkModeSelector", %{
        showLabels: false
      }) %>
    </div>
    <div class="dropdown-item no-hover">
<<<<<<< HEAD
      Timezone
      <br />
      <OliWeb.Components.Timezone.select id="author-account-select-timezone" ctx={@ctx} />
=======
      Timezone <br />
      <OliWeb.Common.SelectTimezone.render ctx={@ctx} />
>>>>>>> f03a6b69
    </div>
    <hr class="dropdown-divider" />

    <%= link("Sign out",
      to: Routes.authoring_session_path(@conn, :signout, type: :author),
      method: :delete,
      id: "signout-link",
      class: "dropdown-item btn"
    ) %>
  </ul>
</div><|MERGE_RESOLUTION|>--- conflicted
+++ resolved
@@ -77,14 +77,8 @@
       }) %>
     </div>
     <div class="dropdown-item no-hover">
-<<<<<<< HEAD
-      Timezone
-      <br />
+      Timezone <br />
       <OliWeb.Components.Timezone.select id="author-account-select-timezone" ctx={@ctx} />
-=======
-      Timezone <br />
-      <OliWeb.Common.SelectTimezone.render ctx={@ctx} />
->>>>>>> f03a6b69
     </div>
     <hr class="dropdown-divider" />
 
