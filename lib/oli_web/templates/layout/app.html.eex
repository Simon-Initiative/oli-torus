
<%= if get_flash(@conn, :info) do %>
  <p class="alert alert-info" role="alert"><%= get_flash(@conn, :info) %></p>
<% end %>
<%= if get_flash(@conn, :error) do %>
  <p class="alert alert-danger" role="alert"><%= get_flash(@conn, :error) %></p>
<% end %>

<<<<<<< HEAD
    <%# Use this top <link when all 'fa fa-' are converted to 'fa fa-' regex: FIND=la([^l]*)la- REPLACE=fa$1fa- %>
    <%# <link rel="stylesheet" href="https://maxst.icons8.com/vue-static/landings/line-awesome/line-awesome/1.3.0/css/line-awesome.min.css"> %>
    <link rel="stylesheet" href="https://maxst.icons8.com/vue-static/landings/line-awesome/font-awesome-line-awesome/css/all.min.css">
    <link rel="stylesheet" href="//cdnjs.cloudflare.com/ajax/libs/highlight.js/9.7.0/styles/tomorrow.min.css">

    <link href="https://fonts.googleapis.com/css?family=Inter:400,700,900|Muli:300,400,700|Roboto:ital,wght@0,100;0,300;0,400;0,500;0,700;0,900;1,100;1,300;1,400;1,500;1,700;1,900&display=swap" rel="stylesheet">
    <link href="https://fonts.googleapis.com/icon?family=Material+Icons|Material+Icons+Outlined"
      rel="stylesheet">
    <link rel="stylesheet" href="<%= Routes.static_path(@conn, "/css/app.css") %>"/>
    <%= csrf_meta_tag() %>
  </head>
  <body>

    <%= if get_flash(@conn, :info) do %>
      <p class="alert alert-info" role="alert"><%= get_flash(@conn, :info) %></p>
    <% end %>
    <%= if get_flash(@conn, :error) do %>
      <p class="alert alert-danger" role="alert"><%= get_flash(@conn, :error) %></p>
    <% end %>

    <%= @inner_content %>

    <script type="text/javascript" src="<%= Routes.static_path(@conn, "/js/app.js") %>"></script>

    <script>
    window.$ = $;
    $('.dropdown-toggle').dropdown();
    </script>

    <footer class="footer">
      <div class="container">
        <div class="row">
          <div class="col-sm text-left">
          </div>
          <div class="col-sm text-center">
          </div>
          <div class="col-sm text-right">
            OLI Torus <%= Application.fetch_env!(:oli, :build).version %> (<%= Application.fetch_env!(:oli, :build).sha %>) <%= Timex.format!(Application.fetch_env!(:oli, :build).date, "%m/%d/%Y", :strftime) %>
          </div>
        </div>
      </div>
    </footer>
  </body>
</html>
=======
<%= @inner_content %>
>>>>>>> b1e2891f
<|MERGE_RESOLUTION|>--- conflicted
+++ resolved
@@ -6,51 +6,4 @@
   <p class="alert alert-danger" role="alert"><%= get_flash(@conn, :error) %></p>
 <% end %>
 
-<<<<<<< HEAD
-    <%# Use this top <link when all 'fa fa-' are converted to 'fa fa-' regex: FIND=la([^l]*)la- REPLACE=fa$1fa- %>
-    <%# <link rel="stylesheet" href="https://maxst.icons8.com/vue-static/landings/line-awesome/line-awesome/1.3.0/css/line-awesome.min.css"> %>
-    <link rel="stylesheet" href="https://maxst.icons8.com/vue-static/landings/line-awesome/font-awesome-line-awesome/css/all.min.css">
-    <link rel="stylesheet" href="//cdnjs.cloudflare.com/ajax/libs/highlight.js/9.7.0/styles/tomorrow.min.css">
-
-    <link href="https://fonts.googleapis.com/css?family=Inter:400,700,900|Muli:300,400,700|Roboto:ital,wght@0,100;0,300;0,400;0,500;0,700;0,900;1,100;1,300;1,400;1,500;1,700;1,900&display=swap" rel="stylesheet">
-    <link href="https://fonts.googleapis.com/icon?family=Material+Icons|Material+Icons+Outlined"
-      rel="stylesheet">
-    <link rel="stylesheet" href="<%= Routes.static_path(@conn, "/css/app.css") %>"/>
-    <%= csrf_meta_tag() %>
-  </head>
-  <body>
-
-    <%= if get_flash(@conn, :info) do %>
-      <p class="alert alert-info" role="alert"><%= get_flash(@conn, :info) %></p>
-    <% end %>
-    <%= if get_flash(@conn, :error) do %>
-      <p class="alert alert-danger" role="alert"><%= get_flash(@conn, :error) %></p>
-    <% end %>
-
-    <%= @inner_content %>
-
-    <script type="text/javascript" src="<%= Routes.static_path(@conn, "/js/app.js") %>"></script>
-
-    <script>
-    window.$ = $;
-    $('.dropdown-toggle').dropdown();
-    </script>
-
-    <footer class="footer">
-      <div class="container">
-        <div class="row">
-          <div class="col-sm text-left">
-          </div>
-          <div class="col-sm text-center">
-          </div>
-          <div class="col-sm text-right">
-            OLI Torus <%= Application.fetch_env!(:oli, :build).version %> (<%= Application.fetch_env!(:oli, :build).sha %>) <%= Timex.format!(Application.fetch_env!(:oli, :build).date, "%m/%d/%Y", :strftime) %>
-          </div>
-        </div>
-      </div>
-    </footer>
-  </body>
-</html>
-=======
-<%= @inner_content %>
->>>>>>> b1e2891f
+<%= @inner_content %>