--- conflicted
+++ resolved
@@ -27,37 +27,7 @@
     <link rel="stylesheet" href="<%= Routes.static_path(@conn, "/css/app.css") %>"/>
 
   </head>
-<<<<<<< HEAD
-  <body class="app">
-    <nav class="navbar navbar-expand-lg navbar-light bg-light">
-      <div class="container">
-        <a class="navbar-brand" href="/">
-          <img src="/images/oli-icon.png" width="30" height="30" class="d-inline-block align-top mr-2" alt="">
-          Open Learning <span style="font-weight: 200">Initiative</span>
-        </a>
-
-          <%# <ul class="navbar-nav mr-auto">
-            <li class="nav-item active">
-              <a class="nav-link" href="/">Home <span class="sr-only">(current)</span></a>
-            </li>
-          </ul> %>
-          <div class="form-inline my-2 my-lg-0">
-            <%= if author_signed_in?(@conn) do %>
-              <span class="block lg:inline-block lg:mt-0 text-grey-darkest mr-4 no-underline hover:underline">
-                <%= "#{@conn.assigns.current_author.first_name} #{@conn.assigns.current_author.last_name}" %>
-              </span>
-              <%= link "Sign out", to: Routes.auth_path(@conn, :signout), class: "btn btn-dark my-2 my-sm-0" %>
-            <% else %>
-              <%= if @conn.request_path == "/" do %>
-                <a href="/auth/signin" class="btn btn-dark my-2 my-sm-0">Sign in</a>
-              <% end %>
-            <% end %>
-          </div>
-      </div>
-    </nav>
-=======
   <body>
->>>>>>> f8ee0990
 
     <%= render @view_module, @view_template, assigns %>
 
