--- conflicted
+++ resolved
@@ -1,17 +1,8 @@
-<<<<<<< HEAD
-<div class="workspace-header">
-
-  <div class="d-flex justify-content-between">
-    <h2><%= hd(Enum.reverse(@breadcrumbs)).short_title %></h2>
-    <div>
-      <%= render OliWeb.SharedView, "_help_button.html", conn: @conn %>
-=======
 <div class="workspace-header-container d-flex flex-column w-100 overflow-hidden">
   <div class="header-bar d-flex align-items-center justify-content-between px-3">
     <h2 class="title mr-4" title='This is the page title'><%= hd(Enum.reverse(@breadcrumbs)).short_title %></h2>
     <div class='d-flex flex-nowrap align-items-center'>
-      <a href='javascript:;' onclick="showHelpModal();" class="justify-content-end small mr-1">Help</a>
->>>>>>> ddb9dbf5
+      <%= render OliWeb.SharedView, "_help_button.html", conn: @conn %>
       <%= account_link @conn %>
     </div>
   </div>
