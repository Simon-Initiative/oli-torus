<!DOCTYPE html>
<html lang="en" class="delivery" xmlns:m="http://www.w3.org/1998/Math/MathML">
  <head>
    <meta charset="utf-8" />
    <meta http-equiv="X-UA-Compatible" content="IE=edge" />
    <meta name="viewport" content="width=device-width, initial-scale=1.0" />

    <Phoenix.Component.live_title>
      <%= assigns[:page_title] || assigns[:title] || brand_name() %>
    </Phoenix.Component.live_title>

    <link
      rel="apple-touch-icon"
      sizes="180x180"
      href={favicons("apple-touch-icon.png", assigns[:section])}
    />
    <link
      rel="icon"
      type="image/png"
      sizes="16x16"
      href={favicons("favicon-16x16.png", assigns[:section])}
    />
    <link
      rel="icon"
      type="image/png"
      sizes="32x32"
      href={favicons("favicon-32x32.png", assigns[:section])}
    />
    <link rel="manifest" href="/site.webmanifest" />
    <!-- CSS -->
    <link id="styles" rel="stylesheet" href="/css/styles.css" />
    <!-- Tailwind CSS -->
    <link id="app" rel="stylesheet" href="/css/app.css" />

    <%= if dev_mode?() do %>
      <script
        crossorigin
        src="https://cdnjs.cloudflare.com/ajax/libs/react/17.0.2/umd/react.development.js"
      >
      </script>
      <script
        crossorigin
        src="https://cdnjs.cloudflare.com/ajax/libs/react-dom/17.0.2/umd/react-dom.development.js"
      >
      </script>
    <% else %>
      <script
        crossorigin
        src="https://cdnjs.cloudflare.com/ajax/libs/react/17.0.2/umd/react.production.min.js"
      >
      </script>
      <script
        crossorigin
        src="https://cdnjs.cloudflare.com/ajax/libs/react-dom/17.0.2/umd/react-dom.production.min.js"
      >
      </script>
    <% end %>
    <!-- jQuery (DEPRECATED) -->
    <script
      src="https://code.jquery.com/jquery-3.5.1.slim.min.js"
      integrity="sha256-4+XzXVhsDmqanXGHaHvgh1gMQKX40OUvDEBTu8JcmNs="
      crossorigin="anonymous"
    >
    </script>
    <!-- NProgress.js -->
    <script
      src="https://cdnjs.cloudflare.com/ajax/libs/nprogress/0.2.0/nprogress.min.js"
      integrity="sha512-bUg5gaqBVaXIJNuebamJ6uex//mjxPk8kljQTdM1SwkNrQD7pjS+PerntUSD+QRWPNJ0tq54/x4zRV8bLrLhZg=="
      crossorigin="anonymous"
    >
    </script>
    <link
      rel="stylesheet"
      href="https://cdnjs.cloudflare.com/ajax/libs/nprogress/0.2.0/nprogress.min.css"
      integrity="sha512-42kB9yDlYiCEfx2xVwq0q7hT4uf26FUgSIZBK8uiaEnTdShXjwr8Ip1V4xGJMg3mHkUt9nNuTDxunHF0/EgxLQ=="
      crossorigin="anonymous"
    />
    <!-- Font Awesome 6 -->
    <link
      rel="stylesheet"
      href="https://cdnjs.cloudflare.com/ajax/libs/font-awesome/6.2.1/css/all.min.css"
      integrity="sha512-MV7K8+y+gLIBoVD59lQIYicR65iaqukzvf/nwasF0nqhPay5w/9lJmVM2hMDcnK1OnMGCdVK+iQrJ7lzPJQd1w=="
      crossorigin="anonymous"
      referrerpolicy="no-referrer"
    />
    <!-- Tabler Icons https://tabler.io/docs/icons/webfont -->
    <link
      rel="stylesheet"
      href="https://cdn.jsdelivr.net/npm/@tabler/icons-webfont@latest/dist/tabler-icons.min.css"
    />

    <link rel="preconnect" href="https://fonts.googleapis.com" />
    <link rel="preconnect" href="https://fonts.gstatic.com" crossorigin />
    <link
      href="https://fonts.googleapis.com/css2?family=Open+Sans:ital,wght@0,300;0,400;0,500;0,600;0,700;0,800;1,300;1,400;1,500;1,600;1,700;1,800&display=swap"
      rel="stylesheet"
    />
    <link
      href="https://fonts.googleapis.com/css2?family=Inter:wght@400;700&display=swap"
      rel="stylesheet"
    />
    <!-- Code Syntax Highlighting https://highlightjs.org/ -->
    <link
      rel="stylesheet"
      href="https://cdnjs.cloudflare.com/ajax/libs/highlight.js/11.4.0/styles/atom-one-light.min.css"
      integrity="sha512-o5v54Kh5PH0dgnf9ei0L+vMRsbm5fvIvnR/XkrZZjN4mqdaeH7PW66tumBoQVIaKNVrLCZiBEfHzRY4JJSMK/Q=="
      crossorigin="anonymous"
      referrerpolicy="no-referrer"
    />
    <link
      rel="stylesheet"
      href="https://cdnjs.cloudflare.com/ajax/libs/highlight.js/11.4.0/styles/atom-one-dark.min.css"
      integrity="sha512-Jk4AqjWsdSzSWCSuQTfYRIF84Rq/eV0G2+tu07byYwHcbTGfdmLrHjUSwvzp5HvbiqK4ibmNwdcG49Y5RGYPTg=="
      crossorigin="anonymous"
      referrerpolicy="no-referrer"
      media="screen and (prefers-color-scheme: dark)"
    />
    <script
      src="//cdnjs.cloudflare.com/ajax/libs/highlight.js/11.4.0/highlight.min.js"
      integrity="sha512-IaaKO80nPNs5j+VLxd42eK/7sYuXQmr+fyywCNA0e+C6gtQnuCXNtORe9xR4LqGPz5U9VpH+ff41wKs/ZmC3iA=="
      crossorigin="anonymous"
      referrerpolicy="no-referrer"
    >
    </script>

    <%= unless Map.get(assigns, :vr_agent_active, false) do %>
      <script src="https://cdnjs.cloudflare.com/polyfill/v3/polyfill.min.js?features=es6">
      </script>
    <% end %>
    <!-- ReCAPTCHA -->
    <script src="https://www.google.com/recaptcha/api.js">
    </script>

    <script type="text/javascript" src="https://cdn.jsdelivr.net/npm/citation-js">
    </script>
    <script>
      window.cite = require('citation-js')
    </script>

    <%= OliWeb.Common.MathJaxScript.render(@conn) %>

    <%= csrf_meta_tag() %>
    <script type="text/javascript" src={Routes.static_path(@conn, "/js/vendor.js")}>
    </script>
    <script type="text/javascript" src={Routes.static_path(@conn, "/js/app.js")}>
    </script>
    <script type="text/javascript" src={Routes.static_path(@conn, "/js/components.js")}>
    </script>
    <%= unless Plug.Conn.get_session(@conn, "browser_timezone") do %>
      <script type="text/javascript" src={Routes.static_path(@conn, "/js/timezone.js")}>
      </script>
    <% end %>
    <script type="text/javascript" src={Routes.static_path(@conn, "/js/dark.js")}>
    </script>
  </head>
  <body class="min-h-screen flex flex-col bg-delivery-body text-delivery-body-color dark:bg-delivery-body-dark dark:text-delivery-body-color-dark">
    <input type="hidden" id="layout-id" data-layout-id="delivery" />

    <%= live_render(@conn, OliWeb.SystemMessageLive.ShowView) %>

    <%= Map.get(assigns, :inner_layout) || @inner_content %>

<<<<<<< HEAD
    <div id="modalConfirm" class="fixed inset-0 flex items-center justify-center bg-gray-900 bg-opacity-50 hidden">
      <!-- Modal Content -->
      <div class="bg-white rounded-lg shadow-lg p-6 w-5/6 flex flex-col">
        <div class="flex-none">
          <h4 id="modalTitle"></h4>
          <hr/>
        </div>
        <div id="modalMessage" class="flex-1 mt-4">
        </div>

        <!-- Buttons -->
        <div class="flex justify-end space-x-2 mt-4">
          <button id="modalCancel" class="px-4 py-2 bg-gray-300 text-gray-800 rounded-md hover:bg-gray-400">Cancel</button>
          <button id="modalOk" class="px-4 py-2 bg-blue-600 text-white rounded-md hover:bg-blue-700">OK</button>
        </div>
      </div>
    </div>
=======
    <%= react_component("Components.ModalDisplay") %>
>>>>>>> 5f9fd64e

    <%= render(OliWeb.SharedView, "_help.html", conn: @conn) %>
  </body>
</html><|MERGE_RESOLUTION|>--- conflicted
+++ resolved
@@ -160,7 +160,6 @@
 
     <%= Map.get(assigns, :inner_layout) || @inner_content %>
 
-<<<<<<< HEAD
     <div id="modalConfirm" class="fixed inset-0 flex items-center justify-center bg-gray-900 bg-opacity-50 hidden">
       <!-- Modal Content -->
       <div class="bg-white rounded-lg shadow-lg p-6 w-5/6 flex flex-col">
@@ -178,9 +177,7 @@
         </div>
       </div>
     </div>
-=======
     <%= react_component("Components.ModalDisplay") %>
->>>>>>> 5f9fd64e
 
     <%= render(OliWeb.SharedView, "_help.html", conn: @conn) %>
   </body>
