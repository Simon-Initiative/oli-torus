<%= render OliWeb.SharedView, "_cookie_consent.html" %>
<<<<<<< HEAD
<%= render OliWeb.SharedView, "_help.html", conn: @conn %>
<footer>
=======

<footer class="footer">
>>>>>>> 371e7c42
  <div class="container">
    <div class="row">
      <div class="col-sm text-left">
        <a href='javascript:;' onclick="cookiePreferences();">Cookie Preferences</a>
      </div>
      <div class="col-sm text-center">
      </div>
      <div class="col-sm text-right">

      </div>
    </div>
  </div>
</footer><|MERGE_RESOLUTION|>--- conflicted
+++ resolved
@@ -1,11 +1,6 @@
 <%= render OliWeb.SharedView, "_cookie_consent.html" %>
-<<<<<<< HEAD
 <%= render OliWeb.SharedView, "_help.html", conn: @conn %>
-<footer>
-=======
-
 <footer class="footer">
->>>>>>> 371e7c42
   <div class="container">
     <div class="row">
       <div class="col-sm text-left">
