--- conflicted
+++ resolved
@@ -1,15 +1,11 @@
 <nav class="navbar navbar-expand">
   <div class="container">
-<<<<<<< HEAD
-    <a class="navbar-brand oli-logo mr-auto" href="<%= logo_link_path(@conn) %>">
-      <%= brand_logo_html(@conn, class: "d-inline-block align-top mr-2") %>
-=======
+
     <a class="navbar-brand oli-logo mr-auto" href="<%= if Map.get(assigns, :block_logo_link) !== nil and
      Map.get(assigns, :block_logo_link) === true, do: "#", else: logo_link_path(@conn) %>">
-      <img src="/images/oli-icon.png" width="30" height="30" class="d-inline-block align-top mr-2" alt="">
-      Open Learning <span style="font-weight: 200">Initiative</span>
->>>>>>> 1c66f464
+      <%= brand_logo_html(@conn, class: "d-inline-block align-top mr-2") %>
     </a>
+
     <%= if not preview_mode(@conn) do %>
       <div class="nav-item my-2 my-lg-0 mr-2">
         <a href='javascript:;' onclick="showHelpModal();">Help</a>
