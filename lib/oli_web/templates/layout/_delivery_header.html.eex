
<nav class="navbar navbar-expand">
  <div class="container">
    <a class="navbar-brand oli-logo mr-auto" href="<%= if assigns[:preview_mode], do: "#", else: Routes.delivery_path(@conn, :index) %>">
      <img src="/images/oli-icon.png" width="30" height="30" class="d-inline-block align-top mr-2" alt="">
      Open Learning <span style="font-weight: 200">Initiative</span>
    </a>
<<<<<<< HEAD
    <div class="nav-item my-2 my-lg-0 mr-2">
      <a  href="<%= Routes.help_delivery_path(@conn, :index) %>">Help</a>
    </div>
    <%= if user_signed_in?(@conn) do %>
=======

    <%= if assigns[:lti_params] && user_signed_in?(@conn) do %>
>>>>>>> b7de7f0f
      <%= if user_role_is_student(@conn, @current_user) do %>
        <div class="nav-item dropdown form-inline my-2 my-lg-0">
          <a class="user block nav-link dropdown-toggle" href="#" id="navbarDropdown" role="button" data-toggle="dropdown" aria-haspopup="true" aria-expanded="false">
            <span class="block lg:inline-block lg:mt-0 text-grey-darkest no-underline hover:underline my-1 mr-3">
              <%= "#{@current_user.name}" %>
            </span>
            <div class="user-icon">
              <img src="<%= @current_user.picture %>" class="rounded-circle" />
            </div>
          </a>
          <div class="dropdown-menu dropdown-menu-right" aria-labelledby="navbarDropdown">
            <%= link "Sign out", to: Routes.delivery_path(@conn, :signout), id: "signout-link", class: "dropdown-item btn" %>
          </div>
        </div>
      <% else %>
        <div class="nav-item dropdown form-inline my-2 my-lg-0">
          <a class="user nav-link dropdown-toggle" href="#" id="navbarDropdown" role="button" data-toggle="dropdown" aria-haspopup="true" aria-expanded="false">
            <div class="block lg:inline-block lg:mt-0 text-grey-darkest no-underline hover:underline mr-4">
              <div class="username">
                <%= "#{@current_user.name}" %>
              </div>
              <div class="role text-right" style="color: <%= user_role_color @conn, @current_user %>;">
                <%= user_role_text @conn, @current_user %>
              </div>
            </div>
            <div class="user-icon">
              <img src="<%= @current_user.picture %>" class="rounded-circle" />
            </div>
          </a>
          <div class="dropdown-menu dropdown-menu-right" aria-labelledby="navbarDropdown">
            <%= if account_linked?(@current_user) do %>
              <h6 class="dropdown-header">Linked: <%= @current_user.author.email %></h6>
              <a class="dropdown-item" href="<%= Routes.live_path(OliWeb.Endpoint, OliWeb.Projects.ProjectsLive) %>" target="_blank">Go to Course Author <i class="fas fa-external-link-alt float-right" style="margin-top: 2px"></i></a>
              <a class="dropdown-item" href="<%= Routes.delivery_path(@conn, :link_account) %>" target="_blank">Link a different account</a>
              <div class="dropdown-divider"></div>
              <%= link "Sign out", to: Routes.delivery_path(@conn, :signout), id: "signout-link", class: "dropdown-item btn" %>
            <% else %>
              <a class="dropdown-item" href="<%= Routes.delivery_path(@conn, :link_account) %>" target="_blank">Link Existing Account</a>
            <% end %>
          </div>
        </div>
      <% end %>
    <% else %>
      <%= if preview_mode(@conn) == true do %>
        <div class="nav-item dropdown form-inline my-2 my-lg-0">
          <a class="user block nav-link dropdown-toggle" href="#" aria-haspopup="false" aria-expanded="false">
            <span class="block lg:inline-block lg:mt-0 text-grey-darkest no-underline hover:underline my-1 mr-3">
              Preview
            </span>
            <div class="user-icon">
              <img src="<%= Routes.static_path(@conn, "/images/avatar.png") %>" class="rounded-circle" />
            </div>
          </a>
        </div>
      <% end %>
    <% end %>

  </div>
</nav><|MERGE_RESOLUTION|>--- conflicted
+++ resolved
@@ -5,15 +5,11 @@
       <img src="/images/oli-icon.png" width="30" height="30" class="d-inline-block align-top mr-2" alt="">
       Open Learning <span style="font-weight: 200">Initiative</span>
     </a>
-<<<<<<< HEAD
     <div class="nav-item my-2 my-lg-0 mr-2">
       <a  href="<%= Routes.help_delivery_path(@conn, :index) %>">Help</a>
     </div>
-    <%= if user_signed_in?(@conn) do %>
-=======
 
     <%= if assigns[:lti_params] && user_signed_in?(@conn) do %>
->>>>>>> b7de7f0f
       <%= if user_role_is_student(@conn, @current_user) do %>
         <div class="nav-item dropdown form-inline my-2 my-lg-0">
           <a class="user block nav-link dropdown-toggle" href="#" id="navbarDropdown" role="button" data-toggle="dropdown" aria-haspopup="true" aria-expanded="false">
