--- conflicted
+++ resolved
@@ -1,8 +1,5 @@
-<<<<<<< HEAD
 Pages:
 <%= @pages %>
-=======
 
 
-<%= link "Test page", to: Routes.resource_path(@conn, :edit, "title", "some_title") %>
->>>>>>> c568b02c
+<%= link "Test page", to: Routes.resource_path(@conn, :edit, "title", "some_title") %>