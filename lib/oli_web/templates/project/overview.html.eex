--- conflicted
+++ resolved
@@ -57,24 +57,20 @@
           <%= label fp, :learning_language, "Learning Language (optional)", class: "control-label" %>
           <%= select fp, :learning_language, @language_codes, class: "form-control", required: false,  prompt: "What language is being taught in this project?" %>
 
-
         </div>
       <% end %>
 
+    <%= submit "Save", class: "float-left btn btn-md btn-primary mt-2" %>
       <div class="d-flex flex-row">
         <div class="flex-grow-1"></div>
-        <%= submit "Save", class: "float-right btn btn-md btn-primary mt-2" %>
-      </div>
-    </div>
-
-<<<<<<< HEAD
-    <%= submit "Save", class: "float-left btn btn-md btn-primary mt-2" %>
-=======
+        <%= submit "Save", class: "float-left btn btn-md btn-primary mt-2" %>
+      </div>
+    </div>
+
     <div class="mt-4">
       <div><a type="button" class="btn btn-link pl-0" href="<%= Routes.live_path(OliWeb.Endpoint, OliWeb.Resources.AlternativesEditor, @project.slug) %>">Manage Alternatives</a></div>
       <small>Alternatives define the different flavors of content which can be authored. Students can then select which alternative they prefer to use.</small>
     </div>
->>>>>>> 74d624d0
   </div>
 </div>
 
