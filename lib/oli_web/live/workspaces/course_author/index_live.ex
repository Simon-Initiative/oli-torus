defmodule OliWeb.Workspaces.CourseAuthor.IndexLive do
  use OliWeb, :live_view
  use OliWeb.Common.Modal

  import OliWeb.Common.Params
  import OliWeb.DelegatedEvents

  alias Oli.Accounts
  alias Oli.Accounts.Author
  alias Oli.Authoring.Course
  alias Oli.Authoring.Course.Project
  alias Oli.Repo.{Paging, Sorting}
  alias OliWeb.Backgrounds
  alias OliWeb.Common.{PagedTable, Params, TextSearch}
  alias OliWeb.Common.Table.SortableTableModel
  alias OliWeb.Icons
  alias OliWeb.Projects.CreateProjectModal
  alias OliWeb.Workspaces.CourseAuthor.OverviewTableModel

  @default_params %{
    sidebar_expanded: true,
    offset: 0,
    limit: 25,
    text_search: "",
    direction: :asc,
    field: :title
  }

  @impl Phoenix.LiveView
  def mount(_params, _session, %{assigns: %{ctx: %{author: nil}}} = socket) do
    email = Phoenix.Flash.get(socket.assigns.flash, :email)
    form = to_form(%{"email" => email}, as: "author")

    authentication_providers =
      Oli.AssentAuth.AuthorAssentAuth.authentication_providers() |> Keyword.keys()

    {:ok,
     assign(socket,
       current_author: nil,
       active_workspace: :course_author,
       header_enabled?: false,
       footer_enabled?: false,
       form: form,
       authentication_providers: authentication_providers
     )}
  end

  def mount(params, _session, %{assigns: %{ctx: %{author: %Author{} = author} = ctx}} = socket) do
    is_admin = Accounts.has_admin_role?(author, :content_admin)

    show_all =
      if is_admin,
        do: Accounts.get_author_preference(author, :admin_show_all_projects, true),
        else: true

    show_deleted = Accounts.get_author_preference(author, :admin_show_deleted_projects, false)

    params = decode_params(params)

    projects =
      Course.browse_projects(
        author,
        %Paging{offset: params.offset, limit: params.limit},
        %Sorting{direction: params.direction, field: params.field},
        include_deleted: show_deleted,
        admin_show_all: show_all
      )

    {:ok, table_model} = OverviewTableModel.new(ctx, projects)

    total_count = determine_total(projects)

    {:ok,
     assign(
       socket,
       ctx: ctx,
       author: author,
       projects: projects,
       table_model: table_model,
       total_count: total_count,
       is_admin: is_admin,
       show_all: show_all,
       show_deleted: show_deleted,
       active_workspace: :course_author,
       params: params
     )}
  end

  @impl Phoenix.LiveView
  def handle_params(_params, _session, %{assigns: %{ctx: %{author: nil}}} = socket),
    do: {:noreply, socket}

  def handle_params(params, _, socket) do
    %{
      is_admin: is_admin,
      show_all: show_all,
      show_deleted: show_deleted,
      author: author,
      table_model: table_model
    } =
      socket.assigns

    table_model = SortableTableModel.update_from_params(table_model, params)

    # if author is an admin, get the show_all value and update if its changed
    {show_all, author} =
      case get_boolean_param(params, "show_all", show_all) do
        new_value when new_value != show_all and is_admin ->
          {:ok, author} =
            Accounts.set_author_preference(author, :admin_show_all_projects, new_value)

          {new_value, author}

        old_value ->
          {old_value, author}
      end

    {show_deleted, author} =
      case get_boolean_param(params, "show_deleted", show_deleted) do
        new_value when new_value != show_deleted ->
          {:ok, author} =
            Accounts.set_author_preference(author, :admin_show_deleted_projects, new_value)

          {new_value, author}

        old_value ->
          {old_value, author}
      end

    params = decode_params(params)

    projects =
      Course.browse_projects(
        author,
        %Paging{offset: params[:offset], limit: params[:limit]},
        %Sorting{direction: table_model.sort_order, field: table_model.sort_by_spec.name},
        include_deleted: show_deleted,
        admin_show_all: show_all,
        text_search: params[:text_search]
      )

    table_model = Map.put(table_model, :rows, projects)

    total_count = determine_total(projects)

    {:noreply,
     assign(socket,
       author: author,
       projects: projects,
       table_model: table_model,
       total_count: total_count,
       show_deleted: show_deleted,
       show_all: show_all,
       params: params
     )}
  end

  defp determine_total(projects) do
    case(projects) do
      [] -> 0
      [hd | _] -> hd.total_count
    end
  end

  attr(:author, :any)
  attr(:is_admin, :boolean, default: false)
  attr(:total_count, :integer, default: 0)
  attr(:show_all, :boolean, default: true)
  attr(:show_deleted, :boolean, default: false)
  attr(:params, :map, default: %{})

  @impl Phoenix.LiveView

  def render(%{current_author: nil} = assigns) do
    ~H"""
    <div class="flex-1 flex justify-center items-center min-h-screen">
      <div class="absolute h-full w-full top-0 left-0">
        <Backgrounds.course_author_workspace_sign_in />
      </div>
      <div class="z-20 flex justify-center gap-2 lg:gap-12 xl:gap-32 px-6 sm:px-0">
        <div class="w-1/4 lg:w-1/2 flex items-start justify-center">
          <div class="w-96 flex-col justify-start items-start gap-0 lg:gap-3.5 inline-flex">
            <div class="text-left lg:text-3xl xl:text-4xl">
              <span class="text-white font-normal font-['Open Sans'] leading-10">
                Welcome to
              </span>
              <span class="text-white font-bold font-['Open Sans'] leading-10">
                <%= Oli.VendorProperties.product_short_name() %>
              </span>
            </div>
            <div class="w-48 h-11 justify-start items-center gap-1 inline-flex">
              <div class="justify-start items-center gap-2 lg:gap-px flex">
                <div class="grow shrink basis-0 self-start px-1 py-2 justify-center items-center flex">
                  <OliWeb.Icons.writing_pencil
                    class="w-7 h-6 lg:w-[36px] lg:h-[36px]"
                    stroke_class="stroke-white"
                  />
                </div>
                <div class="w-40 lg:text-center text-white lg:text-3xl xl:text-4xl font-bold font-['Open Sans'] whitespace-nowrap">
                  Course Author
                </div>
              </div>
            </div>
            <div class="lg:mt-6 text-white lg:text-lg xl:text-xl font-normal leading-normal">
              Create, deliver, and continuously improve course materials.
            </div>
          </div>
        </div>
<<<<<<< HEAD
        <div class="lg:w-1/2 flex items-center justify-center">
=======
        <div class="lg:w-1/2 flex items-center justify-center dark">
>>>>>>> fe803e67
          <Components.Auth.login_form
            title="Course Author Sign In"
            form={@form}
            action={~p"/authors/log_in"}
            registration_link={~p"/authors/register"}
            reset_password_link={~p"/authors/reset_password"}
            authentication_providers={@authentication_providers}
            auth_provider_path_fn={&~p"/authors/auth/#{&1}/new"}
          />
        </div>
      </div>
    </div>
    """
  end

  def render(assigns) do
    ~H"""
    <%= render_modal(assigns) %>
    <div class="flex-1 flex flex-col">
      <div class="relative flex items-center h-[247px]">
        <div class="absolute top-0 h-full w-full">
          <Backgrounds.course_author_header />
        </div>
        <div class="flex-col justify-start items-start gap-[15px] z-10 px-[63px] font-['Open Sans']">
          <div class="flex flex-row items-center gap-3">
            <Icons.pencil_writing class="stroke-black dark:stroke-white" />
            <h1 class="text-[#353740] dark:text-white text-[32px] font-bold leading-normal">
              Course Author
            </h1>
          </div>
          <h2 class="text-[#353740] dark:text-white text-base font-normal leading-normal">
            Create, deliver, and continuously improve course materials.
          </h2>
        </div>
      </div>

      <div class="flex flex-col items-start mt-[40px] gap-9 py-[60px] px-[63px]">
        <div class="flex flex-col gap-4 w-full">
          <h3 class="dark:text-violet-100 text-xl font-bold font-['Open Sans'] leading-normal whitespace-nowrap">
            Projects
          </h3>
          <div class="dark:text-violet-100 text-base font-normal font-['Inter'] leading-normal">
            <div class="mx-auto">
              <div class="projects-title-row mb-4">
                <div class="d-flex justify-content-between align-items-baseline">
                  <div class="flex flex-row">
                    <%= if @is_admin do %>
                      <div class="flex items-center gap-x-2 form-check">
                        <input
                          type="checkbox"
                          class="form-check-input"
                          id="allCheck"
                          checked={@show_all}
                          phx-click="toggle_show_all"
                        />
                        <label class="dark:text-[#eeebf5] text-base font-normal font-['Roboto'] mt-1">
                          Show all projects
                        </label>
                      </div>
                    <% end %>
                    <div class={"flex items-center gap-x-2 form-check #{if @is_admin, do: "ml-4", else: ""}"}>
                      <input
                        type="checkbox"
                        class="form-check-input"
                        id="deletedCheck"
                        checked={@show_deleted}
                        phx-click="toggle_show_deleted"
                      />
                      <label class="dark:text-[#eeebf5] text-base font-normal font-['Roboto'] mt-1">
                        Show deleted projects
                      </label>
                    </div>
                  </div>

                  <div class="flex-grow-1"></div>
                </div>
              </div>

              <div class="container mx-0 mb-12">
                <div class="flex flex-row items-center justify-between">
                  <div class="col-span-12 min-w-80 w-full">
                    <TextSearch.render
                      event_target={:live_view}
                      id="text-search"
                      reset="text_search_reset"
                      change="text_search_change"
                      text={@params.text_search}
                      placeholder="Search my projects..."
                    />
                  </div>
                  <button
                    id="button-new-project"
                    phx-click="show_create_project_modal"
                    class={[
                      "h-12 px-5 py-3 hover:no-underline rounded-md justify-center items-center gap-2 inline-flex bg-[#0080FF] hover:bg-[#0075EB] dark:bg-[#0062F2] dark:hover:bg-[#0D70FF]"
                    ]}
                  >
                    <div class="w-3 h-5 relative">
                      <Icons.plus
                        class="w-5 h-5 left-[-8px] top-0 absolute"
                        path_class="stroke-white"
                      />
                    </div>
                    <div class="text-white text-base font-normal font-['Inter'] leading-normal whitespace-nowrap">
                      New Project
                    </div>
                  </button>
                </div>
              </div>

              <div class="grid grid-cols-12">
                <div id="projects-table" class="col-span-12">
                  <PagedTable.render
                    page_change="paged_table_page_change"
                    sort="paged_table_sort"
                    total_count={@total_count}
                    filter={@params.text_search}
                    allow_selection={false}
                    limit={@params.limit}
                    offset={@params.offset}
                    table_model={@table_model}
                    show_bottom_paging={true}
                  />
                </div>
              </div>
            </div>
          </div>
        </div>
      </div>
    </div>
    """
  end

  attr :ctx, OliWeb.Common.SessionContext

  # when a user has already a linked author account the "Create Account" link should not be shown
  def create_authoring_account_link(%{ctx: %{user: %{author_id: author_id}}} = assigns)
      when not is_nil(author_id) do
    ~H"""
    """
  end

  def create_authoring_account_link(assigns) do
    ~H"""
    <div class="w-[341px] h-[0px] border border-white"></div>
    <.link
      href={create_authoring_account_path(@ctx.user)}
      class="text-center text-[#4ca6ff] text-xl font-bold font-['Open Sans'] leading-7"
    >
      Create Account
    </.link>
    """
  end

  defp create_authoring_account_path(nil),
    do: ~p"/authors/register?#{[request_path: ~p"/workspaces/course_author"]}"

  defp create_authoring_account_path(_user),
    do:
      ~p"/authors/register?#{[link_to_user_account?: "true", request_path: ~p"/workspaces/course_author"]}"

  def patch_with(socket, changes) do
    %{table_model: table_model, params: params, show_all: show_all, show_deleted: show_deleted} =
      socket.assigns

    params =
      Map.merge(
        %{
          sort_by: table_model.sort_by_spec.name,
          sort_order: table_model.sort_order,
          offset: params.offset,
          limit: params.limit,
          text_search: params.text_search,
          show_deleted: show_deleted,
          show_all: show_all
        },
        changes
      )

    {:noreply, push_patch(socket, to: ~p"/workspaces/course_author?#{params}", replace: true)}
  end

  def handle_event("toggle_show_all", _, socket) do
    patch_with(socket, %{show_all: !socket.assigns.show_all})
  end

  def handle_event("toggle_show_deleted", _, socket) do
    patch_with(socket, %{show_deleted: !socket.assigns.show_deleted})
  end

  def handle_event("show_create_project_modal", _, socket) do
    modal_assigns = %{
      id: "create_project",
      changeset: Project.new_project_changeset(%Project{title: ""})
    }

    modal = fn assigns ->
      ~H"""
      <CreateProjectModal.render {@modal_assigns} />
      """
    end

    {:noreply, show_modal(socket, modal, modal_assigns: modal_assigns)}
  end

  @impl Phoenix.LiveView
  def handle_event("validate_project", %{"project" => %{"title" => _title}}, socket) do
    {:noreply, socket}
  end

  def handle_event(event, params, socket) do
    {event, params, socket, &__MODULE__.patch_with/2}
    |> delegate_to([
      &TextSearch.handle_delegated/4,
      &PagedTable.handle_delegated/4
    ])
  end

  defp decode_params(params) do
    %{
      sidebar_expanded:
        Params.get_boolean_param(params, "sidebar_expanded", @default_params.sidebar_expanded),
      offset: Params.get_int_param(params, "offset", @default_params.offset),
      limit: Params.get_int_param(params, "limit", @default_params.limit),
      text_search: Params.get_param(params, "text_search", @default_params.text_search),
      direction: Params.get_param(params, "direction", @default_params.direction),
      field: Params.get_param(params, "field", @default_params.field)
    }
  end
end<|MERGE_RESOLUTION|>--- conflicted
+++ resolved
@@ -206,11 +206,7 @@
             </div>
           </div>
         </div>
-<<<<<<< HEAD
-        <div class="lg:w-1/2 flex items-center justify-center">
-=======
         <div class="lg:w-1/2 flex items-center justify-center dark">
->>>>>>> fe803e67
           <Components.Auth.login_form
             title="Course Author Sign In"
             form={@form}
