defmodule OliWeb.Workspaces.Instructor.IndexLive do
  use OliWeb, :live_view

  alias Oli.Delivery.Sections
  alias OliWeb.Backgrounds
  alias OliWeb.Common.{Params, SearchInput}
  alias OliWeb.Icons

  import Ecto.Query, warn: false
  import OliWeb.Common.SourceImage

  @default_params %{text_search: "", sidebar_expanded: true}

  @context_instructor_roles [
    Lti_1p3.Tool.ContextRoles.get_role(:context_instructor)
  ]

  @impl Phoenix.LiveView
  def mount(_params, _session, %{assigns: %{current_user: current_user}} = socket)
      when not is_nil(current_user) do
    sections =
<<<<<<< HEAD
      current_user.id
      |> sections_where_user_is_instructor()
=======
      Sections.list_user_enrolled_sections(current_user)
      |> add_user_role(current_user)
>>>>>>> 552989fe
      |> add_instructors()

    {:ok,
     assign(socket,
       sections: sections,
       filtered_sections: sections,
       active_workspace: :instructor
     )}
  end

  def mount(_params, _session, %{assigns: %{has_admin_role: true}} = socket) do
    # admin case...

    {:ok, assign(socket, active_workspace: :instructor)}
  end

  def mount(_params, _session, socket) do
    # no current user case...

    app_conf = %{phoenix_router: OliWeb.Router, phoenix_endpoint: OliWeb.Endpoint, otp_app: :oli}
    secret_key_base = Application.get_env(:oli, OliWeb.Endpoint)[:secret_key_base]

    provider_links =
      %Plug.Conn{}
      |> Map.replace(:private, app_conf)
      |> Map.replace(:secret_key_base, secret_key_base)
      |> OliWeb.Pow.PowHelpers.use_pow_config(:user)
      |> OliWeb.Pow.PowHelpers.provider_links()

    {:ok,
     assign(socket,
       current_user: nil,
       active_workspace: :instructor,
       header_enabled?: false,
       footer_enabled?: false,
       provider_links: provider_links
     )}
  end

  @impl Phoenix.LiveView
  def handle_params(params, _uri, %{assigns: %{sections: sections}} = socket) do
    params = decode_params(params)

    {:noreply,
     assign(socket,
       filtered_sections: maybe_filter_by_text(sections, params.text_search),
       params: params
     )}
  end

  def handle_params(params, _uri, socket) do
    {:noreply, assign(socket, params: decode_params(params))}
  end

  @impl Phoenix.LiveView

  def render(%{has_admin_role: true} = assigns) do
    ~H"""
    <div class="dark:bg-[#0F0D0F] bg-[#F3F4F8]">
      <div class="relative flex items-center h-[247px]">
        <div class="absolute top-0 h-full w-full">
          <Backgrounds.instructor_dashboard_header />
        </div>
        <div class="flex-col justify-start items-start gap-[15px] z-10 px-[63px] font-['Open Sans']">
          <div class="flex flex-row items-center gap-3">
            <Icons.growing_bars
              stroke_class="stroke-[#353740] dark:stroke-white"
              class="w-[36px] h-[36px]"
            />
            <h1 class="text-[#353740] dark:text-white text-[32px] font-bold leading-normal">
              Instructor Dashboard
            </h1>
          </div>
          <h2 class="text-[#353740] dark:text-white text-base font-normal leading-normal">
            Gain insights into student engagement, progress, and learning patterns.
          </h2>
        </div>
      </div>

      <div class="flex flex-col items-start mt-[40px] gap-9 py-[60px] px-[63px]">
        <div class="flex flex-col gap-4">
          <h3 class="w-full text-xl dark:text-white">
            Instructor workspace with an admin account has not yet been developed.
            To use this workspace please logout and sign in with an instructor account
          </h3>
        </div>
      </div>
    </div>
    """
  end

  def render(%{current_user: nil} = assigns) do
    ~H"""
    <div class="flex-1 flex justify-center items-center">
      <div class="absolute h-full w-full top-0 left-0">
        <Backgrounds.instructor_workspace_sign_in />
      </div>
      <div class="z-20 flex justify-center gap-2 lg:gap-12 xl:gap-32 px-6 sm:px-0">
        <div class="w-1/4 lg:w-1/2 flex items-start justify-center">
          <div class="w-96 flex-col justify-start items-start gap-0 lg:gap-3.5 inline-flex">
            <div class="text-left lg:text-3xl xl:text-4xl">
              <span class="text-white font-normal font-['Open Sans'] leading-10">
                Welcome to
              </span>
              <span class="text-white font-bold font-['Open Sans'] leading-10">
                <%= Oli.VendorProperties.product_short_name() %>
              </span>
            </div>
            <div class="w-48 h-11 justify-start items-center gap-1 inline-flex">
              <div class="justify-start items-center gap-2 lg:gap-px flex">
                <div class="grow shrink basis-0 self-start px-1 py-2 justify-center items-center flex">
                  <OliWeb.Icons.growing_bars
                    class="w-7 h-6 lg:w-[36px] lg:h-[36px]"
                    stroke_class="stroke-white"
                  />
                </div>
                <div class="w-40 lg:text-center text-white lg:text-3xl xl:text-4xl font-bold font-['Open Sans']">
                  Instructor
                </div>
              </div>
            </div>
            <div class="lg:mt-6 text-white lg:text-lg xl:text-xl font-normal leading-normal">
              Gain insights into student engagement, progress, and learning patterns.
            </div>
          </div>
        </div>
        <div class="lg:w-1/2 flex items-center justify-center">
          <div class="w-[360px] lg:w-96 bg-neutral-700 rounded-md">
            <div class="text-center text-white text-xl font-normal font-['Open Sans'] leading-7 py-8">
              Instructor Sign In
            </div>
            <%= for link <- @provider_links, do: raw(link) %>
            <div
              :if={@provider_links != []}
              class="my-4 text-center text-white text-base font-normal font-['Open Sans'] leading-snug"
            >
              OR
            </div>
            <%= form_for :user, Routes.session_path(@socket, :signin, type: :user, after_sign_in_target: :instructor_workspace), [as: :user], fn f -> %>
              <div class="flex flex-col gap-y-2">
                <div class="w-80 h-11 m-auto form-label-group border-none">
                  <%= email_input(f, Pow.Ecto.Schema.user_id_field(@socket),
                    class:
                      "form-control placeholder:text-zinc-300 !pl-6 h-11 !bg-stone-900 !rounded-md !border !border-zinc-300 !text-zinc-300 text-base font-normal font-['Open Sans'] leading-snug",
                    placeholder: "Email",
                    required: true,
                    autofocus: true
                  ) %>
                  <%= error_tag(f, Pow.Ecto.Schema.user_id_field(@socket)) %>
                </div>
                <div class="w-80 h-11 m-auto form-label-group border-none">
                  <%= password_input(f, :password,
                    class:
                      "form-control placeholder:text-zinc-300 !pl-6 h-11 !bg-stone-900 !rounded-md !border !border-zinc-300 !text-zinc-300 text-base font-normal font-['Open Sans'] leading-snug",
                    placeholder: "Password",
                    required: true
                  ) %>
                  <%= error_tag(f, :password) %>
                </div>
              </div>
              <div class="mb-4 d-flex flex-row justify-between px-8 pb-2 pt-6">
                <%= unless Application.fetch_env!(:oli, :always_use_persistent_login_sessions) do %>
                  <div class="flex items-center gap-x-2 custom-control custom-checkbox">
                    <%= checkbox(f, :persistent_session,
                      class: "w-4 h-4 !border !border-white",
                      style: "background-color: #171717"
                    ) %>
                    <%= label(f, :persistent_session, "Remember me",
                      class:
                        "text-center text-white text-base font-normal font-['Open Sans'] leading-snug"
                    ) %>
                  </div>
                <% else %>
                  <div></div>
                <% end %>
                <div class="custom-control">
                  <%= link("Forgot password?",
                    to: Routes.pow_reset_password_reset_password_path(@socket, :new),
                    tabindex: "1",
                    class:
                      "text-center text-[#4ca6ff] text-base font-bold font-['Open Sans'] leading-snug"
                  ) %>
                </div>
              </div>

              <div class="flex flex-col justify-center items-center gap-10 mb-16">
                <%= submit("Sign In",
                  class:
                    "w-80 h-11 bg-[#0062f2] mx-auto text-white text-xl font-normal leading-7 rounded-md btn btn-md btn-block mt-2"
                ) %>
                <div class="w-[341px] h-[0px] border border-white"></div>
                <.link
                  href={Routes.pow_registration_path(OliWeb.Endpoint, :new)}
                  class="text-center text-[#4ca6ff] text-xl font-bold font-['Open Sans'] leading-7"
                >
                  Create Account
                </.link>
              </div>
            <% end %>
          </div>
        </div>
      </div>
    </div>
    """
  end

  def render(assigns) do
    ~H"""
    <div class="dark:bg-[#0F0D0F] bg-[#F3F4F8]">
      <div class="relative flex items-center h-[247px]">
        <div class="absolute top-0 h-[291px] w-full overflow-x-hidden">
          <Backgrounds.instructor_dashboard_header />
        </div>
        <div class="flex-col justify-start items-start gap-[15px] z-10 px-[63px] font-['Open Sans']">
          <div class="flex flex-row items-center gap-3">
            <Icons.growing_bars
              stroke_class="stroke-[#353740] dark:stroke-white"
              class="w-[36px] h-[36px]"
            />
            <h1 class="text-[#353740] dark:text-white text-[32px] font-bold leading-normal">
              Instructor Dashboard
            </h1>
          </div>
          <h2 class="text-[#353740] dark:text-white text-base font-normal leading-normal">
            Gain insights into student engagement, progress, and learning patterns.
          </h2>
        </div>
      </div>

      <div class="flex flex-col items-start mt-[40px] gap-9 py-[60px] px-[63px]">
        <div class="flex flex-col gap-4">
          <h3 class="dark:text-violet-100 text-xl font-bold font-['Open Sans'] leading-normal whitespace-nowrap">
            My courses
          </h3>
          <div
            :if={!is_independent_instructor?(@current_user)}
            role="create section instructions"
            class="dark:text-violet-100 text-base font-normal font-['Inter'] leading-normal"
          >
            To create course sections,
            <button
              onclick="window.showHelpModal();"
              class="text-[#006CD9] hover:text-[#1B67B2] dark:text-[#4CA6FF] dark:hover:text-[#99CCFF] hover:underline text-base font-bold font-['Open Sans'] tracking-tight cursor-pointer"
            >
              contact support.
            </button>
          </div>
        </div>
        <div class="flex items-center w-full gap-3">
          <.link
            href={if(is_independent_instructor?(@current_user), do: ~p"/sections/independent/create")}
            class={[
              "h-12 px-5 py-3 hover:no-underline rounded-md justify-center items-center gap-2 inline-flex",
              if(is_independent_instructor?(@current_user),
                do: "bg-[#0080FF] hover:bg-[#0075EB] dark:bg-[#0062F2] dark:hover:bg-[#0D70FF]",
                else: "bg-zinc-600 cursor-not-allowed"
              )
            ]}
          >
            <div class="w-3 h-5 relative">
              <div class="w-5 h-5 left-[-8px] top-0 absolute text-white"><Icons.plus /></div>
            </div>
            <div class="text-white text-base font-normal font-['Inter'] leading-normal whitespace-nowrap">
              Create New Section
            </div>
          </.link>
          <.form for={%{}} phx-change="search_section" class="w-[330px]">
            <SearchInput.render
              id="section_search_input"
              name="text_search"
              placeholder="Search my courses..."
              text={@params.text_search}
            />
          </.form>
        </div>

        <div class="flex w-full mb-10">
          <%= if length(@sections) == 0 do %>
            <p>You are not enrolled in any courses as an instructor.</p>
          <% else %>
            <div class="flex flex-wrap w-full gap-3">
              <.course_card
                :for={{section, index} <- Enum.with_index(@filtered_sections)}
                index={index}
                section={section}
                params={@params}
              />
              <p :if={length(@filtered_sections) == 0} class="mt-4">
                No course found matching <strong>"<%= @params.text_search %>"</strong>
              </p>
            </div>
          <% end %>
        </div>
      </div>
    </div>
    """
  end

  attr :section, :map
  attr :index, :integer
  attr :params, :map

  def course_card(assigns) do
    ~H"""
    <div
      id={"course_card_#{@section.id}"}
      phx-mounted={
        JS.transition(
          {"ease-out duration-300", "opacity-0 -translate-x-1/2", "opacity-100 translate-x-0"},
          time: if(@index < 6, do: 100 + @index * 20, else: 240)
        )
      }
      class="opacity-0 flex flex-col w-96 h-[500px] rounded-lg border-2 border-gray-700 transition-all overflow-hidden bg-white"
    >
      <div
        class="w-96 h-[220px] bg-cover border-b-2 border-gray-700"
        style={"background-image: url('#{cover_image(@section)}');"}
      >
      </div>
      <div class="flex-col justify-start items-start gap-6 inline-flex p-8">
        <h5
          class="text-black text-base font-bold font-['Inter'] leading-normal overflow-hidden"
          style="display: -webkit-box; -webkit-line-clamp: 1; -webkit-box-orient: vertical;"
          role="course title"
        >
          <%= @section.title %>
        </h5>
        <div class="text-black text-base font-normal leading-normal h-[100px] overflow-hidden">
          <p
            role="course description"
            style="display: -webkit-box; -webkit-line-clamp: 4; -webkit-box-orient: vertical;"
          >
            <%= @section.description %>
          </p>
        </div>
        <div class="self-stretch justify-end items-start gap-4 inline-flex">
          <.link
            href={get_course_url(@section, @params.sidebar_expanded)}
            class="px-5 py-3 bg-[#0080FF] hover:bg-[#0075EB] dark:bg-[#0062F2] dark:hover:bg-[#0D70FF] hover:no-underline rounded-md justify-center items-center gap-2 flex text-white text-base font-normal leading-normal"
          >
            <div class="text-white text-base font-normal font-['Inter'] leading-normal whitespace-nowrap">
              View Course
            </div>
          </.link>
        </div>
      </div>
    </div>
    """
  end

  @impl Phoenix.LiveView
  def handle_event("search_section", %{"text_search" => text_search}, socket) do
    {:noreply,
     push_patch(socket,
       to: ~p"/workspaces/instructor?#{%{socket.assigns.params | text_search: text_search}}"
     )}
  end

  defp add_instructors([]), do: []

  defp add_instructors(sections) do
    instructors_per_section = Sections.instructors_per_section(Enum.map(sections, & &1.id))

    sections
    |> Enum.map(fn section ->
      Map.merge(section, %{instructors: Map.get(instructors_per_section, section.id, [])})
    end)
  end

  defp maybe_filter_by_text(sections, nil), do: sections
  defp maybe_filter_by_text(sections, ""), do: sections

  defp maybe_filter_by_text(sections, text_search) do
    normalized_text_search = String.downcase(text_search)

    sections
    |> Enum.filter(fn section ->
      # searchs by course name or instructor name

      String.contains?(String.downcase(section.title), normalized_text_search) ||
        Enum.find(section.instructors, false, fn name ->
          String.contains?(
            String.downcase(name),
            normalized_text_search
          )
        end)
    end)
  end

  defp get_course_url(%{slug: slug}, sidebar_expanded),
    do: ~p"/sections/#{slug}/instructor_dashboard/manage?#{%{sidebar_expanded: sidebar_expanded}}"

  defp decode_params(params) do
    %{
      text_search: Params.get_param(params, "text_search", @default_params.text_search),
      sidebar_expanded:
        Params.get_boolean_param(params, "sidebar_expanded", @default_params.sidebar_expanded)
    }
  end

  defp sections_where_user_is_instructor(user_id) do
    Sections.get_open_and_free_active_sections_by_roles(user_id, @context_instructor_roles)
  end
end<|MERGE_RESOLUTION|>--- conflicted
+++ resolved
@@ -19,13 +19,8 @@
   def mount(_params, _session, %{assigns: %{current_user: current_user}} = socket)
       when not is_nil(current_user) do
     sections =
-<<<<<<< HEAD
       current_user.id
       |> sections_where_user_is_instructor()
-=======
-      Sections.list_user_enrolled_sections(current_user)
-      |> add_user_role(current_user)
->>>>>>> 552989fe
       |> add_instructors()
 
     {:ok,
