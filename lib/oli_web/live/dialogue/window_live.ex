defmodule OliWeb.Dialogue.WindowLive do
  use Phoenix.LiveView, layout: {OliWeb.LayoutView, :live_no_flash}
  use OliWeb, :verified_routes
  use Phoenix.HTML
  import Ecto.Query, warn: false

  import Phoenix.Component
  import OliWeb.Components.Common

  alias Oli.Conversation.Dialogue
  alias OliWeb.Dialogue.UserInput
  alias Oli.Conversation.Message
  alias Phoenix.LiveView.JS

  defp realize_prompt_template(nil, _), do: ""

  defp realize_prompt_template(template, bindings) do
    keyword_list = Map.to_list(bindings)
    EEx.eval_string(template, keyword_list)
  end

  # Gets the page prompt template and gathers all pieces of information necessary
  # to realize that template into the completed page prompt
  defp build_page_prompt(
         %{
           "current_user_id" => current_user_id,
           "section_slug" => section_slug,
           "revision_id" => revision_id
         } = _session
       ) do
    section = Oli.Delivery.Sections.get_section_by_slug(section_slug)
    project = Oli.Authoring.Course.get_project!(section.base_project_id)

    {:ok, page_content} = Oli.Converstation.PageContentCache.get(revision_id)

    bindings = %{
      current_user_id: current_user_id,
      section_id: section.id,
      page_content: page_content,
      course_title: project.title,
      course_description: project.description,
      # TODO: replace this with the actual topic
      topic: "Chemistry"
    }

    realize_prompt_template(section.page_prompt_template, bindings)
  end

  # TODO for other types of pages (Home, Learn, Discussions, etc) we should build a new template.
  # For now we just use the page prompt template to be able to render
  # the bot in those pages.
  defp build_course_prompt(
         %{
           "current_user_id" => current_user_id,
           "section_slug" => section_slug
         } = _session
       ) do
    section = Oli.Delivery.Sections.get_section_by_slug(section_slug)
    project = Oli.Authoring.Course.get_project!(section.base_project_id)

    # TODO: use a different prompt template (and probably other bindings) for the course prompt
    bindings = %{
      current_user_id: current_user_id,
      section_id: section.id,
      course_title: project.title,
      page_content: "a page content",
      course_description: project.description,
      # TODO: replace this with the actual topic
      topic: "Chemistry"
    }

    realize_prompt_template(section.page_prompt_template, bindings)
  end

  defp build_dialogue(session, pid) do
    if session["revision_id"] do
      build_page_prompt(session)
    else
      build_course_prompt(session)
    end
    |> Dialogue.new(
      fn _d, type, chunk ->
        send(pid, {:reply_chunk, type, chunk})
      end,
      model: :largest_context
    )
  end

  def mount(
        _params,
        %{"current_user_id" => current_user_id} = session,
        socket
      ) do
    {:ok,
     assign(socket,
       minimized: true,
       dialogue: build_dialogue(session, self()),
       form: to_form(UserInput.changeset(%UserInput{}, %{content: ""})),
       streaming: false,
       allow_submission?: true,
       active_message: nil,
       function_call: nil,
       title: "Dot",
       current_user: Oli.Accounts.get_user!(current_user_id),
       height: 500,
       width: 400,
       is_page: session["is_page"] == true || false
     )}
  end

  def render(assigns) do
    ~H"""
    <div class={[
      "fixed z-[10000] lg:bottom-0 right-0 ml-auto",
      if(@is_page, do: "bottom-20", else: "bottom-0")
    ]}>
      <.conversation
        current_user={@current_user}
        form={@form}
        allow_submission?={@allow_submission?}
        streaming={@streaming}
        dialogue={@dialogue}
        active_message={@active_message}
        height={@height}
        width={@width}
      />
      <.collapsed_bot is_page={@is_page} />
    </div>
    """
  end

  attr :is_page, :boolean, default: false

  def collapsed_bot(assigns) do
    ~H"""
    <div
      id="ai_bot_collapsed"
      class={["lg:w-[170px] h-[74px] relative ml-auto", if(@is_page, do: "w-[80px]", else: "")]}
    >
      <button
        phx-click={
          JS.hide(to: "#ai_bot_collapsed")
          |> JS.show(
            to: "#ai_bot_conversation",
            transition:
              {"ease-out duration-200", "translate-x-full translate-y-full opacity-0",
               "translate-x-0 translate-y-0 opacity-100"}
          )
          |> JS.focus(to: "#ai_bot_input")
        }
        class="absolute right-[1px] cursor-pointer hover:scale-105"
        id="ai_bot_collapsed_button"
      >
        <.dot_icon size={:large} />
      </button>
      <.left_to_right_fade_in_icon is_page={@is_page} />
    </div>
    """
  end

  attr :current_user, :map
  attr :form, :map
  attr :allow_submission?, :boolean
  attr :streaming, :boolean
  attr :dialogue, :list
  attr :active_message, :any
  attr :height, :integer
  attr :width, :integer

  def conversation(assigns) do
    ~H"""
    <.focus_wrap
      id="ai_bot_conversation"
      class="hidden mb-1 mr-[6px]"
      phx-click-away={JS.dispatch("click", to: "#close_chat_button")}
      phx-window-keydown={JS.dispatch("click", to: "#close_chat_button")}
      phx-key="escape"
    >
      <div
        id="conversation_container"
        phx-hook="ResizeListener"
        style={"height: #{@height}px; width: #{@width}px;"}
        class="pb-6 shadow-lg bg-white dark:bg-[#0A0A17] rounded-3xl flex flex-col justify-between"
      >
        <div class="h-7 shrink-0 py-6 px-3 rounded-t-3xl flex items-center">
          <button
            id="resize_handle"
            class="flex items-center justify-center cursor-nw-resize rotate-90 opacity-60 dark:opacity-80 dark:hover:opacity-50 hover:opacity-100 hover:scale-105"
          >
            <.resize_icon />
          </button>
          <button
            id="close_chat_button"
            phx-click={
              JS.hide(
                to: "#ai_bot_conversation",
                transition:
                  {"ease-out duration-700", "translate-x-1/4 translate-y-1/4 opacity-100",
                   "translate-x-full translate-y-full opacity-0"}
              )
              |> JS.show(
                to: "#ai_bot_collapsed",
                transition:
                  {"ease-out duration-700 delay-1000",
                   "translate-x-full translate-y-full opacity-100",
                   "translate-x-3/4 translate-y-0 opacity-0"}
              )
            }
            class="flex items-center justify-center ml-auto cursor-pointer opacity-80 dark:opacity-100 dark:hover:opacity-80 hover:opacity-100 hover:scale-105"
          >
            <.close_icon />
          </button>
        </div>
        <.messages
          dialogue={@dialogue}
          streaming={@streaming}
          active_message={@active_message}
          user_initials={to_initials(@current_user)}
        />
        <.message_input form={@form} allow_submission?={@allow_submission?} streaming={@streaming} />
      </div>
    </.focus_wrap>
    """
  end

  def resize_icon(assigns) do
    ~H"""
    <svg xmlns="http://www.w3.org/2000/svg" height="16" width="16" viewBox="0 0 512 512">
      <path
        class="fill-black dark:fill-white"
        d="M344 0H488c13.3 0 24 10.7 24 24V168c0 9.7-5.8 18.5-14.8 22.2s-19.3 1.7-26.2-5.2l-39-39-87 87c-9.4 9.4-24.6 9.4-33.9 0l-32-32c-9.4-9.4-9.4-24.6 0-33.9l87-87L327 41c-6.9-6.9-8.9-17.2-5.2-26.2S334.3 0 344 0zM168 512H24c-13.3 0-24-10.7-24-24V344c0-9.7 5.8-18.5 14.8-22.2s19.3-1.7 26.2 5.2l39 39 87-87c9.4-9.4 24.6-9.4 33.9 0l32 32c9.4 9.4 9.4 24.6 0 33.9l-87 87 39 39c6.9 6.9 8.9 17.2 5.2 26.2s-12.5 14.8-22.2 14.8z"
      />
    </svg>
    """
  end

  def close_icon(assigns) do
    ~H"""
    <svg xmlns="http://www.w3.org/2000/svg" width="24" height="24" viewBox="0 0 24 24" fill="none">
      <path
        d="M6.2248 18.8248L5.1748 17.7748L10.9498 11.9998L5.1748 6.2248L6.2248 5.1748L11.9998 10.9498L17.7748 5.1748L18.8248 6.2248L13.0498 11.9998L18.8248 17.7748L17.7748 18.8248L11.9998 13.0498L6.2248 18.8248Z"
        class="fill-black dark:fill-white"
      />
    </svg>
    """
  end

  # TODO: the recording message feature is not yet developed,
  # that is why we are hiding the mic icon for now
  def mic_icon(assigns) do
    ~H"""
    <svg
      xmlns="http://www.w3.org/2000/svg"
      width="24"
      height="25"
      viewBox="0 0 24 25"
      fill="none"
      role="mic button"
      class="hidden cursor-pointer hover:scale-105 hover:opacity-50"
    >
      <path
        d="M6 10.5V11.5C6 14.8137 8.68629 17.5 12 17.5M18 10.5V11.5C18 14.8137 15.3137 17.5 12 17.5M12 17.5V21.5M12 21.5H16M12 21.5H8M12 14.5C10.3431 14.5 9 13.1569 9 11.5V6.5C9 4.84315 10.3431 3.5 12 3.5C13.6569 3.5 15 4.84315 15 6.5V11.5C15 13.1569 13.6569 14.5 12 14.5Z"
        class="dark:stroke-white stroke-zinc-800"
        stroke-width="1.5"
        stroke-linecap="round"
        stroke-linejoin="round"
      />
    </svg>
    """
  end

  attr :size, :atom, values: [:small, :medium, :large], default: :medium

  def dot_icon(assigns) do
    ~H"""
    <div class={"#{dot_size_class(@size)} relative"}>
      <img
        class="animate-[spin_40s_cubic-bezier(0.4,0,0.6,1)_infinite]"
        src={~p"/images/assistant/footer_dot_ai.png"}
      />
      <div class={"#{orb_size_class(@size)} absolute bottom-0 right-0 bg-zinc-300 rounded-full blur-[30px] animate-[pulse_6s_cubic-bezier(0.4,0,0.6,1)_infinite]"}>
      </div>
    </div>
    """
  end

  defp dot_size_class(:small), do: "w-[32px] h-[32px]"
  defp dot_size_class(:medium), do: "w-[56px] h-[56px]"
  defp dot_size_class(:large), do: "w-[72px] h-[72px]"

  defp orb_size_class(:small), do: "w-[24px] h-[24px]"
  defp orb_size_class(:medium), do: "w-[48px] h-[48px]"
  defp orb_size_class(:large), do: "w-[64px] h-[64px]"

  def submit_icon(assigns) do
    ~H"""
    <svg
      xmlns="http://www.w3.org/2000/svg"
      width="26"
      height="25"
      viewBox="0 0 26 25"
      fill="none"
      role="submit button"
    >
      <path
        d="M3.625 20.8332V14.453L11.4896 12.4998L3.625 10.4946V4.1665L23.4167 12.4998L3.625 20.8332Z"
        fill="white"
      />
    </svg>
    """
  end

  attr :is_page, :boolean, default: false

  def left_to_right_fade_in_icon(assigns) do
    ~H"""
    <svg
      class={["lg:block fill-black dark:opacity-100", if(@is_page, do: "hidden", else: "block")]}
      width="170"
      height="74"
      viewBox="0 0 170 74"
      fill="none"
      xmlns="http://www.w3.org/2000/svg"
    >
      <path
        class="fill-white dark:fill-black"
        d="M170 0H134C107 0 92.5 13 68.5 37C44.5 61 24.2752 74 0 74H170V0Z"
      />
    </svg>
    """
  end

  attr :content, :string
  attr :user_initials, :string, default: "BOT AI"
  attr :index, :integer

  def chat_message(assigns) do
    ~H"""
    <div class="flex gap-1.5 w-full">
      <div class="flex-col justify-start items-start flex">
        <div
          :if={@user_initials == "BOT AI"}
          class="-mt-1.5 w-11 h-11 rounded-full justify-center items-center flex"
        >
          <div class="w-12 h-12 bg-[url('/images/assistant/footer_dot_ai.png')] bg-cover bg-center">
          </div>
        </div>
        <div
          :if={@user_initials != "BOT AI"}
          class="w-7 h-7 ml-2 mr-2 rounded-full justify-center items-center flex text-white bg-[#2080F0] dark:bg-[#DF8028]"
        >
          <div class="text-[14px] uppercase">
            <%= @user_initials %>
          </div>
        </div>
      </div>
      <div class={[
        "grow shrink basis-0 p-3 rounded-xl shadow justify-start items-start gap-6 flex bg-opacity-30 dark:bg-opacity-100",
        if(@user_initials == "BOT AI",
          do: "bg-gray-300 dark:bg-gray-600",
          else: "bg-gray-800 dark:bg-gray-800"
        )
      ]}>
        <div class="grow shrink basis-0 p-2 flex-col justify-start items-start gap-6 inline-flex">
          <div class="self-stretch justify-start items-start gap-3 inline-flex">
            <div class="grow shrink basis-0 self-stretch flex-col justify-start items-start gap-3 inline-flex">
              <div
                id={"message_#{@index}_content"}
                class="self-stretch dark:text-white text-sm font-normal font-['Open Sans'] tracking-tight"
              >
                <%= raw(@content) %>
              </div>
            </div>
          </div>
        </div>
      </div>
      <div class="relative w-7 h-7 justify-center items-center flex">
        <div
          id={"confirmation_message_#{@index}"}
          class="absolute hidden text-xs top-6 left-1 dark:text-white"
        >
          copied!
        </div>
        <button
          :if={@user_initials == "BOT AI"}
          class="grow shrink basis-0 self-stretch px-3 py-2 rounded-lg justify-center items-center gap-1.5 inline-flex"
        >
          <svg
            xmlns="http://www.w3.org/2000/svg"
            width="16"
            height="16"
            viewBox="0 0 16 16"
            fill="none"
            class="cursor-pointer hover:opacity-50 dark:text-white"
            phx-hook="CopyListener"
            id={"copy_button_#{@index}"}
            data-clipboard-target={"#message_#{@index}_content"}
            data-confirmation-message-target={"#confirmation_message_#{@index}"}
            role="copy button"
          >
            <path
              d="M11.667 5.99984H12.0003C12.7367 5.99984 13.3337 6.59679 13.3337 7.33317V11.9998C13.3337 12.7362 12.7367 13.3332 12.0003 13.3332H7.33366C6.59728 13.3332 6.00033 12.7362 6.00033 11.9998V11.6665M4.00033 9.99984H8.66699C9.40337 9.99984 10.0003 9.40288 10.0003 8.6665V3.99984C10.0003 3.26346 9.40337 2.6665 8.66699 2.6665H4.00033C3.26395 2.6665 2.66699 3.26346 2.66699 3.99984V8.6665C2.66699 9.40288 3.26395 9.99984 4.00033 9.99984Z"
              class="dark:stroke-white stroke-zinc-800"
              stroke-width="1.5"
              stroke-linecap="round"
              stroke-linejoin="round"
            />
          </svg>
        </button>
      </div>
    </div>
    """
  end

  defp to_initials(%{name: nil}), do: "?"

  defp to_initials(%{name: name}) do
    name
    |> String.split(" ")
    |> Enum.take(2)
    |> Enum.map(&String.slice(&1, 0..0))
    |> Enum.join()
  end

  attr :dialogue, :list
  attr :active_message, :any
  attr :streaming, :boolean
  attr :user_initials, :string

  def messages(assigns) do
    ~H"""
    <div
      role="message container"
      id="message-container"
      class="overflow-y-auto pt-5"
      phx-hook="KeepScrollAtBottom"
    >
      <div class="flex flex-col justify-end items-center px-6 gap-1.5 min-h-full">
        <%= for {message, index} <- Enum.with_index(@dialogue.rendered_messages, 1), message.role not in [:system, :function] do %>
          <.chat_message
            index={index}
            content={message.content}
            user_initials={if message.role == :assistant, do: "BOT AI", else: @user_initials}
          />
        <% end %>
        <.live_response :if={@streaming} active_message={@active_message} />
      </div>
    </div>
    """
  end

  attr :form, :map
  attr :allow_submission?, :boolean
  attr :streaming, :boolean

  def message_input(assigns) do
    ~H"""
    <.form
      for={@form}
      phx-submit="update"
      id="ai_user_input_form"
      class="w-full mt-5 px-6"
      phx-hook="TextareaListener"
      phx-window-keydown={JS.dispatch("click", to: "#bot_submit_button")}
      phx-key="enter"
    >
      <div class="px-3 py-1.5 rounded-xl border border-black dark:border-white border-opacity-40 flex justify-start items-center w-full">
        <div class="rounded-xl justify-center items-center gap-3 flex">
          <div class="px-1.5 py-[3px] justify-center items-center flex">
            <.mic_icon />
          </div>
        </div>
        <div class="grow shrink basis-0 justify-start items-center gap-2 flex w-full">
          <.input
            type="textarea"
            field={@form[:content]}
            class="h-[38px] w-full bg-transparent border-none dark:text-white text-sm font-normal font-['Open Sans'] tracking-tight focus:border-transparent focus:ring-0"
            disabled={@streaming}
            required={true}
            placeholder="How can I help?"
            id="ai_bot_input"
            data-grow="true"
            data-initial-height={40}
            onkeyup="resizeTextArea(this)"
          />
        </div>
        <button
          disabled={!@allow_submission?}
<<<<<<< HEAD
          id="bot_submit_button"
          class="w-[38px] h-[38px] px-6 py-2 opacity-60 bg-blue-800 rounded-lg justify-center items-center gap-3 flex cursor-pointer hover:opacity-50"
=======
          class="w-[38px] h-[38px] ml-2 px-6 py-2 opacity-90 bg-blue-500 rounded-lg justify-center items-center gap-3 flex cursor-pointer hover:opacity-100 active:bg-blue-600"
>>>>>>> 0cbc1947
        >
          <div class="w-[25px] h-[25px] pl-[3.12px] pr-[2.08px] py-[4.17px] justify-center items-center flex">
            <.submit_icon />
          </div>
        </button>
      </div>
    </.form>
    """
  end

  attr :active_message, :any

  def live_response(assigns) do
    ~H"""
    <%= if is_nil(@active_message) do %>
      <svg
        class="fill-black dark:fill-white"
        width="24"
        height="24"
        viewBox="0 0 24 24"
        xmlns="http://www.w3.org/2000/svg"
      >
        <style>
          .spinner_b2T7{animation:spinner_xe7Q .8s linear infinite}.spinner_YRVV{animation-delay:-.65s}.spinner_c9oY{animation-delay:-.5s}@keyframes spinner_xe7Q{93.75%,100%{r:3px}46.875%{r:.2px}}
        </style>
        <circle class="spinner_b2T7" cx="4" cy="12" r="3" />
        <circle class="spinner_b2T7 spinner_YRVV" cx="12" cy="12" r="3" /><circle
          class="spinner_b2T7 spinner_c9oY"
          cx="20"
          cy="12"
          r="3"
        />
      </svg>
    <% else %>
      <.chat_message index={0} content={@active_message} user_initials="BOT AI" />
    <% end %>
    """
  end

  def handle_event("minimize", _, socket) do
    {:noreply, assign(socket, minimized: true)}
  end

  def handle_event("restore", _, socket) do
    {:noreply, assign(socket, minimized: false)}
  end

  def handle_event("update", %{"user_input" => %{"content" => content}}, socket) do
    dialogue = Dialogue.add_message(socket.assigns.dialogue, Message.new(:user, content))

    pid = self()

    Task.async(fn ->
      Dialogue.engage(dialogue, :async)
      send(pid, {:reply_finished})
    end)

    {:noreply, assign(socket, streaming: true, dialogue: dialogue, allow_submission?: false)}
  end

  def handle_event("resize", %{"height" => height, "width" => width}, socket) do
    {:noreply, assign(socket, height: height, width: width)}
  end

  use Oli.Conversation.DialogueHandler
end<|MERGE_RESOLUTION|>--- conflicted
+++ resolved
@@ -485,13 +485,9 @@
           />
         </div>
         <button
+          id="bot_submit_button"
           disabled={!@allow_submission?}
-<<<<<<< HEAD
-          id="bot_submit_button"
-          class="w-[38px] h-[38px] px-6 py-2 opacity-60 bg-blue-800 rounded-lg justify-center items-center gap-3 flex cursor-pointer hover:opacity-50"
-=======
           class="w-[38px] h-[38px] ml-2 px-6 py-2 opacity-90 bg-blue-500 rounded-lg justify-center items-center gap-3 flex cursor-pointer hover:opacity-100 active:bg-blue-600"
->>>>>>> 0cbc1947
         >
           <div class="w-[25px] h-[25px] pl-[3.12px] pr-[2.08px] py-[4.17px] justify-center items-center flex">
             <.submit_icon />
