--- conflicted
+++ resolved
@@ -146,7 +146,7 @@
         <span class="text-[#353740] dark:text-[#EEEBF5] text-2xl font-bold leading-loose">
           Browse Projects
         </span>
-<<<<<<< HEAD
+
         <div class="flex gap-3">
           <button
             id="button-new-project"
@@ -156,15 +156,7 @@
             <i class="fa fa-plus pr-2"></i> New Project
           </button>
         </div>
-=======
-        <button
-          id="button-new-project"
-          class="btn btn-sm rounded-md bg-Fill-Buttons-fill-primary text-Text-text-white font-semibold shadow-[0px_2px_4px_0px_rgba(0,52,99,0.10)] px-4 py-2"
-          phx-click="show_create_project_modal"
-        >
-          <i class="fa fa-plus pr-2"></i> New Project
-        </button>
->>>>>>> 98816721
+
       </div>
       <div class="projects-title-row px-4 mt-2">
         <div class="flex justify-between items-baseline">
@@ -197,7 +189,7 @@
         </div>
       </div>
 
-<<<<<<< HEAD
+
       <div class="flex justify-between">
         <div class="flex w-fit gap-4 p-2 pr-8 mx-4 mt-3 mb-2 shadow-[0px_2px_6.099999904632568px_0px_rgba(0,0,0,0.10)] border border-[#ced1d9] dark:border-[#3B3740] dark:bg-[#000000]">
           <.form for={%{}} phx-change="text_search_change" class="w-56">
@@ -218,20 +210,6 @@
         <button
           class="mr-4 inline-flex items-center gap-1 text-sm font-medium text-[#0080FF] hover:underline"
           phx-click="export_csv"
-=======
-      <div class="flex w-fit gap-4 p-2 pr-8 mx-4 mt-3 mb-2 shadow-[0px_2px_6.099999904632568px_0px_rgba(0,0,0,0.10)] border border-Border-border-default bg-Background-bg-secondary">
-        <.form for={%{}} phx-change="text_search_change" class="w-56">
-          <SearchInput.render id="text-search" name="project_name" text={@text_search} />
-        </.form>
-
-        <button class="ml-2 text-center text-[#353740] dark:text-[#EEEBF5] text-sm font-normal leading-none flex items-center gap-x-1 opacity-50 hover:cursor-not-allowed">
-          <Icons.filter class="stroke-[#353740] dark:stroke-[#EEEBF5]" /> Filter
-        </button>
-
-        <button
-          class="ml-2 mr-4 text-center text-Text-text-high text-sm font-normal leading-none flex items-center gap-x-1 hover:text-Text-text-button"
-          phx-click="clear_all_filters"
->>>>>>> 98816721
         >
           Download CSV <Icons.download stroke_class="stroke-[#0080FF]" />
         </button>
