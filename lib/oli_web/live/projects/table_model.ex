defmodule OliWeb.Projects.TableModel do
  use Phoenix.Component
  use OliWeb, :verified_routes

  alias OliWeb.Common.SessionContext
  alias OliWeb.Common.Table.{ColumnSpec, Common, SortableTableModel}

  def new(%SessionContext{} = ctx, sections) do
    column_specs = [
      %ColumnSpec{
        name: :title,
        label: "Title",
        render_fn: &custom_render/3
      },
      %ColumnSpec{
        name: :inserted_at,
        label: "Created",
        render_fn: &Common.render_date/3
      },
      %ColumnSpec{
        name: :name,
        label: "Created By",
        render_fn: &custom_render/3
      },
      %ColumnSpec{
        name: :status,
        label: "Status",
        render_fn: &custom_render/3
      }
    ]

    SortableTableModel.new(
      rows: sections,
      column_specs: column_specs,
      event_suffix: "",
      id_field: [:id],
      data: %{
        ctx: ctx
      }
    )
  end

  def custom_render(assigns, project, %ColumnSpec{name: name}) do
    assigns = Map.merge(assigns, %{project: project})

    case name do
      :title ->
        ~H"""
<<<<<<< HEAD
        <a href={~p"/workspaces/course_author/#{@project.slug}/overview"}>
          {@project.title}
=======
        <a
          href={~p"/workspaces/course_author/#{@project.slug}/overview"}
          class="text-[#1B67B2] dark:text-[#99CCFF]"
        >
          <%= @project.title %>
>>>>>>> 1bbdfb98
        </a>
        """

      :status ->
        case project.status do
          :active ->
            SortableTableModel.render_span_column(
              %{},
              "Active",
              "text-[#245D45] dark:text-[#39E581]"
            )

          :deleted ->
            SortableTableModel.render_span_column(
              %{},
              "Deleted",
              "text-[#A42327] dark:text-[#FF8787]"
            )
        end

      :name ->
        ~H"""
<<<<<<< HEAD
        <span>{@project.name}</span> <small class="text-muted">{@project.email}</small>
=======
        <span class="text-[#1B67B2] dark:text-[#99CCFF]"><%= @project.name %></span>
        <small class="text-[#45464C] dark:text-[#BAB8BF]"><%= @project.email %></small>
>>>>>>> 1bbdfb98
        """
    end
  end

  def render(assigns) do
    ~H"""
    <div>nothing</div>
    """
  end
end<|MERGE_RESOLUTION|>--- conflicted
+++ resolved
@@ -46,16 +46,8 @@
     case name do
       :title ->
         ~H"""
-<<<<<<< HEAD
         <a href={~p"/workspaces/course_author/#{@project.slug}/overview"}>
           {@project.title}
-=======
-        <a
-          href={~p"/workspaces/course_author/#{@project.slug}/overview"}
-          class="text-[#1B67B2] dark:text-[#99CCFF]"
-        >
-          <%= @project.title %>
->>>>>>> 1bbdfb98
         </a>
         """
 
@@ -78,12 +70,8 @@
 
       :name ->
         ~H"""
-<<<<<<< HEAD
-        <span>{@project.name}</span> <small class="text-muted">{@project.email}</small>
-=======
-        <span class="text-[#1B67B2] dark:text-[#99CCFF]"><%= @project.name %></span>
-        <small class="text-[#45464C] dark:text-[#BAB8BF]"><%= @project.email %></small>
->>>>>>> 1bbdfb98
+        <span class="text-[#1B67B2] dark:text-[#99CCFF]">{@project.name}</span>
+        <small class="text-[#45464C] dark:text-[#BAB8BF]">{@project.email}</small>
         """
     end
   end
