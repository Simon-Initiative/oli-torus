--- conflicted
+++ resolved
@@ -177,37 +177,6 @@
     creation_tasks ++ update_tasks
   end
 
-<<<<<<< HEAD
-  defp determine_grade_sync_tasks(section, graded_page, line_item, students) do
-    # create a map of all resource accesses, keyed off of the student id
-    resource_accesses =
-      Attempts.get_resource_access_for_page(section.slug, graded_page.resource_id)
-      |> Enum.reduce(%{}, fn r, m -> Map.put(m, r.user_id, r) end)
-
-    # For each student, see if they have a finalized score in an access record
-    # If so, create add a task function that when invoked will post the score
-    Enum.reduce(students, [], fn %{id: user_id, sub: sub}, tasks ->
-      case Map.get(resource_accesses, user_id) do
-        nil ->
-          tasks
-
-        %ResourceAccess{score: nil} ->
-          tasks
-
-        %ResourceAccess{} = resource_access ->
-          [
-            fn assigns ->
-              Grading.to_score(sub, resource_access)
-              |> AGS.post_score(line_item, assigns.access_token)
-            end
-            | tasks
-          ]
-      end
-    end)
-  end
-
-=======
->>>>>>> 397af69a
   defp host() do
     Application.get_env(:oli, OliWeb.Endpoint)
     |> Keyword.get(:url)
@@ -331,18 +300,6 @@
 
     case access_token_provider(registration) do
       {:ok, access_token} ->
-<<<<<<< HEAD
-        case AGS.fetch_or_create_line_item(
-               section.line_items_service_url,
-               page.resource_id,
-               out_of,
-               page.title,
-               access_token
-             ) do
-          {:ok, line_item} ->
-            fetch_students(access_token, section)
-            |> send_grades(access_token, section, page, line_item, socket)
-=======
         # Obtain a MapSet of enrolled student ids in this course section
         user_ids =
           fetch_students(access_token, section)
@@ -375,7 +332,6 @@
             end
           end)
           |> Enum.count()
->>>>>>> 397af69a
 
         {:noreply, assign(socket, total_jobs: total_jobs, failed_jobs: 0, succeeded_jobs: 0)}
 
