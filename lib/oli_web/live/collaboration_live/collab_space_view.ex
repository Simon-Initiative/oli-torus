defmodule OliWeb.CollaborationLive.CollabSpaceView do
  use Surface.LiveView, layout: {OliWeb.LayoutView, "live.html"}

  alias Phoenix.LiveView.JS

  alias Oli.Accounts
  alias Oli.Delivery.Sections
  alias Oli.Resources
  alias Oli.Resources.Collaboration
  alias Oli.Resources.Collaboration.CollabSpaceConfig
  alias Oli.Resources.Collaboration.Post, as: PostSchema

  alias Oli.Repo
  alias OliWeb.CollaborationLive.ActiveUsers
  alias OliWeb.CollaborationLive.Posts.Sort
  alias OliWeb.CollaborationLive.Posts.List, as: PostList
  alias OliWeb.Common.Confirm
  alias OliWeb.Presence
  alias Phoenix.PubSub
  alias OliWeb.Delivery.Buttons

  alias Surface.Components.Form

  alias Surface.Components.Form.{
    Field,
    TextArea,
    Inputs,
    HiddenInput,
    Checkbox
  }

  data selected, :string, default: ""
  data modal, :any, default: nil

  data editing_post, :struct, default: nil
  data is_edition_mode, :boolean, default: false
  data topic, :string
  data active_users, :list
  data posts, :list
  data new_post_changeset, :changeset

  data collab_space_config, :struct
  data user, :struct
  data section, :struct
  data page_resource, :struct
  data search_params, :struct
  data sort, :struct
  data is_instructor, :boolean, default: false
  data is_student, :boolean, default: false

  # ----------------
  def channels_topic(section_slug, resource_id),
    do: "collab_space_#{section_slug}_#{resource_id}"

  def presence_default_user_payload(user) do
    %{
      typing: false,
      first_name: user.name,
      email: user.email,
      user_id: user.id
    }
  end

  # ----------------

  def mount(
        _,
        %{
          "collab_space_config" => collab_space_config,
          "section_slug" => section_slug,
          "page_slug" => page_slug
        } = session,
        socket
      ) do
    {:ok, enter_time} = DateTime.now("Etc/UTC")

    {user, user_id} =
      case Map.get(session, "current_user_id") do
        nil ->
          id = Map.get(session, "current_author_id")
          {Accounts.get_author(id), id}

        id ->
          {Accounts.get_user_by(%{id: id}), id}
      end

    section = Sections.get_section_by_slug(section_slug)
    page_resource = Resources.get_resource_from_slug(page_slug)
    is_instructor = Map.get(session, "is_instructor", false)
    is_student = Map.get(session, "is_student", false)

    topic = channels_topic(section_slug, page_resource.id)

    PubSub.subscribe(Oli.PubSub, topic)

    Presence.track_presence(
      self(),
      topic,
      user_id,
      presence_default_user_payload(user)
    )

    new_post_changeset =
      Collaboration.change_post(%PostSchema{
        user_id: user.id,
        section_id: section.id,
        resource_id: page_resource.id
      })

    search_params = %{
      section_id: section.id,
      resource_id: page_resource.id,
      user_id: user.id,
      collab_space_config: collab_space_config,
      enter_time: enter_time,
      is_instructor: is_instructor
    }

    sort = %{by: :inserted_at, order: :asc}

    {:ok,
     assign(socket,
       topic: topic,
       search_params: search_params,
       page_resource: page_resource,
       section: section,
       user: user,
       active_users: Presence.list_presences(topic),
       posts: get_posts(search_params, sort),
       collab_space_config: collab_space_config,
       new_post_changeset: new_post_changeset,
       sort: sort,
       is_instructor: is_instructor,
       is_student: is_student
     )}
  end

  def render(assigns) do
    ~F"""
    {render_modal(assigns)}

    <div class="bg-white dark:bg-gray-800 dark:text-delivery-body-color-dark shadow">
      <div>
        <div class="flex items-center justify-between p-5">
          <div class="flex items-center justify-between w-full">
            <h3 class="text-xl font-bold">Discussion</h3>
            {#if is_archived?(@collab_space_config.status)}
              <span class="badge badge-info ml-2">Archived</span>
            {/if}
          </div>
        </div>
      </div>

      <div class="p-2 pt-0 mb-5">
        <Form
          id="new_post_form"
          for={@new_post_changeset}
          submit="create_post"
          opts={autocomplete: "off"}
          class="bg-gray-100 p-3 rounded-sm"
        >
          <HiddenInput field={:user_id} />
          <HiddenInput field={:section_id} />
          <HiddenInput field={:resource_id} />

          <HiddenInput field={:parent_post_id} />
          <HiddenInput field={:thread_root_id} />

          <Inputs for={:content}>
            <Field name={:message}>
              <TextArea
                opts={
                  placeholder: "New post",
                  "data-grow": "true",
                  "data-initial-height": 44,
                  onkeyup: "resizeTextArea(this)"
                }
<<<<<<< HEAD
                class="torus-input border-r-0"
=======
                class="torus-input border-r-0 collab-space__textarea"
>>>>>>> 017fff03
              />
            </Field>
          </Inputs>
          <div class="flex justify-end">
            {#if @is_student and @collab_space_config.anonymous_posting}
              <Checkbox id="new_post_anonymous_checkbox" field={:anonymous} class="hidden" />
              <Buttons.button_with_options
                id="create_post_button"
                type="submit"
                disabled={is_archived?(@collab_space_config.status)}
                options={[
                  %{
                    text: "Post anonymously",
                    on_click:
                      JS.dispatch("click", to: "#new_post_anonymous_checkbox")
                      |> JS.dispatch("click", to: "#create_post_button_button")
                  }
                ]}
              >
                Create Post
              </Buttons.button_with_options>
            {#else}
              <button
                disabled={is_archived?(@collab_space_config.status)}
                type="submit"
                class="torus-button primary"
              >Create Post
              </button>
            {/if}
          </div>
        </Form>
      </div>

      {#if length(@posts) > 1}
        <div class="flex justify-end gap-2 py-2 px-5">
          <Sort sort={@sort} />
        </div>
      {#elseif length(@posts) == 0}
        <div class="border border-gray-100 rounded-sm p-5 flex items-center justify-center m-2">
          <span class="torus-span">No posts yet</span>
        </div>
      {/if}

      <div class={if is_archived?(@collab_space_config.status), do: "readonly", else: ""}>
        <PostList
          posts={@posts}
          collab_space_config={@collab_space_config}
          selected={@selected}
          user_id={@user.id}
          is_instructor={@is_instructor}
          is_student={@is_student}
          editing_post={if @is_edition_mode, do: @editing_post, else: nil}
        />
      </div>

      <div class="p-5">
        <ActiveUsers users={@active_users} />
      </div>
    </div>
    """
  end

  # ----------------
  # so we can set "typing" to false

  def handle_event(
        "_bsmodal.unmount",
        _,
        socket = %{assigns: %{topic: topic, user: %{id: user_id}}}
      ) do
    Presence.update_presence(self(), topic, user_id, %{typing: false})
    {:noreply, assign(socket, __modal__: nil)}
  end

  use OliWeb.Common.Modal
  # ----------------

  def handle_event("create_post", %{"post" => attrs} = _params, socket) do
    socket = clear_flash(socket)

    attrs =
      if not socket.assigns.collab_space_config.auto_accept,
        do: Map.put(attrs, "status", :submitted),
        else: attrs

    case Collaboration.create_post(attrs) do
      {:ok, %PostSchema{} = post} ->
        socket = put_flash(socket, :info, "Post successfully created")

        PubSub.broadcast(
          Oli.PubSub,
          socket.assigns.topic,
          {:post_created, Repo.preload(post, :user)}
        )

        {:noreply, hide_modal(socket, modal_assigns: nil)}

      {:error, %Ecto.Changeset{} = _changeset} ->
        {:noreply,
         socket
         |> put_flash(:error, "Couldn't create post")
         |> hide_modal(modal_assigns: nil)}
    end
  end

  # -----------Edit Post-----------#
  def handle_event("set_editing_post", %{"post_id" => post_id}, socket) do
    editing_post = socket.assigns.editing_post

    {is_edition_mode, post} =
      case editing_post && Integer.to_string(editing_post.id) == post_id do
        true -> {false, nil}
        _ -> {true, Collaboration.get_post_by(%{id: post_id})}
      end

    socket = assign(socket, editing_post: post, is_edition_mode: is_edition_mode)
    {:noreply, push_event(socket, "set_focus", %{id: "post_text_area_#{post_id}"})}
  end

  def handle_event("edit_post", %{"post" => attrs}, socket),
    do: do_edit_post(socket.assigns.editing_post, attrs, socket)

  # -----------Delete Post-----------#
  def handle_event("display_delete_modal", %{"id" => id, "index" => index}, socket) do
    post = Collaboration.get_post_by(%{id: id})

    modal_assigns = %{
      title: "Delete Post",
      id: "delete_post_modal",
      ok: "delete_posts",
      cancel: "cancel_confirm_modal"
    }

    opt_text =
      if socket.assigns.is_instructor,
        do: "This will also delete the replies if there is any.",
        else: ""

    display_confirm_modal(
      modal_assigns,
      "delete",
      index,
      assign(socket, editing_post: post, is_edition_mode: false),
      opt_text
    )
  end

  def handle_event("delete_posts", _, socket),
    do: do_delete_post(socket.assigns.editing_post, socket)

  # -----------Archive Post-----------#

  def handle_event("display_archive_modal", %{"id" => id, "index" => index}, socket) do
    post = Collaboration.get_post_by(%{id: id})

    modal_assigns = %{
      title: "Archive Post",
      id: "archive_post_modal",
      ok: "archive_post",
      cancel: "cancel_confirm_modal"
    }

    display_confirm_modal(
      modal_assigns,
      "archive",
      index,
      assign(socket, editing_post: post, is_edition_mode: false)
    )
  end

  def handle_event("archive_post", _, socket),
    do: do_edit_post(socket.assigns.editing_post, %{status: :archived}, socket)

  # -----------Unarchive Post-----------#

  def handle_event("display_unarchive_modal", %{"id" => id, "index" => index}, socket) do
    post = Collaboration.get_post_by(%{id: id})

    modal_assigns = %{
      title: "Unarchive Post",
      id: "unarchive_post_modal",
      ok: "unarchive_post",
      cancel: "cancel_confirm_modal"
    }

    display_confirm_modal(
      modal_assigns,
      "unarchive",
      index,
      assign(socket, editing_post: post, is_edition_mode: false)
    )
  end

  def handle_event("unarchive_post", _, socket),
    do: do_edit_post(socket.assigns.editing_post, %{status: :approved}, socket)

  # -----------Accept Post-----------#

  def handle_event("display_accept_modal", %{"id" => id, "index" => index}, socket) do
    post = Collaboration.get_post_by(%{id: id})

    modal_assigns = %{
      title: "Accept Post",
      id: "accept_post_modal",
      ok: "accept_post",
      cancel: "cancel_confirm_modal"
    }

    display_confirm_modal(
      modal_assigns,
      "accept",
      index,
      assign(socket, editing_post: post, is_edition_mode: false)
    )
  end

  def handle_event("accept_post", _, socket),
    do: do_edit_post(socket.assigns.editing_post, %{status: :approved}, socket)

  # -----------Reject Post-----------#

  def handle_event("display_reject_modal", %{"id" => id, "index" => index}, socket) do
    post = Collaboration.get_post_by(%{id: id})

    modal_assigns = %{
      title: "Reject Post",
      id: "reject_post_modal",
      ok: "reject_post",
      cancel: "cancel_confirm_modal"
    }

    display_confirm_modal(
      modal_assigns,
      "reject",
      index,
      assign(socket, editing_post: post, is_edition_mode: false),
      "This will also reject the replies if there is any."
    )
  end

  def handle_event("reject_post", _, socket),
    do: do_delete_post(socket.assigns.editing_post, socket)

  def handle_event("cancel_confirm_modal", _, socket) do
    {:noreply,
     socket
     |> assign(editing_post: nil)
     |> hide_modal(modal_assigns: nil)}
  end

  # ----------------

  def handle_event("set_selected", %{"id" => value}, socket) do
    socket = clear_flash(socket)

    {:noreply, assign(socket, selected: (socket.assigns.selected != value && value) || nil)}
  end

  def handle_event(
        "sort",
        %{"sort_by" => sort_by, "sort_order" => sort_order},
        socket
      ) do
    socket = clear_flash(socket)
    sort_by = String.to_atom(sort_by)
    sort_order = String.to_atom(sort_order)

    sorted_posts =
      socket.assigns.posts
      |> Enum.unzip()
      |> elem(0)
      |> sort(sort_by, sort_order)
      |> Enum.with_index(1)

    {:noreply,
     assign(
       socket,
       posts: sorted_posts,
       sort: %{by: sort_by, order: sort_order}
     )}
  end

  def handle_info({:post_created, %PostSchema{} = post}, socket) do
    all_posts = get_all_posts(socket.assigns.posts)

    posts =
      if post.status == :submitted do
        if socket.assigns.is_instructor or post.user.id == socket.assigns.user.id,
          do: all_posts ++ [post],
          else: all_posts
      else
        all_posts ++ [post]
      end

    {:noreply,
     assign(socket,
       posts: get_posts(socket.assigns.search_params, socket.assigns.sort, posts)
     )}
  end

  def handle_info({:post_deleted, post_id}, socket) do
    posts =
      socket.assigns.posts
      |> get_all_posts()
      |> Enum.filter(fn post ->
        post.id != post_id and post.thread_root_id != post_id and post.parent_post_id != post_id
      end)

    {:noreply,
     assign(socket,
       posts: get_posts(socket.assigns.search_params, socket.assigns.sort, posts)
     )}
  end

  def handle_info({:post_edited, %PostSchema{} = post_edited}, socket) do
    all_posts = get_all_posts(socket.assigns.posts)

    posts =
      if post_edited.status == :submitted do
        if socket.assigns.is_instructor or post_edited.user.id == socket.assigns.user.id,
          do: update_in_all_posts(all_posts, post_edited),
          else: all_posts
      else
        case Enum.find(all_posts, &(&1.id == post_edited.id)) do
          nil -> all_posts ++ [post_edited]
          _ -> update_in_all_posts(all_posts, post_edited)
        end
      end

    {:noreply,
     assign(socket,
       posts: get_posts(socket.assigns.search_params, socket.assigns.sort, posts)
     )}
  end

  def handle_info(
        {:updated_collab_space_config,
         %CollabSpaceConfig{show_full_history: show_full_history} = collab_space_config},
        socket
      ) do
    search_params =
      Map.put(socket.assigns.search_params, :collab_space_config, collab_space_config)

    socket =
      if show_full_history != socket.assigns.collab_space_config.show_full_history,
        do: assign(socket, posts: get_posts(search_params, socket.assigns.sort)),
        else: socket

    {:noreply,
     assign(socket,
       collab_space_config: collab_space_config,
       search_params: search_params
     )}
  end

  def handle_info(%{event: "presence_diff"}, socket) do
    {:noreply,
     assign(socket,
       active_users: Presence.list_presences(socket.assigns.topic)
     )}
  end

  defp display_confirm_modal(modal_assigns, action, index, socket, opt_text \\ "") do
    modal = fn assigns ->
      ~F"""
      <Confirm {...@modal_assigns}>
        Are you sure you want to {action} post #{index}? {opt_text}</Confirm>
      """
    end

    {:noreply,
     show_modal(
       socket,
       modal,
       modal_assigns: modal_assigns
     )}
  end

  defp do_edit_post(post, attrs, socket) do
    socket = clear_flash(socket)

    case Collaboration.update_post(post, attrs) do
      {:ok, %PostSchema{} = post} ->
        socket = put_flash(socket, :info, "Post successfully edited")

        PubSub.broadcast(
          Oli.PubSub,
          socket.assigns.topic,
          {:post_edited, Repo.preload(post, :user)}
        )

        {:noreply,
         socket
         |> assign(editing_post: nil)
         |> hide_modal(modal_assigns: nil)}

      {:error, %Ecto.Changeset{} = _changeset} ->
        {:noreply,
         socket
         |> put_flash(:error, "Couldn't edit post")
         |> hide_modal(modal_assigns: nil)}
    end
  end

  defp do_delete_post(post, socket) do
    socket = clear_flash(socket)

    case Collaboration.delete_posts(post) do
      {number, nil} when number > 0 ->
        socket = put_flash(socket, :info, "Post/s successfully deleted")

        PubSub.broadcast(Oli.PubSub, socket.assigns.topic, {:post_deleted, post.id})

        {:noreply,
         socket
         |> assign(editing_post: nil)
         |> hide_modal(modal_assigns: nil)}

      _ ->
        {:noreply,
         socket
         |> put_flash(:error, "Couldn't delete post/s")
         |> hide_modal(modal_assigns: nil)}
    end
  end

  defp get_posts(
         %{
           section_id: section_id,
           resource_id: page_resource_id,
           collab_space_config: collab_space_config,
           is_instructor: true
         },
         %{by: sort_by, order: sort_order}
       ) do
    Collaboration.list_posts_for_instructor_in_page_section(section_id, page_resource_id)
    |> maybe_threading(collab_space_config)
    |> sort(sort_by, sort_order)
    |> Enum.with_index(1)
  end

  defp get_posts(
         %{
           section_id: section_id,
           resource_id: page_resource_id,
           user_id: user_id,
           collab_space_config:
             %CollabSpaceConfig{show_full_history: false} = collab_space_config,
           enter_time: enter_time
         },
         %{by: sort_by, order: sort_order}
       ) do
    Collaboration.list_posts_for_user_in_page_section(
      section_id,
      page_resource_id,
      user_id,
      enter_time
    )
    |> maybe_threading(collab_space_config)
    |> sort(sort_by, sort_order)
    |> Enum.with_index(1)
  end

  defp get_posts(
         %{
           section_id: section_id,
           resource_id: page_resource_id,
           user_id: user_id,
           collab_space_config: collab_space_config
         },
         %{by: sort_by, order: sort_order}
       ) do
    Collaboration.list_posts_for_user_in_page_section(section_id, page_resource_id, user_id)
    |> maybe_threading(collab_space_config)
    |> sort(sort_by, sort_order)
    |> Enum.with_index(1)
  end

  defp get_posts(
         %{collab_space_config: collab_space_config},
         %{by: sort_by, order: sort_order},
         posts
       ) do
    posts
    |> maybe_threading(collab_space_config)
    |> sort(sort_by, sort_order)
    |> Enum.with_index(1)
  end

  defp maybe_threading(all_posts, %CollabSpaceConfig{threaded: true}) do
    Enum.reduce(all_posts, [], fn post, acc ->
      if is_nil(post.thread_root_id) do
        replies =
          all_posts
          |> Enum.filter(fn child -> child.thread_root_id == post.id end)
          |> Enum.with_index(1)

        post =
          post
          |> Map.put(:replies, replies)
          |> Map.put(:replies_count, length(replies))

        acc ++ [post]
      else
        acc
      end
    end)
  end

  defp maybe_threading(all_posts, _), do: all_posts

  defp is_archived?(:archived), do: true
  defp is_archived?(_), do: false

  defp sort(posts, :inserted_at = sort_by, sort_order) do
    Enum.sort_by(posts, &(Map.get(&1, sort_by) |> DateTime.to_unix()), sort_order)
  end

  defp sort(posts, sort_by, sort_order) do
    Enum.sort_by(posts, &Map.get(&1, sort_by), sort_order)
  end

  defp update_in_all_posts(posts, %PostSchema{id: post_edited_id} = post_edited) do
    Enum.map(posts, fn
      %PostSchema{id: ^post_edited_id} -> post_edited
      post -> post
    end)
  end

  defp get_all_posts(posts) do
    posts
    |> Enum.unzip()
    |> elem(0)
    |> Enum.reduce([], fn post, acc ->
      replies =
        post
        |> Map.get(:replies, [])
        |> Enum.unzip()
        |> elem(0)

      acc ++ [post] ++ replies
    end)
  end
end<|MERGE_RESOLUTION|>--- conflicted
+++ resolved
@@ -175,11 +175,7 @@
                   "data-initial-height": 44,
                   onkeyup: "resizeTextArea(this)"
                 }
-<<<<<<< HEAD
-                class="torus-input border-r-0"
-=======
                 class="torus-input border-r-0 collab-space__textarea"
->>>>>>> 017fff03
               />
             </Field>
           </Inputs>
