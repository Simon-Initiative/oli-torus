defmodule OliWeb.CollaborationLive.CollabSpaceConfigView do
  use Surface.LiveView

  alias Oli.Authoring.Course
  alias Oli.Delivery
  alias Oli.Delivery.{DeliverySetting, Sections}
  alias Oli.Publishing.{AuthoringResolver, DeliveryResolver}
  alias Oli.Resources
  alias Oli.Resources.Collaboration
  alias Oli.Resources.Collaboration.CollabSpaceConfig
  alias OliWeb.CollaborationLive.CollabSpaceView
  alias Phoenix.PubSub
  alias Surface.Components.Form
  alias Surface.Components.Form.{Checkbox, Field, HiddenInput, Inputs, Label, NumberInput}

  data is_delivery, :boolean, default: false
  data author_id, :string
  data user_id, :string
  data collab_space_config, :any
  data collab_space_status, :atom
  data changeset, :any
  data page_revision, :any
  data page_resource, :any
  data parent_entity, :any

  def mount(
        _params,
        %{
          "collab_space_config" => collab_space_config,
          "page_slug" => page_slug
        } = session,
        socket
      ) do
    is_delivery = Map.get(session, "is_delivery")
    page_resource = Resources.get_resource_from_slug(page_slug)

    {page_revision, changeset, parent_entity, topic} =
      if is_delivery do
        section_slug = Map.get(session, "section_slug")
        section = Sections.get_section_by_slug(section_slug)

        topic = CollabSpaceView.channels_topic(section_slug, page_resource.id)
        PubSub.subscribe(Oli.PubSub, topic)

        delivery_setting =
          case Delivery.get_delivery_setting_by(%{
                 section_id: section.id,
                 resource_id: page_resource.id
               }) do
            nil -> %DeliverySetting{}
            ds -> ds
          end

        {
          DeliveryResolver.from_revision_slug(section_slug, page_slug),
          Delivery.change_delivery_setting(delivery_setting, %{
            collab_space_config: from_struct(collab_space_config)
          }),
          section,
          topic
        }
      else
        project_slug = Map.get(session, "project_slug")
        page_revision = AuthoringResolver.from_revision_slug(project_slug, page_slug)

        {
          page_revision,
          Resources.change_revision(page_revision, %{
            collab_space_config: from_struct(collab_space_config)
          }),
          Course.get_project_by_slug(project_slug),
          ""
        }
      end

    {:ok,
<<<<<<< HEAD
     assign(socket,
       is_delivery: is_delivery,
       author_id: Map.get(session, "current_author_id"),
       user_id: Map.get(session, "current_user_id"),
       collab_space_config: collab_space_config,
       collab_space_status: get_status(collab_space_config),
       changeset: changeset,
       page_revision: page_revision,
       page_resource: page_resource,
       parent_entity: parent_entity
     )}
=======
      assign(socket,
        is_delivery: is_delivery,
        author_id: Map.get(session, "current_author_id"),
        user_id: Map.get(session, "current_user_id"),
        collab_space_config: collab_space_config,
        collab_space_status: get_status(collab_space_config),
        changeset: changeset,
        page_revision: page_revision,
        page_resource: page_resource,
        parent_entity: parent_entity,
        topic: topic
      )}
>>>>>>> 1c88df96
  end

  def render(assigns) do
    ~F"""
<<<<<<< HEAD
      <div class="card max-w-full">
        <div class="card-body flex-1 d-flex justify-content-between">
          <div class="d-flex flex-1">
            <div class="card-title h5">Collaborative Space</div>
            <span class="badge badge-info ml-2" style="height: fit-content">{humanize(@collab_space_status)}</span>
=======
      <div class="card">
        <div class="card-body d-flex justify-content-between">
          <div class="d-flex flex-column">
            <h3 class="card-title">Collaborative Space Config</h3>
            <h6 class="d-flex align-items-center">Current status <span class="badge badge-info ml-2">{humanize(@collab_space_status)}</span></h6>
>>>>>>> 1c88df96
          </div>

          <div>
            {#case @collab_space_status}
              {#match :disabled}
                <button class="btn btn-outline-primary" :on-click="enable">Enable</button>
              {#match :enabled}
                <button class="btn btn-outline-primary" :on-click="archive">Archive</button>
                <button class="btn btn-outline-danger" :on-click="disable">Disable</button>
              {#match _}
                <button class="btn btn-outline-primary" :on-click="enable">Enable</button>
                <button class="btn btn-outline-danger" :on-click="disable">Disable</button>
            {/case}
          </div>
        </div>
        {#if @collab_space_status == :enabled}
          <div class="card-footer bg-transparent d-flex justify-content-center">
            <Form for={@changeset} submit="save">
              <Inputs for={:collab_space_config}>
                <HiddenInput field={:status}/>

                <Field name={:threaded} class="form-check mt-1">
                  <Checkbox class="form-check-input"/>
                  <Label class="form-check-label" text="Allow threading of posts with replies"/>
                </Field>

                <Field name={:auto_accept} class="form-check mt-1">
                  <Checkbox class="form-check-input"/>
                  <Label class="form-check-label" text="Allow posts to be visible without approval"/>
                </Field>

                <Field name={:show_full_history} class="form-check mt-1">
                  <Checkbox class="form-check-input"/>
                  <Label class="form-check-label" />
                </Field>

                <br>
                Participation requirements
                <div class="ml-4">
                  <Field name={:participation_min_replies} class="form-group mt-1">
                    <Label text="Minimum replies"/>
                    <NumberInput class="form-control" opts={min: 0}/>
                  </Field>

                  <Field name={:participation_min_posts} class="form-group mt-1">
                    <Label text="Minimum posts" />
                    <NumberInput class="form-control" opts={min: 0}/>
                  </Field>
                </div>
              </Inputs>

              <button class="form-button btn btn-md btn-primary mt-3" type="submit">Save</button>
            </Form>
          </div>
        {/if}
      </div>
    """
  end

  def handle_event("save", %{"delivery_setting" => %{"collab_space_config" => attrs}}, socket) do
    upsert_collab_space(socket.assigns.is_delivery, "updated", attrs, socket)
  end

  def handle_event("save", %{"revision" => %{"collab_space_config" => attrs}}, socket) do
    upsert_collab_space(socket.assigns.is_delivery, "updated", attrs, socket)
  end

  def handle_event("enable", _params, socket) do
    upsert_collab_space(
      socket.assigns.is_delivery,
      "enabled",
      Map.merge(from_struct(socket.assigns.collab_space_config), %{status: :enabled}),
      socket
    )
  end

  def handle_event("disable", _params, socket) do
    upsert_collab_space(
      socket.assigns.is_delivery,
      "disabled",
      Map.merge(from_struct(socket.assigns.collab_space_config), %{status: :disabled}),
      socket
    )
  end

  def handle_event("archive", _params, socket) do
    upsert_collab_space(
      socket.assigns.is_delivery,
      "archived",
      Map.merge(from_struct(socket.assigns.collab_space_config), %{status: :archived}),
      socket
    )
  end

  # first argument is a flag that specifies whether it is delivery or not, to accordingly
  # update the revision or the delivery_setting configuration
  defp upsert_collab_space(true, action, attrs, socket) do
    socket = clear_flash(socket)

    attrs = %{
      "section_id" => socket.assigns.parent_entity.id,
      "resource_id" => socket.assigns.page_resource.id,
      "user_id" => socket.assigns.user_id,
      "collab_space_config" => attrs
    }

    case Delivery.upsert_delivery_setting(attrs) do
      {:ok, delivery_setting} ->
        socket = put_flash(socket, :info, "Collaborative space successfully #{action}.")
        collab_space_config = delivery_setting.collab_space_config

        PubSub.broadcast(
          Oli.PubSub,
          socket.assigns.topic,
          {:updated_collab_space_config, collab_space_config}
        )

        {:noreply,
         assign(socket,
           changeset: Delivery.change_delivery_setting(delivery_setting),
           collab_space_status: get_status(collab_space_config),
           collab_space_config: collab_space_config
         )}

      {:error, _} ->
        socket = put_flash(socket, :error, "Collaborative space couldn't be #{action}.")
        {:noreply, socket}
    end
  end

  defp upsert_collab_space(_, action, attrs, socket) do
    socket = clear_flash(socket)

    case Collaboration.upsert_collaborative_space(
           attrs,
           socket.assigns.parent_entity,
           socket.assigns.page_revision.slug,
           socket.assigns.author_id
         ) do
      {:ok,
       %{
         project: _project,
         publication: _publication,
         page_resource: _page_resource,
         next_page_revision: next_page_revision
       }} ->
        socket = put_flash(socket, :info, "Collaborative space successfully #{action}.")
        collab_space_config = next_page_revision.collab_space_config

        {:noreply,
         assign(socket,
           page_revision: next_page_revision,
           changeset: Resources.change_revision(next_page_revision),
           collab_space_status: get_status(collab_space_config),
           collab_space_config: collab_space_config
         )}

      {:error, _} ->
        socket = put_flash(socket, :error, "Collaborative space couldn't be #{action}.")
        {:noreply, socket}
    end
  end

  defp get_status(nil), do: :disabled
  defp get_status(%CollabSpaceConfig{status: status}), do: status

  defp from_struct(nil), do: %{}
  defp from_struct(collab_space), do: Map.from_struct(collab_space)

  defp humanize(atom) do
    atom
    |> Atom.to_string()
    |> String.capitalize()
  end

  def handle_info(_, socket), do: {:noreply, socket}
end<|MERGE_RESOLUTION|>--- conflicted
+++ resolved
@@ -74,7 +74,6 @@
       end
 
     {:ok,
-<<<<<<< HEAD
      assign(socket,
        is_delivery: is_delivery,
        author_id: Map.get(session, "current_author_id"),
@@ -84,39 +83,18 @@
        changeset: changeset,
        page_revision: page_revision,
        page_resource: page_resource,
-       parent_entity: parent_entity
+       parent_entity: parent_entity,
+       topic: topic
      )}
-=======
-      assign(socket,
-        is_delivery: is_delivery,
-        author_id: Map.get(session, "current_author_id"),
-        user_id: Map.get(session, "current_user_id"),
-        collab_space_config: collab_space_config,
-        collab_space_status: get_status(collab_space_config),
-        changeset: changeset,
-        page_revision: page_revision,
-        page_resource: page_resource,
-        parent_entity: parent_entity,
-        topic: topic
-      )}
->>>>>>> 1c88df96
   end
 
   def render(assigns) do
     ~F"""
-<<<<<<< HEAD
       <div class="card max-w-full">
-        <div class="card-body flex-1 d-flex justify-content-between">
+        <div class="card-body d-flex justify-content-between">
           <div class="d-flex flex-1">
-            <div class="card-title h5">Collaborative Space</div>
-            <span class="badge badge-info ml-2" style="height: fit-content">{humanize(@collab_space_status)}</span>
-=======
-      <div class="card">
-        <div class="card-body d-flex justify-content-between">
-          <div class="d-flex flex-column">
             <h3 class="card-title">Collaborative Space Config</h3>
             <h6 class="d-flex align-items-center">Current status <span class="badge badge-info ml-2">{humanize(@collab_space_status)}</span></h6>
->>>>>>> 1c88df96
           </div>
 
           <div>
