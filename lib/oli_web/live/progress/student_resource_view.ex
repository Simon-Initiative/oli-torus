defmodule OliWeb.Progress.StudentResourceView do
  use Surface.LiveView, layout: {OliWeb.LayoutView, "live.html"}
  alias OliWeb.Common.{Breadcrumb}
  alias OliWeb.Common.Properties.{Groups, Group, ReadOnly}
  alias Oli.Delivery.Attempts.Core.ResourceAccess
  alias Surface.Components.{Form}
  alias Surface.Components.Form.{Field, Label, NumberInput, ErrorTag}
  alias OliWeb.Progress.AttemptHistory
  alias OliWeb.Sections.Mount
  alias Oli.Delivery.Attempts.Core
  alias OliWeb.Progress.Passback
<<<<<<< HEAD
  alias Lti_1p3.Tool.Services.AccessToken
=======
  alias Oli.Delivery.Attempts.PageLifecycle.Broadcaster
>>>>>>> 397af69a

  data breadcrumbs, :any
  data title, :string, default: "Student Progress"
  data section, :any, default: nil
  data changeset, :any
  data resource_access, :any
  data last_failed, :any

  data revision, :any
  data user, :any
  data is_editing, :boolean, default: false
  data grade_sync_result, :any, default: nil

  defp set_breadcrumbs(type, section) do
    OliWeb.Sections.OverviewView.set_breadcrumbs(type, section)
    |> breadcrumb(section)
  end

  def breadcrumb(previous, _) do
    previous ++
      [
        Breadcrumb.new(%{
          full_title: "View Resource Progress"
        })
      ]
  end

  def mount(
        %{"section_slug" => section_slug, "user_id" => user_id, "resource_id" => resource_id},
        session,
        socket
      ) do
    case get_user_and_revision(section_slug, user_id, resource_id) do
      {:error, e} ->
        Mount.handle_error(socket, {:error, e})

      {:ok, user, revision} ->
        case Mount.for(section_slug, session) do
          {:error, e} ->
            Mount.handle_error(socket, {:error, e})

          {type, _, section} ->
            resource_access = get_resource_access(resource_id, section_slug, user_id)

            changeset =
              case resource_access do
                nil -> nil
                _ -> ResourceAccess.changeset(resource_access, %{})
              end

            {:ok,
             assign(socket,
               changeset: changeset,
               breadcrumbs: set_breadcrumbs(type, section),
               section: section,
               resource_access: resource_access,
               revision: revision,
               last_failed: fetch_last_failed(resource_access),
               user: user
             )}
        end
    end
  end

  defp fetch_last_failed(resource_access) do
    if ResourceAccess.last_grade_update_failed?(resource_access) do
      Oli.Repo.get(
        Oli.Delivery.Attempts.Core.LMSGradeUpdate,
        resource_access.last_grade_update_id
      )
    else
      nil
    end
  end

  defp get_resource_access(resource_id, section_slug, user_id) do
    case Oli.Delivery.Attempts.Core.get_resource_access(
           resource_id,
           section_slug,
           user_id
         ) do
      nil ->
        nil

      ra ->
        Oli.Repo.preload(ra, :resource_attempts)
    end
  end

  defp get_user_and_revision(section_slug, user_id, resource_id) do
    case Oli.Publishing.DeliveryResolver.from_resource_id(section_slug, resource_id) do
      nil ->
        {:error, :not_found}

      revision ->
        case Oli.Accounts.get_user!(user_id) do
          nil -> {:error, :not_found}
          user -> {:ok, user, revision}
        end
    end
  end

  def render(assigns) do
    case assigns.resource_access do
      nil -> render_never_visited(assigns)
      _ -> render_with_access(assigns)
    end
  end

  def render_with_access(assigns) do
    ~F"""
    <Groups>
      <Group label="Details" description="">
        <ReadOnly label="Student" value={OliWeb.Common.Utils.name(@user)}/>
        <ReadOnly label="Resource" value={@revision.title}/>
      </Group>
      {#if @revision.graded}
      <Group label="Current Grade" description="">

          <Form as={:resource_access} for={@changeset} change="validate" submit="save" opts={autocomplete: "off"}>
            <Field name={:score} class="form-label-group">
              <div class="d-flex justify-content-between"><Label/><ErrorTag class="help-block"/></div>
              <NumberInput class="form-control" opts={disabled: !@is_editing}/>
            </Field>
            <Field name={:out_of} class="form-label-group mb-4">
              <div class="d-flex justify-content-between"><Label/><ErrorTag class="help-block"/></div>
              <NumberInput class="form-control" opts={disabled: !@is_editing}/>
            </Field>

            {#if @is_editing}
              <button class="btn btn-primary" type="submit">Save</button>
              <button class="btn btn-primary" type="button" :on-click="disable_score_edit">Cancel</button>
            {#else}
              <button class="btn btn-primary" type="button" :on-click="enable_score_edit">Change Score</button>
            {/if}
          </Form>

          {#if !@section.open_and_free}
            <div class="mb-3"/>
            <Passback click="passback" last_failed={@last_failed} resource_access={@resource_access} grade_sync_result={@grade_sync_result}/>
          {/if}

      </Group>
      {/if}
      <Group label="Attempt History" description="">
        <AttemptHistory resource_attempts={@resource_access.resource_attempts}/>
      </Group>
    </Groups>
    """
  end

  def render_never_visited(assigns) do
    ~F"""
    <Groups>
      <Group label="Details" description="">
        <ReadOnly label="Student" value={OliWeb.Common.Utils.name(@user)}/>
        <ReadOnly label="Resource" value={@revision.title}/>
      </Group>
      <Group label="Attempt History" description="">
        The student has not yet accessed this course resource
      </Group>
    </Groups>
    """
  end

  def handle_event("enable_score_edit", _, socket) do
    {:noreply, assign(socket, is_editing: true)}
  end

  def handle_event("disable_score_edit", _, socket) do
    {:noreply, assign(socket, is_editing: false)}
  end

  def handle_event("validate", %{"resource_access" => params}, socket) do
    params =
      ensure_no_nil(params, "score")
      |> ensure_no_nil("out_of")

    changeset =
      socket.assigns.resource_access
      |> ResourceAccess.changeset(params)

    {:noreply, assign(socket, changeset: changeset)}
  end

  def handle_event("passback", _, socket) do
    section = socket.assigns.section
    user = socket.assigns.user
    revision = socket.assigns.revision

    # Read the latest resource_access to account for cases where a student has
    # just finalized another attempt, or the instructor has overriden the grade in another
    # instance of this window
    resource_access = get_resource_access(revision.resource_id, section.slug, user.id)

    {:ok, %Oban.Job{id: id}} =
      Oli.Delivery.Attempts.PageLifecycle.GradeUpdateWorker.create(
        section.id,
        resource_access.id,
        :manual
      )

    Broadcaster.subscribe_to_lms_grade_update(
      socket.assigns.section.id,
      socket.assigns.resource_access.id,
      id
    )

    {:noreply, assign(socket, grade_sync_result: "Pending...", resource_access: resource_access)}
  end

  def handle_event("save", %{"resource_access" => params}, socket) do
    params =
      ensure_no_nil(params, "score")
      |> ensure_no_nil("out_of")

    case Core.update_resource_access(socket.assigns.resource_access, params) do
      {:ok, resource_access} ->
        socket = put_flash(socket, :info, "Grade changed")

        {:noreply,
         assign(socket,
           is_editing: false,
           resource_access: resource_access,
           changeset: ResourceAccess.changeset(resource_access, %{})
         )}

      {:error, %Ecto.Changeset{} = changeset} ->
        {:noreply, assign(socket, changeset: changeset)}
    end
  end

  def handle_info({:lms_grade_update_result, payload}, socket) do
    %Oli.Delivery.Attempts.PageLifecycle.GradeUpdatePayload{
      job: %{id: job_id},
      status: result
    } = payload

    %{
      resource_access: resource_access,
      section: section,
      user: user
    } = socket.assigns

    # Unsubscribe to this job when we reach a terminal state
    if result in [:success, :failure, :not_synced] do
      Broadcaster.unsubscribe_to_lms_grade_update(
        socket.assigns.section.id,
        resource_access.id,
        job_id
      )
    end

    resource_access = get_resource_access(resource_access.resource_id, section.slug, user.id)

<<<<<<< HEAD
      AccessToken.fetch_access_token(registration, Oli.Grading.ags_scopes(), host())
    end
  end
=======
    grade_sync_result =
      case result do
        :pending -> "LMS Update Pending..."
        :success -> "LMS Update Succeeded"
        :failure -> "LMS Update Failed"
        :retrying -> "LMS Update Failed, Retrying"
        :running -> "LMS Update Executing..."
        :not_synced -> "Grade passback not enabled"
      end
>>>>>>> 397af69a

    {:noreply,
     assign(socket,
       resource_access: resource_access,
       last_failed: fetch_last_failed(resource_access),
       grade_sync_result: grade_sync_result
     )}
  end

  defp ensure_no_nil(params, key) do
    case Map.get(params, key) do
      nil -> Map.delete(params, key)
      "" -> Map.delete(params, key)
      _ -> params
    end
  end
end<|MERGE_RESOLUTION|>--- conflicted
+++ resolved
@@ -9,11 +9,7 @@
   alias OliWeb.Sections.Mount
   alias Oli.Delivery.Attempts.Core
   alias OliWeb.Progress.Passback
-<<<<<<< HEAD
-  alias Lti_1p3.Tool.Services.AccessToken
-=======
   alias Oli.Delivery.Attempts.PageLifecycle.Broadcaster
->>>>>>> 397af69a
 
   data breadcrumbs, :any
   data title, :string, default: "Student Progress"
@@ -269,11 +265,6 @@
 
     resource_access = get_resource_access(resource_access.resource_id, section.slug, user.id)
 
-<<<<<<< HEAD
-      AccessToken.fetch_access_token(registration, Oli.Grading.ags_scopes(), host())
-    end
-  end
-=======
     grade_sync_result =
       case result do
         :pending -> "LMS Update Pending..."
@@ -283,7 +274,6 @@
         :running -> "LMS Update Executing..."
         :not_synced -> "Grade passback not enabled"
       end
->>>>>>> 397af69a
 
     {:noreply,
      assign(socket,
