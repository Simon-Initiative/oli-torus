--- conflicted
+++ resolved
@@ -16,45 +16,35 @@
     sidebar_expanded: true
   }
 
-  @impl Phoenix.LiveView
-<<<<<<< HEAD
-  def mount(_params, _session, %{assigns: %{current_user: current_user}} = socket)
-      when not is_nil(current_user) do
-    sections =
-      Sections.list_user_open_and_free_sections(current_user)
-      |> add_user_role(current_user)
-=======
-  def mount(params, _session, socket) do
-    all_sections =
-      Sections.list_user_open_and_free_sections(socket.assigns.current_user)
-      |> add_user_role(socket.assigns.current_user)
-
-    sections =
-      all_sections
->>>>>>> 00e4b5f4
-      |> filter_by_role(:student)
-      |> add_instructors()
-      |> add_sections_progress(current_user.id)
-
+  def mount(_params, _session, %{assigns: %{has_admin_role: true}} = socket) do
+    # admin case...
     {:ok,
      assign(socket,
-       sections: sections,
-<<<<<<< HEAD
-=======
-       params: params,
-       disable_sidebar?: user_is_only_a_student?(all_sections),
->>>>>>> 00e4b5f4
-       filtered_sections: sections,
        active_workspace: :student,
        header_enabled?: true,
        footer_enabled?: true
      )}
   end
 
-  def mount(_params, _session, %{assigns: %{has_admin_role: true}} = socket) do
-    # admin case...
+  @impl Phoenix.LiveView
+  def mount(params, _session, %{assigns: %{current_user: current_user}} = socket)
+      when not is_nil(current_user) do
+    all_sections =
+      Sections.list_user_open_and_free_sections(current_user)
+      |> add_user_role(current_user)
+
+    sections =
+      all_sections
+      |> filter_by_role(:student)
+      |> add_instructors()
+      |> add_sections_progress(current_user.id)
+
     {:ok,
      assign(socket,
+       sections: sections,
+       params: params,
+       disable_sidebar?: user_is_only_a_student?(all_sections),
+       filtered_sections: sections,
        active_workspace: :student,
        header_enabled?: true,
        footer_enabled?: true
@@ -87,12 +77,7 @@
   end
 
   @impl Phoenix.LiveView
-<<<<<<< HEAD
   def handle_params(params, _uri, %{assigns: %{sections: sections}} = socket) do
-=======
-  def handle_params(params, _uri, socket) do
-    %{sections: sections} = socket.assigns
->>>>>>> 00e4b5f4
     params = decode_params(params)
 
     {:noreply,
@@ -451,9 +436,6 @@
         Params.get_boolean_param(params, "sidebar_expanded", @default_params.sidebar_expanded)
     }
   end
-<<<<<<< HEAD
-=======
 
   defp user_is_only_a_student?(sections), do: Enum.all?(sections, &(&1.user_role == "student"))
->>>>>>> 00e4b5f4
 end