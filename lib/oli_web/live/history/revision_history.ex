--- conflicted
+++ resolved
@@ -58,7 +58,6 @@
     }
   end
 
-<<<<<<< HEAD
   defp fetch_all_revisions(resource_id) do
     Repo.all(from rev in Revision,
       join: a in Author, on: a.id == rev.author_id,
@@ -72,9 +71,7 @@
     Repo.get!(Revision, revision_id)
   end
 
-=======
   # Sorts newest to oldest
->>>>>>> db9c2984
   defp date_sort(d1, d2) do
     case NaiveDateTime.compare(d1, d2) do
       :lt -> false
