--- conflicted
+++ resolved
@@ -12,13 +12,9 @@
   alias OliWeb.RevisionHistory.Details
   alias OliWeb.RevisionHistory.Graph
   alias OliWeb.RevisionHistory.Table
-<<<<<<< HEAD
   alias OliWeb.Common.Modal
-
-=======
   alias OliWeb.RevisionHistory.Pagination
   alias Oli.Authoring.Broadcaster
->>>>>>> 04ec0255
   alias Oli.Publishing.AuthoringResolver
 
   @page_size 15
