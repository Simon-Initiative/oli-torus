defmodule OliWeb.Curriculum.ContainerLive do
  @moduledoc """
  LiveView implementation of a container editor.
  """

  use OliWeb, :live_view
  use OliWeb.Common.Modal

  import Oli.Utils, only: [value_or: 2]
  import Oli.Authoring.Editing.Utils
  import OliWeb.Curriculum.Utils

  alias Oli.Authoring.Editing.ContainerEditor
  alias Oli.Authoring.Course

  alias OliWeb.Curriculum.{
    Rollup,
    ActivityDelta,
    DropTarget,
    Entry,
    OptionsModalContent,
    DeleteModal,
    NotEmptyModal
  }

  alias OliWeb.Common.Hierarchy.MoveModal
  alias Oli.Publishing.ChangeTracker
  alias Oli.Publishing.AuthoringResolver
  alias Oli.Accounts
  alias Oli.Repo
  alias Oli.Publishing
  alias Oli.Accounts
  alias Oli.Authoring.Broadcaster.Subscriber
  alias Oli.Resources.Numbering
  alias OliWeb.Router.Helpers, as: Routes
  alias OliWeb.Common.Breadcrumb
  alias Oli.Delivery.Hierarchy
  alias Oli.Resources.Revision
  alias OliWeb.Common.SessionContext
  alias Oli.Resources
  alias Oli.Delivery.Hierarchy.HierarchyNode
  alias OliWeb.Components.Modal
  alias OliWeb.Curriculum.Container.ContainerLiveHelpers

  def mount(
        %{"project_id" => project_slug} = params,
        %{"current_author_id" => _} = session,
        socket
      ) do
    %SessionContext{author: author} = ctx = SessionContext.init(socket, session)

    root_container = AuthoringResolver.root_container(project_slug)
    container_slug = Map.get(params, "container_slug")

    project = Course.get_project_by_slug(project_slug)
    project_hierarchy = AuthoringResolver.full_hierarchy(project_slug) |> HierarchyNode.simplify()

    cond do
      # Explicitly routing to root_container, strip off the container param
      container_slug == root_container.slug && socket.assigns.live_action == :index ->
        {:ok, redirect(socket, to: Routes.container_path(socket, :index, project_slug))}

      # Routing to missing container
      container_slug && is_nil(AuthoringResolver.from_revision_slug(project_slug, container_slug)) ->
        {:ok,
         redirect(socket, to: Routes.resource_path(socket, :edit, project_slug, container_slug))}

      # Implicitly routing to root container or explicitly routing to sub-container
      true ->
        {:ok, container} = load_and_scrub_container(container_slug, project_slug, root_container)

        children = ContainerEditor.list_all_container_children(container, project)

        {:ok, rollup} = Rollup.new(children, project.slug)

        subscriptions = subscribe(container, children, rollup, project.slug)

        view_pref =
          case author.preferences do
            %{curriculum_view: curriculum_view} ->
              curriculum_view

            _ ->
              "Basic"
          end

        {:ok,
         assign(socket,
           ctx: ctx,
           children: children,
           active: :curriculum,
           breadcrumbs:
             Breadcrumb.trail_to(
               project_slug,
               container.slug,
               Oli.Publishing.AuthoringResolver,
               project.customizations
             ),
           adaptivity_flag: Oli.Features.enabled?("adaptivity"),
           rollup: rollup,
           container: container,
           project: project,
           project_hierarchy: project_hierarchy,
           subscriptions: subscriptions,
           author: author,
           view: view_pref,
           selected: nil,
           resources_being_edited: get_resources_being_edited(container.children, project.id),
           numberings:
             Numbering.number_full_tree(
               Oli.Publishing.AuthoringResolver,
               project_slug,
               project.customizations
             ),
           dragging: nil,
           page_title: "Curriculum | " <> project.title,
           options_modal_assigns: nil
         )
         |> attach_hook(:has_show_links_uri_hash, :handle_params, fn _params, uri, socket ->
           {:cont,
            assign_new(socket, :has_show_links_uri_hash, fn ->
              String.contains?(uri, "#show_links")
            end)}
         end)}
    end
  end

  # Load either a specific container, or if the slug is nil the root. After loaded,
  # scrub the container's children to ensure that there a no duplicate ids that may
  # have crept in.
  defp load_and_scrub_container(container_slug, project_slug, root_container) do
    container =
      if is_nil(container_slug) do
        root_container
      else
        AuthoringResolver.from_revision_slug(project_slug, container_slug)
      end

    {deduped, _} =
      Enum.reduce(container.children, {[], MapSet.new()}, fn id, {all, map} ->
        case MapSet.member?(map, id) do
          true -> {all, map}
          false -> {[id | all], MapSet.put(map, id)}
        end
      end)

    # Now see if the deduping actually led to any change in the number of children,
    # remembering though that the deduped children ids are in reverse order.
    if length(deduped) != length(container.children) do
      Repo.transaction(fn ->
        ChangeTracker.track_revision(project_slug, container, %{
          # restore correct order
          children: Enum.reverse(deduped)
        })
      end)
    else
      {:ok, container}
    end
  end

  def handle_params(%{"view" => view}, _, socket) do
    %{author: author} = socket.assigns
    {:ok, _updated} = update_author_view_pref(author, view)

    {:noreply, assign(socket, view: view)}
  end

  def handle_params(params, _url, %{assigns: %{live_action: live_action}} = socket) do
    {:noreply, apply_action(socket, live_action, params)}
  end

  def handle_params(_, _, socket) do
    {:noreply, socket}
  end

  defp apply_action(socket, :index, _params) do
    socket
    |> assign(:page_title, "Curriculum | " <> socket.assigns.project.title)
    |> assign(:revision, nil)
  end

  defp apply_action(socket, :edit, %{"project_id" => project_id, "revision_slug" => revision_slug}) do
    socket
    |> assign(:page_title, "Options")
    |> assign(:revision, AuthoringResolver.from_revision_slug(project_id, revision_slug))
  end

  # spin up subscriptions for the container and for all of its children, activities and attached objectives
  defp subscribe(
         container,
         children,
         %Rollup{activity_map: activity_map, objective_map: objective_map},
         project_slug
       ) do
    Enum.each(children, fn child ->
      Subscriber.subscribe_to_locks_acquired(project_slug, child.resource_id)
      Subscriber.subscribe_to_locks_released(project_slug, child.resource_id)
    end)

    activity_ids = Enum.map(activity_map, fn {id, _} -> id end)
    objective_ids = Enum.map(objective_map, fn {id, _} -> id end)

    ids =
      [container.resource_id] ++
        Enum.map(children, fn c -> c.resource_id end) ++ activity_ids ++ objective_ids

    Enum.each(ids, fn id ->
      Subscriber.subscribe_to_new_revisions_in_project(id, project_slug)
    end)

    Subscriber.subscribe_to_new_resources_of_type(
      Oli.Resources.ResourceType.id_for_objective(),
      project_slug
    )

    ids
  end

  # release a collection of subscriptions
  defp unsubscribe(ids, children, project_slug) do
    Subscriber.unsubscribe_to_new_resources_of_type(
      Oli.Resources.ResourceType.id_for_objective(),
      project_slug
    )

    Enum.each(ids, &Subscriber.unsubscribe_to_new_revisions_in_project(&1, project_slug))

    Enum.each(children, fn child ->
      Subscriber.unsubscribe_to_locks_acquired(project_slug, child.resource_id)
      Subscriber.unsubscribe_to_locks_released(project_slug, child.resource_id)
    end)
  end

  def handle_event("show_options_modal", %{"slug" => slug}, socket) do
    %{container: container, project: project, children: children} =
      socket.assigns

    redirect_url = ContainerLiveHelpers.build_redirect_url(socket, project.slug, container.slug)

    {:noreply,
     assign(socket,
       options_modal_assigns:
         ContainerLiveHelpers.build_option_modal_assigns(redirect_url, children, slug)
     )
     |> push_event("js-exec", %{
       to: "#options-modal-assigns-trigger",
       attr: "data-show_modal"
     })}
  end

  def handle_event("restart_options_modal", _, socket) do
    {:noreply, assign(socket, options_modal_assigns: nil)}
  end

  def handle_event("validate-options", %{"revision" => revision_params}, socket) do
    %{options_modal_assigns: %{revision: revision} = modal_assigns} = socket.assigns

    changeset =
      revision
      |> Resources.change_revision(revision_params)
      |> Map.put(:action, :validate)
      |> to_form()

    {:noreply, assign(socket, options_modal_assigns: %{modal_assigns | form: changeset})}
  end

  def handle_event("save-options", %{"revision" => revision_params}, socket) do
    %{options_modal_assigns: %{redirect_url: redirect_url, revision: revision}, project: project} =
      socket.assigns

<<<<<<< HEAD
    revision_params = ContainerLiveHelpers.decode_revision_params(revision_params)
=======
    revision_params = decode_revision_params(revision_params)
>>>>>>> 139b55fa

    case ContainerEditor.edit_page(project, revision.slug, revision_params) do
      {:ok, _} ->
        {:noreply,
         socket
         |> put_flash(
           :info,
           "#{resource_type_label(revision) |> String.capitalize()} options saved"
         )
         |> push_redirect(to: redirect_url)}

      {:error, %Ecto.Changeset{} = changeset} ->
        {:noreply, assign(socket, :changeset, changeset)}
    end
  end

  def handle_event("show_move_modal", %{"slug" => slug}, socket) do
    %{container: container, project: project} = socket.assigns

    modal_assigns = ContainerLiveHelpers.build_modal_assigns(container.slug, project.slug, slug)

    modal = fn assigns ->
      ~H"""
      <MoveModal.render {@modal_assigns} />
      """
    end

    {:noreply,
     show_modal(
       socket,
       modal,
       modal_assigns: modal_assigns
     )}
  end

  def handle_event("HierarchyPicker.update_active", %{"uuid" => uuid}, socket) do
    %{modal_assigns: %{hierarchy: hierarchy} = modal_assigns} = socket.assigns

    active = Hierarchy.find_in_hierarchy(hierarchy, uuid)

    modal_assigns = %{
      modal_assigns
      | active: active
    }

    {:noreply, assign(socket, modal_assigns: modal_assigns)}
  end

  def handle_event(
        "MoveModal.move_item",
        %{"uuid" => uuid, "from_uuid" => from_uuid, "to_uuid" => to_uuid},
        socket
      ) do
    %{
      author: author,
      project: project,
      modal_assigns: %{hierarchy: hierarchy}
    } = socket.assigns

    %{revision: revision} = Hierarchy.find_in_hierarchy(hierarchy, uuid)
    %{revision: from_container} = Hierarchy.find_in_hierarchy(hierarchy, from_uuid)
    %{revision: to_container} = Hierarchy.find_in_hierarchy(hierarchy, to_uuid)

    {:ok, _} = ContainerEditor.move_to(revision, from_container, to_container, author, project)

    {:noreply, hide_modal(socket, modal_assigns: nil)}
  end

  def handle_event("MoveModal.remove", %{"uuid" => uuid, "from_uuid" => from_uuid}, socket) do
    %{
      author: author,
      project: project,
      modal_assigns: %{hierarchy: hierarchy}
    } = socket.assigns

    %{revision: revision} = Hierarchy.find_in_hierarchy(hierarchy, uuid)
    %{revision: from_container} = Hierarchy.find_in_hierarchy(hierarchy, from_uuid)
    to_container = nil

    {:ok, _} = ContainerEditor.move_to(revision, from_container, to_container, author, project)

    {:noreply, hide_modal(socket, modal_assigns: nil)}
  end

  def handle_event("MoveModal.cancel", _, socket) do
    {:noreply, hide_modal(socket, modal_assigns: nil)}
  end

  def handle_event("show_delete_modal", %{"slug" => slug}, socket) do
    %{container: container, project: project, author: author} = socket.assigns

    case Enum.find(socket.assigns.children, fn r -> r.slug == slug end) do
      %{children: []} = item ->
        proceed_with_deletion_warning(socket, container, project, author, item)

      item ->
        notify_not_empty(socket, container, project, author, item)
    end
  end

  def handle_event("DeleteModal.delete", %{"slug" => slug}, socket) do
    %{
      modal_assigns: %{
        container: container,
        project: project,
        author: author,
        revision: revision,
        redirect_url: redirect_url
      }
    } = socket.assigns

    case container do
      nil ->
        result =
          Oli.Repo.transaction(fn ->
            revision =
              Oli.Publishing.AuthoringResolver.from_revision_slug(project.slug, revision.slug)

            Oli.Publishing.ChangeTracker.track_revision(project.slug, revision, %{deleted: true})
          end)

        case result do
          {:ok, _} ->
            {:noreply,
             socket
             |> push_patch(to: redirect_url)
             |> hide_modal(modal_assigns: nil)}

          _ ->
            {:noreply,
             socket
             |> put_flash(
               :error,
               "Could not delete #{resource_type_label(revision)} \"#{revision.title}\""
             )
             |> hide_modal(modal_assigns: nil)}
        end

      _ ->
        case ContainerEditor.remove_child(container, project, author, slug) do
          {:ok, _} ->
            {:noreply,
             socket
             |> push_patch(to: redirect_url)
             |> hide_modal(modal_assigns: nil)}

          {:error, _} ->
            {:noreply,
             socket
             |> put_flash(
               :error,
               "Could not delete #{resource_type_label(revision)} \"#{revision.title}\""
             )
             |> hide_modal(modal_assigns: nil)}
        end
    end
  end

  def handle_event("duplicate_page", %{"id" => page_id}, socket) do
    %{container: container, project: project, author: author} = socket.assigns

    socket =
      case ContainerEditor.duplicate_page(container, page_id, author, project) do
        {:ok, _result} ->
          socket

        {:error, %Ecto.Changeset{} = _changeset} ->
          socket
          |> put_flash(:error, "Could not duplicate page")
      end

    {:noreply,
     assign(socket,
       numberings:
         Numbering.number_full_tree(
           Oli.Publishing.AuthoringResolver,
           socket.assigns.project.slug,
           socket.assigns.project.customizations
         )
     )}
  end

  def handle_event("dismiss", _, socket) do
    {:noreply, hide_modal(socket, modal_assigns: nil)}
  end

  # handle change of selection
  def handle_event("select", %{"slug" => slug}, socket) do
    selected = Enum.find(socket.assigns.children, fn r -> r.slug == slug end)
    {:noreply, assign(socket, :selected, selected)}
  end

  def handle_event("keydown", %{"key" => key, "shiftKey" => shiftKeyPressed?} = params, socket) do
    focused_index =
      case params["index"] do
        nil -> nil
        stringIndex -> String.to_integer(stringIndex)
      end

    last_index = length(socket.assigns.children) - 1
    children = socket.assigns.children

    case {focused_index, key, shiftKeyPressed?} do
      {nil, _, _} ->
        {:noreply, socket}

      {^last_index, "ArrowDown", _} ->
        {:noreply, socket}

      {0, "ArrowUp", _} ->
        {:noreply, socket}

      # Each drop target has a corresponding entry after it with a matching index.
      # That means that the "drop index" is the index of where you'd like to place the item AHEAD OF
      # So to reorder an item below its current position, we add +2 ->
      # +1 would mean insert it BEFORE the next item, but +2 means insert it before the item after the next item.
      # See the logic in container editor that does the adjustment based on the positions of the drop targets.
      {focused_index, "ArrowDown", true} ->
        handle_event(
          "reorder",
          %{
            "sourceIndex" => Integer.to_string(focused_index),
            "dropIndex" => Integer.to_string(focused_index + 2)
          },
          socket
        )

      {focused_index, "ArrowUp", true} ->
        handle_event(
          "reorder",
          %{
            "sourceIndex" => Integer.to_string(focused_index),
            "dropIndex" => Integer.to_string(focused_index - 1)
          },
          socket
        )

      {focused_index, "Enter", _} ->
        {:noreply, assign(socket, :selected, Enum.at(children, focused_index))}

      {_, _, _} ->
        {:noreply, socket}
    end
  end

  # handle reordering event
  def handle_event("reorder", %{"sourceIndex" => source_index, "dropIndex" => index}, socket) do
    source = Enum.at(socket.assigns.children, String.to_integer(source_index))

    socket =
      case ContainerEditor.reorder_child(
             socket.assigns.container,
             socket.assigns.project,
             socket.assigns.author,
             source.slug,
             String.to_integer(index)
           ) do
        {:ok, _} ->
          socket

        {:error, _} ->
          socket
          |> put_flash(:error, "Could not edit page")
      end

    {:noreply, socket}
  end

  # handle drag events
  def handle_event("dragstart", drag_slug, socket) do
    {:noreply, assign(socket, dragging: drag_slug)}
  end

  def handle_event("dragend", _, socket) do
    {:noreply, assign(socket, dragging: nil)}
  end

  # handle clicking of the "Add Graded Assessment" or "Add Practice Page" buttons
  def handle_event("add", %{"type" => type, "scored" => scored}, socket) do
    case ContainerEditor.add_new(
           socket.assigns.container,
           type,
           scored,
           socket.assigns.author,
           socket.assigns.project,
           socket.assigns.numberings
         ) do
      {:ok, _} ->
        {:noreply,
         assign(socket,
           numberings:
             Numbering.number_full_tree(
               Oli.Publishing.AuthoringResolver,
               socket.assigns.project.slug,
               socket.assigns.project.customizations
             )
         )}

      {:error, %Ecto.Changeset{} = _changeset} ->
        {:noreply, put_flash(socket, :error, "Could not create new item")}
    end
  end

  def handle_event("change-view", %{"view" => view}, socket) do
    {:noreply,
     push_patch(socket,
       to:
         Routes.container_path(
           socket,
           :index,
           socket.assigns.project.slug,
           socket.assigns.container.slug,
           %{view: view}
         )
     )}
  end

  defp proceed_with_deletion_warning(socket, container, project, author, item) do
    modal_assigns = %{
      id: "delete_#{item.slug}",
      redirect_url: Routes.container_path(socket, :index, project.slug, container.slug),
      revision: item,
      container: container,
      project: project,
      author: author
    }

    modal = fn assigns ->
      ~H"""
      <DeleteModal.render {@modal_assigns} />
      """
    end

    {:noreply,
     show_modal(
       socket,
       modal,
       modal_assigns: modal_assigns
     )}
  end

  defp notify_not_empty(socket, container, project, author, item) do
    modal_assigns = %{
      id: "not_empty_#{item.slug}",
      revision: item,
      container: container,
      project: project,
      author: author
    }

    modal = fn assigns ->
      ~H"""
      <NotEmptyModal.render {@modal_assigns} />
      """
    end

    {:noreply,
     show_modal(
       socket,
       modal,
       modal_assigns: modal_assigns
     )}
  end

  defp update_author_view_pref(author, curriculum_view) do
    updated_preferences =
      value_or(author.preferences, %Accounts.AuthorPreferences{})
      |> Map.put(:curriculum_view, curriculum_view)
      |> Map.from_struct()

    Accounts.update_author(author, %{preferences: updated_preferences})
  end

  defp has_renderable_change?(page1, page2) do
    page1.title != page2.title or
      page1.graded != page2.graded or
      page1.max_attempts != page2.max_attempts or
      page1.scoring_strategy_id != page2.scoring_strategy_id
  end

  # We need to monitor for changes in the title of an objective
  defp handle_updated_objective(socket, revision) do
    assign(socket, rollup: Rollup.objective_updated(socket.assigns.rollup, revision))
  end

  # We need to monitor for changes in the title of an objective
  defp handle_updated_activity(socket, revision) do
    assign(socket,
      rollup:
        Rollup.activity_updated(socket.assigns.rollup, revision, socket.assigns.project.slug)
    )
  end

  defp handle_updated_page(socket, revision) do
    id = revision.resource_id

    old_page =
      Enum.find(socket.assigns.children, fn p -> p.resource_id == revision.resource_id end)

    # check to see if the activities in that page have changed since our last view of it
    {:ok, activities_delta} = ActivityDelta.new(revision, old_page)

    # We only track this update if it affects our rendering.  So we check to see if the
    # title or settings has changed of if the activities in this page haven't been added/removed
    if has_renderable_change?(old_page, revision) or
         ActivityDelta.have_activities_changed?(activities_delta) do
      # we splice that page into its location
      children =
        case Enum.find_index(socket.assigns.children, fn p -> p.resource_id == id end) do
          nil -> socket.assigns.children
          index -> List.replace_at(socket.assigns.children, index, revision)
        end

      # update our selection to reflect the latest model
      selected =
        case socket.assigns.selected do
          nil -> nil
          s -> Enum.find(children, fn r -> r.resource_id == s.resource_id end)
        end

      # update the relevant maps that allow us to show roll ups
      rollup =
        Rollup.page_updated(
          socket.assigns.rollup,
          revision,
          activities_delta,
          socket.assigns.project.slug
        )

      assign(socket, selected: selected, children: children, rollup: rollup)
    else
      socket
    end
  end

  defp handle_updated_container(socket, revision) do
    %{container: %Revision{resource_id: container_resource_id}} = socket.assigns

    # only update when the container that changed is the container in view
    if revision.resource_id == container_resource_id do
      # in the case of a change to the container, we simplify by just pulling a new view of
      # the container and its contents. This handles addition, removal, reordering from the
      # local user as well as a collaborator
      children = ContainerEditor.list_all_container_children(revision, socket.assigns.project)

      {:ok, rollup} = Rollup.new(children, socket.assigns.project.slug)

      selected =
        case socket.assigns.selected do
          nil -> nil
          s -> Enum.find(children, fn r -> r.resource_id == s.resource_id end)
        end

      assign(socket,
        selected: selected,
        container: revision,
        children: children,
        rollup: rollup,
        numberings:
          Numbering.number_full_tree(
            Oli.Publishing.AuthoringResolver,
            socket.assigns.project.slug,
            socket.assigns.project.customizations
          )
      )
    else
      socket
    end
  end

  # Here we respond to notifications for edits made
  # to the container or to its child children, contained activities and attached objectives
  def handle_info({:updated, revision, _}, socket) do
    socket =
      case Oli.Resources.ResourceType.get_type_by_id(revision.resource_type_id) do
        "activity" -> handle_updated_activity(socket, revision)
        "objective" -> handle_updated_objective(socket, revision)
        "page" -> handle_updated_page(socket, revision)
        "container" -> handle_updated_container(socket, revision)
      end

    # redo all subscriptions
    unsubscribe(
      socket.assigns.subscriptions,
      socket.assigns.children,
      socket.assigns.project.slug
    )

    subscriptions =
      subscribe(
        socket.assigns.container,
        socket.assigns.children,
        socket.assigns.rollup,
        socket.assigns.project.slug
      )

    {:noreply, assign(socket, subscriptions: subscriptions)}
  end

  # listens for creation of new objectives
  def handle_info({:new_resource, revision, _}, socket) do
    # include it in our objective map
    rollup = Rollup.objective_updated(socket.assigns.rollup, revision)

    # now listen to it for future edits
    Subscriber.subscribe_to_new_revisions_in_project(
      revision.resource_id,
      socket.assigns.project.slug
    )

    subscriptions = [revision.resource_id | socket.assigns.subscriptions]

    {:noreply, assign(socket, rollup: rollup, subscriptions: subscriptions)}
  end

  def handle_info(
        {:lock_acquired, publication_id, resource_id, author_id},
        %{assigns: %{resources_being_edited: resources_being_edited, project: %{id: project_id}}} =
          socket
      ) do
    # Check to see if the lock_acquired message is intended for this specific project/publication's resource.
    # This check could be optimized by crafting a more specific message that embeds the publication_id, but then the
    # latest active publication_id would need to be tracked in the assigns and updated if a project is published.
    # Same thing applies to the :lock_released handler below.
    if Publishing.get_unpublished_publication_id!(project_id) == publication_id do
      author = Accounts.get_author(author_id)

      new_resources_being_edited = Map.put(resources_being_edited, resource_id, author)
      {:noreply, assign(socket, resources_being_edited: new_resources_being_edited)}
    else
      {:noreply, socket}
    end
  end

  def handle_info(
        {:lock_released, publication_id, resource_id},
        %{assigns: %{resources_being_edited: resources_being_edited, project: %{id: project_id}}} =
          socket
      ) do
    if Publishing.get_unpublished_publication_id!(project_id) == publication_id do
      new_resources_being_edited = Map.delete(resources_being_edited, resource_id)
      {:noreply, assign(socket, resources_being_edited: new_resources_being_edited)}
    else
      {:noreply, socket}
    end
  end

  # Resources currently being edited by an author (has a lock present)
  # : %{ resource_id => author }
  def get_resources_being_edited(resource_ids, project_id) do
    project_id
    |> Publishing.get_unpublished_publication_id!()
    |> (&Publishing.retrieve_lock_info(resource_ids, &1)).()
    |> Enum.map(fn published_resource ->
      {published_resource.resource_id, published_resource.author}
    end)
    |> Enum.into(%{})
  end

  defp decode_revision_params(revision_params) do
    revision_params
    |> maybe_decode_explanation_strategy
    |> maybe_decode_intro_content
  end

  defp maybe_decode_explanation_strategy(revision_params) do
    case revision_params do
      %{"explanation_strategy" => %{"type" => "none"}} ->
        Map.put(revision_params, "explanation_strategy", nil)

      _ ->
        revision_params
    end
  end

  defp maybe_decode_intro_content(revision_params) do
    case revision_params do
      %{"intro_content" => intro_content} when intro_content in ["", nil] ->
        Map.put(
          revision_params,
          "intro_content",
          %{}
        )

      %{"intro_content" => intro_content} ->
        Map.put(
          revision_params,
          "intro_content",
          Jason.decode!(intro_content)
        )

      _ ->
        revision_params
    end
  end
end<|MERGE_RESOLUTION|>--- conflicted
+++ resolved
@@ -268,11 +268,7 @@
     %{options_modal_assigns: %{redirect_url: redirect_url, revision: revision}, project: project} =
       socket.assigns
 
-<<<<<<< HEAD
-    revision_params = ContainerLiveHelpers.decode_revision_params(revision_params)
-=======
     revision_params = decode_revision_params(revision_params)
->>>>>>> 139b55fa
 
     case ContainerEditor.edit_page(project, revision.slug, revision_params) do
       {:ok, _} ->
