--- conflicted
+++ resolved
@@ -20,10 +20,7 @@
     DeleteModal
   }
 
-<<<<<<< HEAD
-=======
   alias OliWeb.Common.Hierarchy.MoveModal
->>>>>>> 53552173
   alias Oli.Publishing.ChangeTracker
   alias Oli.Resources.ScoringStrategy
   alias Oli.Publishing.AuthoringResolver
