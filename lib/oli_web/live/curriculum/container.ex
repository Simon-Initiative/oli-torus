--- conflicted
+++ resolved
@@ -50,8 +50,6 @@
 
     ~L"""
       <div class="container">
-<<<<<<< HEAD
-=======
         <div class="row">
           <div class="col-12">
             <nav aria-label="breadcrumb">
@@ -61,7 +59,6 @@
             </nav>
           </div>
         </div>
->>>>>>> 750ffd89
         <div class="row">
           <div class="col-12">
             <p class="text-secondary">
