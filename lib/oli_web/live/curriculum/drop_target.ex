--- conflicted
+++ resolved
@@ -7,12 +7,8 @@
 
   def render(assigns) do
     ~L"""
-<<<<<<< HEAD
-    <div phx-hook="DropTarget" id="<%= @id %>"
-=======
     <div phx-hook="DropTarget"
       id="drop-target-<%= assigns.index %>"
->>>>>>> 737ca64f
       data-drop-index="<%= assigns.index %>"
       style="height: 15px;"
     >
