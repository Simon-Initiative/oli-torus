defmodule OliWeb.Delivery.StudentDashboard.StudentDashboardLive do
  use OliWeb, :live_view
  use OliWeb.Common.Modal
  import Ecto.Query, warn: false
  import OliWeb.Common.Utils

  alias OliWeb.Common.SessionContext
  alias OliWeb.Delivery.StudentDashboard.Components.Helpers
  alias Oli.Delivery.Sections
  alias Oli.Delivery.Metrics
  alias Oli.Grading.GradebookRow

  @impl Phoenix.LiveView
  def mount(_params, session, socket) do
    ctx = SessionContext.init(socket, session)

    enrollment = Sections.get_enrollment(socket.assigns.section.slug, socket.assigns.student.id)

    survey_responses =
      case socket.assigns.section do
        %{required_survey_resource_id: nil} ->
          []

        %{required_survey_resource_id: required_survey_resource_id} ->
          Oli.Delivery.Attempts.summarize_survey(
            required_survey_resource_id,
            socket.assigns.student.id
          )
      end

    {:ok, assign(socket, ctx: ctx, survey_responses: survey_responses, enrollment: enrollment)}
  end

  @impl Phoenix.LiveView
  def handle_params(%{"active_tab" => "content"} = params, _, socket) do
    socket =
      socket
      |> assign(
        params: params,
        active_tab: String.to_existing_atom(params["active_tab"])
      )
      |> assign_new(:containers, fn ->
        get_containers(socket.assigns.section, socket.assigns.student.id)
      end)

    {:noreply, socket}
  end

  @impl Phoenix.LiveView
  def handle_params(%{"active_tab" => "learning_objectives"} = params, _, socket) do
    socket =
      socket
      |> assign(params: params, active_tab: String.to_existing_atom(params["active_tab"]))
      |> assign_new(:objectives_tab, fn ->
        %{
          objectives:
            Sections.get_objectives_and_subobjectives(
              socket.assigns.section.slug,
              socket.assigns.student.id
            ),
          filter_options:
            Sections.get_units_and_modules_from_a_section(socket.assigns.section.slug)
        }
      end)

    {:noreply, socket}
  end

  @impl Phoenix.LiveView
  def handle_params(%{"active_tab" => "quizz_scores"} = params, _, socket) do
    socket =
      socket
      |> assign(
        params: params,
        active_tab: String.to_existing_atom(params["active_tab"])
      )
      |> assign_new(:scores, fn ->
        %{scores: get_scores(socket.assigns.section, socket.assigns.student.id)}
      end)

    {:noreply, socket}
  end

  @impl Phoenix.LiveView
  def handle_params(%{"active_tab" => "progress"} = params, _, socket) do
    socket =
      socket
      |> assign(params: params, active_tab: String.to_existing_atom(params["active_tab"]))
      |> assign_new(:pages, fn ->
        get_page_nodes(socket.assigns.section.slug, socket.assigns.student.id)
      end)

    {:noreply, socket}
  end

  @impl Phoenix.LiveView
  def handle_params(%{"active_tab" => "actions"} = params, _, socket) do
    enrollment = Sections.get_enrollment(socket.assigns.section.slug, socket.assigns.student.id)

    socket =
      socket
      |> assign(params: params, active_tab: String.to_existing_atom(params["active_tab"]))
      |> assign_new(:enrollment_info, fn ->
        %{
          enrollment: enrollment,
          user_role_id: Sections.get_user_role_from_enrollment(enrollment),
          current_user: socket.assigns.current_user
        }
      end)

    {:noreply, socket}
  end

  @impl Phoenix.LiveView
  def handle_params(params, _, socket) do
    {:noreply,
     assign(socket,
       params: params,
       active_tab: String.to_existing_atom(params["active_tab"])
     )}
  end

  @impl Phoenix.LiveView
  def render(assigns) do
    ~H"""
      <%= render_modal(assigns) %>
      <Helpers.student_details survey_responses={@survey_responses || []} student={@student} />
      <Helpers.tabs
        hidden_tabs={if !@enrollment, do: [:actions], else: []}
        active_tab={@active_tab}
        section_slug={@section.slug}
        student_id={@student.id}
        preview_mode={@preview_mode}
      />
      <%= render_tab(assigns) %>
    """
  end

  defp render_tab(%{active_tab: :content} = assigns) do
    ~H"""
      <.live_component
      id="content_tab"
      module={OliWeb.Delivery.StudentDashboard.Components.ContentTab}
      params={@params}
      section_slug={@section.slug}
      containers={@containers}
      student_id={@student.id}
      />
    """
  end

  defp render_tab(%{active_tab: :learning_objectives} = assigns) do
    ~H"""
      <.live_component
      id="learning_objectives_tab"
      module={OliWeb.Delivery.StudentDashboard.Components.LearningObjectivesTab}
      params={@params}
      section_slug={@section.slug}
      objectives_tab={@objectives_tab}
      student_id={@student.id}
      />
    """
  end

  defp render_tab(%{active_tab: :quizz_scores} = assigns) do
    ~H"""
      <.live_component
        id="quiz_scores_table"
        module={OliWeb.Delivery.StudentDashboard.Components.QuizzScoresTab}
        params={@params}
        section={@section}
        patch_url_type={:quiz_scores_student}
        student_id={@student.id}
        scores={@scores}
      />
    """
  end

  defp render_tab(%{active_tab: :progress} = assigns) do
    ~H"""
      <.live_component
        id="progress_tab"
        module={OliWeb.Delivery.StudentDashboard.Components.ProgressTab}
        params={@params}
        section_slug={@section.slug}
        student_id={@student.id}
        ctx={@ctx}
        pages={@pages}
      />
    """
  end

  defp render_tab(%{active_tab: :actions} = assigns) do
    ~H"""
      <.live_component
        id="actions_table"
        module={OliWeb.Components.Delivery.Actions}
        user={@student}
        section={@section}
        enrollment_info={@enrollment_info}
      />
    """
  end

<<<<<<< HEAD
=======
  @impl Phoenix.LiveView
  def handle_info({:hide_modal}, socket) do
    {:noreply, hide_modal(socket)}
  end

  @impl Phoenix.LiveView
  def handle_info({:show_modal, modal, modal_assigns}, socket) do
    {:noreply,
     show_modal(
       socket,
       modal,
       modal_assigns: modal_assigns
     )}
  end

  @impl Phoenix.LiveView
  def handle_info({:put_flash, type, message}, socket) do
    {:noreply, put_flash(socket, type, message)}
  end

>>>>>>> e67d3e37
  defp get_containers(section, student_id) do
    case Sections.get_units_and_modules_containers(section.slug) do
      {0, pages} ->
        student_progress =
          Metrics.progress_across_for_pages(
            section.id,
            Enum.map(pages, fn p -> p.id end),
            student_id
          )

        proficiency_per_page = Metrics.proficiency_for_student_per_page(section.slug, student_id)

        pages_with_metrics =
          Enum.map(pages, fn page ->
            Map.merge(page, %{
              progress: student_progress[page.id] || 0.0,
              student_proficiency: Map.get(proficiency_per_page, page.id, "Not enough data")
            })
          end)

        {0, pages_with_metrics}

      {total_count, containers} ->
        student_progress =
          Metrics.progress_across(
            section.id,
            Enum.map(containers, fn c -> c.id end),
            student_id
          )

        containers_with_metrics =
          Enum.map(containers, fn container ->
            Map.merge(container, %{
              progress: student_progress[container.id] || 0.0,
              student_proficiency: "Loading..."
            })
          end)

        async_calculate_proficiency(section, student_id)

        {total_count, containers_with_metrics}
    end
  end

  defp get_scores(section, student_id) do
    {gradebook, _column_labels} = Oli.Grading.generate_gradebook_for_section(section)

    if length(gradebook) > 0 do
      [%GradebookRow{user: _user, scores: scores} | _] =
        Enum.filter(gradebook, fn grade -> grade.user.id == student_id end)

      Enum.filter(scores, fn score -> !is_nil(score) end)
    else
      []
    end
  end

  defp get_page_nodes(section_slug, student_id) do
    resource_accesses =
      Oli.Delivery.Attempts.Core.get_resource_accesses(
        section_slug,
        student_id
      )
      |> Enum.reduce(%{}, fn r, m ->
        # limit score decimals to two significant figures, rounding up
        r =
          case r.score do
            nil -> r
            _ -> Map.put(r, :score, format_score(r.score))
          end

        Map.put(m, r.resource_id, r)
      end)

    hierarchy = Oli.Publishing.DeliveryResolver.full_hierarchy(section_slug)

    page_nodes =
      hierarchy
      |> Oli.Delivery.Hierarchy.flatten()
      |> Enum.filter(fn node ->
        node.revision.resource_type_id ==
          Oli.Resources.ResourceType.get_id_by_type("page")
      end)

    ordered_pages =
      Enum.with_index(page_nodes, fn node, index ->
        ra = Map.get(resource_accesses, node.revision.resource_id)

        %{
          resource_id: node.revision.resource_id,
          node: node,
          index: index,
          title: node.revision.title,
          type: if(node.revision.graded, do: "Graded", else: "Practice"),
          was_late: if(is_nil(ra), do: false, else: ra.was_late),
          score: if(is_nil(ra), do: nil, else: ra.score),
          out_of: if(is_nil(ra), do: nil, else: ra.out_of),
          number_attempts: if(is_nil(ra), do: 0, else: ra.resource_attempts_count),
          number_accesses: if(is_nil(ra), do: 0, else: ra.access_count),
          updated_at: if(is_nil(ra), do: nil, else: ra.updated_at),
          inserted_at: if(is_nil(ra), do: nil, else: ra.inserted_at)
        }
      end)

    ordered_pages_set = Enum.into(ordered_pages, MapSet.new(), fn page -> page.resource_id end)

    page_id = Oli.Resources.ResourceType.get_id_by_type("page")

    unordered =
      from(
        [s: s, sr: sr, rev: rev] in Oli.Publishing.DeliveryResolver.section_resource_revisions(
          section_slug
        ),
        where: rev.resource_type_id == ^page_id,
        select: %{
          title: rev.title,
          graded: rev.graded,
          resource_id: rev.resource_id
        }
      )
      |> Oli.Repo.all()
      |> Enum.filter(fn row -> !MapSet.member?(ordered_pages_set, row.resource_id) end)
      |> Enum.map(fn row ->
        ra = Map.get(resource_accesses, row.resource_id)

        %{
          resource_id: row.resource_id,
          node: %{ancestors: [], revision: %{title: row.title}, numbering: %{}},
          index: nil,
          title: row.title,
          type: if(row.graded, do: "Graded", else: "Practice"),
          was_late: if(is_nil(ra), do: false, else: ra.was_late),
          score: if(is_nil(ra), do: nil, else: ra.score),
          out_of: if(is_nil(ra), do: nil, else: ra.out_of),
          number_attempts: if(is_nil(ra), do: 0, else: ra.resource_attempts_count),
          number_accesses: if(is_nil(ra), do: 0, else: ra.access_count),
          updated_at: if(is_nil(ra), do: nil, else: ra.updated_at),
          inserted_at: if(is_nil(ra), do: nil, else: ra.inserted_at)
        }
      end)

    ordered_pages ++ unordered
  end

  defp async_calculate_proficiency(section, student_id) do

    pid = self()

    Task.async(fn ->
      contained_pages = Oli.Delivery.Sections.get_contained_pages(section)

      proficiency_per_container =
        Metrics.proficiency_for_student_per_container(section, student_id, contained_pages)

      send(pid, {:proficiency, proficiency_per_container})
    end)

  end

  @impl Phoenix.LiveView
  def handle_info({:hide_modal}, socket) do
    {:noreply, hide_modal(socket)}
  end

  @impl Phoenix.LiveView
  def handle_info({:show_modal, modal, modal_assigns}, socket) do
    {:noreply,
     show_modal(
       socket,
       modal,
       modal_assigns: modal_assigns
     )}
  end

  @impl Phoenix.LiveView
  def handle_info({:proficiency, proficiency_per_container}, socket) do

    case Map.get(socket.assigns, :containers) do
      nil -> {:noreply, socket}

      {total, containers} ->

        containers_with_metrics =
          Enum.map(containers, fn container ->
            Map.merge(container, %{
              student_proficiency:
                Map.get(proficiency_per_container, container.id, "Not enough data")
            })
          end)

        {:noreply, assign(socket, containers: {total, containers_with_metrics})}
    end

  end

  @impl Phoenix.LiveView
  def handle_info(_any, socket) do
    {:noreply, socket}
  end

end<|MERGE_RESOLUTION|>--- conflicted
+++ resolved
@@ -123,87 +123,85 @@
   @impl Phoenix.LiveView
   def render(assigns) do
     ~H"""
-      <%= render_modal(assigns) %>
-      <Helpers.student_details survey_responses={@survey_responses || []} student={@student} />
-      <Helpers.tabs
-        hidden_tabs={if !@enrollment, do: [:actions], else: []}
-        active_tab={@active_tab}
-        section_slug={@section.slug}
-        student_id={@student.id}
-        preview_mode={@preview_mode}
-      />
-      <%= render_tab(assigns) %>
+    <%= render_modal(assigns) %>
+    <Helpers.student_details survey_responses={@survey_responses || []} student={@student} />
+    <Helpers.tabs
+      hidden_tabs={if !@enrollment, do: [:actions], else: []}
+      active_tab={@active_tab}
+      section_slug={@section.slug}
+      student_id={@student.id}
+      preview_mode={@preview_mode}
+    />
+    <%= render_tab(assigns) %>
     """
   end
 
   defp render_tab(%{active_tab: :content} = assigns) do
     ~H"""
-      <.live_component
+    <.live_component
       id="content_tab"
       module={OliWeb.Delivery.StudentDashboard.Components.ContentTab}
       params={@params}
       section_slug={@section.slug}
       containers={@containers}
       student_id={@student.id}
-      />
+    />
     """
   end
 
   defp render_tab(%{active_tab: :learning_objectives} = assigns) do
     ~H"""
-      <.live_component
+    <.live_component
       id="learning_objectives_tab"
       module={OliWeb.Delivery.StudentDashboard.Components.LearningObjectivesTab}
       params={@params}
       section_slug={@section.slug}
       objectives_tab={@objectives_tab}
       student_id={@student.id}
-      />
+    />
     """
   end
 
   defp render_tab(%{active_tab: :quizz_scores} = assigns) do
     ~H"""
-      <.live_component
-        id="quiz_scores_table"
-        module={OliWeb.Delivery.StudentDashboard.Components.QuizzScoresTab}
-        params={@params}
-        section={@section}
-        patch_url_type={:quiz_scores_student}
-        student_id={@student.id}
-        scores={@scores}
-      />
+    <.live_component
+      id="quiz_scores_table"
+      module={OliWeb.Delivery.StudentDashboard.Components.QuizzScoresTab}
+      params={@params}
+      section={@section}
+      patch_url_type={:quiz_scores_student}
+      student_id={@student.id}
+      scores={@scores}
+    />
     """
   end
 
   defp render_tab(%{active_tab: :progress} = assigns) do
     ~H"""
-      <.live_component
-        id="progress_tab"
-        module={OliWeb.Delivery.StudentDashboard.Components.ProgressTab}
-        params={@params}
-        section_slug={@section.slug}
-        student_id={@student.id}
-        ctx={@ctx}
-        pages={@pages}
-      />
+    <.live_component
+      id="progress_tab"
+      module={OliWeb.Delivery.StudentDashboard.Components.ProgressTab}
+      params={@params}
+      section_slug={@section.slug}
+      student_id={@student.id}
+      ctx={@ctx}
+      pages={@pages}
+    />
     """
   end
 
   defp render_tab(%{active_tab: :actions} = assigns) do
     ~H"""
-      <.live_component
-        id="actions_table"
-        module={OliWeb.Components.Delivery.Actions}
-        user={@student}
-        section={@section}
-        enrollment_info={@enrollment_info}
-      />
-    """
-  end
-
-<<<<<<< HEAD
-=======
+    <.live_component
+      id="actions_table"
+      module={OliWeb.Components.Delivery.Actions}
+      user={@student}
+      section={@section}
+      enrollment_info={@enrollment_info}
+    />
+    """
+  end
+
   @impl Phoenix.LiveView
   def handle_info({:hide_modal}, socket) do
     {:noreply, hide_modal(socket)}
@@ -224,7 +222,6 @@
     {:noreply, put_flash(socket, type, message)}
   end
 
->>>>>>> e67d3e37
   defp get_containers(section, student_id) do
     case Sections.get_units_and_modules_containers(section.slug) do
       {0, pages} ->
@@ -370,7 +367,6 @@
   end
 
   defp async_calculate_proficiency(section, student_id) do
-
     pid = self()
 
     Task.async(fn ->
@@ -381,7 +377,6 @@
 
       send(pid, {:proficiency, proficiency_per_container})
     end)
-
   end
 
   @impl Phoenix.LiveView
@@ -401,12 +396,11 @@
 
   @impl Phoenix.LiveView
   def handle_info({:proficiency, proficiency_per_container}, socket) do
-
     case Map.get(socket.assigns, :containers) do
-      nil -> {:noreply, socket}
+      nil ->
+        {:noreply, socket}
 
       {total, containers} ->
-
         containers_with_metrics =
           Enum.map(containers, fn container ->
             Map.merge(container, %{
@@ -417,12 +411,10 @@
 
         {:noreply, assign(socket, containers: {total, containers_with_metrics})}
     end
-
   end
 
   @impl Phoenix.LiveView
   def handle_info(_any, socket) do
     {:noreply, socket}
   end
-
 end