--- conflicted
+++ resolved
@@ -4,11 +4,8 @@
   import Ecto.Query, warn: false
   import OliWeb.Common.Utils
 
-<<<<<<< HEAD
-=======
   alias OliWeb.Common.SessionContext
   alias OliWeb.Delivery.InstructorDashboard.HTMLComponents
->>>>>>> fd4b7033
   alias OliWeb.Delivery.StudentDashboard.Components.Helpers
   alias Oli.Delivery.Sections
   alias Oli.Delivery.Metrics
