--- conflicted
+++ resolved
@@ -135,10 +135,6 @@
     <%= render_modal(assigns) %>
     <Helpers.student_details survey_responses={@survey_responses || []} student={@student} />
     <Helpers.tabs
-<<<<<<< HEAD
-      hidden_tabs={if !@enrollment, do: [:actions], else: []}
-=======
->>>>>>> d46af340
       active_tab={@active_tab}
       section_slug={@section.slug}
       student_id={@student.id}
