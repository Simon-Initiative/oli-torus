defmodule OliWeb.Delivery.ManageSection do
  use OliWeb, :live_view

  import OliWeb.ViewHelpers,
    only: [
      is_section_instructor_or_admin?: 2,
      is_admin?: 2
    ]

  alias Oli.Delivery.Sections
  alias OliWeb.Router.Helpers, as: Routes
  alias Oli.Accounts
  alias Oli.Repo

  def mount(
        _params,
        %{"section_slug" => section_slug, "current_user_id" => current_user_id},
        socket
      ) do
    current_user = Accounts.get_user!(current_user_id) |> Repo.preload([:platform_roles, :author])

<<<<<<< HEAD
    # only permit instructor level access
    if is_admin?(%{assigns: %{current_author: current_user.author}}) or
         ContextRoles.has_role?(
           current_user,
           section.slug,
           ContextRoles.get_role(:context_instructor)
         ) do
=======
    # only permit instructor or admin level access
    if is_section_instructor_or_admin?(section_slug, current_user) do
      section = Sections.get_section_by_slug(section_slug)

>>>>>>> ed6ea2a1
      socket =
        socket
        |> assign(:section, section)
        |> assign(:current_user, current_user)

      {:ok, socket}
    else
      {:ok, redirect(socket, to: Routes.static_page_path(OliWeb.Endpoint, :unauthorized))}
    end
  end

  def render(assigns) do
    # link_text = dgettext("grades", "Download Gradebook")

    ~L"""
      <div class="mb-2">
        <%= link to: Routes.page_delivery_path(OliWeb.Endpoint, :index, @section.slug) do %>
          <i class="las la-arrow-left"></i> Back
        <% end %>
      </div>

      <h2><%= dgettext("section", "Manage Section") %></h2>

      <%= if is_admin?(@section.slug, @current_user) do %>
        <div class="card border-warning my-4">
          <h6 class="card-header">
            Admin Tools
          </h6>
          <div class="card-body border-warning">
            <h5 class="card-title">Unlink this Section</h5>
            <p class="card-text">If your section was created from the wrong project or you simply wish to start over, you can unlink this section.</p>
            <button type="button" class="btn btn-sm btn-outline-danger float-right" data-toggle="modal" data-target="#deleteSectionModal">Unlink Section</button>
          </div>
        </div>

        <!-- delete section modal -->
        <div class="modal fade" id="deleteSectionModal" tabindex="-1" role="dialog" aria-labelledby="deleteSectionModal" aria-hidden="true">
          <div class="modal-dialog" role="document">
            <div class="modal-content">
              <div class="modal-header">
                <h5 class="modal-title" id="deleteSectionModal">Confirm Unlink Section</h5>
                <button type="button" class="close" data-dismiss="modal" aria-label="Close">
                  <span aria-hidden="true">&times;</span>
                </button>
              </div>
              <div class="modal-body">
                Are you sure you want to unlink this section?
                <div class="alert alert-danger my-2" role="alert">
                  <b>Warning:</b> This action cannot be undone
                </div>
              </div>
              <div class="modal-footer">
                <button type="button" class="btn btn-secondary" data-dismiss="modal">Cancel</button>
                <button type="button" class="btn btn-danger" phx-click="unlink_section" phx-disable-with="Unlinking...">Confirm Unlink Section</button>
              </div>
            </div>
          </div>
        </div>
      <% end %>
    """
  end

  def handle_event("unlink_section", _, socket) do
    %{section: section} = socket.assigns

    {:ok, _deleted} = Sections.soft_delete_section(section)

    {:noreply, push_redirect(socket, to: Routes.delivery_path(socket, :index))}
  end
end<|MERGE_RESOLUTION|>--- conflicted
+++ resolved
@@ -19,20 +19,10 @@
       ) do
     current_user = Accounts.get_user!(current_user_id) |> Repo.preload([:platform_roles, :author])
 
-<<<<<<< HEAD
-    # only permit instructor level access
-    if is_admin?(%{assigns: %{current_author: current_user.author}}) or
-         ContextRoles.has_role?(
-           current_user,
-           section.slug,
-           ContextRoles.get_role(:context_instructor)
-         ) do
-=======
     # only permit instructor or admin level access
     if is_section_instructor_or_admin?(section_slug, current_user) do
       section = Sections.get_section_by_slug(section_slug)
 
->>>>>>> ed6ea2a1
       socket =
         socket
         |> assign(:section, section)
