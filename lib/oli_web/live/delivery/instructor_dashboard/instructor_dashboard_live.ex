defmodule OliWeb.Delivery.InstructorDashboard.InstructorDashboardLive do
  use OliWeb, :live_view
  use OliWeb.Common.Modal

  alias Oli.Delivery.Sections
  alias Oli.Publishing.DeliveryResolver
  alias Oli.Resources.Collaboration
  alias OliWeb.Components.Delivery.InstructorDashboard
  alias OliWeb.Components.Delivery.InstructorDashboard.TabLink
  alias Oli.Delivery.RecommendedActions
  alias OliWeb.Delivery.InstructorDashboard.Helpers

  @impl Phoenix.LiveView
  def mount(_params, _session, socket) do
    {:ok, socket}
  end

  defp do_handle_students_params(%{"active_tab" => active_tab} = params, _, socket) do
    params = OliWeb.Components.Delivery.Students.decode_params(params)

    socket =
      socket
      |> assign(params: params, view: :reports, active_tab: String.to_existing_atom(active_tab))
<<<<<<< HEAD
      |> assign(users: get_users(socket.assigns.section, params))
=======
      |> assign(students: Helpers.get_students(socket.assigns.section, params))
>>>>>>> 34893410
      |> assign(dropdown_options: get_dropdown_options(socket.assigns.section))

    socket =
      if params.container_id do
        selected_container =
          socket.assigns.section
          |> Helpers.get_containers()
          |> elem(1)
          |> Enum.find(&(&1.id == params.container_id))

        assign(socket, :selected_container, selected_container)
      else
        socket
      end

    {:noreply, socket}
  end

  @impl Phoenix.LiveView
  def handle_params(
        %{"view" => "reports", "active_tab" => "content", "container_id" => _container_id} =
          params,
        uri,
        socket
      ),
      do: do_handle_students_params(params, uri, socket)

  @impl Phoenix.LiveView
  def handle_params(
        %{"view" => "reports", "active_tab" => "students"} = params,
        uri,
        socket
      ),
      do: do_handle_students_params(params, uri, socket)

  @impl Phoenix.LiveView
  def handle_params(
        %{"view" => "reports", "active_tab" => "learning_objectives"} = params,
        _,
        socket
      ) do
    socket =
      socket
      |> assign(params: params, view: :reports, active_tab: :learning_objectives)
      |> assign_new(:objectives_tab, fn ->
        %{
          objectives: Sections.get_objectives_and_subobjectives(socket.assigns.section.slug),
          filter_options:
            Sections.get_units_and_modules_from_a_section(socket.assigns.section.slug)
        }
      end)

    {:noreply, socket}
  end

  @impl Phoenix.LiveView
  def handle_params(%{"view" => "reports"} = params, _, socket) do
    active_tab =
      case params["active_tab"] do
        nil -> :content
        tab -> String.to_existing_atom(tab)
      end

    socket =
      socket
      |> assign(params: params, view: :reports, active_tab: active_tab)
      |> assign_new(:containers, fn -> Helpers.get_containers(socket.assigns.section) end)

    {:noreply, socket}
  end

  def handle_params(
        %{"view" => "overview", "active_tab" => "scored_activities"} = params,
        _,
        socket
      ) do
    socket =
      socket
      |> assign(
        params: params,
        view: :overview,
        active_tab: :scored_activities
      )
      |> assign_new(:students, fn ->
        Sections.enrolled_students(socket.assigns.section.slug)
        |> Enum.reject(fn s -> s.user_role_id != 4 end)
      end)
      |> assign_new(:assessments, fn %{students: students} ->
        get_assessments(socket.assigns.section, students)
      end)
      |> assign_new(:activities, fn -> Oli.Activities.list_activity_registrations() end)
      |> assign_new(:scripts, fn %{activities: activities} ->
        part_components = Oli.PartComponents.get_part_component_scripts(:delivery_script)

        Enum.map(activities, fn a -> a.authoring_script end)
        |> Enum.concat(part_components)
        |> Enum.map(fn s -> Routes.static_path(OliWeb.Endpoint, "/js/" <> s) end)
      end)
      |> assign_new(:activity_types_map, fn %{activities: activities} ->
        Enum.reduce(activities, %{}, fn e, m -> Map.put(m, e.id, e) end)
      end)

    {:noreply, socket}
  end

  @impl Phoenix.LiveView
  def handle_params(
        %{
          "view" => "overview",
          "section_slug" => _section_slug,
          "active_tab" => "recommended_actions"
        } = params,
        _,
        socket
      ) do
    socket =
      case socket.assigns[:has_scheduled_resources] do
        nil ->
          section = socket.assigns.section

          has_scheduled_resources =
            RecommendedActions.section_has_scheduled_resources?(section.id)

          scoring_pending_activities_count =
            RecommendedActions.section_scoring_pending_activities(section.id) |> length()

          approval_pending_posts_count =
            RecommendedActions.section_approval_pending_posts(section.id) |> length()

          has_pending_updates = RecommendedActions.section_has_pending_updates?(section.id)

          has_due_soon_activities =
            RecommendedActions.section_has_due_soon_activities?(section.id)

          assign(socket,
            has_scheduled_resources: has_scheduled_resources,
            scoring_pending_activities_count: scoring_pending_activities_count,
            approval_pending_posts_count: approval_pending_posts_count,
            has_pending_updates: has_pending_updates,
            has_due_soon_activities: has_due_soon_activities
          )

        _ ->
          socket
      end

    {:noreply, assign(socket, params: params, view: :overview, active_tab: :recommended_actions)}
  end

  @impl Phoenix.LiveView
  def handle_params(%{"view" => "overview", "section_slug" => _section_slug} = params, _, socket) do
    socket =
      case params["active_tab"] do
        value when value in [nil, "course_content"] ->
          socket =
            assign_new(socket, :hierarchy, fn ->
              section =
                socket.assigns.section
                |> Oli.Repo.preload([:base_project, :root_section_resource])

              %{"children" => Sections.build_hierarchy(section).children}
            end)

          socket
          |> assign(
            params: params,
            view: :overview,
            active_tab: :course_content,
            current_position: 0,
            current_level: 0,
            breadcrumbs_tree: [{0, 0, "Curriculum"}],
            current_level_nodes: socket.assigns.hierarchy["children"]
          )

        tab ->
          socket
          |> assign(view: :overview, params: params, active_tab: String.to_existing_atom(tab))
      end

    {:noreply, socket}
  end

  @impl Phoenix.LiveView
  def handle_params(params, _, socket) do
    allowed_routes = [
      {nil, nil},
      {"overview", "course_content"},
      {"overview", "scored_activities"},
      {"overview", "recommended_actions"},
      {"reports", nil},
      {"reports", "content"},
      {"reports", "students"},
      {"reports", "learning_objectives"},
      {"reports", "quiz_scores"},
      {"reports", "course_discussion"},
      {"manage", nil},
      {"discussions", nil}
    ]

    if {params["view"], params["active_tab"]} in allowed_routes do
      view =
        case params["view"] do
          nil -> :overview
          tab -> String.to_existing_atom(tab)
        end

      active_tab =
        case params["active_tab"] do
          nil -> nil
          tab -> String.to_existing_atom(tab)
        end

      {:noreply,
       assign(socket,
         params: params,
         view: view,
         active_tab: active_tab
       )}
    else
      {:noreply,
       assign(socket,
         params: params,
         view: :not_found
       )}
    end
  end

  defp path_for(view, tab, section_slug, true = _preview_mode) do
    Routes.instructor_dashboard_path(OliWeb.Endpoint, :preview, section_slug, view, tab)
  end

  defp path_for(view, tab, section_slug, false = _preview_mode) do
    Routes.live_path(
      OliWeb.Endpoint,
      OliWeb.Delivery.InstructorDashboard.InstructorDashboardLive,
      section_slug,
      view,
      tab
    )
  end

  defp is_active_tab?(tab, active_tab), do: tab == active_tab

  defp overview_tabs(section_slug, preview_mode, active_tab) do
    [
      %TabLink{
        label: "Course Content",
        path: path_for(:overview, :course_content, section_slug, preview_mode),
        badge: nil,
        active: is_active_tab?(:course_content, active_tab)
      },
      %TabLink{
        label: "Scored Activities",
        path: path_for(:overview, :scored_activities, section_slug, preview_mode),
        badge: nil,
        active: is_active_tab?(:scored_activities, active_tab)
      },
      %TabLink{
        label: "Recommended Actions",
        path: path_for(:overview, :recommended_actions, section_slug, preview_mode),
        badge: nil,
        active: is_active_tab?(:recommended_actions, active_tab)
      }
    ]
  end

  defp container_details_tab(section_slug, preview_mode, selected_container) do
    [
      %TabLink{
        label: fn -> render_container_tab_detail(%{title: selected_container.title}) end,
        path: path_for(:reports, :content, section_slug, preview_mode),
        badge: nil,
        active: true
      }
    ]
  end

  defp render_container_tab_detail(assigns) do
    ~H"""
    <div class="flex gap-2 items-center">
      <i class="fa-solid fa-chevron-left" />
      <span><%= @title %></span>
    </div>
    """
  end

  defp reports_tabs(section_slug, preview_mode, active_tab) do
    [
      %TabLink{
        label: "Content",
        path: path_for(:reports, :content, section_slug, preview_mode),
        badge: nil,
        active: is_active_tab?(:content, active_tab)
      },
      %TabLink{
        label: "Students",
        path: path_for(:reports, :students, section_slug, preview_mode),
        badge: nil,
        active: is_active_tab?(:students, active_tab)
      },
      %TabLink{
        label: "Learning Objectives",
        path: path_for(:reports, :learning_objectives, section_slug, preview_mode),
        badge: nil,
        active: is_active_tab?(:learning_objectives, active_tab)
      },
      %TabLink{
        label: "Quiz Scores",
        path: path_for(:reports, :quiz_scores, section_slug, preview_mode),
        badge: nil,
        active: is_active_tab?(:quiz_scores, active_tab)
      },
      %TabLink{
        label: "Course Discussion",
        path: path_for(:reports, :course_discussion, section_slug, preview_mode),
        badge: nil,
        active: is_active_tab?(:course_discussion, active_tab)
      }
    ]
  end

  @impl Phoenix.LiveView
  def render(%{view: :overview, active_tab: :scored_activities} = assigns) do
    ~H"""
      <InstructorDashboard.tabs tabs={overview_tabs(@section_slug, @preview_mode, @active_tab)} />

<<<<<<< HEAD
      <div class="mx-10 mb-10">
        <.live_component id="scored_activities_tab"
          module={OliWeb.Components.Delivery.ScoredActivities}
          section={@section}
          params={@params}
          assessments={@assessments}
          students={@students}
          scripts={@scripts}
          activity_types_map={@activity_types_map}
          view={@view}
          ctx={@ctx} />
=======
      <div class="mx-10 mb-10 p-6 bg-white dark:bg-gray-800 shadow-sm">
        Not implemented
>>>>>>> 34893410
      </div>
    """
  end

  def render(%{view: :overview, active_tab: :recommended_actions} = assigns) do
    ~H"""
      <InstructorDashboard.tabs tabs={overview_tabs(@section_slug, @preview_mode, @active_tab)} />

      <div class="mx-10 mb-10 p-6 bg-white dark:bg-gray-800 shadow-sm">
        <OliWeb.Components.Delivery.RecommendedActions.render
          section_slug={@section_slug}
          has_scheduled_resources={@has_scheduled_resources}
          scoring_pending_activities_count={@scoring_pending_activities_count}
          approval_pending_posts_count={@approval_pending_posts_count}
          has_pending_updates={@has_pending_updates}
          has_due_soon_activities={@has_due_soon_activities}
        />
      </div>
    """
  end

  def render(%{view: :overview} = assigns) do
    ~H"""
      <InstructorDashboard.tabs tabs={overview_tabs(@section_slug, @preview_mode, @active_tab)} />

      <div class="mx-10 mb-10 bg-white dark:bg-gray-800 shadow-sm">
        <.live_component
          module={OliWeb.Components.Delivery.CourseContent}
          id="course_content_tab"
          hierarchy={assigns.hierarchy}
          current_position={assigns.current_position}
          current_level={assigns.current_level}
          breadcrumbs_tree={assigns.breadcrumbs_tree}
          current_level_nodes={assigns.current_level_nodes}
          section={assigns.section}
          is_instructor={true}
        />
      </div>
    """
  end

  def render(
        %{view: :reports, active_tab: :content, params: %{container_id: _container_id}} = assigns
      ) do
    ~H"""
      <InstructorDashboard.tabs tabs={container_details_tab(@section_slug, @preview_mode, @selected_container)} />

      <.live_component
        id="container_details_table"
        module={OliWeb.Components.Delivery.Students}
        title={@selected_container.title}
        tab_name={@active_tab}
        show_progress_csv_download={true}
        params={@params}
        ctx={@ctx}
        section={@section}
        view={@view}
        students={@users}
        dropdown_options={@dropdown_options}
      />
    """
  end

  def render(%{view: :reports, active_tab: :content} = assigns) do
    ~H"""
      <InstructorDashboard.tabs tabs={reports_tabs(@section_slug, @preview_mode, @active_tab)} />

      <.live_component
        id="content_table"
        module={OliWeb.Components.Delivery.Content}
        params={@params}
        section_slug={@section.slug}
        view={@view}
        containers={@containers}
        patch_url_type={:instructor_dashboard}
      />
    """
  end

  def render(%{view: :reports, active_tab: :students} = assigns) do
    ~H"""
      <InstructorDashboard.tabs tabs={reports_tabs(@section_slug, @preview_mode, @active_tab)} />

      <.live_component
        id="students_table"
        module={OliWeb.Components.Delivery.Students}
        params={@params}
        ctx={@ctx}
        section={@section}
        view={@view}
        students={@users}
        dropdown_options={@dropdown_options}
      />
    """
  end

  def render(%{view: :reports, active_tab: :learning_objectives} = assigns) do
    ~H"""
      <InstructorDashboard.tabs tabs={reports_tabs(@section_slug, @preview_mode, @active_tab)} />

      <.live_component
        id="objectives_table"
        module={OliWeb.Components.Delivery.LearningObjectives}
        params={@params}
        section_slug={@section.slug}
        view={@view}
        objectives_tab={@objectives_tab}
        patch_url_type={:instructor_dashboard}
      />
    """
  end

  def render(%{view: :reports, active_tab: :quiz_scores} = assigns) do
    ~H"""
      <InstructorDashboard.tabs tabs={reports_tabs(@section_slug, @preview_mode, @active_tab)} />

      <.live_component
        id="quiz_scores_table"
        module={OliWeb.Components.Delivery.QuizScores}
        params={@params}
        section={@section}
        view={@view}
        patch_url_type={:quiz_scores_instructor}
      />
    """
  end

  def render(%{view: :reports, active_tab: :course_discussion} = assigns) do
    %{slug: revision_slug} = DeliveryResolver.root_container(assigns.section_slug)

    {:ok, collab_space_config} =
      Collaboration.get_collab_space_config_for_page_in_section(
        revision_slug,
        assigns.section_slug
      )

    assigns =
      Map.merge(
        assigns,
        %{revision_slug: revision_slug, collab_space_config: collab_space_config}
      )

    ~H"""
      <InstructorDashboard.tabs tabs={reports_tabs(@section_slug, @preview_mode, @active_tab)} />

      <div class="mx-10 mb-10">
        <div class="bg-white dark:bg-gray-800 p-8 shadow">
         <%= if !is_nil(@collab_space_config) do %>
          <%= live_render(@socket, OliWeb.CollaborationLive.CollabSpaceView, id: "course_discussion",
            session: %{
              "collab_space_config" => @collab_space_config,
              "section_slug" => @section_slug,
              "resource_slug" => @revision_slug,
              "is_instructor" => true,
              "title" => "Course Discussion"
            })
          %>
          <% else %>
              <h6>There is no collaboration space configured for this Course</h6>
          <% end %>
        </div>
      </div>
    """
  end

  def render(%{view: :manage} = assigns) do
    ~H"""
      <div class="container mx-auto mt-3 mb-5">
        <div class="bg-white dark:bg-gray-800 p-8 shadow">
          <%= live_render(@socket, OliWeb.Sections.OverviewView, id: "overview", session: %{"section_slug" => @section_slug}) %>
        </div>
      </div>
    """
  end

  def render(%{view: :discussions} = assigns) do
    ~H"""
      <.live_component
        id="discussion_activity_table"
        module={OliWeb.Components.Delivery.DiscussionActivity}
        params={@params}
        section={@section}
        />
    """
  end

  def render(assigns) do
    ~H"""
      <Components.Common.not_found />
    """
  end

<<<<<<< HEAD
  defp get_users(section, params) do
    case params.page_id do
      nil ->
        Sections.enrolled_students(section.slug)
        |> add_students_progress(section.id, params.container_id)
        |> add_students_last_interaction(section, params.container_id)
        |> add_students_overall_proficiency(section, params.container_id)

      page_id ->
        Sections.enrolled_students(section.slug)
        |> add_students_progress_for_page(section.id, page_id)
        |> add_students_last_interaction_for_page(section.slug, page_id)
        |> add_students_overall_proficiency_for_page(section.slug, page_id)
    end
  end

  defp get_containers(section) do
    {total_count, containers} = Sections.get_units_and_modules_containers(section.slug)

    student_progress =
      get_students_progress(
        total_count,
        containers,
        section.id,
        Sections.count_enrollments(section.slug)
      )

    proficiency_per_container = Metrics.proficiency_per_container(section.slug)

    containers_with_metrics =
      Enum.map(containers, fn container ->
        Map.merge(container, %{
          progress: student_progress[container.id] || 0.0,
          student_proficiency: Map.get(proficiency_per_container, container.id, "Not enough data")
        })
      end)

    {total_count, containers_with_metrics}
  end

  defp get_students_progress(0, pages, section_id, students_count) do
    page_ids = Enum.map(pages, fn p -> p.id end)

    Metrics.progress_across_for_pages(
      section_id,
      page_ids,
      [],
      students_count
    )
  end

  defp get_students_progress(_total_count, containers, section_id, students_count) do
    container_ids = Enum.map(containers, fn c -> c.id end)

    Metrics.progress_across(
      section_id,
      container_ids,
      [],
      students_count
    )
  end

  defp add_students_progress(students, section_id, container_id) do
    students_progress =
      Metrics.progress_for(section_id, Enum.map(students, & &1.id), container_id)

    Enum.map(students, fn student ->
      Map.merge(student, %{progress: Map.get(students_progress, student.id)})
    end)
  end

  defp add_students_progress_for_page(students, section_id, page_id) do
    students_progress =
      Metrics.progress_for_page(section_id, Enum.map(students, & &1.id), page_id)

    Enum.map(students, fn student ->
      Map.merge(student, %{progress: Map.get(students_progress, student.id)})
    end)
  end

  defp add_students_last_interaction(students, section, container_id) do
    students_last_interaction = Metrics.students_last_interaction_across(section, container_id)

    Enum.map(students, fn student ->
      Map.merge(student, %{last_interaction: Map.get(students_last_interaction, student.id)})
    end)
  end

  defp add_students_last_interaction_for_page(students, section_slug, page_id) do
    students_last_interaction = Metrics.students_last_interaction_for_page(section_slug, page_id)

    Enum.map(students, fn student ->
      Map.merge(student, %{last_interaction: Map.get(students_last_interaction, student.id)})
    end)
  end

  defp add_students_overall_proficiency(students, section, container_id) do
    proficiency_per_student = Metrics.proficiency_per_student_across(section, container_id)

    Enum.map(students, fn student ->
      Map.merge(student, %{
        overall_proficiency: Map.get(proficiency_per_student, student.id, "Not enough data")
      })
    end)
  end

  defp add_students_overall_proficiency_for_page(students, section_slug, page_id) do
    proficiency_per_student_for_page =
      Metrics.proficiency_per_student_for_page(section_slug, page_id)

    Enum.map(students, fn student ->
      Map.merge(student, %{
        overall_proficiency:
          Map.get(proficiency_per_student_for_page, student.id, "Not enough data")
      })
    end)
  end

=======
>>>>>>> 34893410
  defp get_dropdown_options(section) do
    case section.requires_payment do
      true ->
        [
          %{value: :enrolled, label: "Enrolled"},
          %{value: :suspended, label: "Suspended"},
          %{value: :paid, label: "Paid"},
          %{value: :not_paid, label: "Not Paid"},
          %{value: :grace_period, label: "Grace Period"},
          %{value: :non_students, label: "Non-Students"}
        ]

      false ->
        [
          %{value: :enrolled, label: "Enrolled"},
          %{value: :suspended, label: "Suspended"},
          %{value: :non_students, label: "Non-Students"}
        ]

      _ ->
        []
    end
  end

  def get_assessments(section, students) do
    graded_pages_and_section_resources =
      DeliveryResolver.graded_pages_revisions_and_section_resources(section.slug)

    page_ids = Enum.map(graded_pages_and_section_resources, fn {rev, _} -> rev.resource_id end)

    progress_across_for_pages =
      Metrics.progress_across_for_pages(
        section.id,
        page_ids,
        [],
        Enum.count(students)
      )

    avg_score_across_for_pages =
      Metrics.avg_score_across_for_pages(
        section.id,
        page_ids,
        []
      )

    attempts_across_for_pages =
      Metrics.attempts_across_for_pages(
        section.id,
        page_ids
      )

    container_labels = Sections.map_resources_with_container_labels(section.slug, page_ids)

    graded_pages_and_section_resources
    |> Enum.map(fn {rev, sr} ->
      Map.merge(rev, %{
        end_date: sr.end_date,
        students_completion: Map.get(progress_across_for_pages, rev.resource_id),
        scheduling_type: sr.scheduling_type,
        container_label: Map.get(container_labels, rev.resource_id),
        avg_score: Map.get(avg_score_across_for_pages, rev.resource_id),
        total_attempts: Map.get(attempts_across_for_pages, rev.resource_id)
      })
    end)
  end
end<|MERGE_RESOLUTION|>--- conflicted
+++ resolved
@@ -21,11 +21,7 @@
     socket =
       socket
       |> assign(params: params, view: :reports, active_tab: String.to_existing_atom(active_tab))
-<<<<<<< HEAD
-      |> assign(users: get_users(socket.assigns.section, params))
-=======
-      |> assign(students: Helpers.get_students(socket.assigns.section, params))
->>>>>>> 34893410
+      |> assign(users: Helpers.get_students(socket.assigns.section, params))
       |> assign(dropdown_options: get_dropdown_options(socket.assigns.section))
 
     socket =
@@ -114,7 +110,7 @@
         |> Enum.reject(fn s -> s.user_role_id != 4 end)
       end)
       |> assign_new(:assessments, fn %{students: students} ->
-        get_assessments(socket.assigns.section, students)
+        Helpers.get_assessments(socket.assigns.section, students)
       end)
       |> assign_new(:activities, fn -> Oli.Activities.list_activity_registrations() end)
       |> assign_new(:scripts, fn %{activities: activities} ->
@@ -352,7 +348,6 @@
     ~H"""
       <InstructorDashboard.tabs tabs={overview_tabs(@section_slug, @preview_mode, @active_tab)} />
 
-<<<<<<< HEAD
       <div class="mx-10 mb-10">
         <.live_component id="scored_activities_tab"
           module={OliWeb.Components.Delivery.ScoredActivities}
@@ -364,10 +359,6 @@
           activity_types_map={@activity_types_map}
           view={@view}
           ctx={@ctx} />
-=======
-      <div class="mx-10 mb-10 p-6 bg-white dark:bg-gray-800 shadow-sm">
-        Not implemented
->>>>>>> 34893410
       </div>
     """
   end
@@ -560,127 +551,6 @@
     """
   end
 
-<<<<<<< HEAD
-  defp get_users(section, params) do
-    case params.page_id do
-      nil ->
-        Sections.enrolled_students(section.slug)
-        |> add_students_progress(section.id, params.container_id)
-        |> add_students_last_interaction(section, params.container_id)
-        |> add_students_overall_proficiency(section, params.container_id)
-
-      page_id ->
-        Sections.enrolled_students(section.slug)
-        |> add_students_progress_for_page(section.id, page_id)
-        |> add_students_last_interaction_for_page(section.slug, page_id)
-        |> add_students_overall_proficiency_for_page(section.slug, page_id)
-    end
-  end
-
-  defp get_containers(section) do
-    {total_count, containers} = Sections.get_units_and_modules_containers(section.slug)
-
-    student_progress =
-      get_students_progress(
-        total_count,
-        containers,
-        section.id,
-        Sections.count_enrollments(section.slug)
-      )
-
-    proficiency_per_container = Metrics.proficiency_per_container(section.slug)
-
-    containers_with_metrics =
-      Enum.map(containers, fn container ->
-        Map.merge(container, %{
-          progress: student_progress[container.id] || 0.0,
-          student_proficiency: Map.get(proficiency_per_container, container.id, "Not enough data")
-        })
-      end)
-
-    {total_count, containers_with_metrics}
-  end
-
-  defp get_students_progress(0, pages, section_id, students_count) do
-    page_ids = Enum.map(pages, fn p -> p.id end)
-
-    Metrics.progress_across_for_pages(
-      section_id,
-      page_ids,
-      [],
-      students_count
-    )
-  end
-
-  defp get_students_progress(_total_count, containers, section_id, students_count) do
-    container_ids = Enum.map(containers, fn c -> c.id end)
-
-    Metrics.progress_across(
-      section_id,
-      container_ids,
-      [],
-      students_count
-    )
-  end
-
-  defp add_students_progress(students, section_id, container_id) do
-    students_progress =
-      Metrics.progress_for(section_id, Enum.map(students, & &1.id), container_id)
-
-    Enum.map(students, fn student ->
-      Map.merge(student, %{progress: Map.get(students_progress, student.id)})
-    end)
-  end
-
-  defp add_students_progress_for_page(students, section_id, page_id) do
-    students_progress =
-      Metrics.progress_for_page(section_id, Enum.map(students, & &1.id), page_id)
-
-    Enum.map(students, fn student ->
-      Map.merge(student, %{progress: Map.get(students_progress, student.id)})
-    end)
-  end
-
-  defp add_students_last_interaction(students, section, container_id) do
-    students_last_interaction = Metrics.students_last_interaction_across(section, container_id)
-
-    Enum.map(students, fn student ->
-      Map.merge(student, %{last_interaction: Map.get(students_last_interaction, student.id)})
-    end)
-  end
-
-  defp add_students_last_interaction_for_page(students, section_slug, page_id) do
-    students_last_interaction = Metrics.students_last_interaction_for_page(section_slug, page_id)
-
-    Enum.map(students, fn student ->
-      Map.merge(student, %{last_interaction: Map.get(students_last_interaction, student.id)})
-    end)
-  end
-
-  defp add_students_overall_proficiency(students, section, container_id) do
-    proficiency_per_student = Metrics.proficiency_per_student_across(section, container_id)
-
-    Enum.map(students, fn student ->
-      Map.merge(student, %{
-        overall_proficiency: Map.get(proficiency_per_student, student.id, "Not enough data")
-      })
-    end)
-  end
-
-  defp add_students_overall_proficiency_for_page(students, section_slug, page_id) do
-    proficiency_per_student_for_page =
-      Metrics.proficiency_per_student_for_page(section_slug, page_id)
-
-    Enum.map(students, fn student ->
-      Map.merge(student, %{
-        overall_proficiency:
-          Map.get(proficiency_per_student_for_page, student.id, "Not enough data")
-      })
-    end)
-  end
-
-=======
->>>>>>> 34893410
   defp get_dropdown_options(section) do
     case section.requires_payment do
       true ->
@@ -704,46 +574,4 @@
         []
     end
   end
-
-  def get_assessments(section, students) do
-    graded_pages_and_section_resources =
-      DeliveryResolver.graded_pages_revisions_and_section_resources(section.slug)
-
-    page_ids = Enum.map(graded_pages_and_section_resources, fn {rev, _} -> rev.resource_id end)
-
-    progress_across_for_pages =
-      Metrics.progress_across_for_pages(
-        section.id,
-        page_ids,
-        [],
-        Enum.count(students)
-      )
-
-    avg_score_across_for_pages =
-      Metrics.avg_score_across_for_pages(
-        section.id,
-        page_ids,
-        []
-      )
-
-    attempts_across_for_pages =
-      Metrics.attempts_across_for_pages(
-        section.id,
-        page_ids
-      )
-
-    container_labels = Sections.map_resources_with_container_labels(section.slug, page_ids)
-
-    graded_pages_and_section_resources
-    |> Enum.map(fn {rev, sr} ->
-      Map.merge(rev, %{
-        end_date: sr.end_date,
-        students_completion: Map.get(progress_across_for_pages, rev.resource_id),
-        scheduling_type: sr.scheduling_type,
-        container_label: Map.get(container_labels, rev.resource_id),
-        avg_score: Map.get(avg_score_across_for_pages, rev.resource_id),
-        total_attempts: Map.get(attempts_across_for_pages, rev.resource_id)
-      })
-    end)
-  end
 end