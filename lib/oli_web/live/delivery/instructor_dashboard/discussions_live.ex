defmodule OliWeb.Delivery.InstructorDashboard.DiscussionsLive do
  use OliWeb, :live_view
  use OliWeb.Common.Modal

  import Surface

  alias OliWeb.Components.Delivery.InstructorDashboard
  alias Oli.Resources.Collaboration
  alias OliWeb.Discussion.TableModel, as: DiscussionTableModel
  alias OliWeb.CollaborationLive.InstructorTableModel, as: CollabSpaceTableModel
  alias OliWeb.Common.Table.SortableTableModel
  alias OliWeb.Common.Confirm

  @impl Phoenix.LiveView
  def mount(_params, _session, socket) do
    section = socket.assigns.section

    {:ok, discussion_table_model} = DiscussionTableModel.new([])
    {:ok, collab_space_table_model} = CollabSpaceTableModel.new([], %{}, is_listing: false)

    {:ok,
     assign(socket,
       title: section.title,
       description: section.description,
       discussion_table_model: discussion_table_model,
       collab_space_table_model: collab_space_table_model,
       limit: 10,
       filter: :all,
       offset: 0,
       count: 0,
       parent_component_id: "discussion_activity",
       section: section
     )}
  end

  @impl Phoenix.LiveView
  def render(assigns) do
    ~H"""
<<<<<<< HEAD
      <div id={assigns[:parent_component_id]} class="container mx-auto">
        <InstructorDashboard.discussions {assigns} />
      </div>
=======
      <%= render_modal(assigns)%>
      <InstructorDashboard.main_layout {assigns}>
        <div id={assigns[:parent_component_id]}>
          <InstructorDashboard.discussions {assigns} />
        </div>
      </InstructorDashboard.main_layout>
>>>>>>> 7b2e6509
    """
  end

  @impl true
  def handle_event("filter", %{"filter" => filter}, socket) do
    push_with(socket, %{filter: filter, offset: 0})
  end

  def handle_event("paged_table_page_change", %{"offset" => offset}, socket) do
    push_with(socket, %{offset: offset})
  end

  def handle_event("display_accept_modal", %{"post_id" => post_id}, socket) do
    modal_assigns = %{
      title: "Accept Post",
      id: "accept_post_modal",
      ok: "accept_post",
      cancel: "cancel_confirm_modal"
    }

    display_confirm_modal(
      modal_assigns,
      "accept",
      assign(socket, post_id: post_id)
    )
  end

  def handle_event("accept_post", _, socket) do
    post = Collaboration.get_post_by(%{id: socket.assigns.post_id})

    case Collaboration.update_post(post, %{status: :approved}) do
      {:ok, post} ->
        socket = do_filter(socket, socket.assigns.filter, socket.assigns.offset)

        Phoenix.PubSub.broadcast(
          Oli.PubSub,
          channel_topic(socket.assigns.section, post.resource_id),
          {:post_edited, Oli.Repo.preload(post, :user)}
        )

        {:noreply,
         socket
         |> hide_modal(modal_assigns: nil)}

      {:error, %Ecto.Changeset{} = _changeset} ->
        {:noreply,
         socket
         |> hide_modal(modal_assigns: nil)}
    end
  end

  def handle_event("display_reject_modal", %{"post_id" => post_id}, socket) do
    modal_assigns = %{
      title: "Reject Post",
      id: "reject_post_modal",
      ok: "reject_post",
      cancel: "cancel_confirm_modal"
    }

    display_confirm_modal(
      modal_assigns,
      "reject",
      assign(socket, post_id: post_id),
      "This will also reject the replies if there are any."
    )
  end

  def handle_event("reject_post", _, socket) do
    post = Collaboration.get_post_by(%{id: socket.assigns.post_id})

    case Collaboration.delete_posts(post) do
      {number, nil} when number > 0 ->
        socket = do_filter(socket, socket.assigns.filter, socket.assigns.offset)

        Phoenix.PubSub.broadcast(
          Oli.PubSub,
          channel_topic(socket.assigns.section, post.resource_id),
          {:post_deleted, post.id}
        )

        {:noreply,
         socket
         |> hide_modal(modal_assigns: nil)}

      _ ->
        {:noreply,
         socket
         |> hide_modal(modal_assigns: nil)}
    end
  end

  def push_with(socket, attrs) do
    {:noreply,
     push_patch(
       socket,
       to:
         Routes.live_path(
           socket,
           __MODULE__,
           socket.assigns.section_slug,
           Map.merge(
             %{
               filter: socket.assigns.filter,
               offset: socket.assigns.offset
             },
             attrs
           )
         )
     )}
  end

  @impl true
  def handle_params(params, _, socket) do
    filter = params["filter"] || "all"
    offset = params["offset"] || 0

    socket = do_filter(socket, filter, offset)

    {:noreply, socket}
  end

  defp do_filter(socket, filter, offset) do
    %{
      :section_slug => section_slug,
      :discussion_table_model => discussion_table_model,
      :collab_space_table_model => collab_space_table_model,
      :filter => previous_filter,
      :limit => limit
    } = socket.assigns

    filter = safe_to_atom(filter)
    previous_filter = safe_to_atom(previous_filter)

    offset =
      case filter != previous_filter do
        true -> 0
        _ -> safe_to_integer(offset)
      end

    {count, rows} =
      case filter do
        :by_discussion ->
          Collaboration.list_collaborative_spaces_in_section(section_slug,
            offset: offset,
            limit: limit
          )

        _ ->
          Collaboration.list_posts_in_section_for_instructor(section_slug, filter,
            offset: offset,
            limit: limit
          )
      end

    if filter == :by_discussion do
      collab_space_table_model =
        SortableTableModel.update_from_params(
          collab_space_table_model,
          %{offset: offset}
        )

      collab_space_table_model = Map.put(collab_space_table_model, :rows, rows)

      assign(socket,
        collab_space_table_model: collab_space_table_model,
        filter: filter,
        offset: offset,
        count: count
      )
    else
      discussion_table_model =
        SortableTableModel.update_from_params(
          discussion_table_model,
          %{offset: offset}
        )

      discussion_table_model = Map.put(discussion_table_model, :rows, rows)

      assign(socket,
        discussion_table_model: discussion_table_model,
        filter: filter,
        offset: offset,
        count: count
      )
    end
  end

  defp safe_to_atom(value) do
    case is_binary(value) do
      true -> String.to_existing_atom(value)
      _ -> value
    end
  end

  defp safe_to_integer(value) do
    case is_integer(value) do
      true -> value
      _ -> String.to_integer(value)
    end
  end

  defp display_confirm_modal(modal_assigns, action, socket, opt_text \\ "") do
    modal = fn assigns ->
      ~F"""
      <Confirm {...@modal_assigns}>
        Are you sure you want to {action} this post? {opt_text}
      </Confirm>
      """
    end

    {:noreply,
     show_modal(
       socket,
       modal,
       modal_assigns: modal_assigns
     )}
  end

  defp channel_topic(section, resource_id) do
    "collab_space_#{section.slug}_#{resource_id}"
  end
end<|MERGE_RESOLUTION|>--- conflicted
+++ resolved
@@ -36,18 +36,10 @@
   @impl Phoenix.LiveView
   def render(assigns) do
     ~H"""
-<<<<<<< HEAD
+      <%= render_modal(assigns)%>
       <div id={assigns[:parent_component_id]} class="container mx-auto">
         <InstructorDashboard.discussions {assigns} />
       </div>
-=======
-      <%= render_modal(assigns)%>
-      <InstructorDashboard.main_layout {assigns}>
-        <div id={assigns[:parent_component_id]}>
-          <InstructorDashboard.discussions {assigns} />
-        </div>
-      </InstructorDashboard.main_layout>
->>>>>>> 7b2e6509
     """
   end
 
