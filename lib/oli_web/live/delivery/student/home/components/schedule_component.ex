--- conflicted
+++ resolved
@@ -289,16 +289,12 @@
             <%= if @completed do %>
               Completed
             <% else %>
-<<<<<<< HEAD
-              <%= Utils.days_difference(hd(@resources).end_date, @ctx) %>
-=======
               <%= if is_nil(hd(@resources).effective_settings),
-                do: Utils.days_difference(hd(@resources).end_date),
+                do: Utils.days_difference(hd(@resources).end_date, @ctx),
                 else:
                   Utils.coalesce(hd(@resources).effective_settings.end_date, hd(@resources).end_date)
                   |> Utils.coalesce(hd(@resources).effective_settings.start_date)
-                  |> Utils.days_difference() %>
->>>>>>> 189128a0
+                  |> Utils.days_difference(@ctx) %>
             <% end %>
           </div>
           <Icons.check :if={@completed} progress={1.0} />
