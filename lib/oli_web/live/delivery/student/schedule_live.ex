--- conflicted
+++ resolved
@@ -81,7 +81,6 @@
             </div>
             <div class="flex-1 flex flex-col">
               <%= for {week, schedule_ranges} <- weekly_schedule do %>
-<<<<<<< HEAD
                 <Schedule.week
                   ctx={@ctx}
                   week_number={week}
@@ -96,18 +95,8 @@
                   schedule_ranges={schedule_ranges}
                   section_slug={@section_slug}
                   historical_graded_attempt_summary={@historical_graded_attempt_summary}
+                  request_path={~p"/sections/#{@section_slug}/assignments"}
                 />
-=======
-                <div class="flex flex-row md:border-l md:border-gray-300 dark:border-gray-700 md:px-4">
-                  <Schedule.week
-                    ctx={@ctx}
-                    week_number={week}
-                    schedule_ranges={schedule_ranges}
-                    section_slug={@section_slug}
-                    request_path={~p"/sections/#{@section_slug}/assignments"}
-                  />
-                </div>
->>>>>>> cd35ef91
               <% end %>
             </div>
           </div>
@@ -151,10 +140,9 @@
         socket
       ) do
     {:noreply,
-         socket
-         |> push_event("scroll-y-to-target", %{id: "current-week-indicator", offset: 80})}
+     socket
+     |> push_event("scroll-y-to-target", %{id: "current-week-indicator", offset: 80})}
   end
-
 
   def handle_event(
         "load_historical_graded_attempt_summary",
