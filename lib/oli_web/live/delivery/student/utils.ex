--- conflicted
+++ resolved
@@ -717,7 +717,6 @@
       {f, _s} -> f
     end
   end
-<<<<<<< HEAD
 
   defp build_page_link_params(section_slug, page, request_path, selected_view) do
     current_page_path =
@@ -731,6 +730,4 @@
       selected_view: selected_view
     ]
   end
-=======
->>>>>>> 00e4b5f4
 end