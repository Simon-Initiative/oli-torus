defmodule OliWeb.Delivery.Student.Utils do
  @moduledoc """
  Common functions for student delivery pages.
  """
  use Phoenix.Component
  use OliWeb, :verified_routes

  import Ecto.Query, warn: false

  alias Oli.Rendering.Context
  alias Oli.Delivery.Sections
  alias Oli.Rendering.Page
  alias OliWeb.Common.FormatDateTime
  alias OliWeb.Components.Modal
  alias OliWeb.Icons
  alias Oli.Publishing.DeliveryResolver, as: Resolver
  alias Phoenix.LiveView.JS
  alias OliWeb.Common.SessionContext

  attr :page_context, Oli.Delivery.Page.PageContext
  attr :ctx, SessionContext
  attr :objectives, :list
  attr :index, :string
  attr :container_label, :string
  attr :has_assignments?, :boolean

  def page_header(assigns) do
    ~H"""
    <div id="page_header" class="flex-col justify-start items-start gap-9 flex w-full mb-16">
      <div class="flex-col justify-start items-start gap-3 flex w-full">
        <div class="self-stretch flex-col justify-start items-start flex">
          <div class="self-stretch justify-between items-center inline-flex">
            <div class="grow shrink basis-0 self-stretch justify-start items-center gap-3 flex">
              <div
                role="container label"
                class="opacity-50 dark:text-white text-sm font-bold uppercase tracking-wider"
              >
                <%= @container_label %>
              </div>

              <div
                :if={@page_context.page.graded}
                class="w-px self-stretch opacity-40 bg-black dark:bg-white"
              >
              </div>
              <div
                :if={@page_context.page.graded}
                class="justify-start items-center gap-1.5 flex"
                role="scored page marker"
              >
                <Icons.flag />
                <div class="opacity-50 dark:text-white text-sm font-bold uppercase tracking-wider">
                  Scored Page
                </div>
              </div>
            </div>
            <div
              :if={@page_context.page.graded}
              class="px-2 py-1 bg-gray-300 bg-opacity-10 dark:bg-white dark:bg-opacity-10 rounded-xl shadow justify-start items-center gap-1 flex"
              role="assignment marker"
            >
              <div class="dark:text-white text-[10px] font-normal">
                Assignment requirement
              </div>
            </div>
          </div>
          <div role="page label" class="self-stretch justify-start items-start gap-2.5 inline-flex">
            <div role="page numbering index" class="opacity-50 dark:text-white text-[38px] font-bold">
              <%= @index %>.
            </div>
            <div role="page title" class="grow shrink basis-0 dark:text-white text-[38px] font-bold">
              <%= @page_context.page.title %>
            </div>
          </div>
        </div>
        <div class="justify-start items-center gap-3 inline-flex">
          <div
            :if={@page_context.page.duration_minutes}
            class="opacity-50 justify-start items-center gap-1.5 flex"
          >
            <div role="page read time" class="justify-end items-center gap-1 flex">
              <div class="w-[18px] h-[18px] relative opacity-80">
                <Icons.time />
              </div>
              <div class="justify-end items-end gap-0.5 flex">
                <div class="text-right dark:text-white text-xs font-bold uppercase tracking-wide">
                  <%= @page_context.page.duration_minutes %>
                </div>
                <div class="dark:text-white text-[9px] font-bold uppercase tracking-wide">
                  min
                </div>
              </div>
            </div>
          </div>
          <div role="page schedule" class="justify-start items-start gap-1 flex">
            <div class="opacity-50 dark:text-white text-xs font-normal">Due:</div>
            <div class="dark:text-white text-xs font-normal">
              <%= FormatDateTime.to_formatted_datetime(
                @page_context.effective_settings.end_date,
                @ctx,
                "{WDshort} {Mshort} {D}, {YYYY}"
              ) %>
            </div>
          </div>
        </div>
      </div>
      <div
        :if={@objectives != []}
        class="flex-col justify-start items-start gap-3 flex w-full mt-4"
        role="page objectives"
      >
        <div class="self-stretch justify-start items-start gap-6 inline-flex mb-6">
          <div>
            <span class="text-neutral-700 dark:text-neutral-300 text-base font-bold font-['Inter'] leading-normal">
              LEARNING OBJECTIVES &
            </span>
            <span
              phx-click={Modal.show_modal("proficiency_explanation_modal")}
              class="text-blue-600 text-base font-bold font-['Inter'] leading-normal hover:underline hover:underline-offset-2 cursor-pointer"
            >
              PROFICIENCY
            </span>
            <div class="h-0">
              <.proficiency_explanation_modal />
            </div>
          </div>
        </div>
        <div
          :for={{objective, index} <- Enum.with_index(@objectives, 1)}
          class="self-stretch flex-col justify-start items-start ml-6 w-full"
          role={"objective #{objective.resource_id}"}
        >
          <div class="relative justify-start items-center gap-[19px] inline-flex w-full">
            <.proficiency_icon_with_tooltip objective={objective} />
            <div class="justify-start items-start flex w-full">
              <div class="text-neutral-800 dark:text-neutral-500 text-sm font-bold font-['Inter'] leading-[21px] min-w-[2rem]">
                L<%= index %>
              </div>
              <div
                role={"objective #{objective.resource_id} title"}
                class="text-stone-700 dark:text-stone-300 text-sm font-normal font-['Open Sans'] leading-[21px]"
              >
                <%= objective.title %>
              </div>
            </div>
          </div>
        </div>
      </div>
    </div>
    """
  end

  def proficiency_explanation_modal(assigns) do
    assigns =
      assign(assigns, %{
        proficiency_levels: [
          {"Not enough data", "Not enough information",
           "You haven’t completed enough activities for the system to calculate learning proficiency."},
          {"Low", "Beginning Proficiency",
           "You’re beginning to understand key ideas, but there is room to grow."},
          {"Medium", "Growing Proficiency",
           "Your understanding and skills are clearly strengthening and expanding."},
          {"High", "Establishing Proficiency",
           "You know the material well enough to apply it in different contexts."}
        ]
      })

    ~H"""
    <Modal.student_delivery_modal
      id="proficiency_explanation_modal"
      class="lg:!w-3/4 xl:!w-2/3"
      body_class=""
    >
      <:title>Measuring Learning Proficiency</:title>
      <:subtitle>
        This course contains several learning objectives. As you continue the course, you will receive an estimate of your understanding of each objective. This estimate takes into account the activities you complete on each page.
      </:subtitle>
      <div class="mb-11 text-zinc-700 dark:text-white text-base font-bold font-['Inter'] leading-normal">
        LEARNING PROFICIENCY SCALE
      </div>
      <div class="flex-col justify-start items-center gap-[50px] flex">
        <div
          :for={{proficiency, name, description} <- @proficiency_levels}
          class="flex-col justify-start items-start gap-[15px] flex w-full"
        >
          <div class="justify-start items-start gap-2.5 inline-flex">
            <div class="mt-[2px] ml-1 w-6 h-6 scale-125">
              <Icons.proficiency proficiency={proficiency} />
            </div>
            <div class="text-zinc-700 dark:text-white text-base font-bold font-['Inter'] leading-normal">
              <%= name %>
            </div>
          </div>
          <div class="text-zinc-700 dark:text-white text-base font-normal font-['Inter'] leading-normal">
            <%= description %>
          </div>
        </div>
      </div>
    </Modal.student_delivery_modal>
    """
  end

  attr :objective, :map

  defp proficiency_icon_with_tooltip(assigns) do
    ~H"""
    <div
      class="absolute top-0 left-0 z-10 w-6 h-6 cursor-pointer"
      xphx-mouseover={JS.show(to: "#objective_#{@objective.resource_id}_tooltip")}
      xphx-mouseout={JS.hide(to: "#objective_#{@objective.resource_id}_tooltip")}
    >
    </div>
    <div class="w-6 h-6 flex items-center justify-center">
      <div class="absolute top-0 left-0">
        <Icons.proficiency proficiency={@objective.proficiency} />
      </div>
    </div>
    <div
      id={"objective_#{@objective.resource_id}_tooltip"}
      class="hidden absolute min-h-[57px] max-w-[240px] -top-[20px] p-6 -left-6 text-gray-800 dark:text-gray-700 text-base font-normal font-['Inter'] leading-normal bg-gray-300 dark:bg-white rounded-md border-2 border-gray-700 flex-col justify-start items-center gap-4 z-10 -translate-x-full"
    >
      <%= proficiency_to_text(@objective.proficiency) %>
      <div class="absolute h-[40px] w-2 bg-gray-300 dark:bg-white top-2 right-0 z-20"></div>
      <Icons.filled_chevron_up class="absolute -right-[13px] top-[16px] fill-gray-300 dark:fill-white z-10 rotate-90 scale-150 stroke-1.5 stroke-gray-700" />
    </div>
    """
  end

  defp proficiency_to_text("Not enough data"), do: "Not enough information"
  defp proficiency_to_text("Low"), do: "Beginning Proficiency"
  defp proficiency_to_text("Medium"), do: "Growing Proficiency"
  defp proficiency_to_text("High"), do: "Establishing Proficiency"

  attr :scripts, :list
  attr :user_token, :string

  def scripts(assigns) do
    ~H"""
    <script>
      window.userToken = "<%= @user_token %>";
    </script>
    <script>
      OLI.initActivityBridge('eventIntercept');
    </script>
    <script :for={script <- @scripts} type="text/javascript" src={"/js/#{script}"}>
    </script>
    """
  end

  attr :activity_count, :integer, default: 0
  attr :advanced_delivery, :boolean, default: false
  attr :page_context, :map, required: true
  attr :section_slug, :string, required: true

  def reset_attempts_button(assigns) do
    ~H"""
    <button
      :if={@activity_count > 0 && @page_context.review_mode == false && not @advanced_delivery}
      id="reset_answers"
      class="btn btn-link btn-sm text-center mb-10"
      onClick={"window.OLI.finalize('#{@section_slug}', '#{@page_context.page.slug}', '#{hd(@page_context.resource_attempts).attempt_guid}', false, 'reset_answers')"}
    >
      <i class="fa-solid fa-rotate-right mr-2"></i> Reset Answers
    </button>
    """
  end

  @doc """
  Generates a URL for the Learn view.

  ## Parameters
    - `section_slug`: The unique identifier for the section.
    - `params`: (Optional) Additional query parameters in a list or map format. If omitted, a URL is generated without additional parameters.

  ## Examples
    - `learn_live_path("math")` returns `"/sections/math/learn"`.
    - `learn_live_path("math", target_resource_id: "123")` returns `"/sections/math/learn?target_resource_id=123"`.
  """
  def learn_live_path(section_slug, params \\ [])

  def learn_live_path(section_slug, []), do: ~p"/sections/#{section_slug}/learn"

  def learn_live_path(section_slug, params),
    do: ~p"/sections/#{section_slug}/learn?#{params}"

  @doc """
  Generates a URL for a specific lesson.

  ## Parameters
    - `section_slug`: The unique identifier for the section.
    - `revision_slug`: The unique identifier for the lesson revision.
    - `params`: (Optional) Additional query parameters in a list or map format. If omitted, a URL is generated without additional parameters.

  ## Examples
    - `lesson_live_path("math", "intro")` returns `"/sections/math/lesson/intro"`.
    - `lesson_live_path("math", "intro", request_path: "some/previous/url")` returns `"/sections/math/lesson/intro?request_path=some/previous/url"`.
  """
  def lesson_live_path(section_slug, revision_slug, params \\ [])

  def lesson_live_path(section_slug, revision_slug, []),
    do: ~p"/sections/#{section_slug}/lesson/#{revision_slug}"

  def lesson_live_path(section_slug, revision_slug, params),
    do: ~p"/sections/#{section_slug}/lesson/#{revision_slug}?#{params}"

  @doc """
  Generates a URL for the Prologue view for a given graded page.

  ## Parameters
    - `section_slug`: The unique identifier for the section.
    - `revision_slug`: The unique identifier for the lesson revision.
    - `params`: (Optional) Additional query parameters in a list or map format. If omitted, a URL is generated without additional parameters.

  ## Examples
    - `prologue_live_path("math", "intro")` returns `"/sections/math/prologue/intro"`.
    - `prologue_live_path("math", "intro", request_path: "some/previous/url")` returns `"/sections/math/prologue/intro?request_path=some/previous/url"`.
  """
  def prologue_live_path(section_slug, revision_slug, params \\ [])

  def prologue_live_path(section_slug, revision_slug, []),
    do: ~p"/sections/#{section_slug}/prologue/#{revision_slug}"

  def prologue_live_path(section_slug, revision_slug, params),
    do: ~p"/sections/#{section_slug}/prologue/#{revision_slug}?#{params}"

  @doc """
  Generates a URL for reviewing an attempt of a lesson.

  ## Parameters
    - `section_slug`: The unique identifier for the section.
    - `revision_slug`: The unique identifier for the lesson revision.
    - `attempt_guid`: The unique identifier for the attempt.
    - `params`: (Optional) Additional query parameters in a list or map format. If omitted, a URL is generated without additional parameters.

  ## Examples
    - `review_live_path("math", "intro", "abcd")` returns `"/sections/math/lesson/intro/attempt/abcd/review"`.
    - `review_live_path("math", "intro", "abcd", request_path: "some/previous/url")` returns `"/sections/math/lesson/intro/attempt/abcd/review?request_path=some/previous/url"`.
  """
  def review_live_path(section_slug, revision_slug, attempt_guid, params \\ [])

  def review_live_path(section_slug, revision_slug, attempt_guid, []),
    do: ~p"/sections/#{section_slug}/lesson/#{revision_slug}/attempt/#{attempt_guid}/review"

  def review_live_path(section_slug, revision_slug, attempt_guid, params),
    do:
      ~p"/sections/#{section_slug}/lesson/#{revision_slug}/attempt/#{attempt_guid}/review?#{params}"

  @doc """
  Generates a URL for the course schedule.

  ## Parameters
    - `section_slug`: The unique identifier for the section.
    - `params`: (Optional) Additional query parameters in a list or map format. If omitted, a URL is generated without additional parameters.

  ## Examples
    - `schedule_live_path("math")` returns `"/sections/math/assignments"`.
    - `schedule_live_path("math", request_path: "some/previous/url")` returns `"/sections/math/assignments?request_path=some/previous/url"`.
  """
  def schedule_live_path(section_slug, params \\ [])

  def schedule_live_path(section_slug, []),
    do: ~p"/sections/#{section_slug}/assignments"

  def schedule_live_path(section_slug, params),
    do: ~p"/sections/#{section_slug}/assignments?#{params}"

  # nil case arises for linked loose pages not in in hierarchy index
  def get_container_label(nil, section), do: section.title

  def get_container_label(page_id, section) do
    section_id = section.id

    # Query to find the parent section_resource which contains as a child
    # the section resource whose resource_id matches the given page_id. Just
    # be more robust against weird hierarchies and maybe orphaned containers,
    # we look for only containers with a numbering_level >= 0 and limit to 1.

    query =
      from(s in Oli.Delivery.Sections.SectionResource,
        join: sr in Oli.Delivery.Sections.SectionResource,
        on: sr.section_id == s.section_id and sr.resource_id == ^page_id,
        where:
          s.section_id == ^section_id and
            sr.id in s.children and
            s.numbering_level >= 0,
        select: s,
        limit: 1
      )

    # If we find a container, use it to get the label and numbering. Otherwise,
    # fall back rendering something
    container =
      case Oli.Repo.all(query) do
        [item] -> item
        [] -> %{numbering_index: 0, numbering_level: 0}
      end

    Sections.get_container_label_and_numbering(
      container.numbering_level,
      container.numbering_index,
      section.customizations
    )
  end

  def build_html(assigns, mode) do
    %{section: section, current_user: current_user, page_context: page_context} = assigns

    render_context = %Context{
      enrollment:
        Oli.Delivery.Sections.get_enrollment(
          section.slug,
          current_user.id
        ),
      user: current_user,
      section_slug: section.slug,
      mode: mode,
      activity_map: page_context.activities,
      resource_summary_fn: &Oli.Resources.resource_summary(&1, section.slug, Resolver),
      alternatives_groups_fn: fn ->
        Oli.Resources.alternatives_groups(section.slug, Resolver)
      end,
      alternatives_selector_fn: &Oli.Resources.Alternatives.select/2,
      extrinsic_read_section_fn: &Oli.Delivery.ExtrinsicState.read_section/3,
      bib_app_params: page_context.bib_revisions,
      historical_attempts: page_context.historical_attempts,
      learning_language: Sections.get_section_attributes(section).learning_language,
      effective_settings: page_context.effective_settings,
      # when migrating from page_delivery_controller this key-values were found
      # to apparently not be used by the page template:
      #   project_slug: base_project_slug,
      #   submitted_surveys: submitted_surveys,
      resource_attempt: hd(page_context.resource_attempts),
      page_link_params:
        build_page_link_params(
          assigns.section.slug,
          assigns.page_context.page,
          assigns.request_path,
          assigns.selected_view
        )
    }

    attempt_content = get_attempt_content(page_context)

    # Cache the page as text to allow the AI agent LV to access it.
    cache_page_as_text(render_context, attempt_content, page_context.page.id)

    Page.render(render_context, attempt_content, Page.Html)
  end

  defp cache_page_as_text(render_context, content, page_id) do
    Oli.Converstation.PageContentCache.put(
      page_id,
      Page.render(render_context, content, Page.Markdown) |> :erlang.iolist_to_binary()
    )
  end

  def get_required_activity_scripts(%{activities: activities} = _page_context)
      when activities != nil do
    # this is an optimization to exclude not needed activity scripts (~1.5mb each)
    Enum.map(activities, fn {_activity_id, activity} ->
      Map.get(activity, :script)
    end)
    |> Enum.reject(&is_nil/1)
    |> Enum.uniq()
  end

  def get_required_activity_scripts(_page_context) do
    # TODO Optimization: get only activity scripts of activities contained in the page.
    # We could infer the contained activities from the page revision content model.
    all_activities = Oli.Activities.list_activity_registrations()
    Enum.map(all_activities, fn a -> a.delivery_script end)
  end

  defp get_attempt_content(page_context) do
    this_attempt = page_context.resource_attempts |> hd

    if Enum.any?(this_attempt.errors, fn e ->
         e == "Selection failed to fulfill: no values provided for expression"
       end) and page_context.is_student do
      %{"model" => []}
    else
      this_attempt.content
    end
  end

  @doc """
  Calculates the date range for a specific week number relative to a given section start date.

  ## Parameters
  - `week_number`: The number of the week for which the range is needed, starting from 1.
  - `section_start_date`: The start date of the section, given as a `DateTime`.

  ## Returns
  - A tuple containing the start and end dates (`Date` structs) of the specified week, starting from Sunday.

  ## Examples
      iex> week_range(5, ~N[2024-01-01T00:00:00])
      {~D[2024-01-28], ~D[2024-02-03]}
  """

  @spec week_range(integer(), DateTime.t()) :: {Date.t(), Date.t()}
  def week_range(week_number, section_start_date) do
    week_start =
      section_start_date
      |> DateTime.to_date()
      |> Date.beginning_of_week(:sunday)
      |> Date.add((week_number - 1) * 7)

    {week_start, Date.add(week_start, 6)}
  end

  @doc """
  Calculates the number of days from today to the given end date of a resource and returns a human-readable string describing the difference.
  It considers the user's timezone to calculate the difference.

  ## Parameters:
  - `resource_end_date`: The `DateTime` representing the end date of the resource.
  - `context`: The `SessionContext` struct containing the user's timezone information.

  ## Returns:
  - A string indicating the number of days until or since the resource end date, such as "Due Today", "1 day left", or "Past Due by X days".
  - "Not yet scheduled" if the provided end date is nil.

  ## Examples:
      iex> days_difference(~U[2024-05-12T00:00:00Z], %SessionContext{local_tz: "America/Montevideo"})
      "1 day left"
  """
  @spec days_difference(DateTime.t(), SessionContext.t()) :: String.t()
<<<<<<< HEAD
=======
  def days_difference(nil, _context), do: "Not yet scheduled"

>>>>>>> cec64062
  def days_difference(resource_end_date, context) do
    {localized_end_date, today} =
      case FormatDateTime.maybe_localized_datetime(resource_end_date, context) do
        {:not_localized, datetime} ->
          {DateTime.to_date(datetime), Oli.DateTime.utc_now() |> DateTime.to_date()}

        localized_datetime ->
          {DateTime.to_date(localized_datetime),
           context.local_tz |> Oli.DateTime.now!() |> DateTime.to_date()}
      end

    case Timex.diff(localized_end_date, today, :days) do
      0 ->
        "Due Today"

      1 ->
        "1 day left"

      -1 ->
        "Past Due by a day"

      days when days < 0 ->
        "Past Due by #{abs(days)} days"

      days ->
        "#{days} days left"
    end
  end

  @doc """
  Rounds a given score to two decimal places and converts it to an integer if the result is a whole number.

  ## Parameters:
  - `score`: The floating-point number representing a score.

  ## Returns:
  - Either a floating-point number or an integer, depending on whether rounding results in a whole number.

  ## Examples:
      iex> parse_score(84.236)
      84.24
      iex> parse_score(85.00)
      85
  """
  @spec parse_score(float()) :: float() | integer()
  def parse_score(score) do
    score = Float.round(score, 2)

    if trunc(score) == score do
      trunc(score)
    else
      score
    end
  end

  @doc """
  Evaluates if an attempt is expired based on the attempt state and the time limit, late submission policy, and end date.
  An attempt can expire if its state is :active and either has a time limit and/or disallows late submissions.
  """
  @spec attempt_expires?(atom(), integer(), atom(), DateTime.t()) :: boolean()
  def attempt_expires?(state, time_limit, late_submit, end_date) do
    case {state, time_limit, late_submit, end_date} do
      {state, _time_limit, _late_submit, _end_date} when state != :active ->
        false

      {:active, 0, :allow, _end_date} ->
        false

      {:active, time_limit, _late_submit, _end_date} when time_limit > 0 ->
        true

      {:active, _time_limit, :disallow, end_date} when end_date != nil ->
        true

      {_, _, _, _} ->
        false
    end
  end

  @doc """
    Calculates the effective expiration date for an attempt based on the inserted date, time limit, late submission policy, and end date.

    ## Parameters:
    - `inserted_at`: The `DateTime` representing the time the attempt was inserted (when the attempt started).
    - `time_limit`: The time limit in minutes for the attempt.
    - `late_submit`: The policy for late submission, either `:allow` or `:disallow`.
    - `end_date`: The `DateTime` representing the end date of the resource.

    ## Returns:
    - The effective expiration date for the attempt, which is the earlier of the time limit expiration and the end date (for the case late submissions are not allowed).

    ## Examples:
        iex> effective_attempt_expiration_date(~U[2024-05-12T00:00:00Z], 60, :allow, ~U[2024-05-12T00:30:00Z])
        ~U[2024-05-12 01:00:00Z]
        iex> effective_attempt_expiration_date(~U[2024-05-12T00:00:00Z], 60, :disallow, ~U[2024-05-12T00:30:00Z])
        ~U[2024-05-12 00:30:00Z]
        iex> effective_attempt_expiration_date(~U[2024-05-12T00:00:00Z], 15, :disallow, ~U[2024-05-12T00:30:00Z])
        ~U[2024-05-12 00:15:00Z]
  """
  @spec effective_attempt_expiration_date(DateTime.t(), integer(), atom(), DateTime.t()) ::
          DateTime.t()
  def effective_attempt_expiration_date(inserted_at, time_limit, late_submit, end_date) do
    case {inserted_at, time_limit, late_submit, end_date} do
      {_inserted_at, 0, :disallow, end_date} ->
        end_date

      {inserted_at, time_limit, :allow, _end_date} when time_limit > 0 ->
        Timex.shift(inserted_at, minutes: time_limit)

      {inserted_at, time_limit, :disallow, end_date} when time_limit > 0 ->
        datetime_with_limit = Timex.shift(inserted_at, minutes: time_limit)

        if DateTime.compare(datetime_with_limit, end_date) == :lt,
          do: datetime_with_limit,
          else: end_date
    end
  end

  @doc """
  Calculates the time remaining from the current moment until a specified end date
  and formats it as "DD:HH:MM:SS" or "HH:MM:SS" depending on the duration.

  ## Parameters
  - `end_date`: The resource `end_date` as a `DateTime`.

  ## Returns
  - A string representing the formatted time remaining as "DD:HH:MM:SS" or "HH:MM:SS". If the time difference is negative, it returns "00:00:00".

  ## Examples
      iex> format_time_remaining(Timex.shift(Timex.now(), seconds: 3661))
      "01:01:01"
      iex> format_time_remaining(Timex.shift(Timex.now(), seconds: 266460))
      "03:02:01:00"
  """

  @spec format_time_remaining(DateTime.t()) :: String.t()
  def format_time_remaining(end_date) do
    # Get the current time
    current_time = Oli.DateTime.utc_now()

    # Calculate the difference in seconds, clamp negative values to 0
    diff_seconds =
      Timex.diff(end_date, current_time, :seconds)
      |> max(0)

    # Calculate days, hours, minutes and seconds
    days = div(diff_seconds, 86400)
    hours = div(rem(diff_seconds, 86400), 3600)
    minutes = div(rem(diff_seconds, 3600), 60)
    seconds = rem(diff_seconds, 60)

    # Format the duration based on the number of days remaining (DD:HH:MM:SS or HH:MM:SS)
    days_parsed =
      (days
       |> Integer.to_string()
       |> String.pad_leading(2, "0")) <>
        ":"

    if(days > 0, do: days_parsed, else: "") <>
      (hours
       |> Integer.to_string()
       |> String.pad_leading(2, "0")) <>
      ":" <>
      (minutes
       |> Integer.to_string()
       |> String.pad_leading(2, "0")) <>
      ":" <>
      (seconds
       |> Integer.to_string()
       |> String.pad_leading(2, "0"))
  end

  attr :bib_app_params, :map, required: true
  attr :ctx, :map, required: true

  def references(assigns) do
    ~H"""
    <div class="content">
      <%= OliWeb.Common.React.component(@ctx, "Components.References", @bib_app_params,
        id: "references"
      ) %>
    </div>
    """
  end

  def coalesce(first, second) do
    case {first, second} do
      {nil, nil} -> nil
      {nil, s} -> s
      {f, _s} -> f
    end
  end

  defp build_page_link_params(section_slug, page, request_path, selected_view) do
    current_page_path =
      lesson_live_path(section_slug, page.slug,
        request_path: request_path,
        selected_view: selected_view
      )

    [
      request_path: current_page_path,
      selected_view: selected_view
    ]
  end
end<|MERGE_RESOLUTION|>--- conflicted
+++ resolved
@@ -526,11 +526,9 @@
       "1 day left"
   """
   @spec days_difference(DateTime.t(), SessionContext.t()) :: String.t()
-<<<<<<< HEAD
-=======
+
   def days_difference(nil, _context), do: "Not yet scheduled"
 
->>>>>>> cec64062
   def days_difference(resource_end_date, context) do
     {localized_end_date, today} =
       case FormatDateTime.maybe_localized_datetime(resource_end_date, context) do
