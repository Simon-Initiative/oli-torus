--- conflicted
+++ resolved
@@ -16,7 +16,6 @@
   @decorate transaction_event("IndexLive")
   def mount(_params, _session, socket) do
 
-<<<<<<< HEAD
     if connected?(socket) do
 
       section = socket.assigns[:section]
@@ -58,7 +57,6 @@
 
       page_ids = Enum.map(upcoming_assignments ++ latest_assignments, & &1.resource_id)
       containers_per_page = build_containers_per_page(section, page_ids)
-
 
       [last_open_and_unfinished_page, nearest_upcoming_lesson] =
         Appsignal.instrument("IndexLive: last_open_and_unfinished_page", fn ->
@@ -109,95 +107,6 @@
     else
       {:ok, assign(socket, active_tab: :index, loaded: false)}
     end
-=======
-    combined_settings =
-      Appsignal.instrument("IndexLive: combined_settings", fn ->
-        Settings.get_combined_settings_for_all_resources(section.id, current_user_id)
-      end)
-
-    has_scheduled_resources? = Scheduling.has_scheduled_resources?(section.id)
-
-    grouped_agenda_resources =
-      if has_scheduled_resources?,
-        do:
-          Sections.get_schedule_for_current_and_next_week(
-            section,
-            combined_settings,
-            current_user_id
-          ),
-        else: Sections.get_not_scheduled_agenda(section, combined_settings, current_user_id)
-
-    nearest_upcoming_lesson =
-      Appsignal.instrument("IndexLive: nearest_upcoming_lesson", fn ->
-        section
-        |> Sections.get_nearest_upcoming_lessons(current_user_id, 1,
-          ignore_schedule: !has_scheduled_resources?
-        )
-        |> List.first()
-      end)
-
-    latest_assignments =
-      Appsignal.instrument("IndexLive: latest_assignments", fn ->
-        Sections.get_last_completed_or_started_assignments(section, current_user_id, 3)
-      end)
-
-    upcoming_assignments =
-      Appsignal.instrument("IndexLive: upcoming_assignments", fn ->
-        Sections.get_nearest_upcoming_lessons(section, current_user_id, 3,
-          only_graded: true,
-          ignore_schedule: !has_scheduled_resources?
-        )
-      end)
-
-    page_ids = Enum.map(upcoming_assignments ++ latest_assignments, & &1.resource_id)
-    containers_per_page = build_containers_per_page(section, page_ids)
-
-    [last_open_and_unfinished_page, nearest_upcoming_lesson] =
-      Appsignal.instrument("IndexLive: last_open_and_unfinished_page", fn ->
-        Enum.map(
-          [
-            Sections.get_last_open_and_unfinished_page(section, current_user_id),
-            nearest_upcoming_lesson
-          ],
-          fn
-            nil ->
-              nil
-
-            page ->
-              page_module_index =
-                section
-                |> get_or_compute_full_hierarchy()
-                |> Hierarchy.find_module_ancestor(
-                  page[:resource_id],
-                  Oli.Resources.ResourceType.get_id_by_type("container")
-                )
-                |> get_in(["numbering", "index"])
-
-              Map.put(page, :module_index, page_module_index)
-          end
-        )
-      end)
-
-    {:ok,
-     assign(socket,
-       active_tab: :index,
-       grouped_agenda_resources: grouped_agenda_resources,
-       section_slug: section.slug,
-       section_start_date: section.start_date,
-       historical_graded_attempt_summary: nil,
-       has_visited_section:
-         Sections.has_visited_section(section, socket.assigns[:current_user],
-           enrollment_state: false
-         ),
-       last_open_and_unfinished_page: last_open_and_unfinished_page,
-       nearest_upcoming_lesson: nearest_upcoming_lesson,
-       upcoming_assignments: combine_settings(upcoming_assignments, combined_settings),
-       latest_assignments: combine_settings(latest_assignments, combined_settings),
-       containers_per_page: containers_per_page,
-       section_progress: section_progress(section.id, current_user_id),
-       assignments_tab: :upcoming
-     )}
->>>>>>> 5e526939
   end
 
   def handle_params(_params, _uri, socket) do
