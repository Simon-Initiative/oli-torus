--- conflicted
+++ resolved
@@ -25,19 +25,13 @@
         else: Sections.get_not_scheduled_agenda(section, current_user_id)
 
     nearest_upcoming_lesson =
-<<<<<<< HEAD
       Appsignal.instrument("IndexLive: nearest_upcoming_lesson", fn ->
         section
-        |> Sections.get_nearest_upcoming_lessons(current_user_id, 1)
+        |> Sections.get_nearest_upcoming_lessons(current_user_id, 1,
+          ignore_schedule: !has_scheduled_resources?
+        )
         |> List.first()
       end)
-=======
-      section
-      |> Sections.get_nearest_upcoming_lessons(current_user_id, 1,
-        ignore_schedule: !has_scheduled_resources?
-      )
-      |> List.first()
->>>>>>> 004595a5
 
     latest_assignments =
       Appsignal.instrument("IndexLive: latest_assignments", fn ->
@@ -45,16 +39,12 @@
       end)
 
     upcoming_assignments =
-<<<<<<< HEAD
       Appsignal.instrument("IndexLive: upcoming_assignments", fn ->
-        Sections.get_nearest_upcoming_lessons(section, current_user_id, 3, only_graded: true)
+        Sections.get_nearest_upcoming_lessons(section, current_user_id, 3,
+          only_graded: true,
+          ignore_schedule: !has_scheduled_resources?
+        )
       end)
-=======
-      Sections.get_nearest_upcoming_lessons(section, current_user_id, 3,
-        only_graded: true,
-        ignore_schedule: !has_scheduled_resources?
-      )
->>>>>>> 004595a5
 
     page_ids = Enum.map(upcoming_assignments ++ latest_assignments, & &1.resource_id)
     containers_per_page = build_containers_per_page(section, page_ids)
