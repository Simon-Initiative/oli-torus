--- conflicted
+++ resolved
@@ -19,15 +19,9 @@
     has_scheduled_resources? = Scheduling.has_scheduled_resources?(section.id)
 
     schedule_for_current_week_and_next_week =
-<<<<<<< HEAD
       if has_scheduled_resources?,
         do: Sections.get_schedule_for_current_and_next_week(section, current_user_id),
         else: %{}
-=======
-      if section.agenda,
-        do: Sections.get_schedule_for_current_and_next_week(section, current_user_id),
-        else: nil
->>>>>>> 2f24f799
 
     nearest_upcoming_lesson =
       section
