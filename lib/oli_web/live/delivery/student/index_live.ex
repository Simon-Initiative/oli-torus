--- conflicted
+++ resolved
@@ -66,32 +66,6 @@
 
   def render(assigns) do
     ~H"""
-<<<<<<< HEAD
-    <.hero_banner class="bg-index">
-      <h1 class="text-4xl md:text-6xl mb-8">
-        Hi, <span class="font-bold"><%= user_given_name(@ctx) %></span>
-      </h1>
-    </.hero_banner>
-
-    <div class="overflow-x-scroll md:overflow-x-auto container mx-auto">
-      <div class="my-8 px-16">
-        <div class="font-bold text-2xl mb-4">Up Next</div>
-
-        <%= case @schedule_for_current_week do %>
-          <% {week, schedule_ranges} -> %>
-            <Schedule.week
-              ctx={@ctx}
-              week_number={week}
-              show_border={false}
-              schedule_ranges={schedule_ranges}
-              section_slug={@section_slug}
-              historical_graded_attempt_summary={@historical_graded_attempt_summary}
-              request_path={~p"/sections/#{@section_slug}"}
-            />
-          <% _ -> %>
-            <div class="text-xl">No schedule for this week.</div>
-        <% end %>
-=======
     <.header_banner
       ctx={@ctx}
       section_slug={@section_slug}
@@ -340,7 +314,6 @@
             </div>
           <% end %>
         </div>
->>>>>>> 139b55fa
       </div>
     </div>
     """
