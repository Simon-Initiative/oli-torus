defmodule OliWeb.Delivery.Student.IndexLive do
  use OliWeb, :live_view

  import OliWeb.Components.Delivery.Layouts

  alias Oli.Delivery.Sections
  alias OliWeb.Components.Delivery.Schedule
  alias Oli.Delivery.Attempts

  def mount(_params, _session, socket) do
    section = socket.assigns[:section]
    current_user_id = socket.assigns[:current_user].id

    schedule_for_current_week =
      Sections.get_schedule_for_current_week(section, current_user_id)

    {:ok,
     assign(socket,
       active_tab: :index,
       schedule_for_current_week: schedule_for_current_week,
       section_slug: section.slug,
       historical_graded_attempt_summary: nil
     )}
  end

  def render(assigns) do
    ~H"""
    <.hero_banner class="bg-index">
      <h1 class="text-6xl mb-8">Hi, <span class="font-bold"><%= user_given_name(@ctx) %></span></h1>
    </.hero_banner>

    <div class="container mx-auto">
      <div class="my-8 px-16">
        <div class="font-bold text-2xl mb-4">Up Next</div>

        <%= case @schedule_for_current_week do %>
          <% {week, schedule_ranges} -> %>
            <Schedule.week
              ctx={@ctx}
              week_number={week}
              show_border={false}
              schedule_ranges={schedule_ranges}
              section_slug={@section_slug}
<<<<<<< HEAD
              historical_graded_attempt_summary={@historical_graded_attempt_summary}
=======
              request_path={~p"/sections/#{@section_slug}"}
>>>>>>> cd35ef91
            />
          <% _ -> %>
            <div class="text-xl">No schedule for this week.</div>
        <% end %>
      </div>
    </div>
    """
  end

  def handle_event(
        "load_historical_graded_attempt_summary",
        %{"page_revision_slug" => page_revision_slug},
        socket
      ) do
    %{section: section, current_user: current_user} = socket.assigns

    historical_graded_attempt_summary =
      Attempts.get_historical_graded_attempt_summary(section, page_revision_slug, current_user.id)

    {:noreply,
     assign(socket, historical_graded_attempt_summary: historical_graded_attempt_summary)}
  end

  def handle_event("clear_historical_graded_attempt_summary", _params, socket) do
    {:noreply, assign(socket, historical_graded_attempt_summary: nil)}
  end
end<|MERGE_RESOLUTION|>--- conflicted
+++ resolved
@@ -41,11 +41,8 @@
               show_border={false}
               schedule_ranges={schedule_ranges}
               section_slug={@section_slug}
-<<<<<<< HEAD
               historical_graded_attempt_summary={@historical_graded_attempt_summary}
-=======
               request_path={~p"/sections/#{@section_slug}"}
->>>>>>> cd35ef91
             />
           <% _ -> %>
             <div class="text-xl">No schedule for this week.</div>
