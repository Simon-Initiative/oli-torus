--- conflicted
+++ resolved
@@ -517,17 +517,13 @@
       <div class="pr-2 pl-1 self-end">
         <div class="flex items-end gap-1">
           <div class="text-right dark:text-white text-opacity-90 text-xs font-semibold">
-<<<<<<< HEAD
-            <%= Utils.days_difference(@lesson.end_date, @ctx) %>
-=======
             <%= if is_nil(@lesson.settings),
-              do: Utils.coalesce(@lesson.end_date, @lesson.start_date) |> Utils.days_difference(),
+              do: Utils.coalesce(@lesson.end_date, @lesson.start_date) |> Utils.days_difference(@ctx),
               else:
                 Utils.coalesce(@lesson.settings.end_date, @lesson.end_date)
                 |> Utils.coalesce(@lesson.settings.start_date)
                 |> Utils.coalesce(@lesson.start_date)
-                |> Utils.days_difference() %>
->>>>>>> 189128a0
+                |> Utils.days_difference(@ctx) %>
           </div>
         </div>
       </div>
