defmodule OliWeb.Delivery.Student.ContentLive do
  use OliWeb, :live_view

  import OliWeb.Components.Delivery.Layouts

  alias OliWeb.Common.FormatDateTime
  alias Oli.Delivery.{Metrics, Sections}
  alias Phoenix.LiveView.JS

  def mount(_params, _session, socket) do
    # when updating to Liveview 0.20 we should replace this with assign_async/3
    # https://hexdocs.pm/phoenix_live_view/Phoenix.LiveView.html#assign_async/3
    if connected?(socket),
      do:
        async_calculate_student_metrics(
          self(),
          socket.assigns.section,
          socket.assigns.current_user.id
        )

    {:ok,
     assign(socket,
       selected_module_per_unit_uuid: %{},
       student_visited_pages: %{},
       student_progress_per_resource_id: %{}
     )}
  end

  def handle_event("open_dot_bot", _, socket) do
    # TODO: this button should open DOT bot when implemented here.
    {:noreply, socket}
  end

  def handle_event(
        "select_module",
        %{
          "unit_uuid" => unit_uuid,
          "module_uuid" => module_uuid,
          "module_index" => selected_module_index
        },
        socket
      ) do
    current_selected_module_for_unit =
      Map.get(socket.assigns.selected_module_per_unit_uuid, unit_uuid)

    {selected_module_per_unit_uuid, expand_module?} =
      case current_selected_module_for_unit do
        nil ->
          {Map.merge(socket.assigns.selected_module_per_unit_uuid, %{
             unit_uuid =>
               get_module(socket.assigns.section.full_hierarchy, unit_uuid, module_uuid)
               |> mark_visited_pages(socket.assigns.student_visited_pages)
               |> Map.merge(%{"module_index_in_unit" => selected_module_index})
           }), true}

        current_module ->
          clicked_module =
            get_module(socket.assigns.section.full_hierarchy, unit_uuid, module_uuid)

          if clicked_module["uuid"] == current_module["uuid"] do
            # if the user clicked in an already expanded module, then we should collapse it
            {Map.drop(
               socket.assigns.selected_module_per_unit_uuid,
               [unit_uuid]
             ), false}
          else
            {Map.merge(socket.assigns.selected_module_per_unit_uuid, %{
               unit_uuid =>
                 mark_visited_pages(clicked_module, socket.assigns.student_visited_pages)
                 |> Map.merge(%{"module_index_in_unit" => selected_module_index})
             }), true}
          end
      end

    {:noreply,
     socket
     |> assign(selected_module_per_unit_uuid: selected_module_per_unit_uuid)
     |> maybe_scroll_y_to_unit(unit_uuid, expand_module?)
     |> push_event("js-exec", %{
       to: "#selected_module_in_unit_#{unit_uuid}",
       attr: "data-animate"
     })}
  end

  def handle_event("navigate_to_resource", %{"slug" => resource_slug}, socket) do
    {:noreply,
     push_navigate(socket, to: resource_url(resource_slug, socket.assigns.section.slug))}
  end

  def handle_info(
        {:student_metrics, {student_visited_pages, student_progress_per_resource_id}},
        socket
      ) do
    {:noreply,
     assign(socket,
       student_visited_pages: student_visited_pages,
       student_progress_per_resource_id: student_progress_per_resource_id,
       selected_module_per_unit_uuid:
         Enum.into(
           socket.assigns.selected_module_per_unit_uuid,
           %{},
           fn {unit_uuid, selected_module} ->
             {unit_uuid, mark_visited_pages(selected_module, student_visited_pages)}
           end
         )
     )}
  end

  # needed to ignore results of Task invocation
  def handle_info(_, socket), do: {:noreply, socket}

  def render(assigns) do
    ~H"""
    <.header_with_sidebar_nav
      ctx={@ctx}
      section={@section}
      brand={@brand}
      preview_mode={@preview_mode}
      active_tab={:content}
    >
      <div id="student_content" class="lg:container lg:mx-auto p-[25px]" phx-hook="ScrollToTarget">
        <.unit
          :for={child <- @section.full_hierarchy["children"]}
          unit={child}
          ctx={@ctx}
          student_progress_per_resource_id={@student_progress_per_resource_id}
          selected_module_per_unit_uuid={@selected_module_per_unit_uuid}
        />
      </div>
    </.header_with_sidebar_nav>
    """
  end

  attr :unit, :map
  attr :ctx, :map, doc: "the context is needed to format the date considering the user's timezone"
  attr :student_progress_per_resource_id, :map
  attr :selected_module_per_unit_uuid, :map

  def unit(assigns) do
    ~H"""
    <div
      id={"unit_#{@unit["uuid"]}"}
      class="p-[25px] pl-[50px]"
      role={"unit_#{@unit["numbering"]["index"]}"}
    >
      <div class="mb-6 flex flex-col items-start gap-[6px]">
        <h3 class="text-[26px] leading-[32px] tracking-[0.02px] font-normal ml-2 dark:text-[#DDD]">
          <%= "#{@unit["numbering"]["index"]}. #{@unit["revision"]["title"]}" %>
        </h3>
        <div class="flex items-center w-full">
          <div class="flex items-center gap-3" role="schedule_details">
            <div class="text-[14px] leading-[32px] tracking-[0.02px] font-semibold">
              <span class="text-gray-400 opacity-80 dark:text-[#696974] dark:opacity-100 mr-1">
                Complete By:
              </span>
              <%= parse_datetime(
                @unit["section_resource"]["end_date"],
                @ctx
              ) %>
            </div>
          </div>
          <div class="ml-auto w-36">
            <.progress_bar
              percent={
                parse_student_progress_for_resource(
                  @student_progress_per_resource_id,
                  @unit["revision"]["resource_id"]
                )
              }
              width="100px"
              role={"unit_#{@unit["numbering"]["index"]}_progress"}
            />
          </div>
        </div>
      </div>
<<<<<<< HEAD
      <div class="flex gap-4 overflow-x-auto overflow-y-hidden pt-[2px] pl-[2px] -mt-[2px] -ml-[2px]">
        <.intro_card
          :if={@unit.revision.intro_video || @unit.revision.poster_image}
          bg_image_url={@unit.revision.poster_image}
          video_url={@unit.revision.intro_video}
          on_play={
            Modal.show_modal("video_player")
            |> JS.push("play_intro_video", value: %{video_url: @unit.revision.intro_video})
          }
        />
        <.module_card
          :for={{module, module_index} <- Enum.with_index(@unit.children, 1)}
          module={module}
          module_index={module_index}
          unit_uuid={@unit.uuid}
          unit_numbering_index={@unit.numbering.index}
          bg_image_url={module.revision.poster_image}
          student_progress_per_resource_id={@student_progress_per_resource_id}
          selected={if @selected_module, do: module.uuid == @selected_module.uuid, else: false}
        />
=======
      <div class="flex relative">
        <div
          id={"slider_left_blur_#{@unit["uuid"]}"}
          class="hidden absolute -top-1 -left-1 w-8 bg-gradient-to-r from-gray-100 dark:from-gray-900 h-[180px] z-10"
        >
        </div>
        <div
          id={"slider_right_blur_#{@unit["uuid"]}"}
          class="absolute -top-1 -right-1 w-8 bg-gradient-to-l from-gray-100 dark:from-gray-900 h-[180px] z-10"
        >
        </div>
        <div
          id={"slider_#{@unit["uuid"]}"}
          role="slider"
          phx-hook="SliderScroll"
          data-uuid={@unit["uuid"]}
          class="flex gap-4 overflow-x-scroll overflow-y-hidden h-[178px] pt-[3px] px-[3px] -mt-[2px] -ml-[2px] scrollbar-hide"
        >
          <.intro_card
            :if={@unit["revision"]["intro_video"] || @unit["revision"]["poster_image"]}
            bg_image_url={@unit["revision"]["poster_image"]}
            video_url={@unit["revision"]["intro_video"]}
            card_uuid={@unit["uuid"]}
          />
          <.module_card
            :for={{module, module_index} <- Enum.with_index(@unit["children"], 1)}
            module={module}
            module_index={module_index}
            unit_uuid={@unit["uuid"]}
            unit_numbering_index={@unit["numbering"]["index"]}
            bg_image_url={module["revision"]["poster_image"]}
            student_progress_per_resource_id={@student_progress_per_resource_id}
            selected={@selected_module_per_unit_uuid["#{@unit["uuid"]}"]["uuid"] == module["uuid"]}
          />
        </div>
>>>>>>> fcbd3fde
      </div>
    </div>
    <div
      :if={Map.has_key?(@selected_module_per_unit_uuid, @unit["uuid"])}
      class="flex-col py-6 px-[50px] gap-x-4 lg:gap-x-12"
      role="module_details"
      id={"selected_module_in_unit_#{@unit["uuid"]}"}
      data-animate={
        JS.show(
          to: "#selected_module_in_unit_#{@unit["uuid"]}",
          display: "flex",
          transition: {"ease-out duration-1000", "opacity-0", "opacity-100"}
        )
      }
    >
      <div class="flex">
        <div class="w-1/2 flex flex-col px-6">
          <div
            :if={
              Map.get(@selected_module_per_unit_uuid, @unit["uuid"])["revision"]["intro_content"][
                "children"
              ]
            }
            class={[
              "intro-content",
              maybe_additional_margin_top(
                Map.get(@selected_module_per_unit_uuid, @unit["uuid"])["revision"]["intro_content"][
                  "children"
                ]
              )
            ]}
          >
            <%= Phoenix.HTML.raw(
              Oli.Rendering.Content.render(
                %Oli.Rendering.Context{},
                Map.get(@selected_module_per_unit_uuid, @unit["uuid"])["revision"]["intro_content"][
                  "children"
                ],
                Oli.Rendering.Content.Html
              )
            ) %>
          </div>
          <button
            phx-click="open_dot_bot"
            class="rounded-[4px] p-[10px] flex justify-center items-center mr-auto mt-[42px] text-[14px] leading-[19px] tracking-[0.024px] font-normal text-white bg-blue-500 hover:bg-blue-600 dark:text-white dark:bg-[rgba(255,255,255,0.10);] dark:hover:bg-gray-800"
          >
            Let's discuss?
          </button>
        </div>
        <div class="mt-[62px] w-1/2">
          <.index module={Map.get(@selected_module_per_unit_uuid, @unit["uuid"])} />
        </div>
      </div>
      <div class="flex items-center justify-center py-[6px] px-[10px] mt-6" role="collapse_bar">
        <span class="w-1/2 rounded-lg h-[2px] bg-gray-600/10 dark:bg-[#D9D9D9] dark:bg-opacity-10">
        </span>
        <div class="text-gray-600/10 dark:text-[#D9D9D9] dark:text-opacity-10 flex items-center justify-center px-[44px]">
          <svg
            xmlns="http://www.w3.org/2000/svg"
            width="12"
            height="6"
            viewBox="0 0 12 6"
            fill="currentColor"
            role="up_arrow"
          >
            <path d="M6 0L0 6H12L6 0Z" fill="currentColor" />
          </svg>
        </div>
        <span class="w-1/2 rounded-lg h-[2px] bg-gray-600/10 dark:bg-[#D9D9D9] dark:bg-opacity-10">
        </span>
      </div>
    </div>
    """
  end

  attr :module, :map

  def index(assigns) do
    ~H"""
    <div
      :for={{page, page_index} <- Enum.with_index(@module["children"], 1)}
      class="flex gap-[14px] w-full"
      role={"page_#{page_index}_details"}
    >
      <div class="flex justify-center items-center gap-[10px] h-6 w-6 shrink-0">
        <svg
          :if={page["visited"]}
          xmlns="http://www.w3.org/2000/svg"
          height="1.25em"
          viewBox="0 0 448 512"
          role="visited_check_icon"
        >
          <path
            fill="#1E9531"
            d="M438.6 105.4c12.5 12.5 12.5 32.8 0 45.3l-256 256c-12.5 12.5-32.8 12.5-45.3 0l-128-128c-12.5-12.5-12.5-32.8 0-45.3s32.8-12.5 45.3 0L160 338.7 393.4 105.4c12.5-12.5 32.8-12.5 45.3 0z"
          />
        </svg>
      </div>
      <div
        phx-click="navigate_to_resource"
        phx-value-slug={page["revision"]["slug"]}
        class="flex shrink items-center gap-3 w-full border-b-2 border-gray-600 cursor-pointer hover:bg-gray-200/70 px-2 dark:border-[rgba(255,255,255,0.20);] dark:hover:bg-gray-800 dark:text-white"
      >
        <span class="text-[16px] leading-[22px] font-normal">
          <%= "#{@module["module_index_in_unit"]}.#{page_index} #{page["revision"]["title"]}" %>
        </span>
        <div class="flex items-center h-[42px] gap-[6px] ml-auto dark:text-white dark:opacity-50">
          <svg
            xmlns="http://www.w3.org/2000/svg"
            width="20"
            height="20"
            viewBox="0 0 20 20"
            fill="none"
          >
            <path
              fill="currentColor"
              d="M18.125 10C18.125 12.1549 17.269 14.2215 15.7452 15.7452C14.2215 17.269 12.1549 18.125 10 18.125C7.84512 18.125 5.77849 17.269 4.25476 15.7452C2.73102 14.2215 1.875 12.1549 1.875 10C1.875 7.84512 2.73102 5.77849 4.25476 4.25476C5.77849 2.73102 7.84512 1.875 10 1.875C12.1549 1.875 14.2215 2.73102 15.7452 4.25476C17.269 5.77849 18.125 7.84512 18.125 10ZM0 10C0 12.6522 1.05357 15.1957 2.92893 17.0711C4.8043 18.9464 7.34784 20 10 20C12.6522 20 15.1957 18.9464 17.0711 17.0711C18.9464 15.1957 20 12.6522 20 10C20 7.34784 18.9464 4.8043 17.0711 2.92893C15.1957 1.05357 12.6522 0 10 0C7.34784 0 4.8043 1.05357 2.92893 2.92893C1.05357 4.8043 0 7.34784 0 10ZM9.0625 4.6875V10C9.0625 10.3125 9.21875 10.6055 9.48047 10.7812L13.2305 13.2812C13.6602 13.5703 14.2422 13.4531 14.5312 13.0195C14.8203 12.5859 14.7031 12.0078 14.2695 11.7188L10.9375 9.5V4.6875C10.9375 4.16797 10.5195 3.75 10 3.75C9.48047 3.75 9.0625 4.16797 9.0625 4.6875Z"
            />
          </svg>
          <span class="text-[12px] leading-[16px] font-bold uppercase tracking-[0.96px] w-[15px] text-right">
            <%= parse_minutes(page["revision"]["duration_minutes"]) %>
          </span>
          <span class="text-[12px] leading-[16px] font-bold uppercase tracking-[0.96px]">
            min
          </span>
        </div>
      </div>
    </div>
    """
  end

  attr :title, :string, default: "Intro"

  attr :video_url,
       :string,
       doc: "the video url is optional and, if provided, the play button will be rendered"

  attr :bg_image_url, :string, doc: "the background image url for the card"
  attr :card_uuid, :string

  def intro_card(assigns) do
    ~H"""
    <div class="slider-card hover:scale-[1.01]" role="intro_card">
      <div class={[
        "flex flex-col items-center rounded-lg h-[162px] w-[288px] bg-gray-200 shrink-0 px-5 pt-[15px]",
        if(@bg_image_url in ["", nil],
          do: "bg-[url('/images/course_default.jpg')]",
          else: "bg-[url('#{@bg_image_url}')]"
        )
      ]}>
        <h5 class="text-[13px] leading-[18px] font-bold self-start dark:text-white"><%= @title %></h5>
        <div
          :if={@video_url}
          id={@card_uuid}
          phx-hook="VideoPlayer"
          class="w-[70px] h-[70px] relative my-auto -top-2 cursor-pointer"
        >
          <div class="w-full h-full rounded-full backdrop-blur bg-gray/50"></div>
          <button
            role="play_unit_intro_video"
            class="w-full h-full absolute top-0 left-0 flex items-center justify-center"
          >
            <svg
              xmlns="http://www.w3.org/2000/svg"
              fill="white"
              width="33"
              height="38"
              viewBox="0 0 16.984 24.8075"
              class="scale-110 ml-[6px] mt-[9px]"
            >
              <path d="M0.759,0.158c0.39-0.219,0.932-0.21,1.313,0.021l14.303,8.687c0.368,0.225,0.609,0.625,0.609,1.057   s-0.217,0.832-0.586,1.057L2.132,19.666c-0.382,0.231-0.984,0.24-1.375,0.021C0.367,19.468,0,19.056,0,18.608V1.237   C0,0.79,0.369,0.378,0.759,0.158z" />
            </svg>
          </button>
          <video id={"video_#{@card_uuid}"} class="hidden" controls>
            <source src={@video_url} type="video/mp4" /> Your browser does not support the video tag.
          </video>
        </div>
      </div>
    </div>
    """
  end

  attr :module, :map
  attr :module_index, :integer
  attr :unit_numbering_index, :integer
  attr :unit_uuid, :string
  attr :selected, :boolean, default: false
  attr :bg_image_url, :string, doc: "the background image url for the card"
  attr :student_progress_per_resource_id, :map

  def module_card(assigns) do
    ~H"""
<<<<<<< HEAD
    <div class="hover:scale-[1.01] transition-transform duration-150">
      <div flex="h-[170px] w-[288px]">
        <div
          id={"module_#{@module.uuid}"}
          phx-click="select_module"
          phx-value-unit_uuid={@unit_uuid}
          phx-value-module_uuid={@module.uuid}
          phx-value-module_index={@module_index}
          class={[
            "flex flex-col gap-[5px] cursor-pointer rounded-xl h-[162px] w-[288px] shrink-0 mb-1 px-5 pt-[15px] bg-gray-200 bg-no-repeat bg-cover bg-center text-white",
            if(@selected, do: "bg-gray-400 outline outline-2 outline-gray-800"),
            if(@bg_image_url in ["", nil],
              do: "bg-[url('/images/course_default.jpg')]",
              else: "bg-[url('#{@bg_image_url}')]"
            )
          ]}
          style={
            if @bg_image_url not in ["", nil],
              do: "background-image: url('#{@bg_image_url}'); text-shadow: 1px 1px 8px black",
              else: "text-shadow: 1px 1px 8px black"
          }
        >
          <span class="text-[12px] leading-[16px] font-bold opacity-60 text-gray-500">
=======
    <div
      id={"module_#{@module["uuid"]}"}
      phx-click={
        if is_page(@module["revision"]),
          do: "navigate_to_resource",
          else:
            JS.hide(
              to: "#selected_module_in_unit_#{@unit_uuid}",
              transition: {"ease-out duration-500", "opacity-100", "opacity-0"}
            )
            |> JS.push("select_module")
      }
      phx-value-unit_uuid={@unit_uuid}
      phx-value-module_uuid={@module["uuid"]}
      phx-value-slug={@module["revision"]["slug"]}
      phx-value-module_index={@module_index}
      class={["relative hover:scale-[1.01]", if(!is_page(@module["revision"]), do: "slider-card")]}
      role={"card_#{@module_index}"}
    >
      <.page_icon :if={is_page(@module["revision"])} />
      <div class="h-[170px] w-[288px]">
        <div class={[
          "flex flex-col gap-[5px] cursor-pointer rounded-xl h-[162px] w-[288px] shrink-0 mb-1 px-5 pt-[15px] bg-gray-200",
          if(@selected,
            do: "bg-gray-400 outline outline-2 outline-gray-800 dark:outline-white"
          ),
          if(@bg_image_url in ["", nil],
            do: "bg-[url('/images/course_default.jpg')]",
            else: "bg-[url('#{@bg_image_url}')]"
          )
        ]}>
          <span class="text-[12px] leading-[16px] font-bold opacity-60 text-gray-500 dark:text-white dark:text-opacity-50">
>>>>>>> fcbd3fde
            <%= "#{@unit_numbering_index}.#{@module_index}" %>
          </span>
          <h5 class="text-[18px] leading-[25px] font-bold dark:text-white">
            <%= @module["revision"]["title"] %>
          </h5>
          <div
            :if={!@selected and !is_page(@module["revision"])}
            class="mt-auto flex h-[21px] justify-center items-center text-gray-600 dark:text-white"
          >
            <svg
              xmlns="http://www.w3.org/2000/svg"
              width="10"
              height="5"
              viewBox="0 0 10 5"
              fill="currentColor"
            >
              <path opacity="0.5" d="M5 5L0 0H10L5 5Z" fill="currentColor" />
            </svg>
          </div>
        </div>
        <.progress_bar
          :if={!@selected and !is_page(@module["revision"])}
          percent={
            parse_student_progress_for_resource(
              @student_progress_per_resource_id,
              @module["revision"]["resource_id"]
            )
          }
          width="60%"
          show_percent={false}
          role={"card_#{@module_index}_progress"}
        />
        <div
          :if={@selected}
          class={[
            "flex justify-center items-center -mt-1"
          ]}
        >
          <svg
            xmlns="http://www.w3.org/2000/svg"
            width="27"
            height="12"
            viewBox="0 0 27 12"
            fill="currentColor"
          >
            <path d="M0 0L27 0L13.5 12Z" />
          </svg>
        </div>
      </div>
    </div>
    """
  end

<<<<<<< HEAD
  # Currently the intro_content for a revision does not support h1 tags. So,
  # if there is no <h1> tag in the content then we need to add an additional margin
  # to match the given figma design.
=======
  attr(:percent, :integer, required: true)
  attr(:width, :string, default: "100%")
  attr(:show_percent, :boolean, default: true)
  attr(:role, :string, default: "progress_bar")

  def progress_bar(assigns) do
    ~H"""
    <div class="flex flex-row items-center mx-auto" role={@role}>
      <div class="flex justify-center w-full">
        <div
          class="rounded-[60px] bg-gray-200 h-1 dark:bg-[rgba(170,170,170,0.20)]"
          style={"width: #{@width}"}
        >
          <div class="rounded-[60px] bg-[#1E9531] dark:bg-white h-1" style={"width: #{@percent}%"}>
          </div>
        </div>
      </div>
      <div
        :if={@show_percent}
        class="text-[16px] dark:text-[#DDD] leading-[32px] tracking-[0.02px] font-semibold"
      >
        <%= @percent %>%
      </div>
    </div>
    """
  end

  def page_icon(assigns) do
    ~H"""
    <div class="h-[45px] w-[36px] absolute top-0 right-0" role="page_icon">
      <img src={~p"/images/ng23/course_content/rectangle_421.png"} />
      <div class="absolute top-0 right-0 h-[36px] w-[36px] flex justify-center items-center">
        <svg xmlns="http://www.w3.org/2000/svg" width="18" height="20" viewBox="0 0 18 20" fill="none">
          <path
            d="M3.34359 15.9558C2.54817 15.1604 1.89985 14.3023 1.39862 13.3816C0.897394 12.4608 0.537819 11.5183 0.319895 10.554C0.107418 9.58968 0.0338689 8.64171 0.0992462 7.71008C0.170072 6.77846 0.382548 5.90131 0.736675 5.07865C1.09625 4.25053 1.59203 3.51776 2.22401 2.88034C2.88323 2.22111 3.63507 1.71989 4.47952 1.37666C5.32943 1.03343 6.22292 0.842744 7.15999 0.804607C8.09707 0.761023 9.03414 0.864537 9.97122 1.11515C10.9083 1.36576 11.7963 1.75258 12.6353 2.2756L11.2216 3.66486C10.6223 3.34342 9.97939 3.10098 9.29293 2.93754C8.61191 2.76865 7.92545 2.69782 7.23354 2.72506C6.54708 2.74686 5.88786 2.88034 5.25588 3.1255C4.62935 3.37067 4.06819 3.74114 3.57241 4.23691C2.93499 4.87434 2.49096 5.62891 2.24035 6.5006C1.99519 7.3723 1.92981 8.2903 2.04422 9.25462C2.15863 10.2189 2.43921 11.1642 2.88595 12.0904C3.33815 13.0165 3.94016 13.8555 4.692 14.6074C5.15509 15.0759 5.63725 15.4709 6.13847 15.7923C6.64515 16.1138 7.1382 16.3753 7.61763 16.5769C8.09707 16.7839 8.54109 16.9446 8.94969 17.059C9.36375 17.1789 9.71243 17.2715 9.99573 17.3369C10.2954 17.4132 10.5187 17.533 10.6658 17.6965C10.8184 17.8654 10.8919 18.0833 10.8865 18.3502C10.8756 18.6608 10.7557 18.8896 10.5269 19.0367C10.2981 19.1892 10.0012 19.2383 9.63616 19.1838C9.33106 19.1402 8.94152 19.0558 8.46754 18.9305C7.999 18.8052 7.47598 18.6199 6.89848 18.3748C6.32643 18.135 5.73531 17.8163 5.12512 17.4186C4.51494 17.0209 3.92109 16.5333 3.34359 15.9558ZM6.63697 13.4061L8.68819 12.6215C9.11859 13.0465 9.60619 13.4006 10.151 13.6839C10.7013 13.9672 11.2706 14.1552 11.859 14.2478C12.4474 14.3404 13.0194 14.3132 13.5751 14.1661C14.1308 14.0135 14.6348 13.7112 15.087 13.259C15.5719 12.7795 15.8715 12.202 15.9859 11.5265C16.1058 10.8455 16.0595 10.1236 15.847 9.36086C15.6345 8.59267 15.2777 7.84084 14.7764 7.10534L16.1575 5.73242C16.7296 6.52784 17.16 7.34233 17.4487 8.17589C17.7429 9.00401 17.9009 9.81305 17.9227 10.603C17.9445 11.393 17.8301 12.1312 17.5795 12.8177C17.3343 13.4987 16.9557 14.098 16.4436 14.6156C15.9423 15.1168 15.3621 15.4873 14.7029 15.727C14.0491 15.9612 13.3572 16.0756 12.6272 16.0702C11.9026 16.0702 11.178 15.964 10.4534 15.7515C9.72877 15.539 9.03686 15.2339 8.37764 14.8362C7.72387 14.4385 7.14365 13.9618 6.63697 13.4061ZM8.35313 11.7716L6.38364 12.5153C6.24199 12.5698 6.10851 12.5398 5.9832 12.4254C5.86334 12.311 5.83338 12.1748 5.89331 12.0168L6.66149 10.0718L14.0982 2.64334L15.7898 4.33498L8.35313 11.7716ZM16.4191 3.7139L14.7274 2.02226L15.5119 1.23773C15.7244 1.0307 15.9696 0.91357 16.2474 0.886329C16.5307 0.859088 16.7623 0.938086 16.9421 1.12332L17.2363 1.40935C17.4487 1.62182 17.5441 1.87244 17.5223 2.16119C17.5059 2.44449 17.3915 2.69782 17.1791 2.9212L16.4191 3.7139Z"
            fill="white"
          />
        </svg>
      </div>
    </div>
    """
  end

  _docp = """
    Currently the intro_content for a revision does not support h1 tags. So,
    if there is no <h1> tag in the content then we need to add an aditional margin
    to match the given figma design.
  """

>>>>>>> fcbd3fde
  defp maybe_additional_margin_top(content) do
    if !String.contains?(Jason.encode!(content), "\"type\":\"h1\""), do: "mt-[52px]"
  end

  defp parse_datetime(nil, _ctx), do: "not yet scheduled"

  defp parse_datetime(string_datetime, ctx) do
    string_datetime
    |> to_datetime
    |> FormatDateTime.convert_datetime(ctx)
    |> Timex.format!("{WDshort} {Mshort} {D}, {YYYY} ({h12}:{m}{am})")
  end

  defp to_datetime(nil), do: "not yet scheduled"

  defp to_datetime(string_datetime) do
    {:ok, datetime, _} = DateTime.from_iso8601(string_datetime)

    datetime
  end

  defp get_module(hierarchy, unit_uuid, module_uuid) do
    unit =
      Enum.find(hierarchy["children"], fn unit ->
        unit["uuid"] == unit_uuid
      end)

    Enum.find(unit["children"], fn module ->
      module["uuid"] == module_uuid
    end)
  end

  # TODO: for other courses with other hierarchy, the url might be a container url:
  # ~p"/sections/#{section_slug}/container/:revision_slug
  defp resource_url(resource_slug, section_slug) do
    ~p"/sections/#{section_slug}/page/#{resource_slug}"
  end

  defp get_student_metrics(section, current_user_id) do
    visited_pages_map = Sections.get_visited_pages(section.id, current_user_id)

    %{"container" => container_ids, "page" => page_ids} =
      Sections.get_resource_ids_group_by_resource_type(section.slug)

    progress_per_container_id =
      Metrics.progress_across(section.id, container_ids, current_user_id)
      |> Enum.into(%{}, fn {container_id, progress} ->
        {container_id, progress || 0.0}
      end)

    progress_per_page_id =
      Metrics.progress_across_for_pages(section.id, page_ids, [current_user_id])

    progress_per_resource_id = Map.merge(progress_per_page_id, progress_per_container_id)

    {visited_pages_map, progress_per_resource_id}
  end

  defp mark_visited_pages(module, visited_pages) do
    update_in(
      module,
      ["children"],
      &Enum.map(&1, fn page ->
        Map.put(page, "visited", Map.get(visited_pages, page["revision"]["id"], false))
      end)
    )
  end

  defp parse_student_progress_for_resource(student_progress_per_resource_id, resource_id) do
    Map.get(student_progress_per_resource_id, resource_id, 0.0)
    |> Kernel.*(100)
    |> round()
    |> trunc()
  end

  defp parse_minutes(minutes) when minutes in ["", nil], do: "?"
  defp parse_minutes(minutes), do: minutes

  defp async_calculate_student_metrics(liveview_pid, section, current_user_id) do
    Task.async(fn ->
      send(liveview_pid, {:student_metrics, get_student_metrics(section, current_user_id)})
    end)
  end

  defp is_page(%{"resource_type_id" => resource_type_id}),
    do: resource_type_id == Oli.Resources.ResourceType.get_id_by_type("page")

  _docp = """
    When a user collapses a module card, we do not want to autoscroll in the Y
    direction to focus on the unit that contains that card.
  """

  defp maybe_scroll_y_to_unit(socket, _unit_uuid, false), do: socket

  defp maybe_scroll_y_to_unit(socket, unit_uuid, true) do
    push_event(socket, "scroll-to-target", %{id: "unit_#{unit_uuid}", offset: 80})
  end
end<|MERGE_RESOLUTION|>--- conflicted
+++ resolved
@@ -173,28 +173,6 @@
           </div>
         </div>
       </div>
-<<<<<<< HEAD
-      <div class="flex gap-4 overflow-x-auto overflow-y-hidden pt-[2px] pl-[2px] -mt-[2px] -ml-[2px]">
-        <.intro_card
-          :if={@unit.revision.intro_video || @unit.revision.poster_image}
-          bg_image_url={@unit.revision.poster_image}
-          video_url={@unit.revision.intro_video}
-          on_play={
-            Modal.show_modal("video_player")
-            |> JS.push("play_intro_video", value: %{video_url: @unit.revision.intro_video})
-          }
-        />
-        <.module_card
-          :for={{module, module_index} <- Enum.with_index(@unit.children, 1)}
-          module={module}
-          module_index={module_index}
-          unit_uuid={@unit.uuid}
-          unit_numbering_index={@unit.numbering.index}
-          bg_image_url={module.revision.poster_image}
-          student_progress_per_resource_id={@student_progress_per_resource_id}
-          selected={if @selected_module, do: module.uuid == @selected_module.uuid, else: false}
-        />
-=======
       <div class="flex relative">
         <div
           id={"slider_left_blur_#{@unit["uuid"]}"}
@@ -230,7 +208,6 @@
             selected={@selected_module_per_unit_uuid["#{@unit["uuid"]}"]["uuid"] == module["uuid"]}
           />
         </div>
->>>>>>> fcbd3fde
       </div>
     </div>
     <div
@@ -423,31 +400,6 @@
 
   def module_card(assigns) do
     ~H"""
-<<<<<<< HEAD
-    <div class="hover:scale-[1.01] transition-transform duration-150">
-      <div flex="h-[170px] w-[288px]">
-        <div
-          id={"module_#{@module.uuid}"}
-          phx-click="select_module"
-          phx-value-unit_uuid={@unit_uuid}
-          phx-value-module_uuid={@module.uuid}
-          phx-value-module_index={@module_index}
-          class={[
-            "flex flex-col gap-[5px] cursor-pointer rounded-xl h-[162px] w-[288px] shrink-0 mb-1 px-5 pt-[15px] bg-gray-200 bg-no-repeat bg-cover bg-center text-white",
-            if(@selected, do: "bg-gray-400 outline outline-2 outline-gray-800"),
-            if(@bg_image_url in ["", nil],
-              do: "bg-[url('/images/course_default.jpg')]",
-              else: "bg-[url('#{@bg_image_url}')]"
-            )
-          ]}
-          style={
-            if @bg_image_url not in ["", nil],
-              do: "background-image: url('#{@bg_image_url}'); text-shadow: 1px 1px 8px black",
-              else: "text-shadow: 1px 1px 8px black"
-          }
-        >
-          <span class="text-[12px] leading-[16px] font-bold opacity-60 text-gray-500">
-=======
     <div
       id={"module_#{@module["uuid"]}"}
       phx-click={
@@ -464,7 +416,10 @@
       phx-value-module_uuid={@module["uuid"]}
       phx-value-slug={@module["revision"]["slug"]}
       phx-value-module_index={@module_index}
-      class={["relative hover:scale-[1.01]", if(!is_page(@module["revision"]), do: "slider-card")]}
+      class={[
+        "relative hover:scale-[1.01] transition-transform duration-150",
+        if(!is_page(@module["revision"]), do: "slider-card")
+      ]}
       role={"card_#{@module_index}"}
     >
       <.page_icon :if={is_page(@module["revision"])} />
@@ -480,7 +435,6 @@
           )
         ]}>
           <span class="text-[12px] leading-[16px] font-bold opacity-60 text-gray-500 dark:text-white dark:text-opacity-50">
->>>>>>> fcbd3fde
             <%= "#{@unit_numbering_index}.#{@module_index}" %>
           </span>
           <h5 class="text-[18px] leading-[25px] font-bold dark:text-white">
@@ -534,38 +488,6 @@
     """
   end
 
-<<<<<<< HEAD
-  # Currently the intro_content for a revision does not support h1 tags. So,
-  # if there is no <h1> tag in the content then we need to add an additional margin
-  # to match the given figma design.
-=======
-  attr(:percent, :integer, required: true)
-  attr(:width, :string, default: "100%")
-  attr(:show_percent, :boolean, default: true)
-  attr(:role, :string, default: "progress_bar")
-
-  def progress_bar(assigns) do
-    ~H"""
-    <div class="flex flex-row items-center mx-auto" role={@role}>
-      <div class="flex justify-center w-full">
-        <div
-          class="rounded-[60px] bg-gray-200 h-1 dark:bg-[rgba(170,170,170,0.20)]"
-          style={"width: #{@width}"}
-        >
-          <div class="rounded-[60px] bg-[#1E9531] dark:bg-white h-1" style={"width: #{@percent}%"}>
-          </div>
-        </div>
-      </div>
-      <div
-        :if={@show_percent}
-        class="text-[16px] dark:text-[#DDD] leading-[32px] tracking-[0.02px] font-semibold"
-      >
-        <%= @percent %>%
-      </div>
-    </div>
-    """
-  end
-
   def page_icon(assigns) do
     ~H"""
     <div class="h-[45px] w-[36px] absolute top-0 right-0" role="page_icon">
@@ -584,11 +506,10 @@
 
   _docp = """
     Currently the intro_content for a revision does not support h1 tags. So,
-    if there is no <h1> tag in the content then we need to add an aditional margin
+    if there is no <h1> tag in the content then we need to add an additional margin
     to match the given figma design.
   """
 
->>>>>>> fcbd3fde
   defp maybe_additional_margin_top(content) do
     if !String.contains?(Jason.encode!(content), "\"type\":\"h1\""), do: "mt-[52px]"
   end
