defmodule OliWeb.Delivery.Student.ContentLive do
  use OliWeb, :live_view

  import OliWeb.Components.Delivery.Layouts

  alias OliWeb.Common.FormatDateTime
  alias Phoenix.LiveView.JS
  alias OliWeb.Components.Modal
<<<<<<< HEAD
  alias Oli.Delivery.{Metrics, Sections}
=======
  alias OliWeb.Components.Delivery.Utils
>>>>>>> 7f7680ed

  def mount(_params, _session, socket) do
    # TODO replace this with a call to the Cache data in ETS
    # (finally it will be stored as a json in a new section field maybe called "cached_hierarchy")
    hierarchy =
      Oli.Publishing.DeliveryResolver.full_hierarchy(socket.assigns.section.slug)

    # when updating to Liveview 0.20 we should replace this with assign_async/3
    # https://hexdocs.pm/phoenix_live_view/Phoenix.LiveView.html#assign_async/3
    if connected?(socket),
      do:
        async_calculate_student_metrics(
          self(),
          socket.assigns.section,
          socket.assigns.current_user.id
        )

    {:ok,
     assign(socket,
       hierarchy: hierarchy,
       selected_unit_uuid: nil,
       selected_module: nil,
       selected_module_index: nil,
       student_visited_pages: %{},
       student_progress_per_resource_id: %{}
     )}
  end

  def handle_event(
        "select_module",
        %{
          "unit_uuid" => unit_uuid,
          "module_uuid" => module_uuid,
          "module_index" => selected_module_index
        },
        socket
      ) do
    socket =
      if module_uuid == get_in(socket.assigns, [:selected_module, Access.key!(:uuid)]) do
        assign(socket, selected_unit_uuid: nil, selected_module: nil)
      else
        selected_module =
          get_module(socket.assigns.hierarchy, unit_uuid, module_uuid)
          |> mark_visited_pages(socket.assigns.student_visited_pages)

        assign(socket,
          selected_unit_uuid: unit_uuid,
          selected_module: selected_module,
          selected_module_index: selected_module_index
        )
      end
      |> push_event("scroll-to-target", %{id: "unit_#{unit_uuid}"})

    {:noreply, socket}
  end

  def handle_event("play_intro_video", %{"video_url" => _url}, socket) do
    # TODO play video
    {:noreply, socket}
  end

  def handle_event("navigate_to_resource", %{"slug" => resource_slug}, socket) do
    {:noreply,
     push_navigate(socket, to: resource_url(resource_slug, socket.assigns.section.slug))}
  end

  def handle_info(
        {:student_metrics, {student_visited_pages, student_progress_per_resource_id}},
        socket
      ) do
    {:noreply,
     assign(socket,
       student_visited_pages: student_visited_pages,
       student_progress_per_resource_id: student_progress_per_resource_id,
       selected_module:
         socket.assigns.selected_module &&
           mark_visited_pages(socket.assigns.selected_module, student_visited_pages)
     )}
  end

  # needed to ignore results of Task invocation
  def handle_info(_, socket), do: {:noreply, socket}

  def render(assigns) do
    ~H"""
    <Modal.modal id="video_player">
      <div class="h-[80vh]">imagine a video being played :)</div>
    </Modal.modal>
    <.header_with_sidebar_nav
      ctx={@ctx}
      section={@section}
      brand={@brand}
      preview_mode={@preview_mode}
      active_tab={:content}
    >
      <div id="student_content" class="container mx-auto p-[25px]" phx-hook="ScrollToTarget">
        <.unit
          :for={child <- @hierarchy.children}
          unit={child}
          section_start_date={@section.start_date}
          ctx={@ctx}
          unit_selected={child.uuid == @selected_unit_uuid}
          selected_module={@selected_module}
          selected_module_index={@selected_module_index}
          student_progress_per_resource_id={@student_progress_per_resource_id}
        />
      </div>
    </.header_with_sidebar_nav>
    """
  end

  attr :unit, :map
  attr :ctx, :map, doc: "the context is needed to format the date considering the user's timezone"
  attr :unit_selected, :boolean, default: false
  attr :selected_module, :map
  attr :selected_module_index, :string
  attr :section_start_date, :string, doc: "required to calculate the week number"
  attr :student_progress_per_resource_id, :map

  def unit(assigns) do
    # TODO: render real student progress for unit
    ~H"""
    <div id={"unit_#{@unit.uuid}"} class="p-[25px] pl-[50px]">
      <div class="mb-6 flex flex-col items-start gap-[6px]">
        <h3 class="text-[26px] leading-[32px] tracking-[0.02px] font-semibold ml-2">
          <%= "#{@unit.numbering.index}. #{@unit.revision.title}" %>
        </h3>
        <div class="flex items-center w-full">
          <div class="flex items-center gap-3 ">
            <div class="text-[14px] leading-[32px] tracking-[0.02px] font-semibold">
              <span class="text-gray-400 opacity-80">Week</span> <%= Utils.week_number(
                @section_start_date,
                @unit.section_resource.start_date
              ) %>
            </div>
            <div class="text-[14px] leading-[32px] tracking-[0.02px] font-semibold">
              <span class="text-gray-400 opacity-80">Complete by:</span> <%= parse_datetime(
                @unit.section_resource.end_date,
                @ctx
              ) %>
            </div>
          </div>
          <div class="ml-auto w-36">
            <.progress_bar
              percent={
                parse_student_progress_for_resource(
                  @student_progress_per_resource_id,
                  @unit.revision.resource_id
                )
              }
              width="100px"
            />
          </div>
        </div>
      </div>
      <div class="flex gap-4 overflow-x-scroll pt-[2px] pl-[2px] -mt-[2px] -ml-[2px]">
        <.intro_card
          :if={@unit.revision.intro_video || @unit.revision.poster_image}
          bg_image_url={@unit.revision.poster_image}
          video_url={@unit.revision.intro_video}
          on_play={
            Modal.show_modal("video_player")
            |> JS.push("play_intro_video", value: %{video_url: @unit.revision.intro_video})
          }
        />
        <.module_card
          :for={{module, module_index} <- Enum.with_index(@unit.children, 1)}
          module={module}
          module_index={module_index}
          unit_uuid={@unit.uuid}
          unit_numbering_index={@unit.numbering.index}
          bg_image_url={module.revision.poster_image}
          student_progress_per_resource_id={@student_progress_per_resource_id}
          selected={if @selected_module, do: module.uuid == @selected_module.uuid, else: false}
        />
      </div>
    </div>
    <div :if={@unit_selected} class="flex py-[24px] px-[50px] gap-x-4 lg:gap-x-12">
      <div class="w-1/2 flex flex-col px-6">
        <div class={[
          "intro-content",
          maybe_additional_margin_top(@selected_module.revision.intro_content["children"])
        ]}>
          <%= Phoenix.HTML.raw(
            Oli.Rendering.Content.render(
              %Oli.Rendering.Context{},
              @selected_module.revision.intro_content["children"],
              Oli.Rendering.Content.Html
            )
          ) %>
        </div>
        <button class="btn btn-primary mr-auto mt-[42px]">Let's discuss?</button>
      </div>
      <div class="mt-[62px] w-1/2">
        <.index module={@selected_module} module_index={@selected_module_index} />
        <p class="py-2 text-[14px] leading-[30px] font-normal"></p>
      </div>
    </div>
    """
  end

  attr :module, :map
  attr :module_index, :integer

  def index(assigns) do
    # TODO: render real check if student has visited the page
    ~H"""
    <div
      :for={{page, page_index} <- Enum.with_index(@module.children, 1)}
      class="flex gap-[14px] h-[42px] w-full"
    >
      <div class="flex justify-center items-center gap-[10px] h-6 w-6">
        <svg
          :if={page.visited}
          xmlns="http://www.w3.org/2000/svg"
          height="1.25em"
          viewBox="0 0 448 512"
        >
          <path
            fill="#1E9531"
            d="M438.6 105.4c12.5 12.5 12.5 32.8 0 45.3l-256 256c-12.5 12.5-32.8 12.5-45.3 0l-128-128c-12.5-12.5-12.5-32.8 0-45.3s32.8-12.5 45.3 0L160 338.7 393.4 105.4c12.5-12.5 32.8-12.5 45.3 0z"
          />
        </svg>
      </div>
      <div
        phx-click="navigate_to_resource"
        phx-value-slug={page.revision.slug}
        class="flex items-center gap-3 w-full border-b-2 border-gray-600 cursor-pointer hover:bg-gray-200/70 px-2"
      >
        <span class="text-[16px] leading-[22px] font-normal truncate">
          <%= "#{@module_index}.#{page_index} #{page.revision.title}" %>
        </span>
        <div class="flex items-center gap-[6px] ml-auto">
          <svg xmlns="http://www.w3.org/2000/svg" height="1.25em" viewBox="0 0 512 512">
            <path d="M464 256A208 208 0 1 1 48 256a208 208 0 1 1 416 0zM0 256a256 256 0 1 0 512 0A256 256 0 1 0 0 256zM232 120V256c0 8 4 15.5 10.7 20l96 64c11 7.4 25.9 4.4 33.3-6.7s4.4-25.9-6.7-33.3L280 243.2V120c0-13.3-10.7-24-24-24s-24 10.7-24 24z" />
          </svg>
          <span class="text-[12px] leading-[16px] font-bold uppercase tracking-[0.96px] w-[15px] text-right">
            <%= page.revision.duration_minutes %>
          </span>
          <span class="text-[12px] leading-[16px] font-bold uppercase tracking-[0.96px]">
            min
          </span>
        </div>
      </div>
    </div>
    """
  end

  attr :title, :string, default: "Intro"

  attr :video_url,
       :string,
       doc: "the video url is optional and, if provided, the play button will be rendered"

  attr :on_play, :any, doc: "the event to be triggered when the play button is clicked"
  attr :bg_image_url, :string, doc: "the background image url for the card"

  def intro_card(assigns) do
    ~H"""
    <div class="hover:scale-[1.01]">
      <div class={[
        "flex flex-col items-center rounded-lg h-[162px] w-[288px] bg-gray-200 shrink-0 px-5 pt-[15px]",
        if(@bg_image_url in ["", nil],
          do: "bg-[url('/images/course_default.jpg')]",
          else: "bg-[url('#{@bg_image_url}')]"
        )
      ]}>
        <h5 class="text-[13px] leading-[18px] font-bold self-start"><%= @title %></h5>
        <div :if={@video_url} phx-click={@on_play} class="w-[70px] h-[70px] relative my-auto -top-2">
          <div class="w-full h-full rounded-full backdrop-blur bg-gray/50"></div>
          <button class="w-full h-full absolute top-0 left-0 flex items-center justify-center">
            <svg
              xmlns="http://www.w3.org/2000/svg"
              fill="white"
              width="33"
              height="38"
              viewBox="0 0 16.984 24.8075"
              class="scale-110 ml-[6px] mt-[9px]"
            >
              <path d="M0.759,0.158c0.39-0.219,0.932-0.21,1.313,0.021l14.303,8.687c0.368,0.225,0.609,0.625,0.609,1.057   s-0.217,0.832-0.586,1.057L2.132,19.666c-0.382,0.231-0.984,0.24-1.375,0.021C0.367,19.468,0,19.056,0,18.608V1.237   C0,0.79,0.369,0.378,0.759,0.158z" />
            </svg>
          </button>
        </div>
      </div>
    </div>
    """
  end

  attr :module, :map
  attr :module_index, :integer
  attr :unit_numbering_index, :integer
  attr :unit_uuid, :string
  attr :selected, :boolean, default: false
  attr :bg_image_url, :string, doc: "the background image url for the card"
  attr :student_progress_per_resource_id, :map

  def module_card(assigns) do
    # TODO: render real student progress for module
    ~H"""
    <div class="hover:scale-[1.01]">
      <div flex="h-[170px] w-[288px]">
        <div
          id={"module_#{@module.uuid}"}
          phx-click="select_module"
          phx-value-unit_uuid={@unit_uuid}
          phx-value-module_uuid={@module.uuid}
          phx-value-module_index={@module_index}
          class={[
            "flex flex-col gap-[5px] cursor-pointer rounded-xl h-[162px] w-[288px] shrink-0 mb-1 px-5 pt-[15px] bg-gray-200",
            if(@selected, do: "bg-gray-400 outline outline-2 outline-gray-800"),
            if(@bg_image_url in ["", nil],
              do: "bg-[url('/images/course_default.jpg')]",
              else: "bg-[url('#{@bg_image_url}')]"
            )
          ]}
        >
          <span class="text-[12px] leading-[16px] font-bold opacity-60 text-gray-500">
            <%= "#{@unit_numbering_index}.#{@module_index}" %>
          </span>
          <h5 class="text-[18px] leading-[25px] font-bold"><%= @module.revision.title %></h5>
          <div :if={!@selected} class="mt-auto flex h-[21px] justify-center items-center">
            <svg
              xmlns="http://www.w3.org/2000/svg"
              width="10"
              height="5"
              viewBox="0 0 10 5"
              fill="currentColor"
            >
              <path d="M0 0L10 0L5 5Z" />
            </svg>
          </div>
        </div>
        <.progress_bar
          :if={!@selected}
          percent={
            parse_student_progress_for_resource(
              @student_progress_per_resource_id,
              @module.revision.resource_id
            )
          }
          width="60%"
          show_percent={false}
        />
        <div
          :if={@selected}
          class={[
            "flex justify-center items-center -mt-1"
          ]}
        >
          <svg
            xmlns="http://www.w3.org/2000/svg"
            width="27"
            height="12"
            viewBox="0 0 27 12"
            fill="currentColor"
          >
            <path d="M0 0L27 0L13.5 12Z" />
          </svg>
        </div>
      </div>
    </div>
    """
  end

  attr(:percent, :integer, required: true)
  attr(:width, :string, default: "100%")
  attr(:show_percent, :boolean, default: true)

  def progress_bar(assigns) do
    ~H"""
    <div class="flex flex-row items-center mx-auto">
      <div class="flex justify-center w-full">
        <div class="rounded-full bg-gray-200 h-1" style={"width: #{@width}"}>
          <div class="rounded-full bg-[#1E9531] h-1" style={"width: #{@percent}%"}></div>
        </div>
      </div>
      <div :if={@show_percent} class="text-[16px] leading-[32px] tracking-[0.02px] font-bold">
        <%= @percent %>%
      </div>
    </div>
    """
  end

  _docp = """
    Currently the intro_content for a revision does not support h1 tags. So,
    if there is no <h1> tag in the content then we need to add an aditional margin
    to match the given figma design.
  """

  defp maybe_additional_margin_top(content) do
    if !String.contains?(Jason.encode!(content), "\"type\":\"h1\""), do: "mt-[52px]"
  end

  defp parse_datetime(nil, _ctx), do: "not yet scheduled"

  defp parse_datetime(datetime, ctx) do
    datetime
    |> FormatDateTime.convert_datetime(ctx)
    |> Timex.format!("{WDshort} {Mshort} {D}, {YYYY}")
  end

<<<<<<< HEAD
  defp week_number(_section_start_date, nil), do: "not yet scheduled"

  defp week_number(section_start_datetime, unit_start_datetime) do
    case Date.diff(
           DateTime.to_date(unit_start_datetime),
           DateTime.to_date(section_start_datetime)
         ) do
      0 ->
        1

      day_diff ->
        {week_num, _} =
          (day_diff / 7)
          |> Float.ceil()
          |> Float.to_string()
          |> Integer.parse()

        week_num
    end
  end

=======
>>>>>>> 7f7680ed
  defp get_module(hierarchy, unit_uuid, module_uuid) do
    unit =
      Enum.find(hierarchy.children, fn unit ->
        unit.uuid == unit_uuid
      end)

    Enum.find(unit.children, fn module ->
      module.uuid == module_uuid
    end)
  end

  # TODO: for other courses with other hierarchy, the url might be a container url:
  # ~p"/sections/#{section_slug}/container/:revision_slug
  defp resource_url(resource_slug, section_slug) do
    ~p"/sections/#{section_slug}/page/#{resource_slug}"
  end

  defp get_student_metrics(section, current_user_id) do
    visited_pages_map = Sections.get_visited_pages(section.id, current_user_id)

    %{"container" => container_ids, "page" => page_ids} =
      Sections.get_resource_ids_group_by_resource_type(section.slug)

    progress_per_container_id =
      Metrics.progress_across(section.id, container_ids, current_user_id)
      |> Enum.into(%{}, fn {container_id, progress} ->
        {container_id, progress || 0.0}
      end)

    progress_per_page_id =
      Metrics.progress_across_for_pages(section.id, page_ids, [current_user_id])

    progress_per_resource_id = Map.merge(progress_per_page_id, progress_per_container_id)

    {visited_pages_map, progress_per_resource_id}
  end

  defp mark_visited_pages(module, visited_pages) do
    update_in(
      module,
      [Access.key!(:children)],
      &Enum.map(&1, fn page ->
        Map.put(page, :visited, Map.get(visited_pages, page.revision.id, false))
      end)
    )
  end

  defp parse_student_progress_for_resource(student_progress_per_resource_id, resource_id) do
    Map.get(student_progress_per_resource_id, resource_id, 0.0)
    |> Kernel.*(100)
    |> round()
    |> trunc()
  end

  defp async_calculate_student_metrics(liveview_pid, section, current_user_id) do
    Task.async(fn ->
      send(liveview_pid, {:student_metrics, get_student_metrics(section, current_user_id)})
    end)
  end
end<|MERGE_RESOLUTION|>--- conflicted
+++ resolved
@@ -6,11 +6,8 @@
   alias OliWeb.Common.FormatDateTime
   alias Phoenix.LiveView.JS
   alias OliWeb.Components.Modal
-<<<<<<< HEAD
   alias Oli.Delivery.{Metrics, Sections}
-=======
   alias OliWeb.Components.Delivery.Utils
->>>>>>> 7f7680ed
 
   def mount(_params, _session, socket) do
     # TODO replace this with a call to the Cache data in ETS
@@ -412,30 +409,6 @@
     |> Timex.format!("{WDshort} {Mshort} {D}, {YYYY}")
   end
 
-<<<<<<< HEAD
-  defp week_number(_section_start_date, nil), do: "not yet scheduled"
-
-  defp week_number(section_start_datetime, unit_start_datetime) do
-    case Date.diff(
-           DateTime.to_date(unit_start_datetime),
-           DateTime.to_date(section_start_datetime)
-         ) do
-      0 ->
-        1
-
-      day_diff ->
-        {week_num, _} =
-          (day_diff / 7)
-          |> Float.ceil()
-          |> Float.to_string()
-          |> Integer.parse()
-
-        week_num
-    end
-  end
-
-=======
->>>>>>> 7f7680ed
   defp get_module(hierarchy, unit_uuid, module_uuid) do
     unit =
       Enum.find(hierarchy.children, fn unit ->
