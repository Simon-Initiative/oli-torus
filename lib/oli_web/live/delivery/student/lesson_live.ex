defmodule OliWeb.Delivery.Student.LessonLive do
  use OliWeb, :live_view

  import OliWeb.Delivery.Student.Utils,
    only: [page_header: 1, scripts: 1]

  import Ecto.Query

  alias Oli.Delivery.Attempts.Core.ResourceAttempt
  alias Oli.Delivery.Attempts.PageLifecycle
  alias Oli.Delivery.Attempts.PageLifecycle.FinalizationSummary
  alias Oli.Delivery.Metrics
  alias Oli.Delivery.Page.PageContext
  alias Oli.Delivery.{Sections, Settings}
  alias Oli.Resources
  alias Oli.Resources.Collaboration
  alias Oli.Resources.Collaboration.CollabSpaceConfig
  alias OliWeb.Common.FormatDateTime
  alias OliWeb.Components.Delivery.Layouts
  alias OliWeb.Components.Modal
  alias OliWeb.Delivery.Student.Utils
  alias OliWeb.Delivery.Student.Lesson.Annotations
  alias OliWeb.Icons

  require Logger

  on_mount {OliWeb.LiveSessionPlugs.InitPage, :init_context_state}
  on_mount {OliWeb.LiveSessionPlugs.InitPage, :previous_next_index}

  def mount(_params, _session, %{assigns: %{view: :practice_page}} = socket) do
    %{current_user: current_user, section: section} = socket.assigns
    is_instructor = Sections.has_instructor_role?(current_user, section.slug)

    # when updating to Liveview 0.20 we should replace this with assign_async/3
    # https://hexdocs.pm/phoenix_live_view/Phoenix.LiveView.html#assign_async/3
    if connected?(socket) do
      async_load_annotations(
        socket.assigns.section,
        socket.assigns.page_context.page.resource_id,
        socket.assigns.current_user,
        socket.assigns.page_context,
        if(is_instructor, do: :public, else: :private),
        nil
      )
    end

    emit_page_viewed_event(socket)

    {:ok,
     socket
     |> assign_html_and_scripts()
<<<<<<< HEAD
     |> annotations_assigns(course_collab_space_config, is_instructor)
     |> assign(
       is_instructor: is_instructor,
       course_collab_space_config: course_collab_space_config
     )
     |> assign_objectives()}
=======
     |> annotations_assigns(socket.assigns.page_context, is_instructor)
     |> assign(is_instructor: is_instructor)}
>>>>>>> aca0889d
  end

  def mount(
        _params,
        _session,
        %{assigns: %{view: :graded_page, page_context: %{progress_state: :in_progress}}} = socket
      ) do
    emit_page_viewed_event(socket)

    {:ok,
     socket
     |> assign_html_and_scripts()
     |> assign(begin_attempt?: false)
     |> assign_objectives()}
  end

  def mount(
        _params,
        _session,
        %{assigns: %{view: :adaptive_chromeless, page_context: %{progress_state: :in_progress}}} =
          socket
      ) do
    emit_page_viewed_event(socket)

    {:ok,
     socket
     |> assign_scripts()
     |> assign(begin_attempt?: false), layout: false}
  end

  def mount(
        _params,
        _session,
        %{assigns: %{view: view}} = socket
      )
      when view in [:graded_page, :adaptive_chromeless] do
    # for graded pages with no attempt in course, we first show the prologue view (we use begin_attempt? flag to distinguish this).
    # When the student clicks "Begin" we load the needed page scripts via the "LoadSurveyScripts" hook and assign the html to the socket.
    # When the scripts end loading, we receive a "survey_scripts_loaded" confirmation event from the client
    # so we then hide the spinner and show the page content.

    {:ok,
     socket
     |> assign_scripts()
     |> assign(begin_attempt?: false)
     |> assign_objectives()}
  end

  def handle_event("begin_attempt", %{"password" => password}, socket)
      when password != socket.assigns.page_context.effective_settings.password do
    {:noreply, put_flash(socket, :error, "Incorrect password")}
  end

  def handle_event("begin_attempt", _params, socket) do
    %{
      current_user: user,
      section: section,
      page_context: %{effective_settings: effective_settings, page: revision},
      ctx: ctx
    } = socket.assigns

    case Settings.check_start_date(effective_settings) do
      {:allowed} ->
        do_start_attempt(socket, section, user, revision, effective_settings)

      {:before_start_date} ->
        {:noreply,
         put_flash(
           socket,
           :error,
           "This assessment is not yet available. It will be available on #{date(effective_settings.start_date, ctx: ctx, precision: :minutes)}."
         )}
    end
  end

  def handle_event("survey_scripts_loaded", %{"error" => _}, socket) do
    {:noreply, put_flash(socket, :error, "We couldn't load the page. Please try again.")}
  end

  def handle_event("survey_scripts_loaded", _params, socket) do
    {:noreply, assign(socket, show_loader?: false)}
  end

  def handle_event(
        "finalize_attempt",
        _params,
        %{
          assigns: %{
            section: section,
            page_context: page_context,
            datashop_session_id: datashop_session_id,
            request_path: request_path
          }
        } = socket
      ) do
    revision_slug = page_context.page.slug
    attempt_guid = hd(page_context.resource_attempts).attempt_guid

    case PageLifecycle.finalize(section.slug, attempt_guid, datashop_session_id) do
      {:ok,
       %FinalizationSummary{
         graded: true,
         resource_access: %Oli.Delivery.Attempts.Core.ResourceAccess{id: id},
         effective_settings: effective_settings
       }} ->
        # graded resource finalization success
        section = Sections.get_section_by(slug: section.slug)

        if section.grade_passback_enabled,
          do: PageLifecycle.GradeUpdateWorker.create(section.id, id, :inline)

        redirect_to =
          case effective_settings.review_submission do
            :allow ->
              Utils.review_live_path(section.slug, revision_slug, attempt_guid,
                request_path: request_path
              )

            _ ->
              Utils.lesson_live_path(section.slug, revision_slug, request_path: request_path)
          end

        {:noreply, redirect(socket, to: redirect_to)}

      {:ok, %FinalizationSummary{graded: false}} ->
        {:noreply,
         redirect(socket,
           to: Utils.lesson_live_path(section.slug, revision_slug, request_path: request_path)
         )}

      {:error, {reason}}
      when reason in [:already_submitted, :active_attempt_present, :no_more_attempts] ->
        {:noreply, put_flash(socket, :error, "Unable to finalize page")}

      e ->
        error_msg = Kernel.inspect(e)
        Logger.error("Page finalization error encountered: #{error_msg}")
        Oli.Utils.Appsignal.capture_error(error_msg)

        {:noreply, put_flash(socket, :error, "Unable to finalize page")}
    end
  end

  def handle_event("update_point_markers", %{"point_markers" => point_markers}, socket) do
    markers = Enum.map(point_markers, fn pm -> %{id: pm["id"], top: pm["top"]} end)

    {:noreply, assign_annotations(socket, point_markers: markers)}
  end

  def handle_event("toggle_sidebar", _params, socket) do
    %{show_sidebar: show_sidebar, selected_point: selected_point} = socket.assigns.annotations

    {:noreply,
     socket
     |> assign_annotations(show_sidebar: !show_sidebar)
     |> push_event("request_point_markers", %{})
     |> then(fn socket ->
       if show_sidebar do
         push_event(socket, "clear_highlighted_point_markers", %{})
       else
         push_event(socket, "highlight_point_marker", %{id: selected_point})
       end
     end)}
  end

  def handle_event("toggle_annotation_point", params, socket) do
    %{is_instructor: is_instructor, annotations: %{selected_point: selected_point}} =
      socket.assigns

    point_marker_id =
      case params do
        %{"point-marker-id" => point_marker_id} -> point_marker_id
        _ -> :page
      end

    if selected_point == point_marker_id do
      # unselect the point marker and load all annotations
      async_load_annotations(
        socket.assigns.section,
        socket.assigns.page_context.page.resource_id,
        socket.assigns.current_user,
        socket.assigns.page_context,
        visibility_for_active_tab(socket.assigns.annotations.active_tab, is_instructor),
        nil
      )

      {:noreply,
       socket
       |> assign_annotations(selected_point: nil, posts: nil)
       |> push_event("clear_highlighted_point_markers", %{})}
    else
      # select the point marker and load annotations for that point
      async_load_annotations(
        socket.assigns.section,
        socket.assigns.page_context.page.resource_id,
        socket.assigns.current_user,
        socket.assigns.page_context,
        visibility_for_active_tab(socket.assigns.annotations.active_tab, is_instructor),
        point_marker_id
      )

      {:noreply,
       socket
       |> assign_annotations(selected_point: point_marker_id, posts: nil)
       |> push_event("highlight_point_marker", %{id: point_marker_id})}
    end
  end

  def handle_event("begin_create_annotation", _, socket) do
    {:noreply, assign_annotations(socket, create_new_annotation: true)}
  end

  def handle_event("cancel_create_annotation", _, socket) do
    {:noreply, assign_annotations(socket, create_new_annotation: false)}
  end

  def handle_event("create_annotation", %{"content" => ""}, socket) do
    {:noreply, put_flash(socket, :error, "Note cannot be empty")}
  end

  def handle_event("create_annotation", %{"content" => value} = params, socket) do
    %{
      current_user: current_user,
      is_instructor: is_instructor,
      section: section,
      page_context: page_context,
      annotations: %{
        selected_point: selected_point,
        active_tab: active_tab,
        auto_approve_annotations: auto_approve_annotations
      }
    } = socket.assigns

    # if the selected point is the page resource id, we treat it as nil
    selected_point =
      if(selected_point == :page, do: nil, else: selected_point)

    attrs = %{
      status: if(auto_approve_annotations, do: :approved, else: :submitted),
      user_id: current_user.id,
      section_id: section.id,
      resource_id: page_context.page.resource_id,
      annotated_resource_id: page_context.page.resource_id,
      annotated_block_id: selected_point,
      annotation_type: if(selected_point, do: :point, else: :none),
      anonymous: params["anonymous"] == "true",
      visibility: visibility_for_active_tab(active_tab, is_instructor),
      content: %Collaboration.PostContent{message: value}
    }

    case Collaboration.create_post(attrs) do
      {:ok, post} ->
        {:noreply,
         socket
         |> put_flash(:info, "Note created successfully")
         |> optimistically_add_post(selected_point, post)}

      {:error, _} ->
        {:noreply, put_flash(socket, :error, "Failed to create note")}
    end
  end

  def handle_event("select_tab", %{"tab" => tab}, socket) do
    %{is_instructor: is_instructor} = socket.assigns

    tab =
      case tab do
        "my_notes" -> :my_notes
        "class_notes" -> :class_notes
        _ -> :my_notes
      end

    if socket.assigns.annotations.search_term not in [nil, ""] do
      %{
        current_user: current_user,
        section: section,
        page_context: %{
          page: %{resource_id: resource_id}
        },
        annotations: %{
          selected_point: selected_point,
          search_term: search_term
        }
      } = socket.assigns

      async_search_annotations(
        section,
        resource_id,
        current_user,
        visibility_for_active_tab(tab, is_instructor),
        selected_point,
        search_term
      )

      {:noreply,
       socket
       |> assign_annotations(search_results: :loading, active_tab: tab)}
    else
      async_load_annotations(
        socket.assigns.section,
        socket.assigns.page_context.page.resource_id,
        socket.assigns.current_user,
        socket.assigns.page_context,
        visibility_for_active_tab(tab, is_instructor),
        socket.assigns.annotations.selected_point
      )

      {:noreply, assign_annotations(socket, active_tab: tab, posts: nil)}
    end
  end

  def handle_event("toggle_post_replies", %{"post-id" => post_id}, socket) do
    %{current_user: current_user} = socket.assigns

    post_id = String.to_integer(post_id)
    post = get_post(socket, post_id)

    case post.replies do
      nil ->
        # load replies
        async_load_post_replies(current_user.id, post_id)

        {:noreply, update_post_replies(socket, post_id, :loading, fn _ -> :loading end)}

      _ ->
        # unload replies
        {:noreply, update_post_replies(socket, post_id, nil, fn _ -> nil end)}
    end
  end

  # handle toggle_reaction for reply posts
  def handle_event(
        "toggle_reaction",
        %{"parent-post-id" => parent_post_id, "post-id" => post_id, "reaction" => reaction},
        socket
      ) do
    %{current_user: current_user} = socket.assigns

    parent_post_id = String.to_integer(parent_post_id)
    post_id = String.to_integer(post_id)
    reaction = String.to_existing_atom(reaction)

    case Collaboration.toggle_reaction(post_id, current_user.id, reaction) do
      {:ok, change} ->
        {:noreply,
         update_post_replies(socket, parent_post_id, nil, fn replies ->
           Enum.map(
             replies,
             fn post ->
               if post.id == post_id do
                 %{
                   post
                   | reaction_summaries: update_reaction_summaries(post, reaction, change)
                 }
               else
                 post
               end
             end
           )
         end)}

      {:error, _} ->
        {:noreply, put_flash(socket, :error, "Failed to update reaction for post")}
    end
  end

  # handle toggle_reaction for root posts
  def handle_event(
        "toggle_reaction",
        %{"post-id" => post_id, "reaction" => reaction},
        socket
      ) do
    %{current_user: current_user, annotations: %{posts: posts}} = socket.assigns

    post_id = String.to_integer(post_id)
    reaction = String.to_existing_atom(reaction)

    case Collaboration.toggle_reaction(post_id, current_user.id, reaction) do
      {:ok, change} ->
        {:noreply,
         assign_annotations(socket,
           posts:
             Enum.map(
               posts,
               fn post ->
                 if post.id == post_id do
                   %{
                     post
                     | reaction_summaries: update_reaction_summaries(post, reaction, change)
                   }
                 else
                   post
                 end
               end
             )
         )}

      {:error, _} ->
        {:noreply, put_flash(socket, :error, "Failed to update reaction for post")}
    end
  end

  def handle_event("create_reply", %{"content" => ""}, socket) do
    {:noreply, put_flash(socket, :error, "Reply cannot be empty")}
  end

  def handle_event(
        "create_reply",
        %{"parent-post-id" => parent_post_id, "content" => value} = params,
        socket
      ) do
    parent_post_id = String.to_integer(parent_post_id)

    %{
      current_user: current_user,
      is_instructor: is_instructor,
      section: section,
      page_context: page_context,
      annotations: %{
        selected_point: selected_point,
        active_tab: active_tab,
        auto_approve_annotations: auto_approve_annotations
      }
    } = socket.assigns

    # if the selected point is the page, we treat it as nil
    selected_point =
      if(selected_point == :page, do: nil, else: selected_point)

    attrs = %{
      status: if(auto_approve_annotations, do: :approved, else: :submitted),
      user_id: current_user.id,
      section_id: section.id,
      resource_id: page_context.page.resource_id,
      annotated_resource_id: page_context.page.resource_id,
      annotated_block_id: selected_point,
      annotation_type: if(selected_point, do: :point, else: :none),
      anonymous: params["anonymous"] == "true",
      visibility: visibility_for_active_tab(active_tab, is_instructor),
      content: %Collaboration.PostContent{message: value},
      parent_post_id: parent_post_id,
      thread_root_id: parent_post_id
    }

    case Collaboration.create_post(attrs) do
      {:ok, post} ->
        {:noreply,
         socket
         |> put_flash(:info, "Reply successfully created")
         |> optimistically_add_reply_post(
           %Collaboration.Post{post | reaction_summaries: %{}},
           parent_post_id
         )}

      {:error, _} ->
        {:noreply, put_flash(socket, :error, "Failed to create reply")}
    end
  end

  def handle_event("search", %{"search_term" => ""}, socket) do
    {:noreply, assign_annotations(socket, search_results: nil, search_term: "")}
  end

  def handle_event("search", %{"search_term" => search_term}, socket) do
    %{
      current_user: current_user,
      is_instructor: is_instructor,
      section: section,
      page_context: %{
        page: %{resource_id: resource_id}
      },
      annotations: %{
        selected_point: selected_point,
        active_tab: active_tab
      }
    } = socket.assigns

    async_search_annotations(
      section,
      resource_id,
      current_user,
      visibility_for_active_tab(active_tab, is_instructor),
      selected_point,
      search_term
    )

    {:noreply, assign_annotations(socket, search_results: :loading, search_term: search_term)}
  end

  def handle_event("clear_search", _, socket) do
    {:noreply, assign_annotations(socket, search_results: nil, search_term: "")}
  end

  def handle_event(
        "reveal_post",
        %{"post-id" => post_id} = params,
        socket
      ) do
    %{
      section: section,
      page_context: page_context,
      current_user: current_user,
      is_instructor: is_instructor,
      annotations: %{
        active_tab: active_tab
      }
    } = socket.assigns

    point_marker_id =
      case params do
        %{"point-marker-id" => point_marker_id} -> point_marker_id
        _ -> :page
      end

    async_load_annotations(
      section,
      page_context.page.resource_id,
      current_user,
      page_context,
      visibility_for_active_tab(active_tab, is_instructor),
      point_marker_id,
      String.to_integer(post_id)
    )

    {:noreply,
     assign_annotations(socket,
       selected_point: point_marker_id,
       search_results: nil,
       search_term: ""
     )}
  end

  def handle_event(
        "set_delete_post_id",
        %{"post-id" => post_id, "visibility" => visibility},
        socket
      ) do
    {:noreply,
     assign_annotations(socket,
       delete_post_id: {String.to_existing_atom(visibility), String.to_integer(post_id)}
     )}
  end

  def handle_event("delete_post", _params, socket) do
    %{annotations: %{delete_post_id: {_visibility, post_id}}} = socket.assigns

    case Collaboration.soft_delete_post(post_id) do
      {1, _} ->
        {:noreply, mark_post_deleted(socket, post_id)}

      {:error, _} ->
        {:noreply, put_flash(socket, :error, "Failed to delete note")}
    end
  end

  # handle assigns directly from async tasks
  def handle_info({ref, result}, socket) do
    Process.demonitor(ref, [:flush])

    case result do
      {:assign_annotations, annotations} ->
        {:noreply, assign_annotations(socket, annotations)}

      {:assign_post_replies, {parent_post_id, replies}} ->
        {:noreply, update_post_replies(socket, parent_post_id, replies, fn _ -> replies end)}

      {:error, _} ->
        {:noreply, put_flash(socket, :error, "Failed to load annotations")}

      _ ->
        {:noreply, socket}
    end
  end

  def render(%{view: :practice_page, annotations: %{}} = assigns) do
    # For practice page the activity scripts and activity_bridge script are needed as soon as the page loads.
    ~H"""
    <Annotations.delete_post_modal />

    <.page_content_with_sidebar_layout show_sidebar={@annotations.show_sidebar}>
      <:header>
        <.page_header
          page_context={@page_context}
          ctx={@ctx}
          index={@current_page["index"]}
          objectives={@objectives}
          container_label={Utils.get_container_label(@current_page["id"], @section)}
        />
      </:header>

      <div
        id="eventIntercept"
        class="content"
        phx-update="ignore"
        role="page content"
        phx-hook="PointMarkers"
      >
        <%= raw(@html) %>
      </div>

      <:point_markers :if={@annotations.show_sidebar && @annotations.point_markers}>
        <Annotations.annotation_bubble
          point_marker={:page}
          selected={@annotations.selected_point == :page}
          count={@annotations.post_counts && @annotations.post_counts[nil]}
        />
        <Annotations.annotation_bubble
          :for={point_marker <- @annotations.point_markers}
          point_marker={point_marker}
          selected={@annotations.selected_point == point_marker.id}
          count={@annotations.post_counts && @annotations.post_counts[point_marker.id]}
        />
      </:point_markers>

      <:sidebar_toggle>
        <Annotations.toggle_notes_button>
          <Annotations.annotations_icon />
        </Annotations.toggle_notes_button>
      </:sidebar_toggle>

      <:sidebar>
        <Annotations.panel
          section_slug={@section.slug}
          create_new_annotation={@annotations.create_new_annotation}
          annotations={@annotations.posts}
          current_user={@current_user}
          is_instructor={@is_instructor}
          active_tab={@annotations.active_tab}
          search_results={@annotations.search_results}
          search_term={@annotations.search_term}
          selected_point={@annotations.selected_point}
        />
      </:sidebar>
    </.page_content_with_sidebar_layout>

    <.scripts scripts={@scripts} user_token={@user_token} />
    """
  end

  def render(%{view: :practice_page} = assigns) do
    # For practice page the activity scripts and activity_bridge script are needed as soon as the page loads.
    ~H"""
    <div class="flex-1 flex flex-col w-full overflow-auto">
      <div class="flex-1 mt-20 px-[80px] relative">
        <div class="container mx-auto max-w-[880px] pb-20">
          <.page_header
            page_context={@page_context}
            ctx={@ctx}
            objectives={@objectives}
            index={@current_page["index"]}
            container_label={Utils.get_container_label(@current_page["id"], @section)}
          />

          <div id="eventIntercept" class="content" phx-update="ignore" role="page content">
            <%= raw(@html) %>
          </div>
        </div>
      </div>
    </div>

    <.scripts scripts={@scripts} user_token={@user_token} />
    """
  end

  def render(
        %{
          view: :graded_page,
          page_context: %{progress_state: :in_progress},
          begin_attempt?: false
        } = assigns
      ) do
    # For graded page with attempt in progress the activity scripts and activity_bridge script are needed as soon as the page loads.
    ~H"""
    <div class="flex pb-20 flex-col w-full items-center gap-15 flex-1 overflow-auto">
      <div class="flex flex-col items-center w-full">
        <.scored_page_banner />
        <div class="flex-1 max-w-[720px] pt-20 pb-10 mx-6 flex-col justify-start items-center gap-10 inline-flex">
          <.page_header
            page_context={@page_context}
            ctx={@ctx}
            objectives={@objectives}
            index={@current_page["index"]}
            container_label={Utils.get_container_label(@current_page["id"], @section)}
          />
          <div id="eventIntercept" class="content" phx-update="ignore" role="page content">
            <%= raw(@html) %>
            <div class="flex w-full justify-center">
              <button
                id="submit_answers"
                phx-click="finalize_attempt"
                class="cursor-pointer px-5 py-2.5 hover:bg-opacity-40 bg-blue-600 rounded-[3px] shadow justify-center items-center gap-2.5 inline-flex text-white text-sm font-normal font-['Open Sans'] leading-tight"
              >
                Submit Answers
              </button>
            </div>
          </div>
        </div>
      </div>
    </div>

    <.scripts scripts={@scripts} user_token={@user_token} />
    """
  end

  def render(
        %{view: :adaptive_chromeless, page_context: %{progress_state: :in_progress}} = assigns
      ) do
    ~H"""
    <!-- ACTIVITIES -->
    <%= for %{slug: slug, authoring_script: script} <- @activity_types do %>
      <script
        :if={slug == "oli_adaptive"}
        type="text/javascript"
        src={Routes.static_path(OliWeb.Endpoint, "/js/" <> script)}
      >
      </script>
    <% end %>
    <!-- PARTS -->
    <script
      :for={script <- @part_scripts}
      type="text/javascript"
      src={Routes.static_path(OliWeb.Endpoint, "/js/" <> script)}
    >
    </script>

    <script type="text/javascript" src={Routes.static_path(OliWeb.Endpoint, "/js/delivery.js")}>
    </script>

    <div id="delivery_container" phx-update="ignore">
      <%= react_component("Components.Delivery", @app_params) %>
    </div>

    <script>
      window.userToken = "<%= @user_token %>";
    </script>
    """
  end

  def render(%{view: :graded_page, begin_attempt?: true} = assigns) do
    # For graded page with no started attempts, the js scripts are needed after the user clicks "Begin",
    # so we load them with the hook "load_survey_scripts" in the click handle_event functions.
    ~H"""
    <div class="flex pb-20 flex-col w-full items-center gap-15 flex-1 overflow-auto">
      <div class="flex flex-col items-center w-full">
        <.scored_page_banner />
        <div class="flex-1 max-w-[720px] pt-20 pb-10 mx-6 flex-col justify-start items-center gap-10 inline-flex">
          <.page_header
            page_context={@page_context}
            ctx={@ctx}
            objectives={@objectives}
            index={@current_page["index"]}
            container_label={Utils.get_container_label(@current_page["id"], @section)}
          />
          <div id="page_content" phx-hook="LoadSurveyScripts">
            <div
              :if={@show_loader?}
              phx-remove={
                JS.remove_class("opacity-0",
                  to: "#raw_html",
                  transition: {"ease-out duration-1000", "opacity-0", "opacity-100"}
                )
              }
              class="w-full flex justify-center items-center"
            >
              <Layouts.spinner />
            </div>
            <div
              :if={!@show_loader?}
              id="raw_html"
              class="content opacity-0"
              phx-update="ignore"
              role="page content"
            >
              <%= raw(@html) %>
              <div class="flex w-full justify-center">
                <button
                  id="submit_answers"
                  phx-click="finalize_attempt"
                  class="cursor-pointer px-5 py-2.5 hover:bg-opacity-40 bg-blue-600 rounded-[3px] shadow justify-center items-center gap-2.5 inline-flex text-white text-sm font-normal font-['Open Sans'] leading-tight"
                >
                  Submit Answers
                </button>
              </div>
            </div>
          </div>
        </div>
      </div>
    </div>

    <script>
      window.userToken = "<%= @user_token %>";
    </script>
    """
  end

  # this render corresponds to the prologue view for graded pages (when there is no attempt in course)
  # TODO: extend the prologue page to support adaptive pages
  def render(%{view: view, begin_attempt?: false} = assigns)
      when view in [:graded_page, :adaptive_chromeless] do
    ~H"""
    <.password_attempt_modal />

    <div class="flex pb-20 flex-col w-full items-center gap-15 flex-1 overflow-auto">
      <div class="flex-1 max-w-[720px] pt-20 pb-10 mx-6 flex-col justify-start items-center inline-flex">
        <.page_header
          page_context={@page_context}
          ctx={@ctx}
          objectives={@objectives}
          index={@current_page["index"]}
          container_label={Utils.get_container_label(@current_page["id"], @section)}
        />
        <div class="self-stretch h-[0px] opacity-80 dark:opacity-20 bg-white border border-gray-200 mb-10">
        </div>
        <.attempts_summary
          page_context={@page_context}
          attempt_message={@attempt_message}
          ctx={@ctx}
          allow_attempt?={@allow_attempt?}
          section_slug={@section.slug}
          request_path={@request_path}
          adaptive_chromeless?={@view == :adaptive_chromeless}
        />
      </div>
    </div>
    """
  end

  defp password_attempt_modal(assigns) do
    ~H"""
    <Modal.modal id="password_attempt_modal" class="w-1/2">
      <:title>Provide Assessment Password</:title>
      <.form
        phx-submit={JS.push("begin_attempt") |> Modal.hide_modal("password_attempt_modal")}
        for={%{}}
        class="flex flex-col gap-6"
        id="password_attempt_form"
      >
        <input id="password_attempt_input" type="password" name="password" field={:password} value="" />
        <.button type="submit" class="mx-auto btn btn-primary">Begin</.button>
      </.form>
    </Modal.modal>
    """
  end

  attr :show_sidebar, :boolean, default: false
  slot :header, required: true
  slot :inner_block, required: true
  slot :sidebar, default: nil
  slot :sidebar_toggle, default: nil
  slot :point_markers, default: nil

  defp page_content_with_sidebar_layout(assigns) do
    ~H"""
    <div class="flex-1 flex flex-col w-full overflow-hidden">
      <div class={[
        "flex-1 flex flex-col overflow-auto",
        if(@show_sidebar, do: "xl:mr-[520px]")
      ]}>
        <div class={[
          "flex-1 mt-20 px-[80px] relative",
          if(@show_sidebar, do: "border-r border-gray-300 xl:mr-[80px]")
        ]}>
          <div class="container mx-auto max-w-[880px] pb-20">
            <%= render_slot(@header) %>

            <%= render_slot(@inner_block) %>
          </div>

          <%= render_slot(@point_markers) %>
        </div>
      </div>
    </div>
    <div
      :if={@sidebar && @show_sidebar}
      class="flex flex-col w-[520px] absolute top-20 right-0 bottom-0"
    >
      <%= render_slot(@sidebar) %>
    </div>
    <div :if={@sidebar && !@show_sidebar} class="absolute top-20 right-0">
      <%= render_slot(@sidebar_toggle) %>
    </div>
    """
  end

  attr :attempt_message, :string
  attr :page_context, Oli.Delivery.Page.PageContext
  attr :ctx, OliWeb.Common.SessionContext
  attr :allow_attempt?, :boolean
  attr :adaptive_chromeless?, :boolean
  attr :section_slug, :string
  attr :request_path, :string

  defp attempts_summary(assigns) do
    ~H"""
    <div class="w-full flex-col justify-start items-start gap-3 flex" id="attempts_summary">
      <div class="self-stretch justify-start items-start gap-6 inline-flex relative">
        <div
          id="attempts_summary_with_tooltip"
          phx-hook="TooltipWithTarget"
          data-tooltip-target-id="attempt_tooltip"
          class="opacity-80 cursor-help dark:text-white text-sm font-bold font-['Open Sans'] uppercase tracking-wider"
        >
          Attempts <%= get_attempts_count(@page_context) %>/<%= get_max_attempts(@page_context) %>
        </div>
        <div
          id="attempt_tooltip"
          class="absolute hidden left-32 -top-2 text-xs bg-white py-2 px-4 text-black rounded-lg shadow-lg"
        >
          <%= @attempt_message %>
        </div>
      </div>
      <div class="self-stretch flex-col justify-start items-start flex">
        <.attempt_summary
          :for={
            {attempt, index} <-
              Enum.filter(@page_context.historical_attempts, fn a -> a.revision.graded == true end)
              |> Enum.with_index(1)
          }
          index={index}
          section_slug={@section_slug}
          page_revision_slug={@page_context.page.slug}
          attempt={attempt}
          ctx={@ctx}
          allow_review_submission?={@page_context.effective_settings.review_submission == :allow}
          request_path={@request_path}
          adaptive_chromeless?={@adaptive_chromeless?}
        />
      </div>
    </div>
    <button
      :if={@page_context.progress_state == :not_started}
      id="begin_attempt_button"
      disabled={!@allow_attempt?}
      phx-click={
        if(@page_context.effective_settings.password not in [nil, ""],
          do: Modal.show_modal("password_attempt_modal") |> JS.focus(to: "#password_attempt_input"),
          else: "begin_attempt"
        )
      }
      class={[
        "mb-24 cursor-pointer px-5 py-2.5 hover:bg-opacity-40 bg-blue-600 rounded-[3px] shadow justify-center items-center gap-2.5 inline-flex text-white text-sm font-normal font-['Open Sans'] leading-tight",
        if(!@allow_attempt?, do: "opacity-50 dark:opacity-20 disabled !cursor-not-allowed")
      ]}
    >
      Begin <%= get_ordinal_attempt(@page_context) %> Attempt
    </button>
    """
  end

  attr :index, :integer
  attr :attempt, ResourceAttempt
  attr :ctx, OliWeb.Common.SessionContext
  attr :allow_review_submission?, :boolean
  attr :section_slug, :string
  attr :page_revision_slug, :string
  attr :adaptive_chromeless?, :boolean
  attr :request_path, :string

  defp attempt_summary(assigns) do
    ~H"""
    <div
      id={"attempt_#{@index}_summary"}
      class="self-stretch py-1 justify-between items-start inline-flex"
    >
      <div class="justify-start items-center flex">
        <div class="w-[92px] opacity-40 dark:text-white text-xs font-bold font-['Open Sans'] uppercase leading-normal tracking-wide">
          Attempt <%= @index %>:
        </div>
        <div class="py-1 justify-end items-center gap-1.5 flex text-green-700 dark:text-green-500">
          <div class="w-4 h-4 relative"><Icons.star /></div>
          <div class="justify-end items-center gap-1 flex">
            <div role="attempt score" class="text-xs font-semibold tracking-tight">
              <%= Float.round(@attempt.score, 2) %>
            </div>
            <div class="text-xs font-semibold tracking-[4px]">
              /
            </div>
            <div role="attempt out of" lass="text-xs font-semibold tracking-tight">
              <%= Float.round(@attempt.out_of, 2) %>
            </div>
          </div>
        </div>
      </div>
      <div class="flex-col justify-start items-end inline-flex" role="attempt submission">
        <div class="py-1 justify-start items-start gap-1 inline-flex">
          <div class="opacity-50 dark:text-white text-xs font-normal font-['Open Sans']">
            Submitted:
          </div>
          <div class="dark:text-white text-xs font-normal font-['Open Sans']">
            <%= FormatDateTime.to_formatted_datetime(
              @attempt.date_submitted,
              @ctx,
              "{WDshort} {Mshort} {D}, {YYYY}"
            ) %>
          </div>
        </div>
        <div
          :if={@allow_review_submission?}
          class="w-[124px] py-1 justify-end items-center gap-2.5 inline-flex"
        >
          <.link
            href={
              Utils.review_live_path(
                @section_slug,
                @page_revision_slug,
                @attempt.attempt_guid,
                request_path: @request_path
              )
            }
            role="review_attempt_link"
          >
            <div class="cursor-pointer hover:opacity-40 text-blue-500 text-xs font-semibold font-['Open Sans'] uppercase tracking-wide">
              Review
            </div>
          </.link>
        </div>
      </div>
    </div>
    """
  end

  def scored_page_banner(assigns) do
    ~H"""
    <div class="w-full lg:px-20 px-40 py-9 bg-orange-500 bg-opacity-10 flex flex-col justify-center items-center gap-2.5">
      <div class="px-3 py-1.5 rounded justify-start items-start gap-2.5 flex">
        <div class="dark:text-white text-sm font-bold uppercase tracking-wider">
          Scored Activity
        </div>
      </div>
      <div class="max-w-[720px] w-full mx-auto opacity-90 dark:text-white text-sm font-normal leading-6">
        You can start or stop at any time, and your progress will be saved. When you submit your answers using the Submit button, it will count as an attempt. So make sure you have answered all the questions before submitting.
      </div>
    </div>
    """
  end

  def do_start_attempt(socket, section, user, revision, effective_settings) do
    datashop_session_id = socket.assigns.datashop_session_id
    activity_provider = &Oli.Delivery.ActivityProvider.provide/6

    # We must check gating conditions here to account for gates that activated after
    # the prologue page was rendered, and for malicious/deliberate attempts to start an attempt via
    # hitting this endpoint.
    with :ok <- check_gating_conditions(section, user, revision.resource_id),
         {:ok, _attempt_state} <-
           PageLifecycle.start(
             revision.slug,
             section.slug,
             datashop_session_id,
             user,
             effective_settings,
             activity_provider
           ),
         :ok <- maybe_redirect_adaptive(socket.assigns.view, section.slug, revision.slug) do
      page_context =
        PageContext.create_for_visit(
          section,
          socket.assigns.page_context.page.slug,
          socket.assigns.current_user,
          socket.assigns.datashop_session_id
        )

      emit_page_viewed_event(socket)

      {:noreply,
       socket
       |> assign(page_context: page_context)
       |> assign(begin_attempt?: true, show_loader?: true)
       |> clear_flash()
       |> assign_html()
       |> load_scripts_on_client_side()}
    else
      {:redirect, to} ->
        {:noreply, redirect(socket, to: to)}

      {:error, {:gates, _}} ->
        # In the case where a gate exists we want to redirect to this page display, which will
        # then pick up the gate and show that feedback to the user
        {:noreply,
         redirect(socket,
           to: Routes.page_delivery_path(socket, :page, section.slug, revision.slug)
         )}

      {:error, {:end_date_passed}} ->
        {:noreply, put_flash(socket, :error, "This assessment's end date passed.")}

      {:error, {:active_attempt_present}} ->
        {:noreply, put_flash(socket, :error, "You already have an active attempt.")}

      {:error, {:no_more_attempts}} ->
        {:noreply, put_flash(socket, :error, "You have no attempts remaining.")}

      _ ->
        {:noreply, put_flash(socket, :error, "Failed to start new attempt")}
    end
  end

  defp assign_html_and_scripts(socket) do
    socket
    |> assign_scripts()
    |> assign_html()
  end

  defp assign_scripts(socket) do
    assign(socket,
      scripts: Utils.get_required_activity_scripts(socket.assigns.page_context)
    )
  end

  defp assign_html(socket) do
    assign(socket,
      html: Utils.build_html(socket.assigns, :delivery)
    )
  end

  defp assign_objectives(socket) do
    %{page_context: %{page: page}, current_user: current_user, section: section} =
      socket.assigns

    objectives =
      case page.objectives["attached"] do
        objective_ids when objective_ids in [nil, []] ->
          []

        objective_resource_ids ->
          student_proficiency_per_learning_objective =
            Metrics.proficiency_for_student_per_learning_objective(
              section,
              current_user.id
            )

          Resources.get_revisions_by_resource_id(objective_resource_ids)
          |> Enum.map(fn rev ->
            %{
              resource_id: rev.resource_id,
              title: rev.title,
              proficiency:
                Map.get(
                  student_proficiency_per_learning_objective,
                  rev.resource_id,
                  "Not enough data"
                )
            }
          end)
      end

    assign(socket, objectives: objectives)
  end

  defp get_max_attempts(%{effective_settings: %{max_attempts: 0}} = _page_context),
    do: "unlimited"

  defp get_max_attempts(%{effective_settings: %{max_attempts: max_attempts}} = _page_context),
    do: max_attempts

  defp get_attempts_count(%{historical_attempts: resource_attempts} = _page_context) do
    Enum.count(resource_attempts, fn a -> a.revision.graded == true end)
  end

  defp get_ordinal_attempt(page_context) do
    next_attempt_number = get_attempts_count(page_context) + 1

    case {rem(next_attempt_number, 10), rem(next_attempt_number, 100)} do
      {1, _} -> Integer.to_string(next_attempt_number) <> "st"
      {2, _} -> Integer.to_string(next_attempt_number) <> "nd"
      {3, _} -> Integer.to_string(next_attempt_number) <> "rd"
      {_, 11} -> Integer.to_string(next_attempt_number) <> "th"
      {_, 12} -> Integer.to_string(next_attempt_number) <> "th"
      {_, 13} -> Integer.to_string(next_attempt_number) <> "th"
      _ -> Integer.to_string(next_attempt_number) <> "th"
    end
  end

  defp load_scripts_on_client_side(socket) do
    push_event(socket, "load_survey_scripts", %{
      script_sources: Enum.map(socket.assigns.scripts, fn script -> "/js/#{script}" end)
    })
  end

  defp get_post(socket, post_id) do
    Enum.find(socket.assigns.annotations.posts, fn post -> post.id == post_id end)
  end

  defp update_post_replies(socket, post_id, default, updater) do
    %{posts: posts} = socket.assigns.annotations

    socket
    |> assign_annotations(
      posts:
        Enum.map(posts, fn post ->
          if post.id == post_id do
            Map.update(post, :replies, default, updater)
          else
            post
          end
        end)
    )
  end

  defp annotations_assigns(socket, page_context, is_instructor) do
    case page_context do
      %PageContext{
        collab_space_config: %CollabSpaceConfig{status: :enabled, auto_accept: auto_accept}
      } ->
        assign(socket,
          annotations: %{
            show_sidebar: false,
            point_markers: nil,
            selected_point: nil,
            post_counts: nil,
            posts: nil,
            active_tab: if(is_instructor, do: :class_notes, else: :my_notes),
            create_new_annotation: false,
            auto_approve_annotations: auto_accept,
            search_results: nil,
            search_term: "",
            delete_post_id: nil
          }
        )

      _ ->
        assign(socket, annotations: nil)
    end
  end

  defp async_load_annotations(
         section,
         resource_id,
         current_user,
         page_context,
         visibility,
         point_block_id,
         load_replies_for_post_id \\ nil
       ) do
    if current_user do
      Task.async(fn ->
        case page_context do
          %PageContext{
            collab_space_config: %CollabSpaceConfig{status: :enabled, auto_accept: auto_accept}
          } ->
            # load post counts
            post_counts =
              Collaboration.list_post_counts_for_user_in_section(
                section.id,
                resource_id,
                current_user.id,
                visibility
              )

            # load posts
            posts =
              Collaboration.list_posts_for_user_in_point_block(
                section.id,
                resource_id,
                current_user.id,
                visibility,
                point_block_id
              )

            # load_replies_for_post_id is an option that allows a specific post to be loaded with
            # its replies, used for when a user click "View Original Post" in the search results
            posts =
              if load_replies_for_post_id do
                post_replies =
                  Collaboration.list_replies_for_post(
                    current_user.id,
                    load_replies_for_post_id
                  )

                Enum.map(posts, fn post ->
                  if post.id == load_replies_for_post_id do
                    %Collaboration.Post{post | replies: post_replies}
                  else
                    post
                  end
                end)
              else
                posts
              end

            {:assign_annotations,
             %{
               post_counts: post_counts,
               posts: posts,
               auto_approve_annotations: auto_accept
             }}

          _ ->
            # do nothing
            nil
        end
      end)
    end
  end

  defp async_load_post_replies(user_id, post_id) do
    Task.async(fn ->
      post_replies = Collaboration.list_replies_for_post(user_id, post_id)

      {:assign_post_replies, {post_id, post_replies}}
    end)
  end

  defp async_search_annotations(
         section,
         resource_id,
         current_user,
         visibility,
         point_block_id,
         search_term
       ) do
    Task.async(fn ->
      search_results =
        Collaboration.search_posts_for_user_in_point_block(
          section.id,
          resource_id,
          current_user.id,
          visibility,
          point_block_id,
          search_term
        )

      {:assign_annotations, %{search_results: search_results}}
    end)
  end

  defp assign_annotations(socket, annotations) do
    assign(socket, annotations: Enum.into(annotations, socket.assigns.annotations))
  end

  defp visibility_for_active_tab(_, true), do: :public
  defp visibility_for_active_tab(:class_notes, _is_instructor), do: :public
  defp visibility_for_active_tab(:my_notes, _is_instructor), do: :private
  defp visibility_for_active_tab(_, _is_instructor), do: :private

  defp optimistically_add_post(socket, selected_point, post) do
    %{posts: posts, post_counts: post_counts} = socket.assigns.annotations

    socket
    |> assign_annotations(
      posts: [%Collaboration.Post{post | replies_count: 0, reaction_summaries: %{}} | posts],
      post_counts: Map.update(post_counts, selected_point, 1, &(&1 + 1)),
      create_new_annotation: false
    )
  end

  defp optimistically_add_reply_post(socket, reply_post, parent_post_id) do
    %{posts: posts} = socket.assigns.annotations

    socket
    |> assign_annotations(
      posts:
        Annotations.find_and_update_post(posts, parent_post_id, fn post ->
          if post.id == parent_post_id do
            %Collaboration.Post{
              post
              | replies_count: post.replies_count + 1,
                replies:
                  case post.replies do
                    nil -> [reply_post]
                    replies -> replies ++ [reply_post]
                  end
            }
          else
            post
          end
        end)
    )
  end

  def update_reaction_summaries(post, reaction, change) do
    Map.update(
      post.reaction_summaries,
      reaction,
      %{count: 1, reacted: true},
      &%{
        count: &1.count + change,
        reacted: if(change > 0, do: true, else: false)
      }
    )
  end

  defp mark_post_deleted(socket, post_id) do
    %{posts: posts} = socket.assigns.annotations

    socket
    |> assign_annotations(
      posts:
        Annotations.find_and_update_post(posts, post_id, fn post ->
          %Collaboration.Post{post | status: :deleted}
        end)
    )
  end

  defp check_gating_conditions(section, user, resource_id) do
    case Oli.Delivery.Gating.blocked_by(section, user, resource_id) do
      [] -> :ok
      gates -> {:error, {:gates, gates}}
    end
  end

  defp maybe_redirect_adaptive(:adaptive_chromeless, section_slug, revision_slug),
    do: {:redirect, ~p"/sections/#{section_slug}/adaptive_lesson/#{revision_slug}"}

  defp maybe_redirect_adaptive(_, _, _), do: :ok

  defp emit_page_viewed_event(socket) do
    section = socket.assigns.section
    context = socket.assigns.page_context

    page_sub_type =
      if Map.get(context.page.content, "advancedDelivery", false) do
        "advanced"
      else
        "basic"
      end

    {project_id, publication_id} = get_project_and_publication_ids(section.id, context.page.id)

    emit_page_viewed_helper(
      %Oli.Analytics.Summary.Context{
        user_id: socket.assigns.current_user.id,
        host_name: host_name(),
        section_id: section.id,
        project_id: project_id,
        publication_id: publication_id
      },
      %{
        attempt_guid: hd(context.resource_attempts).attempt_guid,
        attempt_number: hd(context.resource_attempts).attempt_number,
        resource_id: context.page.resource_id,
        timestamp: DateTime.utc_now(),
        page_sub_type: page_sub_type
      }
    )
  end

  defp emit_page_viewed_helper(
         %Oli.Analytics.Summary.Context{} = context,
         %{
           attempt_guid: _page_attempt_guid,
           attempt_number: _page_attempt_number,
           resource_id: _page_id,
           timestamp: _timestamp,
           page_sub_type: _page_sub_type
         } = page_details
       ) do
    event = Oli.Analytics.Summary.XAPI.PageViewed.new(context, page_details)
    Oli.Analytics.XAPI.emit(:page_viewed, event)
  end

  defp get_project_and_publication_ids(section_id, revision_id) do
    # From the SectionProjectPublication table, get the project_id and publication_id
    # where a published resource exists for revision_id
    # and the section_id matches the section_id

    query =
      from sp in Oli.Delivery.Sections.SectionsProjectsPublications,
        join: pr in Oli.Publishing.PublishedResource,
        on: pr.publication_id == sp.publication_id,
        where: sp.section_id == ^section_id and pr.revision_id == ^revision_id,
        select: {sp.project_id, sp.publication_id}

    # Return nil if somehow we cannot resolve this resource.  This is just a guaranteed that
    # we can never throw an error here
    case Oli.Repo.all(query) do
      [] -> {nil, nil}
      other -> hd(other)
    end
  end

  defp host_name() do
    Application.get_env(:oli, OliWeb.Endpoint)
    |> Keyword.get(:url)
    |> Keyword.get(:host)
  end
end<|MERGE_RESOLUTION|>--- conflicted
+++ resolved
@@ -49,17 +49,9 @@
     {:ok,
      socket
      |> assign_html_and_scripts()
-<<<<<<< HEAD
-     |> annotations_assigns(course_collab_space_config, is_instructor)
-     |> assign(
-       is_instructor: is_instructor,
-       course_collab_space_config: course_collab_space_config
-     )
+     |> annotations_assigns(socket.assigns.page_context, is_instructor)
+     |> assign(is_instructor: is_instructor)
      |> assign_objectives()}
-=======
-     |> annotations_assigns(socket.assigns.page_context, is_instructor)
-     |> assign(is_instructor: is_instructor)}
->>>>>>> aca0889d
   end
 
   def mount(
