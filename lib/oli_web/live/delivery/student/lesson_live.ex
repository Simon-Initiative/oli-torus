--- conflicted
+++ resolved
@@ -21,7 +21,6 @@
   alias Oli.Resources.Collaboration.CollabSpaceConfig
   alias OliWeb.Delivery.Student.Utils
   alias OliWeb.Delivery.Student.Lesson.Annotations
-  alias OliWeb.Icons
 
   require Logger
 
@@ -95,6 +94,7 @@
         |> emit_page_viewed_event()
         |> assign_html_and_scripts()
         |> assign_objectives()
+        |> maybe_assign_questions(page_context.effective_settings.assessment_mode)
         |> assign(
           revision_slug: page_context.page.slug,
           attempt_guid: hd(page_context.resource_attempts).attempt_guid,
@@ -115,30 +115,12 @@
          script_sources: script_sources
        })}
 
-<<<<<<< HEAD
       # These temp assigns were disabled in MER-3672
       #  , temporary_assigns: [scripts: [], html: [], page_context: %{}]}
     else
       {:ok, socket}
     end
-=======
-    {:ok,
-     socket
-     |> assign_html_and_scripts()
-     |> maybe_assign_questions(page_context.effective_settings.assessment_mode)
-     |> assign_objectives()
-     |> assign(
-       revision_slug: page_context.page.slug,
-       attempt_guid: hd(page_context.resource_attempts).attempt_guid,
-       effective_end_time: effective_end_time,
-       auto_submit: page_context.effective_settings.late_submit == :disallow,
-       time_limit: page_context.effective_settings.time_limit,
-       grace_period: page_context.effective_settings.grace_period,
-       attempt_start_time: resource_attempt.inserted_at |> to_epoch,
-       review_mode: page_context.review_mode
-     )
-     |> slim_assigns()}
->>>>>>> 004595a5
+
   end
 
   def mount(
@@ -186,11 +168,8 @@
     {:noreply, assign(socket, error: true)}
   end
 
-<<<<<<< HEAD
   def handle_event("survey_scripts_loaded", _params, socket) do
     {:noreply, assign(socket, scripts_loaded: true)}
-=======
-    {:ok, assign_scripts(socket) |> slim_assigns(), layout: false}
   end
 
   def handle_event("select_question", %{"id" => selected_id}, socket) do
@@ -201,7 +180,6 @@
       end)
 
     {:noreply, assign(socket, questions: questions)}
->>>>>>> 004595a5
   end
 
   def handle_event(
@@ -820,203 +798,7 @@
     """
   end
 
-<<<<<<< HEAD
   def render(%{view: :graded_page} = assigns) do
-    # For graded page with attempt in progress the activity scripts and activity_bridge script are needed as soon as the page loads.
-=======
-  def render(
-        %{
-          view: :graded_page,
-          page_context: %{
-            progress_state: progress_state,
-            effective_settings: %{assessment_mode: :one_at_a_time}
-          }
-        } = assigns
-      )
-      when progress_state in [:revised, :in_progress] do
->>>>>>> 004595a5
-    ~H"""
-    <.countdown {assigns} />
-    <div class="flex pb-20 flex-col w-full items-center gap-15 flex-1 overflow-auto">
-      <div class="flex flex-col items-center w-full">
-        <.scored_page_banner />
-        <div class="flex-1 w-full max-w-[1040px] px-[80px] pt-20 pb-10 flex-col justify-start items-center gap-10 inline-flex">
-          <.page_header
-            page_context={@page_context}
-            ctx={@ctx}
-            objectives={@objectives}
-            index={@current_page["index"]}
-            container_label={Utils.get_container_label(@current_page["id"], @section)}
-          />
-          <div id="one_at_a_time_questions" class="relative h-[500px]">
-            <%!--  render this as a component on MER-3640 --%>
-            <% question_number =
-              Enum.find(@questions, {1, nil}, fn {_, q} -> q.selected end) |> elem(0) %>
-            <% total_questions = Enum.count(@questions) %>
-            <% question_points = Enum.random(5..10) %>
-            <div class="absolute w-screen flex flex-col items-center -left-[50vw]">
-              <div role="questions header" class="w-[1170px] pl-[189px]">
-                <div class="flex w-full justify-between">
-                  <div class="text-[#757682] text-xs font-normal font-['Open Sans'] leading-[18px]">
-                    Question <%= question_number %> / <%= total_questions %> • <%= question_points %> points
-                  </div>
-                  <button class="flex items-center gap-2">
-                    <div class="opacity-90 text-right text-[#0080ff] text-base font-bold font-['Open Sans'] leading-normal">
-                      Finish Quiz
-                    </div>
-                    <Icons.finish_quiz_flag />
-                  </button>
-                </div>
-                <div
-                  role="progress bar"
-                  class="mb-3 w-[976px] h-[3.30px] bg-[#1c1c1c]/10 flex-col justify-start items-start inline-flex"
-                >
-                  <div class="w-[2.60px] h-1 bg-[#0062f2]"></div>
-                </div>
-              </div>
-              <div role="questions main content" class="mx-auto flex justify-center gap-8 w-full">
-                <.questions_menu questions={@questions} />
-                <div
-                  role="questions content"
-                  class="content h-[484px] w-[981px] rounded-md border border-[#c8c8c8]"
-                >
-                  <div
-                    id="eventIntercept"
-                    phx-update="ignore"
-                    class="flex h-[400px] border-b border-[#c8c8c8]"
-                  >
-                    <div
-                      :for={{index, question} <- @questions}
-                      id={"question_#{index}"}
-                      role="one at a time question"
-                      class={[
-                        "overflow-scroll p-10 h-[400px] w-[808px] oveflow-hidden border-r border-[#c8c8c8]",
-                        if(!question.selected, do: "hidden")
-                      ]}
-                    >
-                      <%= raw(question.raw_content) %>
-                    </div>
-                    <div
-                      role="score summary"
-                      class="w-[173px] px-10 py-6 text-sm font-normal font-['Open Sans'] leading-none whitespace-nowrap"
-                    >
-                      <div>
-                        <span class="text-[#757682]">
-                          Part 1:
-                        </span>
-                        <span class="text-[#353740]">
-                          2 points
-                        </span>
-                      </div>
-
-                      <div>
-                        <span class="text-[#757682]">
-                          Part 2:
-                        </span>
-                        <span class="text-[#353740]">
-                          2 points
-                        </span>
-                      </div>
-
-                      <div>
-                        <span class="text-[#757682]">
-                          Part 3:
-                        </span>
-                        <span class="text-[#353740]">
-                          2 points
-                        </span>
-                        <div>
-                          <span class="text-[#757682]">
-                            Part 4:
-                          </span>
-                          <span class="text-[#353740]">
-                            2 points
-                          </span>
-                        </div>
-                      </div>
-                    </div>
-                  </div>
-                  <div class="flex justify-center w-full h-[84px] items-center">
-                    <button
-                      disabled
-                      class="h-[30px] px-5 py-2.5 bg-[#9d9d9d] rounded-md shadow justify-center items-center gap-2.5 inline-flex opacity-90 text-right text-white text-base font-semibold font-['Open Sans'] leading-normal whitespace-nowrap"
-                    >
-                      Submit Response
-                    </button>
-                  </div>
-
-                  <.references ctx={@ctx} bib_app_params={@bib_app_params} />
-                </div>
-              </div>
-
-              <div
-                role="questions footer"
-                class="w-[1170px] pl-[189px] mb-32 py-8 flex justify-between"
-              >
-                <button
-                  phx-click={JS.dispatch("click", to: "#question_#{question_number - 1}_button")}
-                  disabled={question_number == 1}
-                  class={[
-                    "px-5 py-2.5 rounded-md shadow border flex justify-center items-center gap-2.5 opacity-90 text-right text-[#0080ff] text-sm font-semibold font-['Open Sans'] leading-[14px] whitespace-nowrap",
-                    if(question_number == 1, do: "!text-[#757682]")
-                  ]}
-                >
-                  <svg
-                    width="13"
-                    height="10"
-                    viewBox="0 0 13 10"
-                    fill="none"
-                    xmlns="http://www.w3.org/2000/svg"
-                  >
-                    <path
-                      d="M1.5 5H11.5M1.5 5L5.5 9M1.5 5L5.5 1"
-                      stroke="currentColor"
-                      stroke-width="2"
-                      stroke-linecap="round"
-                      stroke-linejoin="round"
-                    />
-                  </svg>
-
-                  <span>Previous Question</span>
-                </button>
-                <button
-                  phx-click={JS.dispatch("click", to: "#question_#{question_number + 1}_button")}
-                  disabled={question_number == total_questions}
-                  class={[
-                    "px-5 py-2.5 rounded-md shadow border flex justify-center items-center gap-2.5 opacity-90 text-right text-[#0080ff] text-sm font-semibold font-['Open Sans'] leading-[14px] whitespace-nowrap",
-                    if(question_number == total_questions, do: "!text-[#757682]")
-                  ]}
-                >
-                  <span>Next Question</span>
-                  <svg
-                    width="13"
-                    height="10"
-                    viewBox="0 0 13 10"
-                    fill="none"
-                    xmlns="http://www.w3.org/2000/svg"
-                  >
-                    <path
-                      d="M11.2544 5H1.25439M11.2544 5L7.25439 9M11.2544 5L7.25439 1"
-                      stroke="currentColor"
-                      stroke-width="2"
-                      stroke-linecap="round"
-                      stroke-linejoin="round"
-                    />
-                  </svg>
-                </button>
-              </div>
-            </div>
-          </div>
-        </div>
-      </div>
-    </div>
-
-    <.scripts scripts={@scripts} user_token={@user_token} />
-    """
-  end
-
-  def render(%{view: :graded_page, page_context: %{progress_state: progress_state}} = assigns)
-      when progress_state in [:revised, :in_progress] do
     # For graded page with attempt in progress the activity scripts and activity_bridge script are needed as soon as the page loads.
     ~H"""
     <.countdown {assigns} />
