defmodule OliWeb.Delivery.Student.LessonLive do
  use OliWeb, :live_view

  import OliWeb.Delivery.Student.Utils,
    only: [page_header: 1, scripts: 1]

  import Ecto.Query

  alias Oli.Delivery.Attempts.Core.ResourceAttempt
  alias Oli.Delivery.Attempts.PageLifecycle
  alias Oli.Delivery.Attempts.PageLifecycle.FinalizationSummary
  alias Oli.Delivery.Page.PageContext
  alias Oli.Delivery.{Sections, Settings}
  alias Oli.Resources.Collaboration
  alias Oli.Resources.Collaboration.CollabSpaceConfig
  alias OliWeb.Common.FormatDateTime
  alias OliWeb.Components.Delivery.Layouts
  alias OliWeb.Components.Modal
  alias OliWeb.Delivery.Student.Utils
  alias OliWeb.Delivery.Student.Lesson.Annotations
  alias OliWeb.Icons

  require Logger

  on_mount {OliWeb.LiveSessionPlugs.InitPage, :page_context}
  on_mount {OliWeb.LiveSessionPlugs.InitPage, :previous_next_index}

  def mount(_params, _session, %{assigns: %{view: :practice_page}} = socket) do
    %{current_user: current_user, section: section} = socket.assigns

    is_instructor = Sections.has_instructor_role?(current_user, section.slug)

    course_collab_space_config =
      Collaboration.get_course_collab_space_config(
        socket.assigns.section.root_section_resource_id
      )

    # when updating to Liveview 0.20 we should replace this with assign_async/3
    # https://hexdocs.pm/phoenix_live_view/Phoenix.LiveView.html#assign_async/3
    if connected?(socket) do
      async_load_annotations(
        socket.assigns.section,
        socket.assigns.page_context.page.resource_id,
        socket.assigns.current_user,
        course_collab_space_config,
        if(is_instructor, do: :public, else: :private),
        nil
      )
    end

    emit_page_viewed_event(socket)

    {:ok,
     socket
     |> assign_html_and_scripts()
     |> annotations_assigns(course_collab_space_config, is_instructor)
     |> assign(
       is_instructor: is_instructor,
       course_collab_space_config: course_collab_space_config
     )}
  end

  def mount(
        _params,
        _session,
        %{assigns: %{view: :graded_page, page_context: %{progress_state: :in_progress}}} = socket
      ) do
    emit_page_viewed_event(socket)

    {:ok,
     socket
     |> assign_html_and_scripts()
     |> assign(begin_attempt?: false)}
  end

  def mount(
        _params,
        _session,
        %{assigns: %{view: :adaptive_chromeless, page_context: %{progress_state: :in_progress}}} =
          socket
      ) do
    emit_page_viewed_event(socket)

    {:ok,
     socket
     |> assign_scripts()
     |> assign(begin_attempt?: false), layout: false}
  end

  def mount(
        _params,
        _session,
        %{assigns: %{view: view}} = socket
      )
      when view in [:graded_page, :adaptive_chromeless] do
    # for graded pages with no attempt in course, we first show the prologue view (we use begin_attempt? flag to distinguish this).
    # When the student clicks "Begin" we load the needed page scripts via the "LoadSurveyScripts" hook and assign the html to the socket.
    # When the scripts end loading, we receive a "survey_scripts_loaded" confirmation event from the client
    # so we then hide the spinner and show the page content.

    {:ok,
     socket
     |> assign_scripts()
     |> assign(begin_attempt?: false)}
  end

  def handle_event("begin_attempt", %{"password" => password}, socket)
      when password != socket.assigns.page_context.effective_settings.password do
    {:noreply, put_flash(socket, :error, "Incorrect password")}
  end

  def handle_event("begin_attempt", _params, socket) do
    %{
      current_user: user,
      section: section,
      page_context: %{effective_settings: effective_settings, page: revision},
      ctx: ctx
    } = socket.assigns

    case Settings.check_start_date(effective_settings) do
      {:allowed} ->
        do_start_attempt(socket, section, user, revision, effective_settings)

      {:before_start_date} ->
        {:noreply,
         put_flash(
           socket,
           :error,
           "This assessment is not yet available. It will be available on #{date(effective_settings.start_date, ctx: ctx, precision: :minutes)}."
         )}
    end
  end

  def handle_event("survey_scripts_loaded", %{"error" => _}, socket) do
    {:noreply, put_flash(socket, :error, "We couldn't load the page. Please try again.")}
  end

  def handle_event("survey_scripts_loaded", _params, socket) do
    {:noreply, assign(socket, show_loader?: false)}
  end

  def handle_event(
        "finalize_attempt",
        _params,
        %{
          assigns: %{
            section: section,
            page_context: page_context,
            datashop_session_id: datashop_session_id,
            request_path: request_path
          }
        } = socket
      ) do
    revision_slug = page_context.page.slug
    attempt_guid = hd(page_context.resource_attempts).attempt_guid

    case PageLifecycle.finalize(section.slug, attempt_guid, datashop_session_id) do
      {:ok,
       %FinalizationSummary{
         graded: true,
         resource_access: %Oli.Delivery.Attempts.Core.ResourceAccess{id: id},
         effective_settings: effective_settings
       }} ->
        # graded resource finalization success
        section = Sections.get_section_by(slug: section.slug)

        if section.grade_passback_enabled,
          do: PageLifecycle.GradeUpdateWorker.create(section.id, id, :inline)

        redirect_to =
          case effective_settings.review_submission do
            :allow ->
              Utils.review_live_path(section.slug, revision_slug, attempt_guid,
                request_path: request_path
              )

            _ ->
              Utils.lesson_live_path(section.slug, revision_slug, request_path: request_path)
          end

        {:noreply, redirect(socket, to: redirect_to)}

      {:ok, %FinalizationSummary{graded: false}} ->
        {:noreply,
         redirect(socket,
           to: Utils.lesson_live_path(section.slug, revision_slug, request_path: request_path)
         )}

      {:error, {reason}}
      when reason in [:already_submitted, :active_attempt_present, :no_more_attempts] ->
        {:noreply, put_flash(socket, :error, "Unable to finalize page")}

      e ->
        error_msg = Kernel.inspect(e)
        Logger.error("Page finalization error encountered: #{error_msg}")
        Oli.Utils.Appsignal.capture_error(error_msg)

        {:noreply, put_flash(socket, :error, "Unable to finalize page")}
    end
  end

  def handle_event("update_point_markers", %{"point_markers" => point_markers}, socket) do
    markers = Enum.map(point_markers, fn pm -> %{id: pm["id"], top: pm["top"]} end)

    {:noreply, assign_annotations(socket, point_markers: markers)}
  end

  def handle_event("toggle_sidebar", _params, socket) do
    %{show_sidebar: show_sidebar, selected_point: selected_point} = socket.assigns.annotations

    {:noreply,
     socket
     |> assign_annotations(show_sidebar: !show_sidebar)
     |> push_event("request_point_markers", %{})
     |> then(fn socket ->
       if show_sidebar do
         push_event(socket, "clear_highlighted_point_markers", %{})
       else
         push_event(socket, "highlight_point_marker", %{id: selected_point})
       end
     end)}
  end

  def handle_event("toggle_annotation_point", params, socket) do
    %{is_instructor: is_instructor, annotations: %{selected_point: selected_point}} =
      socket.assigns

    point_marker_id =
      case params do
        %{"point-marker-id" => point_marker_id} -> point_marker_id
        _ -> :page
      end

    if selected_point == point_marker_id do
      # unselect the point marker and load all annotations
      async_load_annotations(
        socket.assigns.section,
        socket.assigns.page_context.page.resource_id,
        socket.assigns.current_user,
        socket.assigns.course_collab_space_config,
        visibility_for_active_tab(socket.assigns.annotations.active_tab, is_instructor),
        nil
      )

      {:noreply,
       socket
       |> assign_annotations(selected_point: nil, posts: nil)
       |> push_event("clear_highlighted_point_markers", %{})}
    else
      # select the point marker and load annotations for that point
      async_load_annotations(
        socket.assigns.section,
        socket.assigns.page_context.page.resource_id,
        socket.assigns.current_user,
        socket.assigns.course_collab_space_config,
        visibility_for_active_tab(socket.assigns.annotations.active_tab, is_instructor),
        point_marker_id
      )

      {:noreply,
       socket
       |> assign_annotations(selected_point: point_marker_id, posts: nil)
       |> push_event("highlight_point_marker", %{id: point_marker_id})}
    end
  end

  def handle_event("begin_create_annotation", _, socket) do
    {:noreply, assign_annotations(socket, create_new_annotation: true)}
  end

  def handle_event("cancel_create_annotation", _, socket) do
    {:noreply, assign_annotations(socket, create_new_annotation: false)}
  end

  def handle_event("create_annotation", %{"content" => ""}, socket) do
    {:noreply, put_flash(socket, :error, "Note cannot be empty")}
  end

  def handle_event("create_annotation", %{"content" => value} = params, socket) do
    %{
      current_user: current_user,
      is_instructor: is_instructor,
      section: section,
      page_context: page_context,
      annotations: %{
        selected_point: selected_point,
        active_tab: active_tab,
        auto_approve_annotations: auto_approve_annotations
      }
    } = socket.assigns

    # if the selected point is the page resource id, we treat it as nil
    selected_point =
      if(selected_point == :page, do: nil, else: selected_point)

    attrs = %{
      status: if(auto_approve_annotations, do: :approved, else: :submitted),
      user_id: current_user.id,
      section_id: section.id,
      resource_id: page_context.page.resource_id,
      annotated_resource_id: page_context.page.resource_id,
      annotated_block_id: selected_point,
      annotation_type: if(selected_point, do: :point, else: :none),
      anonymous: params["anonymous"] == "true",
      visibility: visibility_for_active_tab(active_tab, is_instructor),
      content: %Collaboration.PostContent{message: value}
    }

    case Collaboration.create_post(attrs) do
      {:ok, post} ->
        {:noreply,
         socket
         |> put_flash(:info, "Note created successfully")
         |> optimistically_add_post(selected_point, post)}

      {:error, _} ->
        {:noreply, put_flash(socket, :error, "Failed to create note")}
    end
  end

  def handle_event("select_tab", %{"tab" => tab}, socket) do
    %{is_instructor: is_instructor} = socket.assigns

    tab =
      case tab do
        "my_notes" -> :my_notes
        "class_notes" -> :class_notes
        _ -> :my_notes
      end

    if socket.assigns.annotations.search_term not in [nil, ""] do
      %{
        current_user: current_user,
        section: section,
        page_context: %{
          page: %{resource_id: resource_id}
        },
        annotations: %{
          selected_point: selected_point,
          search_term: search_term
        }
      } = socket.assigns

      async_search_annotations(
        section,
        resource_id,
        current_user,
        visibility_for_active_tab(tab, is_instructor),
        selected_point,
        search_term
      )

      {:noreply,
       socket
       |> assign_annotations(search_results: :loading, active_tab: tab)}
    else
      async_load_annotations(
        socket.assigns.section,
        socket.assigns.page_context.page.resource_id,
        socket.assigns.current_user,
        socket.assigns.course_collab_space_config,
        visibility_for_active_tab(tab, is_instructor),
        socket.assigns.annotations.selected_point
      )

      {:noreply, assign_annotations(socket, active_tab: tab, posts: nil)}
    end
  end

  def handle_event("toggle_post_replies", %{"post-id" => post_id}, socket) do
    %{current_user: current_user} = socket.assigns

    post_id = String.to_integer(post_id)
    post = get_post(socket, post_id)

    case post.replies do
      nil ->
        # load replies
        async_load_post_replies(current_user.id, post_id)

        {:noreply, update_post_replies(socket, post_id, :loading, fn _ -> :loading end)}

      _ ->
        # unload replies
        {:noreply, update_post_replies(socket, post_id, nil, fn _ -> nil end)}
    end
  end

  # handle toggle_reaction for reply posts
  def handle_event(
        "toggle_reaction",
        %{"parent-post-id" => parent_post_id, "post-id" => post_id, "reaction" => reaction},
        socket
      ) do
    %{current_user: current_user} = socket.assigns

    parent_post_id = String.to_integer(parent_post_id)
    post_id = String.to_integer(post_id)
    reaction = String.to_existing_atom(reaction)

    case Collaboration.toggle_reaction(post_id, current_user.id, reaction) do
      {:ok, change} ->
        {:noreply,
         update_post_replies(socket, parent_post_id, nil, fn replies ->
           Enum.map(
             replies,
             fn post ->
               if post.id == post_id do
                 %{
                   post
                   | reaction_summaries: update_reaction_summaries(post, reaction, change)
                 }
               else
                 post
               end
             end
           )
         end)}

      {:error, _} ->
        {:noreply, put_flash(socket, :error, "Failed to update reaction for post")}
    end
  end

  # handle toggle_reaction for root posts
  def handle_event(
        "toggle_reaction",
        %{"post-id" => post_id, "reaction" => reaction},
        socket
      ) do
    %{current_user: current_user, annotations: %{posts: posts}} = socket.assigns

    post_id = String.to_integer(post_id)
    reaction = String.to_existing_atom(reaction)

    case Collaboration.toggle_reaction(post_id, current_user.id, reaction) do
      {:ok, change} ->
        {:noreply,
         assign_annotations(socket,
           posts:
             Enum.map(
               posts,
               fn post ->
                 if post.id == post_id do
                   %{
                     post
                     | reaction_summaries: update_reaction_summaries(post, reaction, change)
                   }
                 else
                   post
                 end
               end
             )
         )}

      {:error, _} ->
        {:noreply, put_flash(socket, :error, "Failed to update reaction for post")}
    end
  end

  def handle_event("create_reply", %{"content" => ""}, socket) do
    {:noreply, put_flash(socket, :error, "Reply cannot be empty")}
  end

  def handle_event(
        "create_reply",
        %{"parent-post-id" => parent_post_id, "content" => value} = params,
        socket
      ) do
    parent_post_id = String.to_integer(parent_post_id)

    %{
      current_user: current_user,
      is_instructor: is_instructor,
      section: section,
      page_context: page_context,
      annotations: %{
        selected_point: selected_point,
        active_tab: active_tab,
        auto_approve_annotations: auto_approve_annotations
      }
    } = socket.assigns

    # if the selected point is the page, we treat it as nil
    selected_point =
      if(selected_point == :page, do: nil, else: selected_point)

    attrs = %{
      status: if(auto_approve_annotations, do: :approved, else: :submitted),
      user_id: current_user.id,
      section_id: section.id,
      resource_id: page_context.page.resource_id,
      annotated_resource_id: page_context.page.resource_id,
      annotated_block_id: selected_point,
      annotation_type: if(selected_point, do: :point, else: :none),
      anonymous: params["anonymous"] == "true",
      visibility: visibility_for_active_tab(active_tab, is_instructor),
      content: %Collaboration.PostContent{message: value},
      parent_post_id: parent_post_id,
      thread_root_id: parent_post_id
    }

    case Collaboration.create_post(attrs) do
      {:ok, post} ->
        {:noreply,
         socket
         |> put_flash(:info, "Reply successfully created")
         |> optimistically_add_reply_post(
           %Collaboration.Post{post | reaction_summaries: %{}},
           parent_post_id
         )}

      {:error, _} ->
        {:noreply, put_flash(socket, :error, "Failed to create reply")}
    end
  end

  def handle_event("search", %{"search_term" => ""}, socket) do
    {:noreply, assign_annotations(socket, search_results: nil, search_term: "")}
  end

  def handle_event("search", %{"search_term" => search_term}, socket) do
    %{
      current_user: current_user,
      is_instructor: is_instructor,
      section: section,
      page_context: %{
        page: %{resource_id: resource_id}
      },
      annotations: %{
        selected_point: selected_point,
        active_tab: active_tab
      }
    } = socket.assigns

    async_search_annotations(
      section,
      resource_id,
      current_user,
      visibility_for_active_tab(active_tab, is_instructor),
      selected_point,
      search_term
    )

    {:noreply, assign_annotations(socket, search_results: :loading, search_term: search_term)}
  end

  def handle_event("clear_search", _, socket) do
    {:noreply, assign_annotations(socket, search_results: nil, search_term: "")}
  end

  def handle_event(
        "reveal_post",
        %{"post-id" => post_id} = params,
        socket
      ) do
    %{
      section: section,
      page_context: page_context,
      current_user: current_user,
      is_instructor: is_instructor,
      course_collab_space_config: course_collab_space_config,
      annotations: %{
        active_tab: active_tab
      }
    } = socket.assigns

    point_marker_id =
      case params do
        %{"point-marker-id" => point_marker_id} -> point_marker_id
        _ -> :page
      end

    async_load_annotations(
      section,
      page_context.page.resource_id,
      current_user,
      course_collab_space_config,
      visibility_for_active_tab(active_tab, is_instructor),
      point_marker_id,
      String.to_integer(post_id)
    )

    {:noreply,
     assign_annotations(socket,
       selected_point: point_marker_id,
       search_results: nil,
       search_term: ""
     )}
  end

  def handle_event(
        "set_delete_post_id",
        %{"post-id" => post_id, "visibility" => visibility},
        socket
      ) do
    {:noreply,
     assign_annotations(socket,
       delete_post_id: {String.to_existing_atom(visibility), String.to_integer(post_id)}
     )}
  end

  def handle_event("delete_post", _params, socket) do
    %{annotations: %{delete_post_id: {_visibility, post_id}}} = socket.assigns

    case Collaboration.soft_delete_post(post_id) do
      {1, _} ->
        {:noreply, mark_post_deleted(socket, post_id)}

      {:error, _} ->
        {:noreply, put_flash(socket, :error, "Failed to delete note")}
    end
  end

  # handle assigns directly from async tasks
  def handle_info({ref, result}, socket) do
    Process.demonitor(ref, [:flush])

    case result do
      {:assign_annotations, annotations} ->
        {:noreply, assign_annotations(socket, Enum.into(annotations, socket.assigns.annotations))}

      {:assign_post_replies, {parent_post_id, replies}} ->
        {:noreply, update_post_replies(socket, parent_post_id, replies, fn _ -> replies end)}

      {:error, _} ->
        {:noreply, put_flash(socket, :error, "Failed to load annotations")}

      _ ->
        {:noreply, socket}
    end
  end

  def render(%{view: :practice_page, annotations: %{}} = assigns) do
    # For practice page the activity scripts and activity_bridge script are needed as soon as the page loads.
    ~H"""
    <Annotations.delete_post_modal />

    <.page_content_with_sidebar_layout show_sidebar={@annotations.show_sidebar}>
      <:header>
        <.page_header
          page_context={@page_context}
          ctx={@ctx}
          index={@current_page["index"]}
          container_label={Utils.get_container_label(@current_page["id"], @section)}
        />
      </:header>

      <div
        id="eventIntercept"
        class="content"
        phx-update="ignore"
        role="page content"
        phx-hook="PointMarkers"
      >
        <%= raw(@html) %>
      </div>

      <:point_markers :if={@annotations.show_sidebar && @annotations.point_markers}>
        <Annotations.annotation_bubble
          point_marker={:page}
          selected={@annotations.selected_point == :page}
          count={@annotations.post_counts && @annotations.post_counts[nil]}
        />
        <Annotations.annotation_bubble
          :for={point_marker <- @annotations.point_markers}
          point_marker={point_marker}
          selected={@annotations.selected_point == point_marker.id}
          count={@annotations.post_counts && @annotations.post_counts[point_marker.id]}
        />
      </:point_markers>

      <:sidebar_toggle>
        <Annotations.toggle_notes_button>
          <Annotations.annotations_icon />
        </Annotations.toggle_notes_button>
      </:sidebar_toggle>

      <:sidebar>
        <Annotations.panel
          section_slug={@section.slug}
          create_new_annotation={@annotations.create_new_annotation}
          annotations={@annotations.posts}
          current_user={@current_user}
          is_instructor={@is_instructor}
          active_tab={@annotations.active_tab}
          search_results={@annotations.search_results}
          search_term={@annotations.search_term}
          selected_point={@annotations.selected_point}
        />
      </:sidebar>
    </.page_content_with_sidebar_layout>

    <.scripts scripts={@scripts} user_token={@user_token} />
    """
  end

  def render(%{view: :practice_page} = assigns) do
    # For practice page the activity scripts and activity_bridge script are needed as soon as the page loads.
    ~H"""
    <div class="flex-1 flex flex-col w-full overflow-auto">
      <div class="flex-1 mt-20 px-[80px] relative">
        <div class="container mx-auto max-w-[880px] pb-20">
          <.page_header
            page_context={@page_context}
            ctx={@ctx}
            index={@current_page["index"]}
            container_label={Utils.get_container_label(@current_page["id"], @section)}
          />

          <div id="eventIntercept" class="content" phx-update="ignore" role="page content">
            <%= raw(@html) %>
          </div>
        </div>
      </div>
    </div>

    <.scripts scripts={@scripts} user_token={@user_token} />
    """
  end

  def render(
        %{
          view: :graded_page,
          page_context: %{progress_state: :in_progress},
          begin_attempt?: false
        } = assigns
      ) do
    # For graded page with attempt in progress the activity scripts and activity_bridge script are needed as soon as the page loads.
    ~H"""
    <div class="flex pb-20 flex-col w-full items-center gap-15 flex-1 overflow-auto">
      <div class="flex flex-col items-center w-full">
        <.scored_page_banner />
        <div class="flex-1 max-w-[720px] pt-20 pb-10 mx-6 flex-col justify-start items-center gap-10 inline-flex">
          <.page_header
            page_context={@page_context}
            ctx={@ctx}
            index={@current_page["index"]}
            container_label={Utils.get_container_label(@current_page["id"], @section)}
          />
          <div id="eventIntercept" class="content" phx-update="ignore" role="page content">
            <%= raw(@html) %>
            <div class="flex w-full justify-center">
              <button
                id="submit_answers"
                phx-click="finalize_attempt"
                class="cursor-pointer px-5 py-2.5 hover:bg-opacity-40 bg-blue-600 rounded-[3px] shadow justify-center items-center gap-2.5 inline-flex text-white text-sm font-normal font-['Open Sans'] leading-tight"
              >
                Submit Answers
              </button>
            </div>
          </div>
        </div>
      </div>
    </div>

    <.scripts scripts={@scripts} user_token={@user_token} />
    """
  end

  def render(
        %{view: :adaptive_chromeless, page_context: %{progress_state: :in_progress}} = assigns
      ) do
    ~H"""
    <!-- ACTIVITIES -->
    <%= for %{slug: slug, authoring_script: script} <- @activity_types do %>
      <script
        :if={slug == "oli_adaptive"}
        type="text/javascript"
        src={Routes.static_path(OliWeb.Endpoint, "/js/" <> script)}
      >
      </script>
    <% end %>
    <!-- PARTS -->
    <script
      :for={script <- @part_scripts}
      type="text/javascript"
      src={Routes.static_path(OliWeb.Endpoint, "/js/" <> script)}
    >
    </script>

    <script type="text/javascript" src={Routes.static_path(OliWeb.Endpoint, "/js/delivery.js")}>
    </script>

    <div id="delivery_container" phx-update="ignore">
      <%= react_component("Components.Delivery", @app_params) %>
    </div>

    <script>
      window.userToken = "<%= @user_token %>";
    </script>
    """
  end

  def render(%{view: :graded_page, begin_attempt?: true} = assigns) do
    # For graded page with no started attempts, the js scripts are needed after the user clicks "Begin",
    # so we load them with the hook "load_survey_scripts" in the click handle_event functions.
    ~H"""
    <div class="flex pb-20 flex-col w-full items-center gap-15 flex-1 overflow-auto">
      <div class="flex flex-col items-center w-full">
        <.scored_page_banner />
        <div class="flex-1 max-w-[720px] pt-20 pb-10 mx-6 flex-col justify-start items-center gap-10 inline-flex">
          <.page_header
            page_context={@page_context}
            ctx={@ctx}
            index={@current_page["index"]}
            container_label={Utils.get_container_label(@current_page["id"], @section)}
          />
          <div id="page_content" phx-hook="LoadSurveyScripts">
            <div
              :if={@show_loader?}
              phx-remove={
                JS.remove_class("opacity-0",
                  to: "#raw_html",
                  transition: {"ease-out duration-1000", "opacity-0", "opacity-100"}
                )
              }
              class="w-full flex justify-center items-center"
            >
              <Layouts.spinner />
            </div>
            <div
              :if={!@show_loader?}
              id="raw_html"
              class="content opacity-0"
              phx-update="ignore"
              role="page content"
            >
              <%= raw(@html) %>
              <div class="flex w-full justify-center">
                <button
                  id="submit_answers"
                  phx-click="finalize_attempt"
                  class="cursor-pointer px-5 py-2.5 hover:bg-opacity-40 bg-blue-600 rounded-[3px] shadow justify-center items-center gap-2.5 inline-flex text-white text-sm font-normal font-['Open Sans'] leading-tight"
                >
                  Submit Answers
                </button>
              </div>
            </div>
          </div>
        </div>
      </div>
    </div>

    <script>
      window.userToken = "<%= @user_token %>";
    </script>
    """
  end

  # this render corresponds to the prologue view for graded pages (when there is no attempt in course)
  # TODO: extend the prologue page to support adaptive pages
  def render(%{view: view, begin_attempt?: false} = assigns)
      when view in [:graded_page, :adaptive_chromeless] do
    ~H"""
    <.password_attempt_modal />

    <div class="flex pb-20 flex-col w-full items-center gap-15 flex-1 overflow-auto">
      <div class="flex-1 max-w-[720px] pt-20 pb-10 mx-6 flex-col justify-start items-center gap-10 inline-flex">
        <.page_header
          page_context={@page_context}
          ctx={@ctx}
          index={@current_page["index"]}
          container_label={Utils.get_container_label(@current_page["id"], @section)}
        />
        <div class="self-stretch h-[0px] opacity-80 dark:opacity-20 bg-white border border-gray-200">
        </div>
        <.attempts_summary
          page_context={@page_context}
          attempt_message={@attempt_message}
          ctx={@ctx}
          allow_attempt?={@allow_attempt?}
          section_slug={@section.slug}
          request_path={@request_path}
          adaptive_chromeless?={@view == :adaptive_chromeless}
        />
      </div>
    </div>
    """
  end

  defp password_attempt_modal(assigns) do
    ~H"""
    <Modal.modal id="password_attempt_modal" class="w-1/2">
      <:title>Provide Assessment Password</:title>
      <.form
        phx-submit={JS.push("begin_attempt") |> Modal.hide_modal("password_attempt_modal")}
        for={%{}}
        class="flex flex-col gap-6"
        id="password_attempt_form"
      >
        <input id="password_attempt_input" type="password" name="password" field={:password} value="" />
        <.button type="submit" class="mx-auto btn btn-primary">Begin</.button>
      </.form>
    </Modal.modal>
    """
  end

  attr :show_sidebar, :boolean, default: false
  slot :header, required: true
  slot :inner_block, required: true
  slot :sidebar, default: nil
  slot :sidebar_toggle, default: nil
  slot :point_markers, default: nil

  defp page_content_with_sidebar_layout(assigns) do
    ~H"""
    <div class="flex-1 flex flex-col w-full overflow-hidden">
      <div class={[
        "flex-1 flex flex-col overflow-auto",
        if(@show_sidebar, do: "xl:mr-[520px]")
      ]}>
        <div class={[
          "flex-1 mt-20 px-[80px] relative",
          if(@show_sidebar, do: "border-r border-gray-300 xl:mr-[80px]")
        ]}>
          <div class="container mx-auto max-w-[880px] pb-20">
            <%= render_slot(@header) %>

            <%= render_slot(@inner_block) %>
          </div>

          <%= render_slot(@point_markers) %>
        </div>
      </div>
    </div>
    <div
      :if={@sidebar && @show_sidebar}
      class="flex flex-col w-[520px] absolute top-20 right-0 bottom-0"
    >
      <%= render_slot(@sidebar) %>
    </div>
    <div :if={@sidebar && !@show_sidebar} class="absolute top-20 right-0">
      <%= render_slot(@sidebar_toggle) %>
    </div>
    """
  end

  attr :attempt_message, :string
  attr :page_context, Oli.Delivery.Page.PageContext
  attr :ctx, OliWeb.Common.SessionContext
  attr :allow_attempt?, :boolean
  attr :adaptive_chromeless?, :boolean
  attr :section_slug, :string
  attr :request_path, :string

  defp attempts_summary(assigns) do
    ~H"""
    <div class="w-full flex-col justify-start items-start gap-3 flex" id="attempts_summary">
      <div class="self-stretch justify-start items-start gap-6 inline-flex relative">
        <div
          id="attempts_summary_with_tooltip"
          phx-hook="TooltipWithTarget"
          data-tooltip-target-id="attempt_tooltip"
          class="opacity-80 cursor-help dark:text-white text-sm font-bold font-['Open Sans'] uppercase tracking-wider"
        >
          Attempts <%= get_attempts_count(@page_context) %>/<%= get_max_attempts(@page_context) %>
        </div>
        <div
          id="attempt_tooltip"
          class="absolute hidden left-32 -top-2 text-xs bg-white py-2 px-4 text-black rounded-lg shadow-lg"
        >
          <%= @attempt_message %>
        </div>
      </div>
      <div class="self-stretch flex-col justify-start items-start flex">
        <.attempt_summary
          :for={
            {attempt, index} <-
              Enum.filter(@page_context.historical_attempts, fn a -> a.revision.graded == true end)
              |> Enum.with_index(1)
          }
          index={index}
          section_slug={@section_slug}
          page_revision_slug={@page_context.page.slug}
          attempt={attempt}
          ctx={@ctx}
          allow_review_submission?={@page_context.effective_settings.review_submission == :allow}
          request_path={@request_path}
          adaptive_chromeless?={@adaptive_chromeless?}
        />
      </div>
    </div>
    <button
      :if={@page_context.progress_state == :not_started}
      id="begin_attempt_button"
      disabled={!@allow_attempt?}
      phx-click={
        if(@page_context.effective_settings.password not in [nil, ""],
          do: Modal.show_modal("password_attempt_modal") |> JS.focus(to: "#password_attempt_input"),
          else: "begin_attempt"
        )
      }
      class={[
        "cursor-pointer px-5 py-2.5 hover:bg-opacity-40 bg-blue-600 rounded-[3px] shadow justify-center items-center gap-2.5 inline-flex text-white text-sm font-normal font-['Open Sans'] leading-tight",
        if(!@allow_attempt?, do: "opacity-50 dark:opacity-20 disabled !cursor-not-allowed")
      ]}
    >
      Begin <%= get_ordinal_attempt(@page_context) %> Attempt
    </button>
    """
  end

  attr :index, :integer
  attr :attempt, ResourceAttempt
  attr :ctx, OliWeb.Common.SessionContext
  attr :allow_review_submission?, :boolean
  attr :section_slug, :string
  attr :page_revision_slug, :string
  attr :adaptive_chromeless?, :boolean
  attr :request_path, :string

  defp attempt_summary(assigns) do
    ~H"""
    <div
      id={"attempt_#{@index}_summary"}
      class="self-stretch py-1 justify-between items-start inline-flex"
    >
      <div class="justify-start items-center flex">
        <div class="w-[92px] opacity-40 dark:text-white text-xs font-bold font-['Open Sans'] uppercase leading-normal tracking-wide">
          Attempt <%= @index %>:
        </div>
        <div class="py-1 justify-end items-center gap-1.5 flex">
          <div class="w-4 h-4 relative"><Icons.star /></div>
          <div class="justify-end items-center gap-1 flex">
            <div
              role="attempt score"
              class="text-emerald-600 text-xs font-semibold font-['Open Sans'] tracking-tight"
            >
              <%= Float.round(@attempt.score, 2) %>
            </div>
            <div class="text-emerald-600 text-xs font-semibold font-['Open Sans'] tracking-[4px]">
              /
            </div>
            <div
              role="attempt out of"
              lass="text-emerald-600 text-xs font-semibold font-['Open Sans'] tracking-tight"
            >
              <%= Float.round(@attempt.out_of, 2) %>
            </div>
          </div>
        </div>
      </div>
      <div class="flex-col justify-start items-end inline-flex" role="attempt submission">
        <div class="py-1 justify-start items-start gap-1 inline-flex">
          <div class="opacity-50 dark:text-white text-xs font-normal font-['Open Sans']">
            Submitted:
          </div>
          <div class="dark:text-white text-xs font-normal font-['Open Sans']">
            <%= FormatDateTime.to_formatted_datetime(
              @attempt.date_submitted,
              @ctx,
              "{WDshort} {Mshort} {D}, {YYYY}"
            ) %>
          </div>
        </div>
        <div
          :if={@allow_review_submission?}
          class="w-[124px] py-1 justify-end items-center gap-2.5 inline-flex"
        >
          <.link
            href={
              Utils.review_live_path(
                @section_slug,
                @page_revision_slug,
                @attempt.attempt_guid,
                request_path: @request_path
              )
            }
            role="review_attempt_link"
          >
            <div class="cursor-pointer hover:opacity-40 text-blue-500 text-xs font-semibold font-['Open Sans'] uppercase tracking-wide">
              Review
            </div>
          </.link>
        </div>
      </div>
    </div>
    """
  end

  def scored_page_banner(assigns) do
    ~H"""
    <div class="w-full lg:px-20 px-40 py-9 bg-orange-500 bg-opacity-10 flex flex-col justify-center items-center gap-2.5">
      <div class="px-3 py-1.5 rounded justify-start items-start gap-2.5 flex">
        <div class="dark:text-white text-sm font-bold uppercase tracking-wider">
          Scored Activity
        </div>
      </div>
      <div class="max-w-[720px] w-full mx-auto opacity-90 dark:text-white text-sm font-normal leading-6">
        You can start or stop at any time, and your progress will be saved. When you submit your answers using the Submit button, it will count as an attempt. So make sure you have answered all the questions before submitting.
      </div>
    </div>
    """
  end

  def do_start_attempt(socket, section, user, revision, effective_settings) do
    datashop_session_id = socket.assigns.datashop_session_id
    activity_provider = &Oli.Delivery.ActivityProvider.provide/6

    # We must check gating conditions here to account for gates that activated after
    # the prologue page was rendered, and for malicious/deliberate attempts to start an attempt via
    # hitting this endpoint.
    with :ok <- check_gating_conditions(section, user, revision.resource_id),
         {:ok, _attempt_state} <-
           PageLifecycle.start(
             revision.slug,
             section.slug,
             datashop_session_id,
             user,
             effective_settings,
             activity_provider
           ),
         :ok <- maybe_redirect_adaptive(socket.assigns.view, section.slug, revision.slug) do
      page_context =
        PageContext.create_for_visit(
          section,
          socket.assigns.page_context.page.slug,
          socket.assigns.current_user,
          socket.assigns.datashop_session_id
        )

      emit_page_viewed_event(socket)

      {:noreply,
       socket
       |> assign(page_context: page_context)
       |> assign(begin_attempt?: true, show_loader?: true)
       |> clear_flash()
       |> assign_html()
       |> load_scripts_on_client_side()}
    else
      {:redirect, to} ->
        {:noreply, redirect(socket, to: to)}

      {:error, {:gates, _}} ->
        # In the case where a gate exists we want to redirect to this page display, which will
        # then pick up the gate and show that feedback to the user
        {:noreply,
         redirect(socket,
           to: Routes.page_delivery_path(socket, :page, section.slug, revision.slug)
         )}

      {:error, {:end_date_passed}} ->
        {:noreply, put_flash(socket, :error, "This assessment's end date passed.")}

      {:error, {:active_attempt_present}} ->
        {:noreply, put_flash(socket, :error, "You already have an active attempt.")}

      {:error, {:no_more_attempts}} ->
        {:noreply, put_flash(socket, :error, "You have no attempts remaining.")}

      _ ->
        {:noreply, put_flash(socket, :error, "Failed to start new attempt")}
    end
  end

  defp assign_html_and_scripts(socket) do
    socket
    |> assign_scripts()
    |> assign_html()
  end

  defp assign_scripts(socket) do
    assign(socket,
      scripts: Utils.get_required_activity_scripts(socket.assigns.page_context)
    )
  end

  defp assign_html(socket) do
    assign(socket,
      html: Utils.build_html(socket.assigns, :delivery)
    )
  end

  defp get_max_attempts(%{effective_settings: %{max_attempts: 0}} = _page_context),
    do: "unlimited"

  defp get_max_attempts(%{effective_settings: %{max_attempts: max_attempts}} = _page_context),
    do: max_attempts

  defp get_attempts_count(%{historical_attempts: resource_attempts} = _page_context) do
    Enum.count(resource_attempts, fn a -> a.revision.graded == true end)
  end

  defp get_ordinal_attempt(page_context) do
    next_attempt_number = get_attempts_count(page_context) + 1

    case {rem(next_attempt_number, 10), rem(next_attempt_number, 100)} do
      {1, _} -> Integer.to_string(next_attempt_number) <> "st"
      {2, _} -> Integer.to_string(next_attempt_number) <> "nd"
      {3, _} -> Integer.to_string(next_attempt_number) <> "rd"
      {_, 11} -> Integer.to_string(next_attempt_number) <> "th"
      {_, 12} -> Integer.to_string(next_attempt_number) <> "th"
      {_, 13} -> Integer.to_string(next_attempt_number) <> "th"
      _ -> Integer.to_string(next_attempt_number) <> "th"
    end
  end

  defp load_scripts_on_client_side(socket) do
    push_event(socket, "load_survey_scripts", %{
      script_sources: Enum.map(socket.assigns.scripts, fn script -> "/js/#{script}" end)
    })
  end

  defp get_post(socket, post_id) do
    Enum.find(socket.assigns.annotations.posts, fn post -> post.id == post_id end)
  end

  defp update_post_replies(socket, post_id, default, updater) do
    %{posts: posts} = socket.assigns.annotations

    socket
    |> assign_annotations(
      posts:
        Enum.map(posts, fn post ->
          if post.id == post_id do
            Map.update(post, :replies, default, updater)
          else
            post
          end
        end)
    )
  end

  defp annotations_assigns(socket, course_collab_space_config, is_instructor) do
    case course_collab_space_config do
      %CollabSpaceConfig{status: :enabled} ->
        assign(socket,
          annotations: %{
            show_sidebar: false,
            point_markers: nil,
            selected_point: nil,
            post_counts: nil,
            posts: nil,
            active_tab: if(is_instructor, do: :class_notes, else: :my_notes),
            create_new_annotation: false,
            auto_approve_annotations: course_collab_space_config.auto_accept,
            search_results: nil,
            search_term: "",
            delete_post_id: nil
          }
        )

      _ ->
        socket
    end
  end

  defp async_load_annotations(
         section,
         resource_id,
         current_user,
         course_collab_space_config,
         visibility,
         point_block_id,
         load_replies_for_post_id \\ nil
       ) do
    if current_user do
      Task.async(fn ->
        case course_collab_space_config do
          %CollabSpaceConfig{status: :enabled} ->
            # load post counts
            post_counts =
              Collaboration.list_post_counts_for_user_in_section(
                section.id,
                resource_id,
                current_user.id,
                visibility
              )

            # load posts
            posts =
              Collaboration.list_posts_for_user_in_point_block(
                section.id,
                resource_id,
                current_user.id,
                visibility,
                point_block_id
              )

            # load_replies_for_post_id is an option that allows a specific post to be loaded with
            # its replies, used for when a user click "View Original Post" in the search results
            posts =
              if load_replies_for_post_id do
                post_replies =
                  Collaboration.list_replies_for_post(
                    current_user.id,
                    load_replies_for_post_id
                  )

                Enum.map(posts, fn post ->
                  if post.id == load_replies_for_post_id do
                    %Collaboration.Post{post | replies: post_replies}
                  else
                    post
                  end
                end)
              else
                posts
              end

            {:assign_annotations,
             %{
               post_counts: post_counts,
               posts: posts,
               auto_approve_annotations: course_collab_space_config.auto_accept
             }}

          _ ->
            # do nothing
            nil
        end
      end)
    end
  end

  defp async_load_post_replies(user_id, post_id) do
    Task.async(fn ->
      post_replies = Collaboration.list_replies_for_post(user_id, post_id)

      {:assign_post_replies, {post_id, post_replies}}
    end)
  end

  defp async_search_annotations(
         section,
         resource_id,
         current_user,
         visibility,
         point_block_id,
         search_term
       ) do
    Task.async(fn ->
      search_results =
        Collaboration.search_posts_for_user_in_point_block(
          section.id,
          resource_id,
          current_user.id,
          visibility,
          point_block_id,
          search_term
        )

      {:assign_annotations, %{search_results: search_results}}
    end)
  end

  defp assign_annotations(socket, annotations) do
    assign(socket, annotations: Enum.into(annotations, socket.assigns.annotations))
  end

  defp visibility_for_active_tab(_, true), do: :public
  defp visibility_for_active_tab(:class_notes, _is_instructor), do: :public
  defp visibility_for_active_tab(:my_notes, _is_instructor), do: :private
  defp visibility_for_active_tab(_, _is_instructor), do: :private

  defp optimistically_add_post(socket, selected_point, post) do
    %{posts: posts, post_counts: post_counts} = socket.assigns.annotations

    socket
    |> assign_annotations(
      posts: [%Collaboration.Post{post | replies_count: 0, reaction_summaries: %{}} | posts],
      post_counts: Map.update(post_counts, selected_point, 1, &(&1 + 1)),
      create_new_annotation: false
    )
  end

  defp optimistically_add_reply_post(socket, reply_post, parent_post_id) do
    %{posts: posts} = socket.assigns.annotations

    socket
    |> assign_annotations(
      posts:
        Annotations.find_and_update_post(posts, parent_post_id, fn post ->
          if post.id == parent_post_id do
            %Collaboration.Post{
              post
              | replies_count: post.replies_count + 1,
                replies:
                  case post.replies do
                    nil -> [reply_post]
                    replies -> replies ++ [reply_post]
                  end
            }
          else
            post
          end
        end)
    )
  end

  def update_reaction_summaries(post, reaction, change) do
    Map.update(
      post.reaction_summaries,
      reaction,
      %{count: 1, reacted: true},
      &%{
        count: &1.count + change,
        reacted: if(change > 0, do: true, else: false)
      }
    )
  end

  defp mark_post_deleted(socket, post_id) do
    %{posts: posts} = socket.assigns.annotations

    socket
    |> assign_annotations(
      posts:
        Annotations.find_and_update_post(posts, post_id, fn post ->
          %Collaboration.Post{post | status: :deleted}
        end)
    )
  end

  defp check_gating_conditions(section, user, resource_id) do
    case Oli.Delivery.Gating.blocked_by(section, user, resource_id) do
      [] -> :ok
      gates -> {:error, {:gates, gates}}
    end
  end

  defp maybe_redirect_adaptive(:adaptive_chromeless, section_slug, revision_slug),
    do: {:redirect, ~p"/sections/#{section_slug}/adaptive_lesson/#{revision_slug}"}

  defp maybe_redirect_adaptive(_, _, _), do: :ok

  defp emit_page_viewed_event(socket) do
    section = socket.assigns.section
    context = socket.assigns.page_context

    page_sub_type =
      if Map.get(context.page.content, "advancedDelivery", false) do
        "advanced"
      else
        "basic"
      end

    {project_id, publication_id} = get_project_and_publication_ids(section.id, context.page.id)

    emit_page_viewed_helper(
      %Oli.Analytics.Summary.Context{
        user_id: socket.assigns.current_user.id,
        host_name: host_name(),
        section_id: section.id,
        project_id: project_id,
        publication_id: publication_id
      },
      %{
        attempt_guid: hd(context.resource_attempts).attempt_guid,
        attempt_number: hd(context.resource_attempts).attempt_number,
        resource_id: context.page.resource_id,
        timestamp: DateTime.utc_now(),
        page_sub_type: page_sub_type
      }
    )
  end

  defp emit_page_viewed_helper(
         %Oli.Analytics.Summary.Context{} = context,
         %{
           attempt_guid: _page_attempt_guid,
           attempt_number: _page_attempt_number,
           resource_id: _page_id,
           timestamp: _timestamp,
           page_sub_type: _page_sub_type
         } = page_details
       ) do
<<<<<<< HEAD
    event = Oli.Analytics.Summary.XAPI.PageViewed.new(context, page_details)
    Oli.Analytics.XAPI.emit(:page_viewed, event)
=======
    Oli.Analytics.Summary.XAPI.PageViewed.new(context, page_details)
    |> Oli.Analytics.EventEmitter.emit_page_viewed()
>>>>>>> 5e30a033
  end

  defp get_project_and_publication_ids(section_id, revision_id) do
    # From the SectionProjectPublication table, get the project_id and publication_id
    # where a published resource exists for revision_id
    # and the section_id matches the section_id

    query =
      from sp in Oli.Delivery.Sections.SectionsProjectsPublications,
        join: pr in Oli.Publishing.PublishedResource,
        on: pr.publication_id == sp.publication_id,
        where: sp.section_id == ^section_id and pr.revision_id == ^revision_id,
        select: {sp.project_id, sp.publication_id}

    # Return nil if somehow we cannot resolve this resource.  This is just a guaranteed that
    # we can never throw an error here
    case Oli.Repo.all(query) do
      [] -> {nil, nil}
      other -> hd(other)
    end
  end

  defp host_name() do
    Application.get_env(:oli, OliWeb.Endpoint)
    |> Keyword.get(:url)
    |> Keyword.get(:host)
  end
end<|MERGE_RESOLUTION|>--- conflicted
+++ resolved
@@ -1467,13 +1467,8 @@
            page_sub_type: _page_sub_type
          } = page_details
        ) do
-<<<<<<< HEAD
     event = Oli.Analytics.Summary.XAPI.PageViewed.new(context, page_details)
     Oli.Analytics.XAPI.emit(:page_viewed, event)
-=======
-    Oli.Analytics.Summary.XAPI.PageViewed.new(context, page_details)
-    |> Oli.Analytics.EventEmitter.emit_page_viewed()
->>>>>>> 5e30a033
   end
 
   defp get_project_and_publication_ids(section_id, revision_id) do
