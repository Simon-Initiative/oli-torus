defmodule OliWeb.Delivery.Student.LessonLive do
  use OliWeb, :live_view
  use Appsignal.Instrumentation.Decorators

  import OliWeb.Delivery.Student.Utils,
    only: [
      page_header: 1,
      scripts: 1,
      references: 1,
      reset_attempts_button: 1,
      emit_page_viewed_event: 1
    ]

  alias Oli.Accounts
  alias Oli.Accounts.User
  alias Oli.Delivery.Attempts.PageLifecycle
  alias Oli.Delivery.Attempts.PageLifecycle.FinalizationSummary
  alias Oli.Publishing.DeliveryResolver, as: Resolver
  alias Oli.Resources.Collaboration
  alias Oli.Resources.Collaboration.CollabSpaceConfig
  alias OliWeb.Delivery.Student.Utils
  alias OliWeb.Delivery.Student.Lesson.Annotations
  alias OliWeb.Delivery.Student.Lesson.Components.OutlineComponent
  alias Oli.Delivery.{Hierarchy, Metrics, Sections, Settings}
  alias Oli.Delivery.Sections.SectionCache

  require Logger

  on_mount {OliWeb.LiveSessionPlugs.InitPage, :init_context_state}
  on_mount {OliWeb.LiveSessionPlugs.InitPage, :previous_next_index}

  # this is an optimization to reduce the memory footprint of the liveview process
  @required_keys_per_assign %{
    section:
      {[:id, :slug, :title, :brand, :lti_1p3_deployment, :customizations], %Sections.Section{}},
    current_user: {[:id, :name, :email], %User{}}
  }

  @default_selected_view :gallery

  @decorate transaction_event()
  def mount(params, _session, %{assigns: %{view: :practice_page}} = socket) do
    # when updating to Liveview 0.20 we should replace this with assign_async/3
    # https://hexdocs.pm/phoenix_live_view/Phoenix.LiveView.html#assign_async/3
    if connected?(socket) do
      thin_hierarchy =
        socket.assigns.section
        |> get_or_compute_full_hierarchy()
        |> Hierarchy.thin_hierarchy(
          [
            "id",
            "slug",
            "title",
            "numbering",
            "resource_id",
            "resource_type_id",
            "children",
            "graded",
            "section_resource"
          ],
          # only include units, modules, sections or pages until level 3
          fn node -> node["numbering"]["level"] <= 3 end
        )

      %{current_user: current_user, section: section, page_context: page_context} = socket.assigns
      is_instructor = Sections.has_instructor_role?(current_user, section.slug)

      async_load_annotations(
        section,
        page_context.page.resource_id,
        current_user,
        page_context.collab_space_config,
        if(is_instructor, do: :public, else: :private),
        nil
      )

      send(self(), :gc)

      socket =
        socket
        |> emit_page_viewed_event()
        |> assign_html_and_scripts()
        |> annotations_assigns(page_context.collab_space_config, is_instructor)
        |> assign(
          is_instructor: is_instructor,
          active_sidebar_panel:
            if(
              Accounts.get_user_preference(
                current_user.id,
                :page_outline_panel_active?,
                false
              ),
              do: :outline,
              else: nil
            ),
          selected_view: get_selected_view(params),
          page_resource_id: page_context.page.resource_id
        )
        |> assign_objectives()
        |> slim_assigns()

      script_sources =
        Enum.map(socket.assigns.scripts, fn script -> "/js/#{script}" end)

      {:ok, push_event(socket, "load_survey_scripts", %{script_sources: script_sources}),
       temporary_assigns: [hierarchy: thin_hierarchy]}

      # These temp assigns were disabled in MER-3672
      #  temporary_assigns: [scripts: [], html: [], page_context: %{}]}
    else
      {:ok, socket}
    end
  end

  def mount(
        _params,
        _session,
        %{assigns: %{view: :graded_page}} =
          socket
      ) do
    %{page_context: page_context} = socket.assigns

    if connected?(socket) do
      send(self(), :gc)
      resource_attempt = hd(page_context.resource_attempts)

      effective_end_time =
        Settings.determine_effective_deadline(resource_attempt, page_context.effective_settings)
        |> to_epoch()

      auto_submit = page_context.effective_settings.late_submit == :disallow

      now = DateTime.utc_now() |> to_epoch

      attempt_expired_auto_submit =
        now > effective_end_time and auto_submit and !page_context.review_mode

      socket =
        socket
        |> emit_page_viewed_event()
        |> assign_html_and_scripts()
        |> assign_objectives()
        |> maybe_assign_questions(page_context.effective_settings.assessment_mode)
        |> assign(
          revision_slug: page_context.page.slug,
          attempt_guid: hd(page_context.resource_attempts).attempt_guid,
          effective_end_time: effective_end_time,
          auto_submit: auto_submit,
          time_limit: page_context.effective_settings.time_limit,
          grace_period: page_context.effective_settings.grace_period,
          attempt_start_time: resource_attempt.inserted_at |> to_epoch,
          review_mode: page_context.review_mode
        )
        |> slim_assigns()
        |> assign(attempt_expired_auto_submit: attempt_expired_auto_submit)

      script_sources =
        Enum.map(socket.assigns.scripts, fn script -> "/js/#{script}" end)

      {:ok,
       push_event(socket, "load_survey_scripts", %{
         script_sources: script_sources
       })}

      # These temp assigns were disabled in MER-3672
      #  , temporary_assigns: [scripts: [], html: [], page_context: %{}]}
    else
      {:ok, socket}
    end
  end

  def mount(
        _params,
        _session,
        %{assigns: %{view: :adaptive_chromeless}} =
          socket
      ) do
    if connected?(socket) do
      send(self(), :gc)

      socket =
        socket
        |> emit_page_viewed_event()
        |> assign_scripts()
        |> slim_assigns()

      authoring_scripts =
        Enum.map(socket.assigns.activity_types, fn at -> at.authoring_script end)

      script_sources =
        Enum.map(
          socket.assigns.scripts ++
            socket.assigns.part_scripts ++ ["delivery.js"] ++ authoring_scripts,
          fn script ->
            "/js/#{script}"
          end
        )

      {:ok, push_event(socket, "load_survey_scripts", %{script_sources: script_sources}),
       layout: false}

      # These temp assigns were disabled in MER-3672
      #  , temporary_assigns: [scripts: [], page_context: %{}]}
    else
      {:ok, socket}
    end
  end

  def mount(_params, _session, socket) do
    {:ok, socket}
  end

  def handle_event("survey_scripts_loaded", %{"error" => _}, socket) do
    {:noreply, assign(socket, error: true)}
  end

  def handle_event("survey_scripts_loaded", _params, socket) do
    {:noreply, assign(socket, scripts_loaded: true)}
  end

  def handle_event("finalize_attempt", _params, socket) do
    finalize_attempt(socket)
  end

  def handle_event("update_point_markers", %{"point_markers" => point_markers}, socket) do
    markers = Enum.map(point_markers, fn pm -> %{id: pm["id"], top: pm["top"]} end)

    {:noreply, assign_annotations(socket, point_markers: markers)}
  end

  def handle_event("toggle_outline_sidebar", _params, socket) do
    active_sidebar_panel =
      if socket.assigns.active_sidebar_panel != :outline, do: :outline, else: nil

    Accounts.set_user_preference(
      socket.assigns.current_user,
      :page_outline_panel_active?,
      active_sidebar_panel == :outline
    )

    {:noreply, assign(socket, active_sidebar_panel: active_sidebar_panel)}
  end

  def handle_event("toggle_notes_sidebar", _params, socket) do
    active_sidebar_panel = if socket.assigns.active_sidebar_panel != :notes, do: :notes, else: nil

    %{selected_point: selected_point} = socket.assigns.annotations

    {:noreply,
     socket
     |> assign(active_sidebar_panel: active_sidebar_panel)
     |> push_event("request_point_markers", %{})
     |> then(fn socket ->
       case active_sidebar_panel do
         nil ->
           push_event(socket, "clear_highlighted_point_markers", %{})

         :notes ->
           push_event(socket, "highlight_point_marker", %{id: selected_point})
       end
     end)}
  end

  def handle_event("toggle_annotation_point", params, socket) do
    %{
      is_instructor: is_instructor,
      annotations: %{selected_point: selected_point},
      page_resource_id: page_resource_id,
      collab_space_config: collab_space_config
    } =
      socket.assigns

    point_marker_id =
      case params do
        %{"point-marker-id" => point_marker_id} -> point_marker_id
        _ -> :page
      end

    if selected_point == point_marker_id do
      # unselect the point marker and load all annotations
      async_load_annotations(
        socket.assigns.section,
        page_resource_id,
        socket.assigns.current_user,
        collab_space_config,
        visibility_for_active_tab(socket.assigns.annotations.active_tab, is_instructor),
        nil
      )

      {:noreply,
       socket
       |> assign_annotations(selected_point: nil, posts: nil)
       |> push_event("clear_highlighted_point_markers", %{})}
    else
      # select the point marker and load annotations for that point
      async_load_annotations(
        socket.assigns.section,
        page_resource_id,
        socket.assigns.current_user,
        collab_space_config,
        visibility_for_active_tab(socket.assigns.annotations.active_tab, is_instructor),
        point_marker_id
      )

      {:noreply,
       socket
       |> assign_annotations(selected_point: point_marker_id, posts: nil)
       |> push_event("highlight_point_marker", %{id: point_marker_id})}
    end
  end

  def handle_event("begin_create_annotation", _, socket) do
    {:noreply, assign_annotations(socket, create_new_annotation: true)}
  end

  def handle_event("cancel_create_annotation", _, socket) do
    {:noreply, assign_annotations(socket, create_new_annotation: false)}
  end

  def handle_event("create_annotation", %{"content" => ""}, socket) do
    {:noreply, put_flash(socket, :error, "Note cannot be empty")}
  end

  def handle_event("create_annotation", %{"content" => value} = params, socket) do
    %{
      current_user: current_user,
      is_instructor: is_instructor,
      section: section,
      page_resource_id: page_resource_id,
      collab_space_config: collab_space_config,
      annotations: %{
        selected_point: selected_point,
        active_tab: active_tab,
        auto_approve_annotations: auto_approve_annotations
      }
    } = socket.assigns

    # if the selected point is the page resource id, we treat it as nil
    selected_point =
      if(selected_point == :page, do: nil, else: selected_point)

    attrs = %{
      status: if(auto_approve_annotations, do: :approved, else: :submitted),
      user_id: current_user.id,
      section_id: section.id,
      resource_id: page_resource_id,
      annotated_resource_id: page_resource_id,
      annotated_block_id: selected_point,
      annotation_type: if(selected_point, do: :point, else: :none),
      anonymous: collab_space_config.anonymous_posting && params["anonymous"] == "true",
      visibility: visibility_for_active_tab(active_tab, is_instructor),
      content: %Collaboration.PostContent{message: value}
    }

    case Collaboration.create_post(attrs) do
      {:ok, post} ->
        {:noreply,
         socket
         |> put_flash(:info, "Note created successfully")
         |> optimistically_add_post(selected_point, post)}

      {:error, _} ->
        {:noreply, put_flash(socket, :error, "Failed to create note")}
    end
  end

  def handle_event("select_tab", %{"tab" => tab}, socket) do
    %{is_instructor: is_instructor} = socket.assigns

    tab =
      case tab do
        "my_notes" -> :my_notes
        "class_notes" -> :class_notes
        _ -> :my_notes
      end

    if socket.assigns.annotations.search_term not in [nil, ""] do
      %{
        current_user: current_user,
        section: section,
        page_resource_id: page_resource_id,
        annotations: %{
          selected_point: selected_point,
          search_term: search_term
        }
      } = socket.assigns

      async_search_annotations(
        section,
        page_resource_id,
        current_user,
        visibility_for_active_tab(tab, is_instructor),
        selected_point,
        search_term
      )

      {:noreply,
       socket
       |> assign_annotations(search_results: :loading, active_tab: tab)}
    else
      async_load_annotations(
        socket.assigns.section,
        socket.assigns.page_resource_id,
        socket.assigns.current_user,
        socket.assigns.collab_space_config,
        visibility_for_active_tab(tab, is_instructor),
        socket.assigns.annotations.selected_point
      )

      {:noreply, assign_annotations(socket, active_tab: tab, posts: nil)}
    end
  end

  def handle_event("toggle_post_replies", %{"post-id" => post_id}, socket) do
    %{current_user: current_user} = socket.assigns

    post_id = String.to_integer(post_id)
    post = get_post(socket, post_id)

    case post.replies do
      nil ->
        # load replies
        async_load_post_replies(current_user.id, post_id)

        {:noreply, update_post_replies(socket, post_id, :loading, fn _ -> :loading end)}

      _ ->
        # unload replies
        {:noreply, update_post_replies(socket, post_id, nil, fn _ -> nil end)}
    end
  end

  # handle toggle_reaction for reply posts
  def handle_event(
        "toggle_reaction",
        %{"parent-post-id" => parent_post_id, "post-id" => post_id, "reaction" => reaction},
        socket
      ) do
    %{current_user: current_user} = socket.assigns

    parent_post_id = String.to_integer(parent_post_id)
    post_id = String.to_integer(post_id)
    reaction = String.to_existing_atom(reaction)

    case Collaboration.toggle_reaction(post_id, current_user.id, reaction) do
      {:ok, change} ->
        {:noreply,
         update_post_replies(socket, parent_post_id, nil, fn replies ->
           Enum.map(
             replies,
             fn post ->
               if post.id == post_id do
                 %{
                   post
                   | reaction_summaries: update_reaction_summaries(post, reaction, change)
                 }
               else
                 post
               end
             end
           )
         end)}

      {:error, _} ->
        {:noreply, put_flash(socket, :error, "Failed to update reaction for post")}
    end
  end

  # handle toggle_reaction for root posts
  def handle_event(
        "toggle_reaction",
        %{"post-id" => post_id, "reaction" => reaction},
        socket
      ) do
    %{current_user: current_user, annotations: %{posts: posts}} = socket.assigns

    post_id = String.to_integer(post_id)
    reaction = String.to_existing_atom(reaction)

    case Collaboration.toggle_reaction(post_id, current_user.id, reaction) do
      {:ok, change} ->
        {:noreply,
         assign_annotations(socket,
           posts:
             Enum.map(
               posts,
               fn post ->
                 if post.id == post_id do
                   %{
                     post
                     | reaction_summaries: update_reaction_summaries(post, reaction, change)
                   }
                 else
                   post
                 end
               end
             )
         )}

      {:error, _} ->
        {:noreply, put_flash(socket, :error, "Failed to update reaction for post")}
    end
  end

  def handle_event("create_reply", %{"content" => ""}, socket) do
    {:noreply, put_flash(socket, :error, "Reply cannot be empty")}
  end

  def handle_event(
        "create_reply",
        %{"parent-post-id" => parent_post_id, "content" => value} = params,
        socket
      ) do
    parent_post_id = String.to_integer(parent_post_id)

    %{
      current_user: current_user,
      is_instructor: is_instructor,
      section: section,
      page_resource_id: page_resource_id,
      collab_space_config: collab_space_config,
      annotations: %{
        selected_point: selected_point,
        active_tab: active_tab,
        auto_approve_annotations: auto_approve_annotations
      }
    } = socket.assigns

    # if the selected point is the page, we treat it as nil
    selected_point =
      if(selected_point == :page, do: nil, else: selected_point)

    attrs = %{
      status: if(auto_approve_annotations, do: :approved, else: :submitted),
      user_id: current_user.id,
      section_id: section.id,
      resource_id: page_resource_id,
      annotated_resource_id: page_resource_id,
      annotated_block_id: selected_point,
      annotation_type: if(selected_point, do: :point, else: :none),
      anonymous: collab_space_config.anonymous_posting && params["anonymous"] == "true",
      visibility: visibility_for_active_tab(active_tab, is_instructor),
      content: %Collaboration.PostContent{message: value},
      parent_post_id: parent_post_id,
      thread_root_id: parent_post_id
    }

    case Collaboration.create_post(attrs) do
      {:ok, post} ->
        {:noreply,
         socket
         |> put_flash(:info, "Reply successfully created")
         |> optimistically_add_reply_post(
           %Collaboration.Post{post | reaction_summaries: %{}},
           parent_post_id
         )}

      {:error, _} ->
        {:noreply, put_flash(socket, :error, "Failed to create reply")}
    end
  end

  def handle_event("search", %{"search_term" => ""}, socket) do
    {:noreply, assign_annotations(socket, search_results: nil, search_term: "")}
  end

  def handle_event("search", %{"search_term" => search_term}, socket) do
    %{
      current_user: current_user,
      is_instructor: is_instructor,
      section: section,
      page_resource_id: page_resource_id,
      annotations: %{
        selected_point: selected_point,
        active_tab: active_tab
      }
    } = socket.assigns

    async_search_annotations(
      section,
      page_resource_id,
      current_user,
      visibility_for_active_tab(active_tab, is_instructor),
      selected_point,
      search_term
    )

    {:noreply, assign_annotations(socket, search_results: :loading, search_term: search_term)}
  end

  def handle_event("clear_search", _, socket) do
    async_load_annotations(
      socket.assigns.section,
      socket.assigns.page_resource_id,
      socket.assigns.current_user,
      socket.assigns.collab_space_config,
      visibility_for_active_tab(
        socket.assigns.annotations.active_tab,
        socket.assigns.is_instructor
      ),
      socket.assigns.annotations.selected_point
    )

    {:noreply, assign_annotations(socket, search_results: nil, posts: nil, search_term: "")}
  end

  def handle_event(
        "reveal_post",
        %{"post-id" => post_id} = params,
        socket
      ) do
    %{
      section: section,
      page_resource_id: page_resource_id,
      current_user: current_user,
      is_instructor: is_instructor,
      annotations: %{
        active_tab: active_tab
      },
      collab_space_config: collab_space_config
    } = socket.assigns

    point_marker_id =
      case params do
        %{"point-marker-id" => point_marker_id} -> point_marker_id
        _ -> :page
      end

    async_load_annotations(
      section,
      page_resource_id,
      current_user,
      collab_space_config,
      visibility_for_active_tab(active_tab, is_instructor),
      point_marker_id,
      String.to_integer(post_id)
    )

    {:noreply,
     assign_annotations(socket,
       selected_point: point_marker_id,
       search_results: nil,
       search_term: ""
     )}
  end

  def handle_event(
        "set_delete_post_id",
        %{"post-id" => post_id, "visibility" => visibility},
        socket
      ) do
    {:noreply,
     assign_annotations(socket,
       delete_post_id: {String.to_existing_atom(visibility), String.to_integer(post_id)}
     )}
  end

  def handle_event("delete_post", _params, socket) do
    %{annotations: %{delete_post_id: {_visibility, post_id}}} = socket.assigns

    case Collaboration.soft_delete_post(post_id) do
      {1, _} ->
        {:noreply, mark_post_deleted(socket, post_id)}

      {:error, _} ->
        {:noreply, put_flash(socket, :error, "Failed to delete note")}
    end
  end

  def handle_info({:disable_question_inputs, question_id}, socket) do
    {:noreply, push_event(socket, "disable_question_inputs", %{"question_id" => question_id})}
  end

  # handle assigns directly from async tasks
  def handle_info({ref, result}, socket) do
    Process.demonitor(ref, [:flush])

    case result do
      {:assign_annotations, annotations} ->
        {:noreply, assign_annotations(socket, annotations)}

      {:assign_post_replies, {parent_post_id, replies}} ->
        {:noreply, update_post_replies(socket, parent_post_id, replies, fn _ -> replies end)}

      {:error, _} ->
        {:noreply, put_flash(socket, :error, "Failed to load annotations")}

      _ ->
        {:noreply, socket}
    end
  end

  def handle_info(:gc, socket) do
    :erlang.garbage_collect(socket.transport_pid)
    :erlang.garbage_collect(self())
    {:noreply, socket}
  end

  def handle_params(_params, _url, socket) do
    if Map.has_key?(socket.assigns, :attempt_expired_auto_submit) and
         socket.assigns.attempt_expired_auto_submit do
      finalize_attempt(socket)
    else
      {:noreply, socket}
    end
  end

  def render(%{view: :practice_page, annotations: %{}} = assigns) do
    # For practice page the activity scripts and activity_bridge script are needed as soon as the page loads.
    ~H"""
    <Annotations.delete_post_modal />
    <div id="sticky_annotations_panel" class="absolute top-8 right-0 z-50 h-full">
      <div class="sticky ml-auto top-20 right-0">
        <Annotations.toggle_notes_button :if={!@annotations.show_sidebar}>
          <Annotations.annotations_icon />
        </Annotations.toggle_notes_button>

        <Annotations.panel
          :if={@annotations.show_sidebar}
          section_slug={@section.slug}
          collab_space_config={@collab_space_config}
          create_new_annotation={@annotations.create_new_annotation}
          annotations={@annotations.posts}
          current_user={@current_user}
          is_instructor={@is_instructor}
          active_tab={@annotations.active_tab}
          search_results={@annotations.search_results}
          search_term={@annotations.search_term}
          selected_point={@annotations.selected_point}
        />
      </div>
    </div>

    <.page_content_with_sidebar_layout active_sidebar_panel={@active_sidebar_panel}>
      <:header>
        <.page_header
          page_context={@page_context}
          ctx={@ctx}
          index={@current_page["index"]}
          objectives={@objectives}
          container_label={Utils.get_container_label(@current_page["id"], @section)}
        />
      </:header>

      <div
        id="page_content"
        class="content"
        phx-update="ignore"
        role="page content"
        phx-hook="PointMarkers"
      >
        <%= raw(@html) %>
        <div class="flex w-full justify-center">
          <.reset_attempts_button
            activity_count={@activity_count}
            advanced_delivery={@advanced_delivery}
            page_context={@page_context}
            section_slug={@section.slug}
          />
        </div>
        <.references ctx={@ctx} bib_app_params={@bib_app_params} />
      </div>

      <:point_markers :if={@active_sidebar_panel == :notes && @annotations.point_markers}>
        <Annotations.annotation_bubble
          point_marker={:page}
          selected={@annotations.selected_point == :page}
          count={@annotations.post_counts && @annotations.post_counts[nil]}
        />
        <Annotations.annotation_bubble
          :for={point_marker <- @annotations.point_markers}
          point_marker={point_marker}
          selected={@annotations.selected_point == point_marker.id}
          count={@annotations.post_counts && @annotations.post_counts[point_marker.id]}
        />
      </:point_markers>
<<<<<<< HEAD

      <:sidebar_toggle>
        <Annotations.toggle_notes_button>
          <Annotations.annotations_icon />
        </Annotations.toggle_notes_button>

        <OutlineComponent.toggle_outline_button is_active={@active_sidebar_panel == :outline}>
          <OutlineComponent.outline_icon />
        </OutlineComponent.toggle_outline_button>
      </:sidebar_toggle>

      <:sidebar>
        <%= case @active_sidebar_panel do %>
          <% :notes -> %>
            <Annotations.panel
              section_slug={@section.slug}
              collab_space_config={@collab_space_config}
              create_new_annotation={@annotations.create_new_annotation}
              annotations={@annotations.posts}
              current_user={@current_user}
              is_instructor={@is_instructor}
              active_tab={@annotations.active_tab}
              search_results={@annotations.search_results}
              search_term={@annotations.search_term}
              selected_point={@annotations.selected_point}
            />
          <% :outline -> %>
            <.live_component
              module={OutlineComponent}
              id="outline_component"
              hierarchy={@hierarchy}
              section_slug={@section.slug}
              section_id={@section.id}
              user_id={@current_user.id}
              page_resource_id={@page_resource_id}
              selected_view={@selected_view}
            />
        <% end %>
      </:sidebar>
=======
>>>>>>> 88caa001
    </.page_content_with_sidebar_layout>
    """
  end

  def render(%{view: :practice_page} = assigns) do
    # For practice page the activity scripts and activity_bridge script are needed as soon as the page loads.
    ~H"""
<<<<<<< HEAD
    <.page_content_with_sidebar_layout active_sidebar_panel={@active_sidebar_panel}>
      <:header>
        <.page_header
          page_context={@page_context}
          ctx={@ctx}
          objectives={@objectives}
          index={@current_page["index"]}
          container_label={Utils.get_container_label(@current_page["id"], @section)}
        />
      </:header>

      <div id="page_content" class="content" phx-update="ignore" role="page content">
        <%= raw(@html) %>
        <div class="flex w-full justify-center">
          <.reset_attempts_button
            activity_count={@activity_count}
            advanced_delivery={@advanced_delivery}
=======
    <div class="flex-1 flex flex-col w-full">
      <div class="flex-1 mt-20 px-[80px] relative">
        <div class="container mx-auto max-w-[880px] pb-20">
          <.page_header
>>>>>>> 88caa001
            page_context={@page_context}
            section_slug={@section.slug}
          />
        </div>
        <.references ctx={@ctx} bib_app_params={@bib_app_params} />
      </div>

      <:sidebar_toggle>
        <OutlineComponent.toggle_outline_button is_active={@active_sidebar_panel == :outline}>
          <OutlineComponent.outline_icon />
        </OutlineComponent.toggle_outline_button>
      </:sidebar_toggle>

      <:sidebar>
        <.live_component
          :if={@active_sidebar_panel == :outline}
          module={OutlineComponent}
          id="outline_component"
          hierarchy={@hierarchy}
          section_slug={@section.slug}
          section_id={@section.id}
          user_id={@current_user.id}
          page_resource_id={@page_resource_id}
          selected_view={@selected_view}
        />
      </:sidebar>
    </.page_content_with_sidebar_layout>
    """
  end

  def render(
        %{
          view: :graded_page,
          page_context: %{effective_settings: %{assessment_mode: :one_at_a_time}}
        } = assigns
      ) do
    ~H"""
    <.countdown {assigns} />
    <div class="flex pb-20 flex-col w-full items-center gap-15 flex-1 overflow-auto">
      <div class="flex flex-col items-center w-full">
        <.scored_page_banner />
        <div class="flex-1 w-full max-w-[1040px] px-[80px] pt-20 pb-10 flex-col justify-start items-center gap-10 inline-flex">
          <.page_header
            page_context={@page_context}
            ctx={@ctx}
            objectives={@objectives}
            index={@current_page["index"]}
            container_label={Utils.get_container_label(@current_page["id"], @section)}
          />

          <div :if={@questions != []} class="relative min-h-[500px] justify-center">
            <.live_component
              id="one_at_a_time_questions"
              module={OliWeb.Delivery.Student.Lesson.Components.OneAtATimeQuestion}
              questions={@questions}
              attempt_number={@attempt_number}
              max_attempt_number={@max_attempt_number}
              datashop_session_id={@datashop_session_id}
              ctx={@ctx}
              bib_app_params={@bib_app_params}
              request_path={@request_path}
              revision_slug={@revision_slug}
              attempt_guid={@attempt_guid}
              section_slug={@section.slug}
              effective_settings={@page_context.effective_settings}
            />
          </div>
          <div :if={@questions == []} class="flex w-full justify-center">
            <p>
              There are no questions available for this page.
            </p>
          </div>
        </div>
      </div>
    </div>
    <.scripts scripts={@scripts} user_token={@user_token} />
    """
  end

  def render(%{view: :graded_page} = assigns) do
    # For graded page with attempt in progress the activity scripts and activity_bridge script are needed as soon as the page loads.
    ~H"""
    <.countdown {assigns} />
    <div class="flex pb-20 flex-col w-full items-center gap-15 flex-1 overflow-auto">
      <div class="flex flex-col items-center w-full">
        <.scored_page_banner />
        <div class="flex-1 w-full max-w-[1040px] px-[80px] pt-20 pb-10 flex-col justify-start items-center gap-10 inline-flex">
          <.page_header
            page_context={@page_context}
            ctx={@ctx}
            objectives={@objectives}
            index={@current_page["index"]}
            container_label={Utils.get_container_label(@current_page["id"], @section)}
          />

          <div id="page_content" class="content w-full" phx-update="ignore" role="page content">
            <%= raw(@html) %>
            <div class="flex w-full justify-center">
              <button
                id="submit_answers"
                phx-hook="DelayedSubmit"
                class="cursor-pointer px-5 py-2.5 hover:bg-opacity-40 bg-blue-600 rounded-[3px] shadow justify-center items-center gap-2.5 inline-flex text-white text-sm font-normal font-['Open Sans'] leading-tight"
              >
                <span class="button-text">Submit Answers</span>
                <span class="spinner hidden ml-2 animate-spin">
                  <svg
                    class="w-5 h-5 text-white"
                    xmlns="http://www.w3.org/2000/svg"
                    fill="none"
                    viewBox="0 0 24 24"
                    stroke="currentColor"
                  >
                    <circle
                      class="opacity-25"
                      cx="12"
                      cy="12"
                      r="10"
                      stroke="currentColor"
                      stroke-width="4"
                    >
                    </circle>
                    <path
                      class="opacity-75"
                      fill="currentColor"
                      d="M4 12a8 8 0 018-8V0C5.373 0 0 5.373 0 12h4z"
                    >
                    </path>
                  </svg>
                </span>
              </button>
            </div>
            <.references ctx={@ctx} bib_app_params={@bib_app_params} />
          </div>
        </div>
      </div>
    </div>
    """
  end

  def render(%{view: :adaptive_chromeless} = assigns) do
    ~H"""
    <div id="eventIntercept" phx-hook="LoadSurveyScripts">
      <div :if={connected?(@socket) and assigns[:scripts_loaded]}>
        <script>
          window.userToken = "<%= @user_token %>";
        </script>
        <%= OliWeb.Common.React.component(
          %{is_liveview: true},
          "Components.Delivery",
          @app_params,
          id: "adaptive_content"
        ) %>
      </div>

      <%= OliWeb.LayoutView.additional_stylesheets(%{additional_stylesheets: @additional_stylesheets}) %>
    </div>
    """
  end

  def render(assigns) do
    ~H"""
    <div></div>
    """
  end

  def countdown(assigns) do
    ~H"""
    <%= if !@review_mode and @time_limit > 0 do %>
      <div
        id="countdown_timer_display"
        phx-update="ignore"
        class="text-lg text-center absolute mt-4 top-2 right-6 font-['Open Sans'] tracking-tight text-zinc-700"
        phx-hook="CountdownTimer"
        data-timer-id="countdown_timer_display"
        data-submit-button-id="submit_answers"
        data-time-out-in-mins={@time_limit}
        data-start-time-in-ms={@attempt_start_time}
        data-effective-time-in-ms={@effective_end_time}
        data-grace-period-in-mins={@grace_period}
        data-auto-submit={if @auto_submit, do: "true", else: "false"}
      >
      </div>
    <% else %>
      <%= if !@review_mode and !is_nil(@effective_end_time) do %>
        <div
          id="countdown_timer_display"
          phx-update="ignore"
          class="text-lg text-center absolute mt-4 top-2 right-6 font-['Open Sans'] tracking-tight text-zinc-700"
          phx-hook="EndDateTimer"
          data-timer-id="countdown_timer_display"
          data-submit-button-id="submit_answers"
          data-effective-time-in-ms={@effective_end_time}
          data-auto-submit={if @auto_submit, do: "true", else: "false"}
        >
        </div>
      <% end %>
    <% end %>
    """
  end

  attr :show_sidebar, :boolean, default: false
  attr :active_sidebar_panel, :atom, default: nil
  slot :header, required: true
  slot :inner_block, required: true
  slot :sidebar, default: nil
  slot :sidebar_toggle, default: nil
  slot :point_markers, default: nil

  defp page_content_with_sidebar_layout(assigns) do
    ~H"""
    <div class="flex-1 flex flex-col w-full">
      <div class={[
<<<<<<< HEAD
        "flex-1 flex flex-col overflow-auto",
        if(@active_sidebar_panel == :notes, do: "xl:mr-[520px]"),
        if(@active_sidebar_panel == :outline, do: "xl:mr-[360px]")
=======
        "flex-1 flex flex-col",
        if(@show_sidebar, do: "xl:mr-[520px]")
>>>>>>> 88caa001
      ]}>
        <div class={[
          "flex-1 mt-20 px-[80px] relative",
          if(@active_sidebar_panel == :notes, do: "border-r border-gray-300 xl:mr-[80px]")
        ]}>
          <div class="container mx-auto max-w-[880px] pb-20">
            <%= render_slot(@header) %>

            <%= render_slot(@inner_block) %>
          </div>

          <%= render_slot(@point_markers) %>
        </div>
      </div>
    </div>
<<<<<<< HEAD
    <div
      :if={@active_sidebar_panel != :notes}
      class={[
        "absolute top-20",
        if(@active_sidebar_panel == :outline, do: "right-[378px]", else: "right-0")
      ]}
    >
      <div class="h-32 rounded-tl-xl rounded-bl-xl justify-start items-center inline-flex">
        <div class={[
          "px-2 py-6 bg-white dark:bg-black shadow flex-col justify-center gap-4 inline-flex",
          if(@active_sidebar_panel,
            do: "rounded-t-xl rounded-b-xl",
            else: "rounded-tl-xl rounded-bl-xl"
          )
        ]}>
          <%= render_slot(@sidebar_toggle) %>
        </div>
      </div>
    </div>
    <div
      :if={@sidebar && @active_sidebar_panel}
      class={[
        "flex flex-col absolute",
        if(@active_sidebar_panel == :notes,
          do: "w-[520px] top-20 right-0 bottom-0",
          else: "w-[360px] top-4 right-[18px] bottom-[18px]"
        )
      ]}
    >
      <%= render_slot(@sidebar) %>
    </div>
=======
>>>>>>> 88caa001
    """
  end

  def scored_page_banner(assigns) do
    ~H"""
    <div class="w-full lg:px-20 px-40 py-9 bg-orange-500 bg-opacity-10 flex flex-col justify-center items-center gap-2.5">
      <div class="px-3 py-1.5 rounded justify-start items-start gap-2.5 flex">
        <div class="dark:text-white text-sm font-bold uppercase tracking-wider">
          Scored Activity
        </div>
      </div>
      <div class="max-w-[880px] w-full mx-auto opacity-90 dark:text-white text-sm font-normal leading-6">
        You can start or stop at any time, and your progress will be saved. When you submit your answers using the Submit button, it will count as an attempt. So make sure you have answered all the questions before submitting.
      </div>
    </div>
    """
  end

  defp assign_html_and_scripts(socket) do
    socket
    |> assign_scripts()
    |> assign_html()
  end

  @decorate transaction_event()
  defp assign_scripts(socket) do
    assign(socket,
      scripts: Utils.get_required_activity_scripts(socket.assigns.page_context)
    )
  end

  @decorate transaction_event()
  defp assign_html(socket) do
    assign(socket,
      html: Utils.build_html(socket.assigns, :delivery, is_liveview: true)
    )
  end

  @decorate transaction_event()
  defp assign_objectives(socket) do
    %{page_context: %{page: page}, current_user: current_user, section: section} =
      socket.assigns

    page_attached_objectives =
      Resolver.objectives_by_resource_ids(page.objectives["attached"], section.slug)

    student_proficiency_per_page_level_learning_objective =
      Metrics.proficiency_for_student_per_learning_objective(
        page_attached_objectives,
        current_user.id,
        section
      )

    objectives =
      page_attached_objectives
      |> Enum.map(fn rev ->
        %{
          resource_id: rev.resource_id,
          title: rev.title,
          proficiency:
            Map.get(
              student_proficiency_per_page_level_learning_objective,
              rev.resource_id,
              "Not enough data"
            )
        }
      end)

    assign(socket,
      objectives: objectives
    )
  end

  defp finalize_attempt(
         %{
           assigns: %{
             section: section,
             datashop_session_id: datashop_session_id,
             request_path: request_path,
             revision_slug: revision_slug,
             attempt_guid: attempt_guid
           }
         } = socket
       ) do
    case PageLifecycle.finalize(section.slug, attempt_guid, datashop_session_id) do
      {:ok,
       %FinalizationSummary{
         graded: true,
         resource_access: %Oli.Delivery.Attempts.Core.ResourceAccess{id: id},
         effective_settings: effective_settings
       }} ->
        # graded resource finalization success
        section = Sections.get_section_by(slug: section.slug)

        if section.grade_passback_enabled,
          do: PageLifecycle.GradeUpdateWorker.create(section.id, id, :inline)

        redirect_to =
          case effective_settings.review_submission do
            :allow ->
              Utils.review_live_path(section.slug, revision_slug, attempt_guid,
                request_path: request_path
              )

            _ ->
              Utils.lesson_live_path(section.slug, revision_slug, request_path: request_path)
          end

        {:noreply, redirect(socket, to: redirect_to)}

      {:ok, %FinalizationSummary{graded: false}} ->
        {:noreply,
         redirect(socket,
           to: Utils.lesson_live_path(section.slug, revision_slug, request_path: request_path)
         )}

      {:error, {reason}}
      when reason in [:already_submitted, :active_attempt_present, :no_more_attempts] ->
        {:noreply, put_flash(socket, :error, "Unable to finalize page")}

      e ->
        error_msg = Kernel.inspect(e)
        Logger.error("Page finalization error encountered: #{error_msg}")
        Oli.Utils.Appsignal.capture_error(error_msg)

        {:noreply, put_flash(socket, :error, "Unable to finalize page")}
    end
  end

  defp get_post(socket, post_id) do
    Enum.find(socket.assigns.annotations.posts, fn post -> post.id == post_id end)
  end

  defp update_post_replies(socket, post_id, default, updater) do
    %{posts: posts} = socket.assigns.annotations

    socket
    |> assign_annotations(
      posts:
        Enum.map(posts, fn post ->
          if post.id == post_id do
            Map.update(post, :replies, default, updater)
          else
            post
          end
        end)
    )
  end

  defp annotations_assigns(socket, collab_space_config, is_instructor) do
    case collab_space_config do
      %CollabSpaceConfig{status: :enabled, auto_accept: auto_accept} ->
        assign(socket,
          annotations: %{
            point_markers: nil,
            selected_point: nil,
            post_counts: nil,
            posts: nil,
            active_tab: if(is_instructor, do: :class_notes, else: :my_notes),
            create_new_annotation: false,
            auto_approve_annotations: auto_accept,
            search_results: nil,
            search_term: "",
            delete_post_id: nil
          },
          collab_space_config: collab_space_config
        )

      _ ->
        assign(socket, annotations: nil)
    end
  end

  defp async_load_annotations(
         section,
         resource_id,
         current_user,
         collab_space_config,
         visibility,
         point_block_id,
         load_replies_for_post_id \\ nil
       ) do
    if current_user do
      Task.async(fn ->
        case collab_space_config do
          %CollabSpaceConfig{status: :enabled, auto_accept: auto_accept} ->
            # load post counts
            post_counts =
              Collaboration.list_post_counts_for_user_in_section(
                section.id,
                resource_id,
                current_user.id,
                visibility
              )

            # load posts
            posts =
              Collaboration.list_posts_for_user_in_point_block(
                section.id,
                resource_id,
                current_user.id,
                visibility,
                point_block_id
              )

            # load_replies_for_post_id is an option that allows a specific post to be loaded with
            # its replies, used for when a user click "View Original Post" in the search results
            posts =
              if load_replies_for_post_id do
                post_replies =
                  Collaboration.list_replies_for_post(
                    current_user.id,
                    load_replies_for_post_id
                  )

                Enum.map(posts, fn post ->
                  if post.id == load_replies_for_post_id do
                    %Collaboration.Post{post | replies: post_replies}
                  else
                    post
                  end
                end)
              else
                posts
              end

            {:assign_annotations,
             %{
               post_counts: post_counts,
               posts: posts,
               auto_approve_annotations: auto_accept
             }}

          _ ->
            # do nothing
            nil
        end
      end)
    end
  end

  defp async_load_post_replies(user_id, post_id) do
    Task.async(fn ->
      post_replies = Collaboration.list_replies_for_post(user_id, post_id)

      {:assign_post_replies, {post_id, post_replies}}
    end)
  end

  defp async_search_annotations(
         section,
         resource_id,
         current_user,
         visibility,
         point_block_id,
         search_term
       ) do
    Task.async(fn ->
      search_results =
        Collaboration.search_posts_for_user_in_point_block(
          section.id,
          resource_id,
          current_user.id,
          visibility,
          point_block_id,
          search_term
        )

      {:assign_annotations, %{search_results: search_results}}
    end)
  end

  defp assign_annotations(socket, annotations) do
    assign(socket, annotations: Enum.into(annotations, socket.assigns.annotations))
  end

  defp visibility_for_active_tab(_, true), do: :public
  defp visibility_for_active_tab(:class_notes, _is_instructor), do: :public
  defp visibility_for_active_tab(:my_notes, _is_instructor), do: :private
  defp visibility_for_active_tab(_, _is_instructor), do: :private

  defp optimistically_add_post(socket, selected_point, post) do
    %{posts: posts, post_counts: post_counts} = socket.assigns.annotations

    socket
    |> assign_annotations(
      posts: [%Collaboration.Post{post | replies_count: 0, reaction_summaries: %{}} | posts],
      post_counts: Map.update(post_counts, selected_point, 1, &(&1 + 1)),
      create_new_annotation: false
    )
  end

  defp optimistically_add_reply_post(socket, reply_post, parent_post_id) do
    %{posts: posts} = socket.assigns.annotations

    socket
    |> assign_annotations(
      posts:
        Annotations.find_and_update_post(posts, parent_post_id, fn post ->
          if post.id == parent_post_id do
            %Collaboration.Post{
              post
              | replies_count: post.replies_count + 1,
                replies:
                  case post.replies do
                    nil -> [reply_post]
                    replies -> replies ++ [reply_post]
                  end
            }
          else
            post
          end
        end)
    )
  end

  def update_reaction_summaries(post, reaction, change) do
    Map.update(
      post.reaction_summaries,
      reaction,
      %{count: 1, reacted: true},
      &%{
        count: &1.count + change,
        reacted: if(change > 0, do: true, else: false)
      }
    )
  end

  defp mark_post_deleted(socket, post_id) do
    %{posts: posts} = socket.assigns.annotations

    socket
    |> assign_annotations(
      posts:
        Annotations.find_and_update_post(posts, post_id, fn post ->
          %Collaboration.Post{post | status: :deleted}
        end)
    )
  end

  defp slim_assigns(socket) do
    Enum.reduce(@required_keys_per_assign, socket, fn {assign_name, {required_keys, struct}},
                                                      socket ->
      assign(
        socket,
        assign_name,
        Map.merge(
          struct,
          Map.filter(socket.assigns[assign_name], fn {k, _v} -> k in required_keys end)
        )
      )
    end)
  end

  _docp = """
  In case the page is configured to show one question at a time,
  we pre-process the html content to assign all the questions to the socket.
  """

  defp maybe_assign_questions(socket, :traditional), do: socket

  defp maybe_assign_questions(socket, :one_at_a_time) do
    activity_part_points_mapper =
      build_activity_part_points_mapper(socket.assigns.page_context.activities)

    questions =
      socket.assigns.html
      |> List.flatten()
      |> Enum.reduce({1, []}, fn element, {index, activities} ->
        if String.contains?(element, "activity-container") do
          state =
            element
            |> Floki.parse_fragment!()
            |> Floki.attribute("state")
            |> hd()
            |> Jason.decode!()

          context =
            element
            |> Floki.parse_fragment!()
            |> Floki.attribute("context")
            |> hd()
            |> Jason.decode!()

          {index + 1,
           [
             %{
               number: index,
               raw_content: element,
               selected: index == 1,
               state: state,
               context: context,
               answered: !Enum.any?(state["parts"], fn part -> part["response"] in ["", nil] end),
               submitted:
                 !Enum.any?(state["parts"], fn part -> part["dateSubmitted"] in ["", nil] end),
               part_points: activity_part_points_mapper[state["activityId"]]
             }
             | activities
           ]}
        else
          {index, activities}
        end
      end)
      |> elem(1)
      |> Enum.reverse()

    assign(socket,
      questions: questions,
      attempt_number: attempt_number(socket.assigns.page_context),
      max_attempt_number: max_attempt_number(socket.assigns.page_context)
    )
  end

  defp max_attempt_number(%{effective_settings: %{max_attempts: 0}} = _page_context),
    do: "unlimited"

  defp max_attempt_number(%{effective_settings: %{max_attempts: max_attempts}} = _page_context),
    do: max_attempts

  defp attempt_number(%{resource_attempts: resource_attempts} = _page_context),
    do: hd(resource_attempts).attempt_number

  defp build_activity_part_points_mapper(activities) do
    # activity_id => %{"part_id" => total_part_points}
    # %{
    #   12742 => %{"1" => 1},
    #   12745 => %{"1" => 1},
    #   12746 => %{"1" => 1, "3660145108" => 1}
    # }

    Enum.reduce(activities, %{}, fn {activity_id, activity_summary}, act_acum ->
      part_scores =
        activity_summary.unencoded_model["authoring"]["parts"]
        |> Enum.reduce(%{}, fn part, part_acum ->
          Map.merge(part_acum, %{
            part["id"] =>
              Enum.reduce(part["responses"], 0, fn response, acum_score ->
                acum_score + response["score"]
              end)
          })
        end)

      Map.merge(act_acum, %{activity_id => part_scores})
    end)
  end

  defp to_epoch(nil), do: nil

  defp to_epoch(date_time) do
    date_time
    |> DateTime.to_unix(:second)
    |> Kernel.*(1000)
  end

  defp get_selected_view(params) do
    case params["selected_view"] do
      nil -> @default_selected_view
      view when view not in ~w(gallery outline) -> @default_selected_view
      view -> String.to_existing_atom(view)
    end
  end

  defp get_or_compute_full_hierarchy(section) do
    SectionCache.get_or_compute(section.slug, :full_hierarchy, fn ->
      Hierarchy.full_hierarchy(section)
    end)
  end
end<|MERGE_RESOLUTION|>--- conflicted
+++ resolved
@@ -709,25 +709,73 @@
     # For practice page the activity scripts and activity_bridge script are needed as soon as the page loads.
     ~H"""
     <Annotations.delete_post_modal />
-    <div id="sticky_annotations_panel" class="absolute top-8 right-0 z-50 h-full">
+    <div id="sticky_annotations_panel" class="absolute top-4 right-0 z-50 h-full">
       <div class="sticky ml-auto top-20 right-0">
-        <Annotations.toggle_notes_button :if={!@annotations.show_sidebar}>
-          <Annotations.annotations_icon />
-        </Annotations.toggle_notes_button>
-
-        <Annotations.panel
-          :if={@annotations.show_sidebar}
-          section_slug={@section.slug}
-          collab_space_config={@collab_space_config}
-          create_new_annotation={@annotations.create_new_annotation}
-          annotations={@annotations.posts}
-          current_user={@current_user}
-          is_instructor={@is_instructor}
-          active_tab={@annotations.active_tab}
-          search_results={@annotations.search_results}
-          search_term={@annotations.search_term}
-          selected_point={@annotations.selected_point}
-        />
+        <div
+          :if={@active_sidebar_panel != :notes}
+          class={[
+            "absolute top-24",
+            if(@active_sidebar_panel == :outline, do: "right-[365px]", else: "right-0")
+          ]}
+        >
+          <div class="h-32 rounded-tl-xl rounded-bl-xl justify-start items-center inline-flex">
+            <div class={[
+              "px-2 py-6 bg-white dark:bg-black shadow flex-col justify-center gap-4 inline-flex",
+              if(@active_sidebar_panel,
+                do: "rounded-t-xl rounded-b-xl",
+                else: "rounded-tl-xl rounded-bl-xl"
+              )
+            ]}>
+              <Annotations.toggle_notes_button :if={@active_sidebar_panel != :notes}>
+                <Annotations.annotations_icon />
+              </Annotations.toggle_notes_button>
+
+              <OutlineComponent.toggle_outline_button is_active={@active_sidebar_panel == :outline}>
+                <OutlineComponent.outline_icon />
+              </OutlineComponent.toggle_outline_button>
+            </div>
+          </div>
+        </div>
+
+        <div
+          :if={@active_sidebar_panel}
+          class={[
+            "flex flex-col",
+            if(@active_sidebar_panel == :notes,
+              do: "w-[520px]",
+              else: "w-[360px]"
+            )
+          ]}
+        >
+          <%= case @active_sidebar_panel do %>
+            <% :notes -> %>
+              <Annotations.panel
+                section_slug={@section.slug}
+                collab_space_config={@collab_space_config}
+                create_new_annotation={@annotations.create_new_annotation}
+                annotations={@annotations.posts}
+                current_user={@current_user}
+                is_instructor={@is_instructor}
+                active_tab={@annotations.active_tab}
+                search_results={@annotations.search_results}
+                search_term={@annotations.search_term}
+                selected_point={@annotations.selected_point}
+              />
+            <% :outline -> %>
+              <.live_component
+                module={OutlineComponent}
+                id="outline_component"
+                hierarchy={@hierarchy}
+                section_slug={@section.slug}
+                section_id={@section.id}
+                user_id={@current_user.id}
+                page_resource_id={@page_resource_id}
+                selected_view={@selected_view}
+              />
+            <% nil -> %>
+              <div></div>
+          <% end %>
+        </div>
       </div>
     </div>
 
@@ -774,48 +822,6 @@
           count={@annotations.post_counts && @annotations.post_counts[point_marker.id]}
         />
       </:point_markers>
-<<<<<<< HEAD
-
-      <:sidebar_toggle>
-        <Annotations.toggle_notes_button>
-          <Annotations.annotations_icon />
-        </Annotations.toggle_notes_button>
-
-        <OutlineComponent.toggle_outline_button is_active={@active_sidebar_panel == :outline}>
-          <OutlineComponent.outline_icon />
-        </OutlineComponent.toggle_outline_button>
-      </:sidebar_toggle>
-
-      <:sidebar>
-        <%= case @active_sidebar_panel do %>
-          <% :notes -> %>
-            <Annotations.panel
-              section_slug={@section.slug}
-              collab_space_config={@collab_space_config}
-              create_new_annotation={@annotations.create_new_annotation}
-              annotations={@annotations.posts}
-              current_user={@current_user}
-              is_instructor={@is_instructor}
-              active_tab={@annotations.active_tab}
-              search_results={@annotations.search_results}
-              search_term={@annotations.search_term}
-              selected_point={@annotations.selected_point}
-            />
-          <% :outline -> %>
-            <.live_component
-              module={OutlineComponent}
-              id="outline_component"
-              hierarchy={@hierarchy}
-              section_slug={@section.slug}
-              section_id={@section.id}
-              user_id={@current_user.id}
-              page_resource_id={@page_resource_id}
-              selected_view={@selected_view}
-            />
-        <% end %>
-      </:sidebar>
-=======
->>>>>>> 88caa001
     </.page_content_with_sidebar_layout>
     """
   end
@@ -823,7 +829,6 @@
   def render(%{view: :practice_page} = assigns) do
     # For practice page the activity scripts and activity_bridge script are needed as soon as the page loads.
     ~H"""
-<<<<<<< HEAD
     <.page_content_with_sidebar_layout active_sidebar_panel={@active_sidebar_panel}>
       <:header>
         <.page_header
@@ -841,12 +846,6 @@
           <.reset_attempts_button
             activity_count={@activity_count}
             advanced_delivery={@advanced_delivery}
-=======
-    <div class="flex-1 flex flex-col w-full">
-      <div class="flex-1 mt-20 px-[80px] relative">
-        <div class="container mx-auto max-w-[880px] pb-20">
-          <.page_header
->>>>>>> 88caa001
             page_context={@page_context}
             section_slug={@section.slug}
           />
@@ -1059,14 +1058,9 @@
     ~H"""
     <div class="flex-1 flex flex-col w-full">
       <div class={[
-<<<<<<< HEAD
         "flex-1 flex flex-col overflow-auto",
         if(@active_sidebar_panel == :notes, do: "xl:mr-[520px]"),
         if(@active_sidebar_panel == :outline, do: "xl:mr-[360px]")
-=======
-        "flex-1 flex flex-col",
-        if(@show_sidebar, do: "xl:mr-[520px]")
->>>>>>> 88caa001
       ]}>
         <div class={[
           "flex-1 mt-20 px-[80px] relative",
@@ -1082,8 +1076,7 @@
         </div>
       </div>
     </div>
-<<<<<<< HEAD
-    <div
+    <%!-- <div
       :if={@active_sidebar_panel != :notes}
       class={[
         "absolute top-20",
@@ -1113,9 +1106,7 @@
       ]}
     >
       <%= render_slot(@sidebar) %>
-    </div>
-=======
->>>>>>> 88caa001
+    </div> --%>
     """
   end
 
