defmodule OliWeb.Delivery.Student.LessonLive do
  use OliWeb, :live_view

  import OliWeb.Delivery.Student.Utils,
    only: [page_header: 1, star_icon: 1, scripts: 1]

  alias Oli.Accounts.User
  alias Oli.Delivery.Attempts.Core.ResourceAttempt
  alias Oli.Delivery.Attempts.PageLifecycle
  alias Oli.Delivery.Attempts.PageLifecycle.FinalizationSummary
  alias Oli.Delivery.Page.PageContext
  alias Oli.Delivery.{Sections, Settings}
  alias Oli.Resources.Collaboration
  alias OliWeb.Common.FormatDateTime
  alias OliWeb.Components.Delivery.Layouts
  alias OliWeb.Components.Modal
  alias OliWeb.Delivery.Student.Utils
  alias OliWeb.Delivery.Student.Lesson.Annotations

  require Logger

  on_mount {OliWeb.LiveSessionPlugs.InitPage, :page_context}
  on_mount {OliWeb.LiveSessionPlugs.InitPage, :previous_next_index}

  def mount(_params, _session, %{assigns: %{view: :practice_page}} = socket) do
    # when updating to Liveview 0.20 we should replace this with assign_async/3
    # https://hexdocs.pm/phoenix_live_view/Phoenix.LiveView.html#assign_async/3
    if connected?(socket) do
      async_load_annotations(
        self(),
        socket.assigns.section.id,
        socket.assigns.page_context.page.resource_id,
        socket.assigns[:current_user],
        nil
      )

      async_load_post_counts(
        self(),
        socket.assigns.section.id,
        socket.assigns.page_context.page.resource_id,
        socket.assigns[:current_user].id
      )
    end

    {:ok,
     socket
     |> assign_html_and_scripts()
     |> assign_annotations()}
  end

  def mount(
        _params,
        _session,
        %{assigns: %{view: :graded_page, page_context: %{progress_state: :in_progress}}} = socket
      ) do
    {:ok,
     socket
     |> assign_html_and_scripts()
     |> assign(begin_attempt?: false)}
  end

  def mount(
        _params,
        _session,
        %{assigns: %{view: :adaptive_chromeless, page_context: %{progress_state: :in_progress}}} =
          socket
      ) do
    {:ok,
     socket
     |> assign_scripts()
     |> assign(begin_attempt?: false), layout: false}
  end

  def mount(
        _params,
        _session,
        %{assigns: %{view: view}} = socket
      )
      when view in [:graded_page, :adaptive_chromeless] do
    # for graded pages with no attempt in course, we first show the prologue view (we use begin_attempt? flag to distinguish this).
    # When the student clicks "Begin" we load the needed page scripts via the "LoadSurveyScripts" hook and assign the html to the socket.
    # When the scripts end loading, we receive a "survey_scripts_loaded" confirmation event from the client
    # so we then hide the spinner and show the page content.

    {:ok,
     socket
     |> assign_scripts()
     |> assign(begin_attempt?: false)
     |> assign_new(:request_path, fn -> nil end)}
  end

  def handle_event("begin_attempt", %{"password" => password}, socket)
      when password != socket.assigns.page_context.effective_settings.password do
    {:noreply, put_flash(socket, :error, "Incorrect password")}
  end

  def handle_event("begin_attempt", _params, socket) do
    %{
      current_user: user,
      section: section,
      page_context: %{effective_settings: effective_settings, page: revision},
      ctx: ctx
    } = socket.assigns

    case Settings.check_start_date(effective_settings) do
      {:allowed} ->
        do_start_attempt(socket, section, user, revision, effective_settings)

      {:before_start_date} ->
        {:noreply,
         put_flash(
           socket,
           :error,
           "This assessment is not yet available. It will be available on #{date(effective_settings.start_date, ctx: ctx, precision: :minutes)}."
         )}
    end
  end

  def handle_event("survey_scripts_loaded", %{"error" => _}, socket) do
    {:noreply, put_flash(socket, :error, "We couldn't load the page. Please try again.")}
  end

  def handle_event("survey_scripts_loaded", _params, socket) do
    {:noreply, assign(socket, show_loader?: false)}
  end

  def handle_event(
        "finalize_attempt",
        _params,
        %{
          assigns: %{
            section: section,
            page_context: page_context,
            datashop_session_id: datashop_session_id,
            request_path: request_path
          }
        } = socket
      ) do
    revision_slug = page_context.page.slug
    attempt_guid = hd(page_context.resource_attempts).attempt_guid

    case PageLifecycle.finalize(section.slug, attempt_guid, datashop_session_id) do
      {:ok,
       %FinalizationSummary{
         graded: true,
         resource_access: %Oli.Delivery.Attempts.Core.ResourceAccess{id: id},
         effective_settings: effective_settings
       }} ->
        # graded resource finalization success
        section = Sections.get_section_by(slug: section.slug)

        if section.grade_passback_enabled,
          do: PageLifecycle.GradeUpdateWorker.create(section.id, id, :inline)

        redirect_to =
          case effective_settings.review_submission do
            :allow ->
              Utils.review_live_path(section.slug, revision_slug, attempt_guid,
                request_path: request_path
              )

            _ ->
              Utils.lesson_live_path(section.slug, revision_slug, request_path: request_path)
          end

        {:noreply, redirect(socket, to: redirect_to)}

      {:ok, %FinalizationSummary{graded: false}} ->
        {:noreply,
         redirect(socket,
           to: Utils.lesson_live_path(section.slug, revision_slug, request_path: request_path)
         )}

      {:error, {reason}}
      when reason in [:already_submitted, :active_attempt_present, :no_more_attempts] ->
        {:noreply, put_flash(socket, :error, "Unable to finalize page")}

      e ->
        error_msg = Kernel.inspect(e)
        Logger.error("Page finalization error encountered: #{error_msg}")
        Oli.Utils.Appsignal.capture_error(error_msg)

        {:noreply, put_flash(socket, :error, "Unable to finalize page")}
    end
  end

  def handle_event("update_point_markers", %{"point_markers" => point_markers}, socket) do
    markers = Enum.map(point_markers, fn pm -> %{id: pm["id"], top: pm["top"]} end)

    {:noreply, assign(socket, point_markers: markers)}
  end

  def handle_event("toggle_sidebar", _params, socket) do
    %{show_sidebar: show_sidebar, selected_point: selected_point} = socket.assigns

    {:noreply,
     socket
     |> assign(show_sidebar: !show_sidebar)
     |> push_event("request_point_markers", %{})
     |> then(fn socket ->
       if show_sidebar do
         push_event(socket, "clear_highlighted_point_markers", %{})
       else
         push_event(socket, "highlight_point_marker", %{id: selected_point})
       end
     end)}
  end

  def handle_event("select_annotation_point", %{"point-marker-id" => point_marker_id}, socket) do
    async_load_annotations(
      self(),
      socket.assigns.section.id,
      socket.assigns.page_context.page.resource_id,
      socket.assigns[:current_user],
      point_marker_id
    )

    {:noreply,
     socket
     |> assign(selected_point: point_marker_id, annotations: {:loading})
     |> push_event("highlight_point_marker", %{id: point_marker_id})}
  end

  def handle_event("select_annotation_point", _params, socket) do
    async_load_annotations(
      self(),
      socket.assigns.section.id,
      socket.assigns.page_context.page.resource_id,
      socket.assigns[:current_user],
      nil
    )

    {:noreply,
     socket
     |> assign(selected_point: nil, annotations: {:loading})
     |> push_event("clear_highlighted_point_markers", %{})}
  end

  def handle_event("begin_create_annotation", _, socket) do
    {:noreply, assign(socket, create_new_annotation: true)}
  end

  def handle_event("cancel_create_annotation", _, socket) do
    {:noreply, assign(socket, create_new_annotation: false)}
  end

  def handle_event("create_annotation", %{"content" => ""}, socket) do
    {:noreply, put_flash(socket, :error, "Note cannot be empty")}
  end

  def handle_event("create_annotation", %{"content" => value, "anonymous" => anonymous}, socket) do
    %{
      current_user: current_user,
      section: section,
      page_context: page_context,
      selected_point: selected_point
    } = socket.assigns

    attrs = %{
      status: :submitted,
      user_id: current_user.id,
      section_id: section.id,
      resource_id: page_context.page.resource_id,
      annotated_resource_id: page_context.page.resource_id,
      annotated_block_id: selected_point,
      annotation_type: :point,
      anonymous: anonymous == "true",
      visibility: :private,
      content: %Collaboration.PostContent{message: value}
    }

    annotations = socket.assigns.annotations |> elem(1)

    case Collaboration.create_post(attrs) do
      {:ok, post} ->
        {:noreply,
         socket
         |> put_flash(:info, "Note created successfully")
         |> assign(create_new_annotation: false, annotations: {:loaded, [post | annotations]})}

      {:error, _} ->
        {:noreply, put_flash(socket, :error, "Failed to create note")}
    end
  end

  def handle_info(
        {:load_annotations, annotations},
        socket
      ) do
    {:noreply, assign(socket, annotations: {:loaded, annotations})}
  end

  def handle_info(
        {:load_post_counts, post_counts},
        socket
      ) do
    {:noreply, assign(socket, post_counts: post_counts)}
  end

  def render(%{view: :practice_page, annotations_enabled: true} = assigns) do
    # For practice page the activity scripts and activity_bridge script are needed as soon as the page loads.
    ~H"""
    <.page_content_with_sidebar_layout show_sidebar={@show_sidebar}>
      <:header>
        <.page_header
          page_context={@page_context}
          ctx={@ctx}
          index={@current_page["index"]}
          container_label={Utils.get_container_label(@current_page["id"], @section)}
        />
      </:header>

      <div
        id="eventIntercept"
        class="content"
        phx-update="ignore"
        role="page content"
        phx-hook="PointMarkers"
      >
        <%= raw(@html) %>
      </div>

      <:point_markers :if={@show_sidebar && @point_markers}>
        <Annotations.annotation_bubble
          point_marker={%{id: nil, top: 0}}
          selected={@selected_point == nil}
          count={@post_counts && @post_counts[nil]}
        />
        <Annotations.annotation_bubble
          :for={point_marker <- @point_markers}
          point_marker={point_marker}
          selected={@selected_point == point_marker.id}
          count={@post_counts && @post_counts[point_marker.id]}
        />
      </:point_markers>

      <:sidebar_toggle>
        <Annotations.toggle_notes_button>
          <Annotations.annotations_icon />
        </Annotations.toggle_notes_button>
      </:sidebar_toggle>

      <:sidebar>
        <Annotations.panel
          create_new_annotation={@create_new_annotation}
          annotations={@annotations}
          current_user={@current_user}
        />
      </:sidebar>
    </.page_content_with_sidebar_layout>

    <.scripts scripts={@scripts} user_token={@user_token} />
    """
  end

  def render(%{view: :practice_page} = assigns) do
    # For practice page the activity scripts and activity_bridge script are needed as soon as the page loads.
    ~H"""
    <div class="flex-1 flex flex-col w-full overflow-auto">
      <div class="flex-1 mt-20 px-[80px] relative">
        <div class="container mx-auto max-w-[880px] pb-20">
          <.page_header
            page_context={@page_context}
            ctx={@ctx}
            index={@current_page["index"]}
            container_label={Utils.get_container_label(@current_page["id"], @section)}
          />

          <div id="eventIntercept" class="content" phx-update="ignore" role="page content">
            <%= raw(@html) %>
          </div>
        </div>
      </div>
    </div>

    <.scripts scripts={@scripts} user_token={@user_token} />
    """
  end

  def render(
        %{
          view: :graded_page,
          page_context: %{progress_state: :in_progress},
          begin_attempt?: false
        } = assigns
      ) do
    # For graded page with attempt in progress the activity scripts and activity_bridge script are needed as soon as the page loads.
    ~H"""
    <div class="flex pb-20 flex-col w-full items-center gap-15 flex-1 overflow-auto">
      <div class="flex flex-col items-center w-full">
        <.scored_page_banner />
        <div class="flex-1 max-w-[720px] pt-20 pb-10 mx-6 flex-col justify-start items-center gap-10 inline-flex">
          <.page_header
            page_context={@page_context}
            ctx={@ctx}
            index={@current_page["index"]}
            container_label={Utils.get_container_label(@current_page["id"], @section)}
          />
          <div id="eventIntercept" class="content" phx-update="ignore" role="page content">
            <%= raw(@html) %>
            <div class="flex w-full justify-center">
              <button
                id="submit_answers"
                phx-click="finalize_attempt"
                class="cursor-pointer px-5 py-2.5 hover:bg-opacity-40 bg-blue-600 rounded-[3px] shadow justify-center items-center gap-2.5 inline-flex text-white text-sm font-normal font-['Open Sans'] leading-tight"
              >
                Submit Answers
              </button>
            </div>
          </div>
        </div>
      </div>
    </div>

    <.scripts scripts={@scripts} user_token={@user_token} />
    """
  end

  def render(
        %{view: :adaptive_chromeless, page_context: %{progress_state: :in_progress}} = assigns
      ) do
    ~H"""
    <!-- ACTIVITIES -->
    <%= for %{slug: slug, authoring_script: script} <- @activity_types do %>
      <script
        :if={slug == "oli_adaptive"}
        type="text/javascript"
        src={Routes.static_path(OliWeb.Endpoint, "/js/" <> script)}
      >
      </script>
    <% end %>
    <!-- PARTS -->
    <script
      :for={script <- @part_scripts}
      type="text/javascript"
      src={Routes.static_path(OliWeb.Endpoint, "/js/" <> script)}
    >
    </script>

    <script type="text/javascript" src={Routes.static_path(OliWeb.Endpoint, "/js/delivery.js")}>
    </script>

    <div id="delivery_container" phx-update="ignore">
      <%= react_component("Components.Delivery", @app_params) %>
    </div>

    <script>
      window.userToken = "<%= @user_token %>";
    </script>
    """
  end

  def render(%{view: :graded_page, begin_attempt?: true} = assigns) do
    # For graded page with no started attempts, the js scripts are needed after the user clicks "Begin",
    # so we load them with the hook "load_survey_scripts" in the click handle_event functions.
    ~H"""
    <div class="flex pb-20 flex-col w-full items-center gap-15 flex-1 overflow-auto">
      <div class="flex flex-col items-center w-full">
        <.scored_page_banner />
        <div class="flex-1 max-w-[720px] pt-20 pb-10 mx-6 flex-col justify-start items-center gap-10 inline-flex">
          <.page_header
            page_context={@page_context}
            ctx={@ctx}
            index={@current_page["index"]}
            container_label={Utils.get_container_label(@current_page["id"], @section)}
          />
          <div id="page_content" phx-hook="LoadSurveyScripts">
            <div
              :if={@show_loader?}
              phx-remove={
                JS.remove_class("opacity-0",
                  to: "#raw_html",
                  transition: {"ease-out duration-1000", "opacity-0", "opacity-100"}
                )
              }
              class="w-full flex justify-center items-center"
            >
              <Layouts.spinner />
            </div>
            <div
              :if={!@show_loader?}
              id="raw_html"
              class="content opacity-0"
              phx-update="ignore"
              role="page content"
            >
              <%= raw(@html) %>
              <div class="flex w-full justify-center">
                <button
                  id="submit_answers"
                  phx-click="finalize_attempt"
                  class="cursor-pointer px-5 py-2.5 hover:bg-opacity-40 bg-blue-600 rounded-[3px] shadow justify-center items-center gap-2.5 inline-flex text-white text-sm font-normal font-['Open Sans'] leading-tight"
                >
                  Submit Answers
                </button>
              </div>
            </div>
          </div>
        </div>
      </div>
    </div>

    <script>
      window.userToken = "<%= @user_token %>";
    </script>
    """
  end

  # this render corresponds to the prologue view for graded pages (when there is no attempt in course)
  # TODO: extend the prologue page to support adaptive pages
  def render(%{view: view, begin_attempt?: false} = assigns)
      when view in [:graded_page, :adaptive_chromeless] do
    ~H"""
    <Modal.modal id="password_attempt_modal" class="w-1/2">
      <:title>Provide Assessment Password</:title>
      <.form
        phx-submit={JS.push("begin_attempt") |> Modal.hide_modal("password_attempt_modal")}
        for={%{}}
        class="flex flex-col gap-6"
        id="password_attempt_form"
      >
        <input id="password_attempt_input" type="password" name="password" field={:password} value="" />
        <.button type="submit" class="mx-auto btn btn-primary">Begin</.button>
      </.form>
    </Modal.modal>
    <div class="flex pb-20 flex-col w-full items-center gap-15 flex-1 overflow-auto">
      <div class="flex-1 max-w-[720px] pt-20 pb-10 mx-6 flex-col justify-start items-center gap-10 inline-flex">
        <.page_header
          page_context={@page_context}
          ctx={@ctx}
          index={@current_page["index"]}
          container_label={Utils.get_container_label(@current_page["id"], @section)}
        />
        <div class="self-stretch h-[0px] opacity-80 dark:opacity-20 bg-white border border-gray-200">
        </div>
        <.attempts_summary
          page_context={@page_context}
          attempt_message={@attempt_message}
          ctx={@ctx}
          allow_attempt?={@allow_attempt?}
          section_slug={@section.slug}
          request_path={@request_path}
          adaptive_chromeless?={@view == :adaptive_chromeless}
        />
      </div>
    </div>
    """
  end

  attr :show_sidebar, :boolean, default: false
  slot :header, required: true
  slot :inner_block, required: true
  slot :sidebar, default: nil
  slot :sidebar_toggle, default: nil
  slot :point_markers, default: nil

  defp page_content_with_sidebar_layout(assigns) do
    ~H"""
    <div class="flex-1 flex flex-col w-full overflow-hidden">
      <div class={[
        "flex-1 flex flex-col overflow-auto",
        if(@show_sidebar, do: "xl:mr-[520px]")
      ]}>
        <div class={[
          "flex-1 mt-20 px-[80px] relative",
          if(@show_sidebar, do: "border-r border-gray-300 xl:mr-[80px]")
        ]}>
          <div class="container mx-auto max-w-[880px] pb-20">
            <%= render_slot(@header) %>

            <%= render_slot(@inner_block) %>
          </div>

          <%= render_slot(@point_markers) %>
        </div>
      </div>
    </div>
    <div
      :if={@sidebar && @show_sidebar}
      class="flex flex-col w-[520px] absolute top-20 right-0 bottom-0"
    >
      <%= render_slot(@sidebar) %>
    </div>
    <div :if={@sidebar && !@show_sidebar} class="absolute top-20 right-0">
      <%= render_slot(@sidebar_toggle) %>
    </div>
    """
  end

  attr :attempt_message, :string
  attr :page_context, Oli.Delivery.Page.PageContext
  attr :ctx, OliWeb.Common.SessionContext
  attr :allow_attempt?, :boolean
  attr :adaptive_chromeless?, :boolean
  attr :section_slug, :string
  attr :request_path, :string

  defp attempts_summary(assigns) do
    ~H"""
    <div class="w-full flex-col justify-start items-start gap-3 flex" id="attempts_summary">
      <div class="self-stretch justify-start items-start gap-6 inline-flex relative">
        <div
          id="attempts_summary_with_tooltip"
          phx-hook="TooltipWithTarget"
          data-tooltip-target-id="attempt_tooltip"
          class="opacity-80 cursor-help dark:text-white text-sm font-bold font-['Open Sans'] uppercase tracking-wider"
        >
          Attempts <%= get_attempts_count(@page_context) %>/<%= get_max_attempts(@page_context) %>
        </div>
        <div
          id="attempt_tooltip"
          class="absolute hidden left-32 -top-2 text-xs bg-white py-2 px-4 text-black rounded-lg shadow-lg"
        >
          <%= @attempt_message %>
        </div>
      </div>
      <div class="self-stretch flex-col justify-start items-start flex">
        <.attempt_summary
          :for={
            {attempt, index} <-
              Enum.filter(@page_context.historical_attempts, fn a -> a.revision.graded == true end)
              |> Enum.with_index(1)
          }
          index={index}
          section_slug={@section_slug}
          page_revision_slug={@page_context.page.slug}
          attempt={attempt}
          ctx={@ctx}
          allow_review_submission?={@page_context.effective_settings.review_submission == :allow}
          request_path={@request_path}
          adaptive_chromeless?={@adaptive_chromeless?}
        />
      </div>
    </div>
    <button
      :if={@page_context.progress_state == :not_started}
      id="begin_attempt_button"
      disabled={!@allow_attempt?}
      phx-click={
        if(@page_context.effective_settings.password not in [nil, ""],
          do: Modal.show_modal("password_attempt_modal") |> JS.focus(to: "#password_attempt_input"),
          else: "begin_attempt"
        )
      }
      class={[
        "cursor-pointer px-5 py-2.5 hover:bg-opacity-40 bg-blue-600 rounded-[3px] shadow justify-center items-center gap-2.5 inline-flex text-white text-sm font-normal font-['Open Sans'] leading-tight",
        if(!@allow_attempt?, do: "opacity-50 dark:opacity-20 disabled !cursor-not-allowed")
      ]}
    >
      Begin <%= get_ordinal_attempt(@page_context) %> Attempt
    </button>
    """
  end

  attr :index, :integer
  attr :attempt, ResourceAttempt
  attr :ctx, OliWeb.Common.SessionContext
  attr :allow_review_submission?, :boolean
  attr :section_slug, :string
  attr :page_revision_slug, :string
  attr :adaptive_chromeless?, :boolean
  attr :request_path, :string

  defp attempt_summary(assigns) do
    ~H"""
    <div
      id={"attempt_#{@index}_summary"}
      class="self-stretch py-1 justify-between items-start inline-flex"
    >
      <div class="justify-start items-center flex">
        <div class="w-[92px] opacity-40 dark:text-white text-xs font-bold font-['Open Sans'] uppercase leading-normal tracking-wide">
          Attempt <%= @index %>:
        </div>
        <div class="py-1 justify-end items-center gap-1.5 flex">
          <div class="w-4 h-4 relative"><.star_icon /></div>
          <div class="justify-end items-center gap-1 flex">
            <div
              role="attempt score"
              class="text-emerald-600 text-xs font-semibold font-['Open Sans'] tracking-tight"
            >
              <%= Float.round(@attempt.score, 2) %>
            </div>
            <div class="text-emerald-600 text-xs font-semibold font-['Open Sans'] tracking-[4px]">
              /
            </div>
            <div
              role="attempt out of"
              lass="text-emerald-600 text-xs font-semibold font-['Open Sans'] tracking-tight"
            >
              <%= Float.round(@attempt.out_of, 2) %>
            </div>
          </div>
        </div>
      </div>
      <div class="flex-col justify-start items-end inline-flex" role="attempt submission">
        <div class="py-1 justify-start items-start gap-1 inline-flex">
          <div class="opacity-50 dark:text-white text-xs font-normal font-['Open Sans']">
            Submitted:
          </div>
          <div class="dark:text-white text-xs font-normal font-['Open Sans']">
            <%= FormatDateTime.to_formatted_datetime(
              @attempt.date_submitted,
              @ctx,
              "{WDshort} {Mshort} {D}, {YYYY}"
            ) %>
          </div>
        </div>
        <div
          :if={@allow_review_submission? and not @adaptive_chromeless?}
          class="w-[124px] py-1 justify-end items-center gap-2.5 inline-flex"
        >
          <.link
            href={
              Utils.review_live_path(
                @section_slug,
                @page_revision_slug,
                @attempt.attempt_guid,
                request_path: @request_path
              )
            }
            role="review_attempt_link"
          >
            <div class="cursor-pointer hover:opacity-40 text-blue-500 text-xs font-semibold font-['Open Sans'] uppercase tracking-wide">
              Review
            </div>
          </.link>
        </div>
      </div>
    </div>
    """
  end

  def scored_page_banner(assigns) do
    ~H"""
    <div class="w-full lg:px-20 px-40 py-9 bg-orange-500 bg-opacity-10 flex flex-col justify-center items-center gap-2.5">
      <div class="px-3 py-1.5 rounded justify-start items-start gap-2.5 flex">
        <div class="dark:text-white text-sm font-bold uppercase tracking-wider">
          Scored Activity
        </div>
      </div>
      <div class="max-w-[720px] w-full mx-auto opacity-90 dark:text-white text-sm font-normal leading-6">
        You can start or stop at any time, and your progress will be saved. When you submit your answers using the Submit button, it will count as an attempt. So make sure you have answered all the questions before submitting.
      </div>
    </div>
    """
  end

  def do_start_attempt(socket, section, user, revision, effective_settings) do
    datashop_session_id = socket.assigns.datashop_session_id
    activity_provider = &Oli.Delivery.ActivityProvider.provide/6

    # We must check gating conditions here to account for gates that activated after
    # the prologue page was rendered, and for malicious/deliberate attempts to start an attempt via
    # hitting this endpoint.
    with :ok <- check_gating_conditions(section, user, revision.resource_id),
         {:ok, _attempt_state} <-
           PageLifecycle.start(
             revision.slug,
             section.slug,
             datashop_session_id,
             user,
             effective_settings,
             activity_provider
           ),
         :ok <- maybe_redirect_adaptive(socket.assigns.view, section.slug, revision.slug) do
      page_context =
        PageContext.create_for_visit(
          section,
          socket.assigns.page_context.page.slug,
          socket.assigns.current_user,
          socket.assigns.datashop_session_id
        )

      {:noreply,
       socket
       |> assign(page_context: page_context)
       |> assign(begin_attempt?: true, show_loader?: true)
       |> clear_flash()
       |> assign_html()
       |> load_scripts_on_client_side()}
    else
      {:redirect, to} ->
        {:noreply, redirect(socket, to: to)}

      {:error, {:gates, _}} ->
        # In the case where a gate exists we want to redirect to this page display, which will
        # then pick up the gate and show that feedback to the user
        {:noreply,
         redirect(socket,
           to: Routes.page_delivery_path(socket, :page, section.slug, revision.slug)
         )}

      {:error, {:end_date_passed}} ->
        {:noreply, put_flash(socket, :error, "This assessment's end date passed.")}

      {:error, {:active_attempt_present}} ->
        {:noreply, put_flash(socket, :error, "You already have an active attempt.")}

      {:error, {:no_more_attempts}} ->
        {:noreply, put_flash(socket, :error, "You have no attempts remaining.")}

      _ ->
        {:noreply, put_flash(socket, :error, "Failed to start new attempt")}
    end
  end

  defp assign_html_and_scripts(socket) do
    socket
    |> assign_scripts()
    |> assign_html()
  end

  defp assign_scripts(socket) do
    assign(socket,
      scripts: Utils.get_required_activity_scripts(socket.assigns.page_context)
    )
  end

  defp assign_html(socket) do
    assign(socket,
      html: Utils.build_html(socket.assigns, :delivery)
    )
  end

  defp assign_annotations(socket) do
    assign(socket,
      annotations_enabled: true,
      show_sidebar: false,
      point_markers: nil,
      selected_point: nil,
      create_new_annotation: false,
      annotations: {:loading},
      post_counts: nil
    )
  end

  defp get_max_attempts(%{effective_settings: %{max_attempts: 0}} = _page_context),
    do: "unlimited"

  defp get_max_attempts(%{effective_settings: %{max_attempts: max_attempts}} = _page_context),
    do: max_attempts

  defp get_attempts_count(%{historical_attempts: resource_attempts} = _page_context) do
    Enum.count(resource_attempts, fn a -> a.revision.graded == true end)
  end

  defp get_ordinal_attempt(page_context) do
    next_attempt_number = get_attempts_count(page_context) + 1

    case {rem(next_attempt_number, 10), rem(next_attempt_number, 100)} do
      {1, _} -> Integer.to_string(next_attempt_number) <> "st"
      {2, _} -> Integer.to_string(next_attempt_number) <> "nd"
      {3, _} -> Integer.to_string(next_attempt_number) <> "rd"
      {_, 11} -> Integer.to_string(next_attempt_number) <> "th"
      {_, 12} -> Integer.to_string(next_attempt_number) <> "th"
      {_, 13} -> Integer.to_string(next_attempt_number) <> "th"
      _ -> Integer.to_string(next_attempt_number) <> "th"
    end
  end

  defp load_scripts_on_client_side(socket) do
    push_event(socket, "load_survey_scripts", %{
      script_sources: Enum.map(socket.assigns.scripts, fn script -> "/js/#{script}" end)
    })
  end

<<<<<<< HEAD
  defp async_load_annotations(
         liveview_pid,
         section_id,
         resource_id,
         %User{id: current_user_id},
         point_block_id
       ) do
    Task.Supervisor.start_child(Oli.TaskSupervisor, fn ->
      send(
        liveview_pid,
        {:load_annotations,
         Collaboration.list_posts_for_user_in_point_block(
           section_id,
           resource_id,
           current_user_id,
           point_block_id
         )}
      )
    end)
  end

  defp async_load_annotations(
         liveview_pid,
         _section_id,
         _resource_id,
         _current_user,
         _point_block_id
       ) do
    Task.Supervisor.start_child(Oli.TaskSupervisor, fn ->
      send(
        liveview_pid,
        {:load_annotations, []}
      )
    end)
  end

  defp async_load_post_counts(liveview_pid, section_id, resource_id, user_id) do
    Task.Supervisor.start_child(Oli.TaskSupervisor, fn ->
      send(
        liveview_pid,
        {:load_post_counts,
         Collaboration.list_post_counts_for_user_in_section(
           section_id,
           resource_id,
           user_id
         )}
      )
    end)
  end
=======
  defp check_gating_conditions(section, user, resource_id) do
    case Oli.Delivery.Gating.blocked_by(section, user, resource_id) do
      [] -> :ok
      gates -> {:error, {:gates, gates}}
    end
  end

  defp maybe_redirect_adaptive(:adaptive_chromeless, section_slug, revision_slug),
    do: {:redirect, ~p"/sections/#{section_slug}/adaptive_lesson/#{revision_slug}"}

  defp maybe_redirect_adaptive(_, _, _), do: :ok
>>>>>>> 3a1e594a
end<|MERGE_RESOLUTION|>--- conflicted
+++ resolved
@@ -864,7 +864,6 @@
     })
   end
 
-<<<<<<< HEAD
   defp async_load_annotations(
          liveview_pid,
          section_id,
@@ -914,7 +913,7 @@
       )
     end)
   end
-=======
+
   defp check_gating_conditions(section, user, resource_id) do
     case Oli.Delivery.Gating.blocked_by(section, user, resource_id) do
       [] -> :ok
@@ -926,5 +925,4 @@
     do: {:redirect, ~p"/sections/#{section_slug}/adaptive_lesson/#{revision_slug}"}
 
   defp maybe_redirect_adaptive(_, _, _), do: :ok
->>>>>>> 3a1e594a
 end