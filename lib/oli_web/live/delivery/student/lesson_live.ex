defmodule OliWeb.Delivery.Student.LessonLive do
  use OliWeb, :live_view

  import OliWeb.Delivery.Student.Utils,
    only: [page_header: 1, star_icon: 1, scripts: 1]

  alias Oli.Accounts.User
  alias Oli.Delivery.Attempts.Core.ResourceAttempt
  alias Oli.Delivery.Attempts.PageLifecycle
  alias Oli.Delivery.Attempts.PageLifecycle.FinalizationSummary
  alias Oli.Delivery.Page.PageContext
  alias Oli.Delivery.{Sections, Settings}
  alias Oli.Resources.Collaboration
  alias OliWeb.Common.FormatDateTime
  alias OliWeb.Components.Delivery.Layouts
  alias OliWeb.Components.Modal
  alias OliWeb.Delivery.Student.Utils
  alias OliWeb.Delivery.Student.Lesson.Annotations

  require Logger

  on_mount {OliWeb.LiveSessionPlugs.InitPage, :page_context}
  on_mount {OliWeb.LiveSessionPlugs.InitPage, :previous_next_index}

  def mount(_params, _session, %{assigns: %{view: :practice_page}} = socket) do
    # when updating to Liveview 0.20 we should replace this with assign_async/3
    # https://hexdocs.pm/phoenix_live_view/Phoenix.LiveView.html#assign_async/3
    if connected?(socket) do
      async_load_annotations(
        self(),
        socket.assigns.section.id,
        socket.assigns.page_context.page.resource_id,
        socket.assigns[:current_user],
<<<<<<< HEAD
        nil
      )

      async_load_post_counts(
        self(),
        socket.assigns.section.id,
        socket.assigns.page_context.page.resource_id,
        socket.assigns[:current_user].id
      )
=======
        :private,
        nil
      )
>>>>>>> 7f0d7709
    end

    {:ok,
     socket
     |> assign_html_and_scripts()
     |> assign_annotations()}
  end

  def mount(
        _params,
        _session,
        %{assigns: %{view: :graded_page, page_context: %{progress_state: :in_progress}}} = socket
      ) do
    {:ok,
     socket
     |> assign_html_and_scripts()
     |> assign(begin_attempt?: false)}
  end

  def mount(
        _params,
        _session,
        %{assigns: %{view: :adaptive_chromeless, page_context: %{progress_state: :in_progress}}} =
          socket
      ) do
    {:ok,
     socket
     |> assign_scripts()
     |> assign(begin_attempt?: false), layout: false}
  end

  def mount(
        _params,
        _session,
        %{assigns: %{view: view}} = socket
      )
      when view in [:graded_page, :adaptive_chromeless] do
    # for graded pages with no attempt in course, we first show the prologue view (we use begin_attempt? flag to distinguish this).
    # When the student clicks "Begin" we load the needed page scripts via the "LoadSurveyScripts" hook and assign the html to the socket.
    # When the scripts end loading, we receive a "survey_scripts_loaded" confirmation event from the client
    # so we then hide the spinner and show the page content.

    {:ok,
     socket
     |> assign_scripts()
     |> assign(begin_attempt?: false)
     |> assign_new(:request_path, fn -> nil end)}
  end

  def handle_event("begin_attempt", %{"password" => password}, socket)
      when password != socket.assigns.page_context.effective_settings.password do
    {:noreply, put_flash(socket, :error, "Incorrect password")}
  end

  def handle_event("begin_attempt", _params, socket) do
    %{
      current_user: user,
      section: section,
      page_context: %{effective_settings: effective_settings, page: revision},
      ctx: ctx
    } = socket.assigns

    case Settings.check_start_date(effective_settings) do
      {:allowed} ->
        do_start_attempt(socket, section, user, revision, effective_settings)

      {:before_start_date} ->
        {:noreply,
         put_flash(
           socket,
           :error,
           "This assessment is not yet available. It will be available on #{date(effective_settings.start_date, ctx: ctx, precision: :minutes)}."
         )}
    end
  end

  def handle_event("survey_scripts_loaded", %{"error" => _}, socket) do
    {:noreply, put_flash(socket, :error, "We couldn't load the page. Please try again.")}
  end

  def handle_event("survey_scripts_loaded", _params, socket) do
    {:noreply, assign(socket, show_loader?: false)}
  end

  def handle_event(
        "finalize_attempt",
        _params,
        %{
          assigns: %{
            section: section,
            page_context: page_context,
            datashop_session_id: datashop_session_id,
            request_path: request_path
          }
        } = socket
      ) do
    revision_slug = page_context.page.slug
    attempt_guid = hd(page_context.resource_attempts).attempt_guid

    case PageLifecycle.finalize(section.slug, attempt_guid, datashop_session_id) do
      {:ok,
       %FinalizationSummary{
         graded: true,
         resource_access: %Oli.Delivery.Attempts.Core.ResourceAccess{id: id},
         effective_settings: effective_settings
       }} ->
        # graded resource finalization success
        section = Sections.get_section_by(slug: section.slug)

        if section.grade_passback_enabled,
          do: PageLifecycle.GradeUpdateWorker.create(section.id, id, :inline)

        redirect_to =
          case effective_settings.review_submission do
            :allow ->
              Utils.review_live_path(section.slug, revision_slug, attempt_guid,
                request_path: request_path
              )

            _ ->
              Utils.lesson_live_path(section.slug, revision_slug, request_path: request_path)
          end

        {:noreply, redirect(socket, to: redirect_to)}

      {:ok, %FinalizationSummary{graded: false}} ->
        {:noreply,
         redirect(socket,
           to: Utils.lesson_live_path(section.slug, revision_slug, request_path: request_path)
         )}

      {:error, {reason}}
      when reason in [:already_submitted, :active_attempt_present, :no_more_attempts] ->
        {:noreply, put_flash(socket, :error, "Unable to finalize page")}

      e ->
        error_msg = Kernel.inspect(e)
        Logger.error("Page finalization error encountered: #{error_msg}")
        Oli.Utils.Appsignal.capture_error(error_msg)

        {:noreply, put_flash(socket, :error, "Unable to finalize page")}
    end
  end

  def handle_event("update_point_markers", %{"point_markers" => point_markers}, socket) do
    markers = Enum.map(point_markers, fn pm -> %{id: pm["id"], top: pm["top"]} end)

    {:noreply, assign(socket, point_markers: markers)}
  end

  def handle_event("toggle_sidebar", _params, socket) do
    %{show_sidebar: show_sidebar, selected_point: selected_point} = socket.assigns

    {:noreply,
     socket
     |> assign(show_sidebar: !show_sidebar)
     |> push_event("request_point_markers", %{})
     |> then(fn socket ->
       if show_sidebar do
         push_event(socket, "clear_highlighted_point_markers", %{})
       else
         push_event(socket, "highlight_point_marker", %{id: selected_point})
       end
     end)}
  end

  def handle_event("select_annotation_point", %{"point-marker-id" => point_marker_id}, socket) do
    async_load_annotations(
      self(),
      socket.assigns.section.id,
      socket.assigns.page_context.page.resource_id,
      socket.assigns[:current_user],
<<<<<<< HEAD
=======
      visibility_for_active_tab(socket.assigns.selected_annotations_tab),
>>>>>>> 7f0d7709
      point_marker_id
    )

    {:noreply,
     socket
<<<<<<< HEAD
     |> assign(selected_point: point_marker_id, annotations: {:loading})
=======
     |> assign(selected_point: point_marker_id, annotations: nil)
>>>>>>> 7f0d7709
     |> push_event("highlight_point_marker", %{id: point_marker_id})}
  end

  def handle_event("select_annotation_point", _params, socket) do
    async_load_annotations(
      self(),
      socket.assigns.section.id,
      socket.assigns.page_context.page.resource_id,
      socket.assigns[:current_user],
<<<<<<< HEAD
=======
      visibility_for_active_tab(socket.assigns.selected_annotations_tab),
>>>>>>> 7f0d7709
      nil
    )

    {:noreply,
     socket
<<<<<<< HEAD
     |> assign(selected_point: nil, annotations: {:loading})
=======
     |> assign(selected_point: nil, annotations: nil)
>>>>>>> 7f0d7709
     |> push_event("clear_highlighted_point_markers", %{})}
  end

  def handle_event("begin_create_annotation", _, socket) do
    {:noreply, assign(socket, create_new_annotation: true)}
  end

  def handle_event("cancel_create_annotation", _, socket) do
    {:noreply, assign(socket, create_new_annotation: false)}
  end

  def handle_event("create_annotation", %{"content" => ""}, socket) do
    {:noreply, put_flash(socket, :error, "Note cannot be empty")}
  end

<<<<<<< HEAD
  def handle_event("create_annotation", %{"content" => value, "anonymous" => anonymous}, socket) do
=======
  def handle_event("create_annotation", %{"content" => value} = params, socket) do
>>>>>>> 7f0d7709
    %{
      current_user: current_user,
      section: section,
      page_context: page_context,
<<<<<<< HEAD
      selected_point: selected_point
=======
      annotations: annotations,
      selected_point: selected_point,
      selected_annotations_tab: selected_annotations_tab
>>>>>>> 7f0d7709
    } = socket.assigns

    attrs = %{
      status: :submitted,
      user_id: current_user.id,
      section_id: section.id,
      resource_id: page_context.page.resource_id,
      annotated_resource_id: page_context.page.resource_id,
      annotated_block_id: selected_point,
      annotation_type: :point,
<<<<<<< HEAD
      anonymous: anonymous == "true",
      visibility: :private,
      content: %Collaboration.PostContent{message: value}
    }

    annotations = socket.assigns.annotations |> elem(1)

=======
      anonymous: params["anonymous"] == "true",
      visibility: visibility_for_active_tab(selected_annotations_tab),
      content: %Collaboration.PostContent{message: value}
    }

>>>>>>> 7f0d7709
    case Collaboration.create_post(attrs) do
      {:ok, post} ->
        {:noreply,
         socket
         |> put_flash(:info, "Note created successfully")
<<<<<<< HEAD
         |> assign(create_new_annotation: false, annotations: {:loaded, [post | annotations]})}
=======
         |> assign(create_new_annotation: false, annotations: [post | annotations])
         |> increment_post_count(selected_point)}
>>>>>>> 7f0d7709

      {:error, _} ->
        {:noreply, put_flash(socket, :error, "Failed to create note")}
    end
  end

<<<<<<< HEAD
  def handle_info(
        {:load_annotations, annotations},
        socket
      ) do
    {:noreply, assign(socket, annotations: {:loaded, annotations})}
  end

  def handle_info(
        {:load_post_counts, post_counts},
        socket
      ) do
    {:noreply, assign(socket, post_counts: post_counts)}
=======
  def handle_event("select_tab", %{"tab" => tab}, socket) do
    tab =
      case tab do
        "my_notes" -> :my_notes
        "all_notes" -> :all_notes
        _ -> :my_notes
      end

    async_load_annotations(
      self(),
      socket.assigns.section.id,
      socket.assigns.page_context.page.resource_id,
      socket.assigns[:current_user],
      visibility_for_active_tab(tab),
      socket.assigns.selected_point
    )

    {:noreply, assign(socket, selected_annotations_tab: tab, annotations: nil)}
  end

  def handle_info(
        {:assign, key, annotations},
        socket
      ) do
    {:noreply, assign(socket, [{key, annotations}])}
>>>>>>> 7f0d7709
  end

  def render(%{view: :practice_page, annotations_enabled: true} = assigns) do
    # For practice page the activity scripts and activity_bridge script are needed as soon as the page loads.
    ~H"""
    <.page_content_with_sidebar_layout show_sidebar={@show_sidebar}>
      <:header>
        <.page_header
          page_context={@page_context}
          ctx={@ctx}
          index={@current_page["index"]}
          container_label={Utils.get_container_label(@current_page["id"], @section)}
        />
      </:header>

      <div
        id="eventIntercept"
        class="content"
        phx-update="ignore"
        role="page content"
        phx-hook="PointMarkers"
      >
        <%= raw(@html) %>
      </div>

      <:point_markers :if={@show_sidebar && @point_markers}>
        <Annotations.annotation_bubble
          point_marker={%{id: nil, top: 0}}
          selected={@selected_point == nil}
          count={@post_counts && @post_counts[nil]}
        />
        <Annotations.annotation_bubble
          :for={point_marker <- @point_markers}
          point_marker={point_marker}
          selected={@selected_point == point_marker.id}
          count={@post_counts && @post_counts[point_marker.id]}
        />
      </:point_markers>

      <:sidebar_toggle>
        <Annotations.toggle_notes_button>
          <Annotations.annotations_icon />
        </Annotations.toggle_notes_button>
      </:sidebar_toggle>

      <:sidebar>
        <Annotations.panel
          create_new_annotation={@create_new_annotation}
          annotations={@annotations}
          current_user={@current_user}
<<<<<<< HEAD
=======
          selected_annotations_tab={@selected_annotations_tab}
>>>>>>> 7f0d7709
        />
      </:sidebar>
    </.page_content_with_sidebar_layout>

    <.scripts scripts={@scripts} user_token={@user_token} />
    """
  end

  def render(%{view: :practice_page} = assigns) do
    # For practice page the activity scripts and activity_bridge script are needed as soon as the page loads.
    ~H"""
    <div class="flex-1 flex flex-col w-full overflow-auto">
      <div class="flex-1 mt-20 px-[80px] relative">
        <div class="container mx-auto max-w-[880px] pb-20">
          <.page_header
            page_context={@page_context}
            ctx={@ctx}
            index={@current_page["index"]}
            container_label={Utils.get_container_label(@current_page["id"], @section)}
          />

          <div id="eventIntercept" class="content" phx-update="ignore" role="page content">
            <%= raw(@html) %>
          </div>
        </div>
      </div>
    </div>

    <.scripts scripts={@scripts} user_token={@user_token} />
    """
  end

  def render(
        %{
          view: :graded_page,
          page_context: %{progress_state: :in_progress},
          begin_attempt?: false
        } = assigns
      ) do
    # For graded page with attempt in progress the activity scripts and activity_bridge script are needed as soon as the page loads.
    ~H"""
    <div class="flex pb-20 flex-col w-full items-center gap-15 flex-1 overflow-auto">
      <div class="flex flex-col items-center w-full">
        <.scored_page_banner />
        <div class="flex-1 max-w-[720px] pt-20 pb-10 mx-6 flex-col justify-start items-center gap-10 inline-flex">
          <.page_header
            page_context={@page_context}
            ctx={@ctx}
            index={@current_page["index"]}
            container_label={Utils.get_container_label(@current_page["id"], @section)}
          />
          <div id="eventIntercept" class="content" phx-update="ignore" role="page content">
            <%= raw(@html) %>
            <div class="flex w-full justify-center">
              <button
                id="submit_answers"
                phx-click="finalize_attempt"
                class="cursor-pointer px-5 py-2.5 hover:bg-opacity-40 bg-blue-600 rounded-[3px] shadow justify-center items-center gap-2.5 inline-flex text-white text-sm font-normal font-['Open Sans'] leading-tight"
              >
                Submit Answers
              </button>
            </div>
          </div>
        </div>
      </div>
    </div>

    <.scripts scripts={@scripts} user_token={@user_token} />
    """
  end

  def render(
        %{view: :adaptive_chromeless, page_context: %{progress_state: :in_progress}} = assigns
      ) do
    ~H"""
    <!-- ACTIVITIES -->
    <%= for %{slug: slug, authoring_script: script} <- @activity_types do %>
      <script
        :if={slug == "oli_adaptive"}
        type="text/javascript"
        src={Routes.static_path(OliWeb.Endpoint, "/js/" <> script)}
      >
      </script>
    <% end %>
    <!-- PARTS -->
    <script
      :for={script <- @part_scripts}
      type="text/javascript"
      src={Routes.static_path(OliWeb.Endpoint, "/js/" <> script)}
    >
    </script>

    <script type="text/javascript" src={Routes.static_path(OliWeb.Endpoint, "/js/delivery.js")}>
    </script>

    <div id="delivery_container" phx-update="ignore">
      <%= react_component("Components.Delivery", @app_params) %>
    </div>

    <script>
      window.userToken = "<%= @user_token %>";
    </script>
    """
  end

  def render(%{view: :graded_page, begin_attempt?: true} = assigns) do
    # For graded page with no started attempts, the js scripts are needed after the user clicks "Begin",
    # so we load them with the hook "load_survey_scripts" in the click handle_event functions.
    ~H"""
    <div class="flex pb-20 flex-col w-full items-center gap-15 flex-1 overflow-auto">
      <div class="flex flex-col items-center w-full">
        <.scored_page_banner />
        <div class="flex-1 max-w-[720px] pt-20 pb-10 mx-6 flex-col justify-start items-center gap-10 inline-flex">
          <.page_header
            page_context={@page_context}
            ctx={@ctx}
            index={@current_page["index"]}
            container_label={Utils.get_container_label(@current_page["id"], @section)}
          />
          <div id="page_content" phx-hook="LoadSurveyScripts">
            <div
              :if={@show_loader?}
              phx-remove={
                JS.remove_class("opacity-0",
                  to: "#raw_html",
                  transition: {"ease-out duration-1000", "opacity-0", "opacity-100"}
                )
              }
              class="w-full flex justify-center items-center"
            >
              <Layouts.spinner />
            </div>
            <div
              :if={!@show_loader?}
              id="raw_html"
              class="content opacity-0"
              phx-update="ignore"
              role="page content"
            >
              <%= raw(@html) %>
              <div class="flex w-full justify-center">
                <button
                  id="submit_answers"
                  phx-click="finalize_attempt"
                  class="cursor-pointer px-5 py-2.5 hover:bg-opacity-40 bg-blue-600 rounded-[3px] shadow justify-center items-center gap-2.5 inline-flex text-white text-sm font-normal font-['Open Sans'] leading-tight"
                >
                  Submit Answers
                </button>
              </div>
            </div>
          </div>
        </div>
      </div>
    </div>

    <script>
      window.userToken = "<%= @user_token %>";
    </script>
    """
  end

  # this render corresponds to the prologue view for graded pages (when there is no attempt in course)
  # TODO: extend the prologue page to support adaptive pages
  def render(%{view: view, begin_attempt?: false} = assigns)
      when view in [:graded_page, :adaptive_chromeless] do
    ~H"""
    <Modal.modal id="password_attempt_modal" class="w-1/2">
      <:title>Provide Assessment Password</:title>
      <.form
        phx-submit={JS.push("begin_attempt") |> Modal.hide_modal("password_attempt_modal")}
        for={%{}}
        class="flex flex-col gap-6"
        id="password_attempt_form"
      >
        <input id="password_attempt_input" type="password" name="password" field={:password} value="" />
        <.button type="submit" class="mx-auto btn btn-primary">Begin</.button>
      </.form>
    </Modal.modal>
    <div class="flex pb-20 flex-col w-full items-center gap-15 flex-1 overflow-auto">
      <div class="flex-1 max-w-[720px] pt-20 pb-10 mx-6 flex-col justify-start items-center gap-10 inline-flex">
        <.page_header
          page_context={@page_context}
          ctx={@ctx}
          index={@current_page["index"]}
          container_label={Utils.get_container_label(@current_page["id"], @section)}
        />
        <div class="self-stretch h-[0px] opacity-80 dark:opacity-20 bg-white border border-gray-200">
        </div>
        <.attempts_summary
          page_context={@page_context}
          attempt_message={@attempt_message}
          ctx={@ctx}
          allow_attempt?={@allow_attempt?}
          section_slug={@section.slug}
          request_path={@request_path}
          adaptive_chromeless?={@view == :adaptive_chromeless}
        />
      </div>
    </div>
    """
  end

  attr :show_sidebar, :boolean, default: false
  slot :header, required: true
  slot :inner_block, required: true
  slot :sidebar, default: nil
  slot :sidebar_toggle, default: nil
  slot :point_markers, default: nil

  defp page_content_with_sidebar_layout(assigns) do
    ~H"""
    <div class="flex-1 flex flex-col w-full overflow-hidden">
      <div class={[
        "flex-1 flex flex-col overflow-auto",
        if(@show_sidebar, do: "xl:mr-[520px]")
      ]}>
        <div class={[
          "flex-1 mt-20 px-[80px] relative",
          if(@show_sidebar, do: "border-r border-gray-300 xl:mr-[80px]")
        ]}>
          <div class="container mx-auto max-w-[880px] pb-20">
            <%= render_slot(@header) %>

            <%= render_slot(@inner_block) %>
          </div>

          <%= render_slot(@point_markers) %>
        </div>
      </div>
    </div>
    <div
      :if={@sidebar && @show_sidebar}
      class="flex flex-col w-[520px] absolute top-20 right-0 bottom-0"
    >
      <%= render_slot(@sidebar) %>
    </div>
    <div :if={@sidebar && !@show_sidebar} class="absolute top-20 right-0">
      <%= render_slot(@sidebar_toggle) %>
    </div>
    """
  end

  attr :attempt_message, :string
  attr :page_context, Oli.Delivery.Page.PageContext
  attr :ctx, OliWeb.Common.SessionContext
  attr :allow_attempt?, :boolean
  attr :adaptive_chromeless?, :boolean
  attr :section_slug, :string
  attr :request_path, :string

  defp attempts_summary(assigns) do
    ~H"""
    <div class="w-full flex-col justify-start items-start gap-3 flex" id="attempts_summary">
      <div class="self-stretch justify-start items-start gap-6 inline-flex relative">
        <div
          id="attempts_summary_with_tooltip"
          phx-hook="TooltipWithTarget"
          data-tooltip-target-id="attempt_tooltip"
          class="opacity-80 cursor-help dark:text-white text-sm font-bold font-['Open Sans'] uppercase tracking-wider"
        >
          Attempts <%= get_attempts_count(@page_context) %>/<%= get_max_attempts(@page_context) %>
        </div>
        <div
          id="attempt_tooltip"
          class="absolute hidden left-32 -top-2 text-xs bg-white py-2 px-4 text-black rounded-lg shadow-lg"
        >
          <%= @attempt_message %>
        </div>
      </div>
      <div class="self-stretch flex-col justify-start items-start flex">
        <.attempt_summary
          :for={
            {attempt, index} <-
              Enum.filter(@page_context.historical_attempts, fn a -> a.revision.graded == true end)
              |> Enum.with_index(1)
          }
          index={index}
          section_slug={@section_slug}
          page_revision_slug={@page_context.page.slug}
          attempt={attempt}
          ctx={@ctx}
          allow_review_submission?={@page_context.effective_settings.review_submission == :allow}
          request_path={@request_path}
          adaptive_chromeless?={@adaptive_chromeless?}
        />
      </div>
    </div>
    <button
      :if={@page_context.progress_state == :not_started}
      id="begin_attempt_button"
      disabled={!@allow_attempt?}
      phx-click={
        if(@page_context.effective_settings.password not in [nil, ""],
          do: Modal.show_modal("password_attempt_modal") |> JS.focus(to: "#password_attempt_input"),
          else: "begin_attempt"
        )
      }
      class={[
        "cursor-pointer px-5 py-2.5 hover:bg-opacity-40 bg-blue-600 rounded-[3px] shadow justify-center items-center gap-2.5 inline-flex text-white text-sm font-normal font-['Open Sans'] leading-tight",
        if(!@allow_attempt?, do: "opacity-50 dark:opacity-20 disabled !cursor-not-allowed")
      ]}
    >
      Begin <%= get_ordinal_attempt(@page_context) %> Attempt
    </button>
    """
  end

  attr :index, :integer
  attr :attempt, ResourceAttempt
  attr :ctx, OliWeb.Common.SessionContext
  attr :allow_review_submission?, :boolean
  attr :section_slug, :string
  attr :page_revision_slug, :string
  attr :adaptive_chromeless?, :boolean
  attr :request_path, :string

  defp attempt_summary(assigns) do
    ~H"""
    <div
      id={"attempt_#{@index}_summary"}
      class="self-stretch py-1 justify-between items-start inline-flex"
    >
      <div class="justify-start items-center flex">
        <div class="w-[92px] opacity-40 dark:text-white text-xs font-bold font-['Open Sans'] uppercase leading-normal tracking-wide">
          Attempt <%= @index %>:
        </div>
        <div class="py-1 justify-end items-center gap-1.5 flex">
          <div class="w-4 h-4 relative"><.star_icon /></div>
          <div class="justify-end items-center gap-1 flex">
            <div
              role="attempt score"
              class="text-emerald-600 text-xs font-semibold font-['Open Sans'] tracking-tight"
            >
              <%= Float.round(@attempt.score, 2) %>
            </div>
            <div class="text-emerald-600 text-xs font-semibold font-['Open Sans'] tracking-[4px]">
              /
            </div>
            <div
              role="attempt out of"
              lass="text-emerald-600 text-xs font-semibold font-['Open Sans'] tracking-tight"
            >
              <%= Float.round(@attempt.out_of, 2) %>
            </div>
          </div>
        </div>
      </div>
      <div class="flex-col justify-start items-end inline-flex" role="attempt submission">
        <div class="py-1 justify-start items-start gap-1 inline-flex">
          <div class="opacity-50 dark:text-white text-xs font-normal font-['Open Sans']">
            Submitted:
          </div>
          <div class="dark:text-white text-xs font-normal font-['Open Sans']">
            <%= FormatDateTime.to_formatted_datetime(
              @attempt.date_submitted,
              @ctx,
              "{WDshort} {Mshort} {D}, {YYYY}"
            ) %>
          </div>
        </div>
        <div
          :if={@allow_review_submission? and not @adaptive_chromeless?}
          class="w-[124px] py-1 justify-end items-center gap-2.5 inline-flex"
        >
          <.link
            href={
              Utils.review_live_path(
                @section_slug,
                @page_revision_slug,
                @attempt.attempt_guid,
                request_path: @request_path
              )
            }
            role="review_attempt_link"
          >
            <div class="cursor-pointer hover:opacity-40 text-blue-500 text-xs font-semibold font-['Open Sans'] uppercase tracking-wide">
              Review
            </div>
          </.link>
        </div>
      </div>
    </div>
    """
  end

  def scored_page_banner(assigns) do
    ~H"""
    <div class="w-full lg:px-20 px-40 py-9 bg-orange-500 bg-opacity-10 flex flex-col justify-center items-center gap-2.5">
      <div class="px-3 py-1.5 rounded justify-start items-start gap-2.5 flex">
        <div class="dark:text-white text-sm font-bold uppercase tracking-wider">
          Scored Activity
        </div>
      </div>
      <div class="max-w-[720px] w-full mx-auto opacity-90 dark:text-white text-sm font-normal leading-6">
        You can start or stop at any time, and your progress will be saved. When you submit your answers using the Submit button, it will count as an attempt. So make sure you have answered all the questions before submitting.
      </div>
    </div>
    """
  end

  def do_start_attempt(socket, section, user, revision, effective_settings) do
    datashop_session_id = socket.assigns.datashop_session_id
    activity_provider = &Oli.Delivery.ActivityProvider.provide/6

    # We must check gating conditions here to account for gates that activated after
    # the prologue page was rendered, and for malicious/deliberate attempts to start an attempt via
    # hitting this endpoint.
    with :ok <- check_gating_conditions(section, user, revision.resource_id),
         {:ok, _attempt_state} <-
           PageLifecycle.start(
             revision.slug,
             section.slug,
             datashop_session_id,
             user,
             effective_settings,
             activity_provider
           ),
         :ok <- maybe_redirect_adaptive(socket.assigns.view, section.slug, revision.slug) do
      page_context =
        PageContext.create_for_visit(
          section,
          socket.assigns.page_context.page.slug,
          socket.assigns.current_user,
          socket.assigns.datashop_session_id
        )

      {:noreply,
       socket
       |> assign(page_context: page_context)
       |> assign(begin_attempt?: true, show_loader?: true)
       |> clear_flash()
       |> assign_html()
       |> load_scripts_on_client_side()}
    else
      {:redirect, to} ->
        {:noreply, redirect(socket, to: to)}

      {:error, {:gates, _}} ->
        # In the case where a gate exists we want to redirect to this page display, which will
        # then pick up the gate and show that feedback to the user
        {:noreply,
         redirect(socket,
           to: Routes.page_delivery_path(socket, :page, section.slug, revision.slug)
         )}

      {:error, {:end_date_passed}} ->
        {:noreply, put_flash(socket, :error, "This assessment's end date passed.")}

      {:error, {:active_attempt_present}} ->
        {:noreply, put_flash(socket, :error, "You already have an active attempt.")}

      {:error, {:no_more_attempts}} ->
        {:noreply, put_flash(socket, :error, "You have no attempts remaining.")}

      _ ->
        {:noreply, put_flash(socket, :error, "Failed to start new attempt")}
    end
  end

  defp assign_html_and_scripts(socket) do
    socket
    |> assign_scripts()
    |> assign_html()
  end

  defp assign_scripts(socket) do
    assign(socket,
      scripts: Utils.get_required_activity_scripts(socket.assigns.page_context)
    )
  end

  defp assign_html(socket) do
    assign(socket,
      html: Utils.build_html(socket.assigns, :delivery)
    )
  end

  defp assign_annotations(socket) do
    assign(socket,
      annotations_enabled: true,
      show_sidebar: false,
      point_markers: nil,
      selected_point: nil,
      create_new_annotation: false,
<<<<<<< HEAD
      annotations: {:loading},
      post_counts: nil
=======
      annotations: nil,
      post_counts: nil,
      selected_annotations_tab: :my_notes
>>>>>>> 7f0d7709
    )
  end

  defp get_max_attempts(%{effective_settings: %{max_attempts: 0}} = _page_context),
    do: "unlimited"

  defp get_max_attempts(%{effective_settings: %{max_attempts: max_attempts}} = _page_context),
    do: max_attempts

  defp get_attempts_count(%{historical_attempts: resource_attempts} = _page_context) do
    Enum.count(resource_attempts, fn a -> a.revision.graded == true end)
  end

  defp get_ordinal_attempt(page_context) do
    next_attempt_number = get_attempts_count(page_context) + 1

    case {rem(next_attempt_number, 10), rem(next_attempt_number, 100)} do
      {1, _} -> Integer.to_string(next_attempt_number) <> "st"
      {2, _} -> Integer.to_string(next_attempt_number) <> "nd"
      {3, _} -> Integer.to_string(next_attempt_number) <> "rd"
      {_, 11} -> Integer.to_string(next_attempt_number) <> "th"
      {_, 12} -> Integer.to_string(next_attempt_number) <> "th"
      {_, 13} -> Integer.to_string(next_attempt_number) <> "th"
      _ -> Integer.to_string(next_attempt_number) <> "th"
    end
  end

  defp load_scripts_on_client_side(socket) do
    push_event(socket, "load_survey_scripts", %{
      script_sources: Enum.map(socket.assigns.scripts, fn script -> "/js/#{script}" end)
    })
  end

  defp async_load_annotations(
         liveview_pid,
         section_id,
         resource_id,
         %User{id: current_user_id},
<<<<<<< HEAD
         point_block_id
       ) do
    Task.Supervisor.start_child(Oli.TaskSupervisor, fn ->
      send(
        liveview_pid,
        {:load_annotations,
=======
         visibility,
         point_block_id
       ) do
    # load annotations
    Task.Supervisor.start_child(Oli.TaskSupervisor, fn ->
      send(
        liveview_pid,
        {:assign, :annotations,
>>>>>>> 7f0d7709
         Collaboration.list_posts_for_user_in_point_block(
           section_id,
           resource_id,
           current_user_id,
<<<<<<< HEAD
=======
           visibility,
>>>>>>> 7f0d7709
           point_block_id
         )}
      )
    end)
<<<<<<< HEAD
=======

    # load post counts
    Task.Supervisor.start_child(Oli.TaskSupervisor, fn ->
      send(
        liveview_pid,
        {:assign, :post_counts,
         Collaboration.list_post_counts_for_user_in_section(
           section_id,
           resource_id,
           current_user_id,
           visibility
         )}
      )
    end)
>>>>>>> 7f0d7709
  end

  defp async_load_annotations(
         liveview_pid,
         _section_id,
         _resource_id,
         _current_user,
<<<<<<< HEAD
=======
         _visibility,
>>>>>>> 7f0d7709
         _point_block_id
       ) do
    Task.Supervisor.start_child(Oli.TaskSupervisor, fn ->
      send(
        liveview_pid,
<<<<<<< HEAD
        {:load_annotations, []}
=======
        {:assign, :annotations, []}
>>>>>>> 7f0d7709
      )
    end)
  end

<<<<<<< HEAD
  defp async_load_post_counts(liveview_pid, section_id, resource_id, user_id) do
    Task.Supervisor.start_child(Oli.TaskSupervisor, fn ->
      send(
        liveview_pid,
        {:load_post_counts,
         Collaboration.list_post_counts_for_user_in_section(
           section_id,
           resource_id,
           user_id
         )}
      )
    end)
=======
  defp visibility_for_active_tab(:all_notes), do: :public
  defp visibility_for_active_tab(:my_notes), do: :private
  defp visibility_for_active_tab(_), do: :private

  defp increment_post_count(socket, selected_point) do
    case socket.assigns.post_counts do
      nil ->
        socket

      post_counts ->
        assign(socket,
          post_counts: Map.update(post_counts, selected_point, 1, &(&1 + 1))
        )
    end
>>>>>>> 7f0d7709
  end

  defp check_gating_conditions(section, user, resource_id) do
    case Oli.Delivery.Gating.blocked_by(section, user, resource_id) do
      [] -> :ok
      gates -> {:error, {:gates, gates}}
    end
  end

  defp maybe_redirect_adaptive(:adaptive_chromeless, section_slug, revision_slug),
    do: {:redirect, ~p"/sections/#{section_slug}/adaptive_lesson/#{revision_slug}"}

  defp maybe_redirect_adaptive(_, _, _), do: :ok
end<|MERGE_RESOLUTION|>--- conflicted
+++ resolved
@@ -31,21 +31,9 @@
         socket.assigns.section.id,
         socket.assigns.page_context.page.resource_id,
         socket.assigns[:current_user],
-<<<<<<< HEAD
-        nil
-      )
-
-      async_load_post_counts(
-        self(),
-        socket.assigns.section.id,
-        socket.assigns.page_context.page.resource_id,
-        socket.assigns[:current_user].id
-      )
-=======
         :private,
         nil
       )
->>>>>>> 7f0d7709
     end
 
     {:ok,
@@ -218,20 +206,13 @@
       socket.assigns.section.id,
       socket.assigns.page_context.page.resource_id,
       socket.assigns[:current_user],
-<<<<<<< HEAD
-=======
       visibility_for_active_tab(socket.assigns.selected_annotations_tab),
->>>>>>> 7f0d7709
       point_marker_id
     )
 
     {:noreply,
      socket
-<<<<<<< HEAD
-     |> assign(selected_point: point_marker_id, annotations: {:loading})
-=======
      |> assign(selected_point: point_marker_id, annotations: nil)
->>>>>>> 7f0d7709
      |> push_event("highlight_point_marker", %{id: point_marker_id})}
   end
 
@@ -241,20 +222,13 @@
       socket.assigns.section.id,
       socket.assigns.page_context.page.resource_id,
       socket.assigns[:current_user],
-<<<<<<< HEAD
-=======
       visibility_for_active_tab(socket.assigns.selected_annotations_tab),
->>>>>>> 7f0d7709
       nil
     )
 
     {:noreply,
      socket
-<<<<<<< HEAD
-     |> assign(selected_point: nil, annotations: {:loading})
-=======
      |> assign(selected_point: nil, annotations: nil)
->>>>>>> 7f0d7709
      |> push_event("clear_highlighted_point_markers", %{})}
   end
 
@@ -270,22 +244,14 @@
     {:noreply, put_flash(socket, :error, "Note cannot be empty")}
   end
 
-<<<<<<< HEAD
-  def handle_event("create_annotation", %{"content" => value, "anonymous" => anonymous}, socket) do
-=======
   def handle_event("create_annotation", %{"content" => value} = params, socket) do
->>>>>>> 7f0d7709
     %{
       current_user: current_user,
       section: section,
       page_context: page_context,
-<<<<<<< HEAD
-      selected_point: selected_point
-=======
       annotations: annotations,
       selected_point: selected_point,
       selected_annotations_tab: selected_annotations_tab
->>>>>>> 7f0d7709
     } = socket.assigns
 
     attrs = %{
@@ -296,52 +262,24 @@
       annotated_resource_id: page_context.page.resource_id,
       annotated_block_id: selected_point,
       annotation_type: :point,
-<<<<<<< HEAD
-      anonymous: anonymous == "true",
-      visibility: :private,
-      content: %Collaboration.PostContent{message: value}
-    }
-
-    annotations = socket.assigns.annotations |> elem(1)
-
-=======
       anonymous: params["anonymous"] == "true",
       visibility: visibility_for_active_tab(selected_annotations_tab),
       content: %Collaboration.PostContent{message: value}
     }
 
->>>>>>> 7f0d7709
     case Collaboration.create_post(attrs) do
       {:ok, post} ->
         {:noreply,
          socket
          |> put_flash(:info, "Note created successfully")
-<<<<<<< HEAD
-         |> assign(create_new_annotation: false, annotations: {:loaded, [post | annotations]})}
-=======
          |> assign(create_new_annotation: false, annotations: [post | annotations])
          |> increment_post_count(selected_point)}
->>>>>>> 7f0d7709
 
       {:error, _} ->
         {:noreply, put_flash(socket, :error, "Failed to create note")}
     end
   end
 
-<<<<<<< HEAD
-  def handle_info(
-        {:load_annotations, annotations},
-        socket
-      ) do
-    {:noreply, assign(socket, annotations: {:loaded, annotations})}
-  end
-
-  def handle_info(
-        {:load_post_counts, post_counts},
-        socket
-      ) do
-    {:noreply, assign(socket, post_counts: post_counts)}
-=======
   def handle_event("select_tab", %{"tab" => tab}, socket) do
     tab =
       case tab do
@@ -367,7 +305,6 @@
         socket
       ) do
     {:noreply, assign(socket, [{key, annotations}])}
->>>>>>> 7f0d7709
   end
 
   def render(%{view: :practice_page, annotations_enabled: true} = assigns) do
@@ -418,10 +355,7 @@
           create_new_annotation={@create_new_annotation}
           annotations={@annotations}
           current_user={@current_user}
-<<<<<<< HEAD
-=======
           selected_annotations_tab={@selected_annotations_tab}
->>>>>>> 7f0d7709
         />
       </:sidebar>
     </.page_content_with_sidebar_layout>
@@ -906,14 +840,9 @@
       point_markers: nil,
       selected_point: nil,
       create_new_annotation: false,
-<<<<<<< HEAD
-      annotations: {:loading},
-      post_counts: nil
-=======
       annotations: nil,
       post_counts: nil,
       selected_annotations_tab: :my_notes
->>>>>>> 7f0d7709
     )
   end
 
@@ -952,14 +881,6 @@
          section_id,
          resource_id,
          %User{id: current_user_id},
-<<<<<<< HEAD
-         point_block_id
-       ) do
-    Task.Supervisor.start_child(Oli.TaskSupervisor, fn ->
-      send(
-        liveview_pid,
-        {:load_annotations,
-=======
          visibility,
          point_block_id
        ) do
@@ -968,21 +889,15 @@
       send(
         liveview_pid,
         {:assign, :annotations,
->>>>>>> 7f0d7709
          Collaboration.list_posts_for_user_in_point_block(
            section_id,
            resource_id,
            current_user_id,
-<<<<<<< HEAD
-=======
            visibility,
->>>>>>> 7f0d7709
            point_block_id
          )}
       )
     end)
-<<<<<<< HEAD
-=======
 
     # load post counts
     Task.Supervisor.start_child(Oli.TaskSupervisor, fn ->
@@ -997,7 +912,6 @@
          )}
       )
     end)
->>>>>>> 7f0d7709
   end
 
   defp async_load_annotations(
@@ -1005,38 +919,17 @@
          _section_id,
          _resource_id,
          _current_user,
-<<<<<<< HEAD
-=======
          _visibility,
->>>>>>> 7f0d7709
          _point_block_id
        ) do
     Task.Supervisor.start_child(Oli.TaskSupervisor, fn ->
       send(
         liveview_pid,
-<<<<<<< HEAD
-        {:load_annotations, []}
-=======
         {:assign, :annotations, []}
->>>>>>> 7f0d7709
       )
     end)
   end
 
-<<<<<<< HEAD
-  defp async_load_post_counts(liveview_pid, section_id, resource_id, user_id) do
-    Task.Supervisor.start_child(Oli.TaskSupervisor, fn ->
-      send(
-        liveview_pid,
-        {:load_post_counts,
-         Collaboration.list_post_counts_for_user_in_section(
-           section_id,
-           resource_id,
-           user_id
-         )}
-      )
-    end)
-=======
   defp visibility_for_active_tab(:all_notes), do: :public
   defp visibility_for_active_tab(:my_notes), do: :private
   defp visibility_for_active_tab(_), do: :private
@@ -1051,7 +944,6 @@
           post_counts: Map.update(post_counts, selected_point, 1, &(&1 + 1))
         )
     end
->>>>>>> 7f0d7709
   end
 
   defp check_gating_conditions(section, user, resource_id) do
