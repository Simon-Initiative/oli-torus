--- conflicted
+++ resolved
@@ -173,58 +173,6 @@
     {:noreply, assign(socket, scripts_loaded: true)}
   end
 
-<<<<<<< HEAD
-=======
-  def handle_event("select_question", %{"question_number" => question_number}, socket) do
-    questions =
-      socket.assigns.questions
-      |> Enum.map(fn question ->
-        Map.put(question, :selected, question.number == question_number)
-      end)
-
-    {:noreply, assign(socket, questions: questions)}
-  end
-
-  def handle_event("activity_saved", params, socket) do
-    {:noreply, update_activity(socket, params)}
-  end
-
-  def handle_event(
-        "submit_selected_question",
-        %{"attempt_guid" => attempt_guid, "question_id" => question_id},
-        socket
-      ) do
-    ## evaluate the activity attempt
-
-    Oli.Repo.get_by(Oli.Delivery.Attempts.Core.ActivityAttempt,
-      attempt_guid: attempt_guid
-    )
-    |> Oli.Repo.preload([:resource_attempt, :part_attempts, :revision])
-    |> Oli.Delivery.Attempts.ActivityLifecycle.Evaluate.update_part_attempts_for_activity(
-      socket.assigns.datashop_session_id
-    )
-
-    ## and update it's state in the assigns (to render the feedback in the UI)
-
-    questions =
-      Enum.map(socket.assigns.questions, fn
-        %{selected: true} = selected_question ->
-          Map.merge(selected_question, %{
-            state: get_updated_state(attempt_guid),
-            submitted: true
-          })
-
-        not_selected_question ->
-          not_selected_question
-      end)
-
-    # Send a message to self to push the event after render
-    send(self(), {:disable_question_inputs, question_id})
-
-    {:noreply, assign(socket, questions: questions)}
-  end
-
->>>>>>> 34857811
   def handle_event(
         "finalize_attempt",
         _params,
@@ -864,7 +812,6 @@
             index={@current_page["index"]}
             container_label={Utils.get_container_label(@current_page["id"], @section)}
           />
-<<<<<<< HEAD
           <div :if={@questions != []} class="relative min-h-[500px]">
             <.live_component
               id="one_at_a_time_questions"
@@ -885,205 +832,6 @@
             <p>
               There are no questions available for this page.
             </p>
-=======
-          <div :if={@questions != []} id="one_at_a_time_questions" class="relative min-h-[500px]">
-            <%!--  render this as a component on MER-3640 --%>
-
-            <% selected_question = Enum.find(@questions, & &1.selected) %>
-            <% total_questions = Enum.count(@questions) %>
-            <% selected_question_points =
-              Enum.reduce(selected_question.part_points, 0, fn {_id, points}, acum ->
-                points + acum
-              end) %>
-            <% selected_question_parts_count = map_size(selected_question.part_points) %>
-
-            <div class="w-screen flex flex-col items-center">
-              <div role="questions header" class="w-[1170px] pl-[189px]">
-                <div class="flex w-full justify-between items-center mb-1">
-                  <div class="text-[#757682] text-xs font-normal font-['Open Sans'] leading-[18px]">
-                    Question <%= selected_question.number %> / <%= total_questions %> • <%= parse_points(
-                      selected_question_points
-                    ) %>
-                  </div>
-                  <%!-- This button will be changed in MER-3640 to show a modal --%>
-                  <button phx-click="finalize_attempt" class="flex items-center gap-2">
-                    <div class="opacity-90 text-right text-[#0080ff] text-base font-bold font-['Open Sans'] leading-normal">
-                      Finish Quiz
-                    </div>
-                    <Icons.finish_quiz_flag />
-                  </button>
-                </div>
-                <div class="mb-3">
-                  <Common.progress_bar
-                    percent={get_progress(@questions)}
-                    height="h-1"
-                    rounded="rounded-none"
-                    on_going_colour="bg-[#0062f2]"
-                    completed_colour="bg-[#0062f2]"
-                    not_completed_colour="bg-[#1c1c1c]/10"
-                    show_percent={false}
-                  />
-                </div>
-              </div>
-              <div role="questions main content" class="mx-auto flex justify-center gap-8 w-full">
-                <.questions_menu questions={@questions} />
-                <div
-                  role="questions content"
-                  class="content min-h-[484px] w-[981px] rounded-md border border-[#c8c8c8]"
-                >
-                  <div
-                    id="react_to_liveview"
-                    phx-hook="ReactToLiveView"
-                    class="flex h-[400px] border-b border-[#c8c8c8]"
-                  >
-                    <div id="eventIntercept" phx-update="ignore">
-                      <div
-                        :for={question <- @questions}
-                        id={"question_#{question.number}"}
-                        role="one at a time question"
-                        class={[
-                          "overflow-scroll p-10 h-[400px] oveflow-hidden",
-                          if(map_size(question.part_points) == 1, do: "w-[981px]", else: "w-[808px]"),
-                          if(!question.selected, do: "hidden")
-                        ]}
-                        phx-hook="DisableSubmitted"
-                        data-submitted={"#{question.submitted}"}
-                      >
-                        <%= raw(question.raw_content) %>
-                      </div>
-                    </div>
-                    <div
-                      :if={selected_question_parts_count > 1}
-                      role="score summary"
-                      class="w-[173px] px-3 py-6 gap-2 text-sm font-normal font-['Open Sans'] leading-none whitespace-nowrap border-l border-[#c8c8c8]"
-                    >
-                      <div
-                        :for={
-                          {{id, points}, index} <- Enum.with_index(selected_question.part_points, 1)
-                        }
-                        class="flex items-center h-6"
-                      >
-                        <span class="w-4">
-                          <.part_result_icon part={
-                            Enum.find(selected_question.state["parts"], &(&1["partId"] == id))
-                          } />
-                        </span>
-                        <span class="text-[#757682] ml-4">
-                          Part <%= index %>:
-                        </span>
-                        <span class="text-[#353740] ml-1">
-                          <%= parse_points(points) %>
-                        </span>
-                      </div>
-                    </div>
-                  </div>
-                  <div class="flex justify-center w-full min-h-[84px] items-center">
-                    <button
-                      :if={!selected_question.submitted}
-                      phx-click="submit_selected_question"
-                      phx-value-attempt_guid={selected_question.state["attemptGuid"]}
-                      phx-value-question_id={"question_#{selected_question.number}"}
-                      disabled={!selected_question.answered}
-                      class={[
-                        "h-[30px] px-5 py-2.5 rounded-md shadow justify-center items-center gap-2.5 inline-flex opacity-90 text-right text-base text-white font-['Open Sans'] leading-normal whitespace-nowrap",
-                        if(selected_question.answered,
-                          do: "bg-[#0062f2] font-semibold",
-                          else: "bg-[#9d9d9d] font-semibold "
-                        )
-                      ]}
-                    >
-                      Submit Response
-                    </button>
-                    <div :if={selected_question.submitted} class="activity w-full p-2 px-10">
-                      <div class="flex justify-end mb-2.5">
-                        <span class="text-[#8e8e8e] text-xs font-normal font-['Open Sans'] leading-[18px]">
-                          Points:
-                        </span>
-                        <span class="ml-1 text-[#5e5e5e] text-xs font-semibold font-['Open Sans'] leading-[18px]">
-                          <%= question_points(selected_question) %> / <%= total_question_points(
-                            selected_question
-                          ) %>
-                        </span>
-                      </div>
-                      <div class="activity-content">
-                        <%= OliWeb.Common.React.component(
-                          @ctx,
-                          "Components.Evaluation",
-                          %{
-                            attemptState: selected_question.state,
-                            context: selected_question.context,
-                            showExplanation: false
-                          },
-                          id: "activity_evaluation_for_question_#{selected_question.number}",
-                          container: [class: "flex flex-col w-full"]
-                        ) %>
-                      </div>
-                    </div>
-                  </div>
-                  <.references ctx={@ctx} bib_app_params={@bib_app_params} />
-                </div>
-              </div>
-              <div
-                role="questions footer"
-                class="w-[1170px] pl-[189px] mb-32 py-8 flex justify-between"
-              >
-                <button
-                  phx-click={
-                    JS.dispatch("click", to: "#question_#{selected_question.number - 1}_button")
-                  }
-                  disabled={selected_question.number == 1}
-                  class={[
-                    "px-5 py-2.5 rounded-md shadow border flex justify-center items-center gap-2.5 opacity-90 text-right text-[#0080ff] text-sm font-semibold font-['Open Sans'] leading-[14px] whitespace-nowrap",
-                    if(selected_question.number == 1, do: "!text-[#757682]")
-                  ]}
-                >
-                  <svg
-                    width="13"
-                    height="10"
-                    viewBox="0 0 13 10"
-                    fill="none"
-                    xmlns="http://www.w3.org/2000/svg"
-                  >
-                    <path
-                      d="M1.5 5H11.5M1.5 5L5.5 9M1.5 5L5.5 1"
-                      stroke="currentColor"
-                      stroke-width="2"
-                      stroke-linecap="round"
-                      stroke-linejoin="round"
-                    />
-                  </svg>
-                  <span>Previous Question</span>
-                </button>
-                <button
-                  phx-click={
-                    JS.dispatch("click", to: "#question_#{selected_question.number + 1}_button")
-                  }
-                  disabled={selected_question.number == total_questions}
-                  class={[
-                    "px-5 py-2.5 rounded-md shadow border flex justify-center items-center gap-2.5 opacity-90 text-right text-[#0080ff] text-sm font-semibold font-['Open Sans'] leading-[14px] whitespace-nowrap",
-                    if(selected_question.number == total_questions, do: "!text-[#757682]")
-                  ]}
-                >
-                  <span>Next Question</span>
-                  <svg
-                    width="13"
-                    height="10"
-                    viewBox="0 0 13 10"
-                    fill="none"
-                    xmlns="http://www.w3.org/2000/svg"
-                  >
-                    <path
-                      d="M11.2544 5H1.25439M11.2544 5L7.25439 9M11.2544 5L7.25439 1"
-                      stroke="currentColor"
-                      stroke-width="2"
-                      stroke-linecap="round"
-                      stroke-linejoin="round"
-                    />
-                  </svg>
-                </button>
-              </div>
-            </div>
->>>>>>> 34857811
           </div>
           <div :if={@questions == []} class="flex w-full justify-center">
             <p>
@@ -1182,47 +930,6 @@
     """
   end
 
-<<<<<<< HEAD
-=======
-  def questions_menu(assigns) do
-    ~H"""
-    <div id="questions_menu" class="w-[157px] h-[468px] ml-0 my-2 overflow-y-scroll flex flex-col">
-      <button
-        :for={question <- @questions}
-        id={"question_#{question.number}_button"}
-        phx-click={select_question(question.number)}
-        disabled={question.selected}
-        phx-value-id={question.number}
-        class={[
-          "flex items-center gap-[18px] h-[33px] pl-[16.5px]",
-          if(question.selected, do: "!bg-[#0f6bf5]/5")
-        ]}
-      >
-        <div class={[
-          "w-2.5 h-2.5 rounded-full",
-          if(question.selected, do: "!border-2 !border-[#0062f2]"),
-          if(question.submitted, do: "bg-[#0062f2]", else: "bg-[#d9d9d9]")
-        ]}>
-        </div>
-        <span class={[
-          "text-[#353740] text-base font-normal font-['Open Sans'] leading-normal",
-          if(question.selected, do: "!text-[#0f6bf5] !font-bold")
-        ]}>
-          Question <%= question.number %>
-        </span>
-      </button>
-    </div>
-    """
-  end
-
-  defp select_question(js \\ %JS{}, question_number) do
-    js
-    |> JS.push("select_question", value: %{question_number: question_number})
-    |> JS.hide(to: "div[role='one at a time question']")
-    |> JS.show(to: "#question_#{question_number}")
-  end
-
->>>>>>> 34857811
   def countdown(assigns) do
     ~H"""
     <%= if !@review_mode and @time_limit > 0 do %>
