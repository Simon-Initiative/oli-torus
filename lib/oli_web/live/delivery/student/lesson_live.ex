defmodule OliWeb.Delivery.Student.LessonLive do
  use OliWeb, :live_view

  import Ecto.Query, warn: false

  on_mount {OliWeb.LiveSessionPlugs.InitPage, :page_context}
  on_mount {OliWeb.LiveSessionPlugs.InitPage, :previous_next_index}

  alias Oli.Activities
  alias Oli.Delivery.Attempts.Core.ResourceAttempt
  alias Oli.Delivery.Attempts.PageLifecycle
  alias Oli.Delivery.Page.PageContext
  alias Oli.Delivery.{Sections, Settings}
  alias Oli.Publishing.DeliveryResolver, as: Resolver
  alias Oli.Rendering.{Context, Page}
  alias Oli.Resources
  alias OliWeb.Common.FormatDateTime
  alias OliWeb.Components.Delivery.Layouts
  alias OliWeb.Components.Modal

  def mount(_params, _session, %{assigns: %{view: :practice_page}} = socket) do
    {:ok, assign_html_and_scripts(socket)}
  end

  def mount(
        _params,
        _session,
        %{assigns: %{view: :graded_page, page_context: %{progress_state: :in_progress}}} = socket
      ) do
    {:ok, assign_html_and_scripts(socket) |> assign(begin_attempt?: false)}
  end

  def mount(_params, _session, %{assigns: %{view: :graded_page}} = socket) do
    # for graded pages with no attempt in course, we first show the prologue view (we use begin_attempt? flag to distinguish this).
    # When the student clicks "Begin" we load the needed page scripts via the "LoadSurveyScripts" hook and assign the html to the socket.
    # When the scripts end loading, we recieve a "survey_scripts_loaded" confirmation event from the client
    # so we then hide the spinner and show the page content.

    {:ok,
     socket
     |> assign_scripts()
     |> assign(begin_attempt?: false)}
  end

  def handle_event(event, %{"password" => password}, socket)
      when event in ["begin_attempt", "continue_attempt"] and
             password != socket.assigns.page_context.effective_settings.password do
    {:noreply, put_flash(socket, :error, "Incorrect password")}
  end

  def handle_event("begin_attempt", _params, socket) do
    %{
      current_user: user,
      section: section,
      page_context: %{effective_settings: effective_settings, page: revision},
      ctx: ctx
    } = socket.assigns

    case Settings.check_start_date(effective_settings) do
      {:allowed} ->
        do_start_attempt(socket, section, user, revision, effective_settings)

      {:before_start_date} ->
        {:noreply,
         put_flash(
           socket,
           :error,
           "This assessment is not yet available. It will be available on #{date(effective_settings.start_date, ctx: ctx, precision: :minutes)}."
         )}
    end
  end

  def handle_event("survey_scripts_loaded", %{"error" => _}, socket) do
    {:noreply, put_flash(socket, :error, "We couldn't load the page. Please try again.")}
  end

  def handle_event("survey_scripts_loaded", _params, socket) do
    {:noreply, assign(socket, show_loader?: false)}
  end

  def render(%{view: :practice_page} = assigns) do
    # For practice page the activity scripts and activity_bridge script are needed as soon as the page loads.
    ~H"""
    <div class="flex pb-20 flex-col items-center gap-15 flex-1">
      <div class="flex flex-col items-center w-full">
<<<<<<< HEAD
        <div class="w-[720px] pt-20 pb-10 flex-col justify-start items-center gap-10 inline-flex">
=======
        <.scored_page_banner :if={@revision.graded} />
        <div class="flex-1 max-w-[720px] pt-20 pb-10 mx-6 flex-col justify-start items-center gap-10 inline-flex">
>>>>>>> 0cbc1947
          <.page_header
            page_context={@page_context}
            ctx={@ctx}
            index={@current_page["index"]}
            container_label={get_container_label(@current_page["id"], @section)}
          />
          <div id="eventIntercept" class="content" phx-update="ignore">
            <%= raw(@html) %>
          </div>
        </div>
      </div>
    </div>

    <.scripts scripts={@scripts} user_token={@user_token} />
    """
  end

  def render(
        %{
          view: :graded_page,
          page_context: %{progress_state: :in_progress},
          begin_attempt?: false
        } = assigns
      ) do
    # For graded page with attempt in progrress the activity scripts and activity_bridge script are needed as soon as the page loads.

    # TODO after submitting answers, user should be redirected to the new NG23 review page.
    # (now it is being redirected to old version of review page)
    # We should replace the onClick with its equivalent function in Elixir: Oli.Delivery.Attempts.PageLifecycle.finalize
    # and then redirect to the new review page.
    ~H"""
    <div class="flex pb-20 flex-col items-center gap-15 flex-1">
      <div class="flex flex-col items-center w-full">
        <.scored_page_banner />
        <div class="w-[720px] pt-20 pb-10 flex-col justify-start items-center gap-10 inline-flex">
          <.page_header
            page_context={@page_context}
            ctx={@ctx}
            index={@current_page["index"]}
            container_label={get_container_label(@current_page["id"], @section)}
          />
          <div id="eventIntercept" class="content" phx-update="ignore">
            <%= raw(@html) %>
            <div class="flex w-full justify-center">
              <button
                id="submit_answers"
                onClick={"window.OLI.finalize('#{@section.slug}', '#{@page_context.page.slug}', '#{hd(@page_context.resource_attempts).attempt_guid || nil}', #{@page_context.page.graded}, 'submit_answers')"}
                class="cursor-pointer px-5 py-2.5 hover:bg-opacity-40 bg-blue-600 rounded-[3px] shadow justify-center items-center gap-2.5 inline-flex text-white text-sm font-normal font-['Open Sans'] leading-tight"
              >
                Submit Answers
              </button>
            </div>
          </div>
        </div>
      </div>
    </div>

    <.scripts scripts={@scripts} user_token={@user_token} />
    """
  end

  def render(%{view: :graded_page, begin_attempt?: true} = assigns) do
    # For graded page with no started attempts, the js scripts are needed after the user clicks "Begin",
    # so we load them with the hook "load_survey_scripts" in the click handle_event functions.

    # TODO after submitting answers, user should be redirected to the new NG23 review page.
    # (now it is being redirected to old version of review page)
    # We should replace the onClick with its equivalent function in Elixir: Oli.Delivery.Attempts.PageLifecycle.finalize
    # and then redirect to the new review page.

    ~H"""
    <div class="flex pb-20 flex-col items-center gap-15 flex-1">
      <div class="flex flex-col items-center w-full">
        <.scored_page_banner />
        <div class="w-[720px] pt-20 pb-10 flex-col justify-start items-center gap-10 inline-flex">
          <.page_header
            page_context={@page_context}
            ctx={@ctx}
            index={@current_page["index"]}
            container_label={get_container_label(@current_page["id"], @section)}
          />
          <div id="page_content" phx-hook="LoadSurveyScripts">
            <div
              :if={@show_loader?}
              phx-remove={
                JS.remove_class("opacity-0",
                  to: "#raw_html",
                  transition: {"ease-out duration-1000", "opacity-0", "opacity-100"}
                )
              }
              class="w-full flex justify-center items-center"
            >
              <Layouts.spinner />
            </div>
            <div :if={!@show_loader?} id="raw_html" class="content opacity-0" phx-update="ignore">
              <%= raw(@html) %>
              <div class="flex w-full justify-center">
                <button
                  id="submit_answers"
                  onClick={"window.OLI.finalize('#{@section.slug}', '#{@page_context.page.slug}', '#{hd(@page_context.resource_attempts).attempt_guid || nil}', #{@page_context.page.graded}, 'submit_answers')"}
                  class="cursor-pointer px-5 py-2.5 hover:bg-opacity-40 bg-blue-600 rounded-[3px] shadow justify-center items-center gap-2.5 inline-flex text-white text-sm font-normal font-['Open Sans'] leading-tight"
                >
                  Submit Answers
                </button>
              </div>
            </div>
          </div>
        </div>
      </div>
    </div>

    <script>
      window.userToken = "<%= @user_token %>";
    </script>
    """
  end

  # this render corresponds to the prologue view for graded pages (when there is no attempt in course)
  def render(%{view: :graded_page, begin_attempt?: false} = assigns) do
    ~H"""
    <Modal.modal id="password_attempt_modal" class="w-1/2">
      <:title>Provide Assessment Password</:title>
      <.form
        phx-submit={
          JS.push(
            if(@page_context.progress_state == :in_progress,
              do: "continue_attempt",
              else: "begin_attempt"
            )
          )
          |> Modal.hide_modal("password_attempt_modal")
        }
        for={%{}}
        class="flex flex-col gap-6"
      >
        <input id="password_attempt_input" type="password" name="password" field={:password} value="" />
        <.button type="submit" class="mx-auto btn btn-primary">
          <%= if(@page_context.progress_state == :in_progress, do: "Continue", else: "Begin") %>
        </.button>
      </.form>
    </Modal.modal>
    <div class="flex pb-20 flex-col items-center gap-15 flex-1">
      <div class="w-[720px] pt-20 pb-10 flex-col justify-start items-center gap-10 inline-flex">
        <.page_header
          page_context={@page_context}
          ctx={@ctx}
          index={@current_page["index"]}
          container_label={get_container_label(@current_page["id"], @section)}
        />
        <div class="self-stretch h-[0px] opacity-80 dark:opacity-20 bg-white border border-gray-200">
        </div>
        <.attempts_summary
          page_context={@page_context}
          attempt_message={@attempt_message}
          ctx={@ctx}
          allow_attempt?={@allow_attempt?}
        />
      </div>
    </div>
    """
  end

  # As we implement more scenarios we can add more clauses to this function depending on the :view key.
  def render(assigns) do
    ~H"""
    <div>hi, this is still in dev</div>
    """
  end

  attr :scripts, :list
  attr :user_token, :string

  def scripts(assigns) do
    ~H"""
    <script>
      window.userToken = "<%= @user_token %>";
    </script>
    <script>
      OLI.initActivityBridge('eventIntercept');
    </script>
    <script :for={script <- @scripts} type="text/javascript" src={"/js/#{script}"}>
    </script>
    """
  end

  attr :attempt_message, :string
  attr :page_context, Oli.Delivery.Page.PageContext
  attr :ctx, OliWeb.Common.SessionContext
  attr :allow_attempt?, :boolean

  defp attempts_summary(assigns) do
    ~H"""
    <div class="w-full flex-col justify-start items-start gap-3 flex">
      <div class="self-stretch justify-start items-start gap-6 inline-flex relative">
        <div
          id="attempts_summary_with_tooltip"
          phx-hook="TooltipWithTarget"
          data-tooltip-target-id="attempt_tooltip"
          class="opacity-80 cursor-help dark:text-white text-sm font-bold font-['Open Sans'] uppercase tracking-wider"
        >
          AttemptS <%= get_attempts_count(@page_context) %>/<%= get_max_attempts(@page_context) %>
        </div>
        <div
          id="attempt_tooltip"
          class="absolute hidden left-32 -top-2 text-xs bg-white py-2 px-4 text-black rounded-lg shadow-lg"
        >
          <%= @attempt_message %>
        </div>
      </div>
      <div class="self-stretch flex-col justify-start items-start flex">
        <.attempt_summary
          :for={
            {attempt, index} <-
              Enum.filter(@page_context.historical_attempts, fn a -> a.revision.graded == true end)
              |> Enum.with_index(1)
          }
          index={index}
          attempt={attempt}
          ctx={@ctx}
          allow_review_submission?={@page_context.effective_settings.review_submission == :allow}
        />
      </div>
    </div>
    <button
      :if={@page_context.progress_state == :not_started}
      id="begin_attempt_button"
      disabled={!@allow_attempt?}
      phx-click={
        if(@page_context.effective_settings.password not in [nil, ""],
          do: Modal.show_modal("password_attempt_modal") |> JS.focus(to: "#password_attempt_input"),
          else: "begin_attempt"
        )
      }
      class={[
        "cursor-pointer px-5 py-2.5 hover:bg-opacity-40 bg-blue-600 rounded-[3px] shadow justify-center items-center gap-2.5 inline-flex text-white text-sm font-normal font-['Open Sans'] leading-tight",
        if(!@allow_attempt?, do: "opacity-50 dark:opacity-20 disabled !cursor-not-allowed")
      ]}
    >
      Begin <%= get_ordinal_attempt(@page_context) %> Attempt
    </button>

    <button
      :if={@page_context.progress_state == :in_progress}
      id="continue_attempt_button"
      disabled={!@allow_attempt?}
      phx-click={
        if(@page_context.effective_settings.password not in [nil, ""],
          do: Modal.show_modal("password_attempt_modal") |> JS.focus(to: "#password_attempt_input"),
          else: "continue_attempt"
        )
      }
      class={[
        "cursor-pointer px-5 py-2.5 hover:bg-opacity-40 bg-blue-600 rounded-[3px] shadow justify-center items-center gap-2.5 inline-flex text-white text-sm font-normal font-['Open Sans'] leading-tight",
        if(!@allow_attempt?, do: "opacity-50 dark:opacity-20 disabled !cursor-not-allowed")
      ]}
    >
      Continue Attempt
    </button>
    """
  end

  attr :index, :integer
  attr :attempt, ResourceAttempt
  attr :ctx, OliWeb.Common.SessionContext
  attr :allow_review_submission?, :boolean

  defp attempt_summary(assigns) do
    # TODO: add link to review page
    ~H"""
    <div class="self-stretch py-1 justify-between items-start inline-flex">
      <div class="justify-start items-center flex">
        <div class="w-[92px] opacity-40 dark:text-white text-xs font-bold font-['Open Sans'] uppercase leading-normal tracking-wide">
          Attempt <%= @index %>:
        </div>
        <div class="py-1 justify-end items-center gap-1.5 flex">
          <div class="w-4 h-4 relative"><.star_icon /></div>
          <div class="justify-end items-center gap-1 flex">
            <div class="text-emerald-600 text-xs font-semibold font-['Open Sans'] tracking-tight">
              <%= Float.round(@attempt.score, 2) %>
            </div>
            <div class="text-emerald-600 text-xs font-semibold font-['Open Sans'] tracking-[4px]">
              /
            </div>
            <div class="text-emerald-600 text-xs font-semibold font-['Open Sans'] tracking-tight">
              <%= Float.round(@attempt.out_of, 2) %>
            </div>
          </div>
        </div>
      </div>
      <div class="flex-col justify-start items-end inline-flex">
        <div class="py-1 justify-start items-start gap-1 inline-flex">
          <div class="opacity-50 dark:text-white text-xs font-normal font-['Open Sans']">
            Submitted:
          </div>
          <div class="dark:text-white text-xs font-normal font-['Open Sans']">
            <%= FormatDateTime.to_formatted_datetime(
              @attempt.date_submitted,
              @ctx,
              "{WDshort} {Mshort} {D}, {YYYY}"
            ) %>
          </div>
        </div>
        <div
          :if={@allow_review_submission?}
          class="w-[124px] py-1 justify-end items-center gap-2.5 inline-flex"
        >
          <div class="cursor-pointer hover:opacity-40 text-blue-500 text-xs font-semibold font-['Open Sans'] uppercase tracking-wide">
            Review
          </div>
        </div>
      </div>
    </div>
    """
  end

  def scored_page_banner(assigns) do
    ~H"""
    <div class="w-full lg:px-20 px-40 py-9 bg-orange-500 bg-opacity-10 flex flex-col justify-center items-center gap-2.5">
      <div class="px-3 py-1.5 rounded justify-start items-start gap-2.5 flex">
        <div class="dark:text-white text-sm font-bold uppercase tracking-wider">
          Scored Activity
        </div>
      </div>
      <div class="max-w-[720px] w-full mx-auto opacity-90 dark:text-white text-sm font-normal leading-6">
        You can start or stop at any time, and your progress will be saved. When you submit your answers using the Submit button, it will count as an attempt. So make sure you have answered all the questions before submitting.
      </div>
    </div>
    """
  end

  attr :page_context, Oli.Delivery.Page.PageContext
  attr :ctx, OliWeb.Common.SessionContext
  attr :index, :string
  attr :container_label, :string
  attr :has_assignments?, :boolean

  def page_header(assigns) do
    ~H"""
    <div id="page_header" class="flex-col justify-start items-start gap-9 flex w-full">
      <div class="flex-col justify-start items-start gap-3 flex w-full">
        <div class="self-stretch flex-col justify-start items-start flex">
          <div class="self-stretch justify-between items-center inline-flex">
            <div class="grow shrink basis-0 self-stretch justify-start items-center gap-3 flex">
              <div
                role="container label"
                class="opacity-50 dark:text-white text-sm font-bold font-['Open Sans'] uppercase tracking-wider"
              >
                <%= @container_label %>
              </div>

              <div
                :if={@page_context.page.graded}
                class="w-px self-stretch opacity-40 bg-black dark:bg-white"
              >
              </div>
              <div
                :if={@page_context.page.graded}
                class="justify-start items-center gap-1.5 flex"
                role="graded page marker"
              >
                <div class="w-[18px] h-[18px] relative">
                  <.flag_icon />
                </div>
                <div class="opacity-50 dark:text-white text-sm font-bold font-['Open Sans'] uppercase tracking-wider">
                  Graded Page
                </div>
              </div>
            </div>
            <div
              :if={@page_context.page.graded}
              class="px-2 py-1 bg-black bg-opacity-10 dark:bg-white dark:bg-opacity-10 rounded-xl shadow justify-start items-center gap-1 flex"
              role="assignment marker"
            >
              <div class="dark:text-white text-[10px] font-normal font-['Open Sans']">
                Assignment requirement
              </div>
            </div>
          </div>
          <div role="page label" class="self-stretch justify-start items-start gap-2.5 inline-flex">
            <div
              role="page numbering index"
              class="opacity-50 dark:text-white text-[38px] font-bold font-['Open Sans']"
            >
              <%= @index %>.
            </div>
            <div
              role="page title"
              class="grow shrink basis-0 dark:text-white text-[38px] font-bold font-['Open Sans']"
            >
              <%= @page_context.page.title %>
            </div>
          </div>
        </div>
        <div class="justify-start items-center gap-3 inline-flex">
          <div class="opacity-50 justify-start items-center gap-1.5 flex">
            <div role="page read time" class="justify-end items-center gap-1 flex">
              <div class="w-[18px] h-[18px] relative opacity-80">
                <.time_icon />
              </div>
              <div class="justify-end items-end gap-0.5 flex">
                <div class="text-right dark:text-white text-xs font-bold font-['Open Sans'] uppercase tracking-wide">
                  <%= @page_context.page.duration_minutes %>
                </div>
                <div class="dark:text-white text-[9px] font-bold font-['Open Sans'] uppercase tracking-wide">
                  min
                </div>
              </div>
            </div>
          </div>
          <div role="page schedule" class="justify-start items-start gap-1 flex">
            <div class="opacity-50 dark:text-white text-xs font-normal font-['Open Sans']">Due:</div>
            <div class="dark:text-white text-xs font-normal font-['Open Sans']">
              <%= FormatDateTime.to_formatted_datetime(
                @page_context.effective_settings.end_date,
                @ctx,
                "{WDshort} {Mshort} {D}, {YYYY}"
              ) %>
            </div>
          </div>
        </div>
      </div>
      <div
        :if={@page_context.objectives not in [nil, []]}
        class="flex-col justify-start items-start gap-3 flex w-full"
        role="page objectives"
      >
        <div class="self-stretch justify-start items-start gap-6 inline-flex">
          <div class="opacity-80 dark:text-white text-sm font-bold font-['Open Sans'] uppercase tracking-wider">
            Learning objectives
          </div>
          <div class="hidden text-blue-500 text-sm font-semibold font-['Open Sans']">View More</div>
        </div>
        <div
          :for={{objective, index} <- Enum.with_index(@page_context.objectives, 1)}
          class="self-stretch flex-col justify-start items-start flex"
          role={"objective #{index}"}
        >
          <div class="self-stretch py-1 justify-start items-start inline-flex">
            <div class="grow shrink basis-0 h-6 justify-start items-start flex">
              <div class="w-[30px] opacity-40 dark:text-white text-xs font-bold font-['Open Sans'] leading-normal">
                L<%= index %>
              </div>
              <div class="grow shrink basis-0 opacity-80 dark:text-white text-sm font-normal font-['Open Sans'] leading-normal">
                <%= objective %>
              </div>
            </div>
          </div>
        </div>
      </div>
    </div>
    """
  end

  def star_icon(assigns) do
    ~H"""
    <svg
      xmlns="http://www.w3.org/2000/svg"
      width="16"
      height="16"
      viewBox="0 0 16 16"
      fill="none"
      role="star icon"
    >
      <path
        d="M3.88301 14.0007L4.96634 9.31732L1.33301 6.16732L6.13301 5.75065L7.99967 1.33398L9.86634 5.75065L14.6663 6.16732L11.033 9.31732L12.1163 14.0007L7.99967 11.5173L3.88301 14.0007Z"
        fill="#0CAF61"
      />
    </svg>
    """
  end

  def flag_icon(assigns) do
    ~H"""
    <svg
      xmlns="http://www.w3.org/2000/svg"
      width="18"
      height="18"
      viewBox="0 0 18 18"
      fill="none"
      role="flag icon"
    >
      <path d="M3.75 15.75V3H10.5L10.8 4.5H15V12H9.75L9.45 10.5H5.25V15.75H3.75Z" fill="#F68E2E" />
    </svg>
    """
  end

  def time_icon(assigns) do
    ~H"""
    <svg
      xmlns="http://www.w3.org/2000/svg"
      width="18"
      height="18"
      viewBox="0 0 18 18"
      fill="none"
      role="time icon"
    >
      <g opacity="0.8">
        <path
          class="fill-black dark:fill-white"
          d="M11.475 12.525L12.525 11.475L9.75 8.7V5.25H8.25V9.3L11.475 12.525ZM9 16.5C7.9625 16.5 6.9875 16.3031 6.075 15.9094C5.1625 15.5156 4.36875 14.9813 3.69375 14.3063C3.01875 13.6313 2.48438 12.8375 2.09063 11.925C1.69688 11.0125 1.5 10.0375 1.5 9C1.5 7.9625 1.69688 6.9875 2.09063 6.075C2.48438 5.1625 3.01875 4.36875 3.69375 3.69375C4.36875 3.01875 5.1625 2.48438 6.075 2.09063C6.9875 1.69688 7.9625 1.5 9 1.5C10.0375 1.5 11.0125 1.69688 11.925 2.09063C12.8375 2.48438 13.6313 3.01875 14.3063 3.69375C14.9813 4.36875 15.5156 5.1625 15.9094 6.075C16.3031 6.9875 16.5 7.9625 16.5 9C16.5 10.0375 16.3031 11.0125 15.9094 11.925C15.5156 12.8375 14.9813 13.6313 14.3063 14.3063C13.6313 14.9813 12.8375 15.5156 11.925 15.9094C11.0125 16.3031 10.0375 16.5 9 16.5ZM9 15C10.6625 15 12.0781 14.4156 13.2469 13.2469C14.4156 12.0781 15 10.6625 15 9C15 7.3375 14.4156 5.92188 13.2469 4.75313C12.0781 3.58438 10.6625 3 9 3C7.3375 3 5.92188 3.58438 4.75313 4.75313C3.58438 5.92188 3 7.3375 3 9C3 10.6625 3.58438 12.0781 4.75313 13.2469C5.92188 14.4156 7.3375 15 9 15Z"
        />
      </g>
    </svg>
    """
  end

  def do_start_attempt(socket, section, user, revision, effective_settings) do
    datashop_session_id = socket.assigns.datashop_session_id
    activity_provider = &Oli.Delivery.ActivityProvider.provide/6

    # We must check gating conditions here to account for gates that activated after
    # the prologue page was rendered, and for malicious/deliberate attempts to start an attempt via
    # hitting this endpoint.
    case Oli.Delivery.Gating.blocked_by(section, user, revision.resource_id) do
      [] ->
        case PageLifecycle.start(
               revision.slug,
               section.slug,
               datashop_session_id,
               user,
               effective_settings,
               activity_provider
             ) do
          {:ok, _attempt_state} ->
            page_context =
              PageContext.create_for_visit(
                socket.assigns.section,
                socket.assigns.page_context.page.slug,
                socket.assigns.current_user,
                socket.assigns.datashop_session_id
              )

            {:noreply,
             socket
             |> assign(page_context: page_context)
             |> assign(begin_attempt?: true, show_loader?: true)
             |> clear_flash()
             |> assign_html()
             |> load_scripts_on_client_side()}

          {:error, {:end_date_passed}} ->
            {:noreply, put_flash(socket, :error, "This assessment's end date passed.")}

          {:error, {:active_attempt_present}} ->
            {:noreply, put_flash(socket, :error, "You already have an active attempt.")}

          {:error, {:no_more_attempts}} ->
            {:noreply, put_flash(socket, :error, "You have no attempts remaining.")}

          _ ->
            {:noreply, put_flash(socket, :error, "Failed to start new attempt")}
        end

      _ ->
        # In the case where a gate exists we want to redirect to this page display, which will
        # then pick up the gate and show that feedback to the user
        redirect(socket,
          to: Routes.page_delivery_path(socket, :page, section.slug, revision.slug)
        )
    end
  end

  defp get_container_label(page_id, section) do
    section_id = section.id

    # Query to find the parent section_resource which contains as a child
    # the section resource whose resource_id matches the given page_id. Just
    # be more robust against weird hierarchies and maybe orphaned containers,
    # we look for only containers with a numbering_level >= 0 and limit to 1.

    query =
      from(s in Oli.Delivery.Sections.SectionResource,
        join: sr in Oli.Delivery.Sections.SectionResource,
        on: sr.section_id == s.section_id and sr.resource_id == ^page_id,
        where:
          s.section_id == ^section_id and
            sr.id in s.children and
            s.numbering_level >= 0,
        select: s,
        limit: 1
      )

    # If we find a container, use it to get the label and numbering. Otherwise,
    # fall back rendering something
    container =
      case Oli.Repo.all(query) do
        [item] -> item
        [] -> %{numbering_index: 0, numbering_level: 0}
      end

    Sections.get_container_label_and_numbering(
      container,
      section.customizations
    )
  end

  defp get_max_attempts(%{effective_settings: %{max_attempts: 0}} = _page_context),
    do: "unlimited"

  defp get_max_attempts(%{effective_settings: %{max_attempts: max_attempts}} = _page_context),
    do: max_attempts

  defp get_attempts_count(%{historical_attempts: resource_attempts} = _page_context) do
    Enum.count(resource_attempts, fn a -> a.revision.graded == true end)
  end

  defp get_ordinal_attempt(page_context) do
    next_attempt_number = get_attempts_count(page_context) + 1

    case {rem(next_attempt_number, 10), rem(next_attempt_number, 100)} do
      {1, _} -> Integer.to_string(next_attempt_number) <> "st"
      {2, _} -> Integer.to_string(next_attempt_number) <> "nd"
      {3, _} -> Integer.to_string(next_attempt_number) <> "rd"
      {_, 11} -> Integer.to_string(next_attempt_number) <> "th"
      {_, 12} -> Integer.to_string(next_attempt_number) <> "th"
      {_, 13} -> Integer.to_string(next_attempt_number) <> "th"
      _ -> Integer.to_string(next_attempt_number) <> "th"
    end
  end

  defp assign_html_and_scripts(socket) do
    socket
    |> assign_scripts()
    |> assign_html()
  end

  defp assign_scripts(socket) do
    assign(socket,
      scripts: get_required_activity_scripts(socket.assigns.page_context)
    )
  end

  defp load_scripts_on_client_side(socket) do
    push_event(socket, "load_survey_scripts", %{
      script_sources: Enum.map(socket.assigns.scripts, fn script -> "/js/#{script}" end)
    })
  end

  defp assign_html(socket) do
    %{section: section, current_user: current_user, page_context: page_context} = socket.assigns

    render_context = %Context{
      enrollment:
        Oli.Delivery.Sections.get_enrollment(
          section.slug,
          current_user.id
        ),
      user: current_user,
      section_slug: section.slug,
      mode: :delivery,
      activity_map: page_context.activities,
      resource_summary_fn: &Resources.resource_summary(&1, section.slug, Resolver),
      alternatives_groups_fn: fn ->
        Resources.alternatives_groups(section.slug, Resolver)
      end,
      alternatives_selector_fn: &Resources.Alternatives.select/2,
      extrinsic_read_section_fn: &Oli.Delivery.ExtrinsicState.read_section/3,
      bib_app_params: page_context.bib_revisions,
      historical_attempts: page_context.historical_attempts,
      learning_language: Sections.get_section_attributes(section).learning_language,
      effective_settings: page_context.effective_settings
      # when migrating from page_delivery_controller this key-values were found
      # to apparently not be used by the page template:
      #   project_slug: base_project_slug,
      #   submitted_surveys: submitted_surveys,
      #   resource_attempt: hd(context.resource_attempts)
    }

    attempt_content = get_attempt_content(page_context)

    # Cache the page as text to allow the AI agent LV to access it.
    cache_page_as_text(render_context, attempt_content, page_context.page.id)

    assign(socket,
      html: Page.render(render_context, attempt_content, Page.Html)
    )
  end

  defp cache_page_as_text(render_context, content, page_id) do
    Oli.Converstation.PageContentCache.put(
      page_id,
      Page.render(render_context, content, Page.Markdown) |> :erlang.iolist_to_binary()
    )
  end

  defp get_required_activity_scripts(%{activities: activities} = _page_context)
       when activities != nil do
    # this is an optimization to exclude not needed activity scripts (~1.5mb each)
    Enum.map(activities, fn {_activity_id, activity} ->
      activity.script
    end)
    |> Enum.uniq()
  end

  defp get_required_activity_scripts(_page_context) do
    # TODO Optimization: get only activity scripts of activities contained in the page.
    # We could infer the contained activities from the page revision content model.
    all_activities = Activities.list_activity_registrations()
    Enum.map(all_activities, fn a -> a.delivery_script end)
  end

  defp get_attempt_content(page_context) do
    this_attempt = page_context.resource_attempts |> hd

    if Enum.any?(this_attempt.errors, fn e ->
         e == "Selection failed to fulfill: no values provided for expression"
       end) and page_context.is_student do
      %{"model" => []}
    else
      this_attempt.content
    end
  end
end<|MERGE_RESOLUTION|>--- conflicted
+++ resolved
@@ -83,12 +83,7 @@
     ~H"""
     <div class="flex pb-20 flex-col items-center gap-15 flex-1">
       <div class="flex flex-col items-center w-full">
-<<<<<<< HEAD
-        <div class="w-[720px] pt-20 pb-10 flex-col justify-start items-center gap-10 inline-flex">
-=======
-        <.scored_page_banner :if={@revision.graded} />
         <div class="flex-1 max-w-[720px] pt-20 pb-10 mx-6 flex-col justify-start items-center gap-10 inline-flex">
->>>>>>> 0cbc1947
           <.page_header
             page_context={@page_context}
             ctx={@ctx}
@@ -123,7 +118,7 @@
     <div class="flex pb-20 flex-col items-center gap-15 flex-1">
       <div class="flex flex-col items-center w-full">
         <.scored_page_banner />
-        <div class="w-[720px] pt-20 pb-10 flex-col justify-start items-center gap-10 inline-flex">
+        <div class="flex-1 max-w-[720px] pt-20 pb-10 mx-6 flex-col justify-start items-center gap-10 inline-flex">
           <.page_header
             page_context={@page_context}
             ctx={@ctx}
@@ -163,7 +158,7 @@
     <div class="flex pb-20 flex-col items-center gap-15 flex-1">
       <div class="flex flex-col items-center w-full">
         <.scored_page_banner />
-        <div class="w-[720px] pt-20 pb-10 flex-col justify-start items-center gap-10 inline-flex">
+        <div class="flex-1 max-w-[720px] pt-20 pb-10 mx-6 flex-col justify-start items-center gap-10 inline-flex">
           <.page_header
             page_context={@page_context}
             ctx={@ctx}
@@ -231,7 +226,7 @@
       </.form>
     </Modal.modal>
     <div class="flex pb-20 flex-col items-center gap-15 flex-1">
-      <div class="w-[720px] pt-20 pb-10 flex-col justify-start items-center gap-10 inline-flex">
+      <div class="flex-1 max-w-[720px] pt-20 pb-10 mx-6 flex-col justify-start items-center gap-10 inline-flex">
         <.page_header
           page_context={@page_context}
           ctx={@ctx}
