--- conflicted
+++ resolved
@@ -1423,12 +1423,8 @@
          } = page_details
        ) do
     Oli.Analytics.Summary.XAPI.PageViewed.new(context, page_details)
-<<<<<<< HEAD
     |> Oli.Analytics.EventEmitter.emit_page_viewed()
 
-=======
-    |> Oli.Analytics.EventEmitter.emit()
->>>>>>> ecdb8ce4
   end
 
   defp get_project_and_publication_ids(section_id, revision_id) do
