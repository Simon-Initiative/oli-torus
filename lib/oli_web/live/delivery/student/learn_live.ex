--- conflicted
+++ resolved
@@ -867,17 +867,6 @@
                   ) %>
                 </div>
               </div>
-<<<<<<< HEAD
-              <div class="ml-auto flex items-center gap-6">
-                <.progress_bar
-                  percent={@progress}
-                  width="100px"
-                  on_going_colour="bg-[#0CAF61]"
-                  completed_colour="bg-[#0CAF61]"
-                  role={"unit_#{@unit["numbering"]["index"]}_progress"}
-                />
-              </div>
-=======
             </div>
             <div class="flex items-center gap-6">
               <.progress_bar
@@ -887,7 +876,6 @@
                 completed_colour="bg-[#0CAF61]"
                 role={"unit_#{@unit["numbering"]["index"]}_progress"}
               />
->>>>>>> 991d06e7
             </div>
           </div>
         </div>
