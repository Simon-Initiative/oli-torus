--- conflicted
+++ resolved
@@ -113,11 +113,7 @@
       {:noreply,
        socket
        |> maybe_assign_selected_view(selected_view)
-<<<<<<< HEAD
-       |> update(:units, fn _units -> full_hierarchy["children"] end)
-=======
        |> stream(:units, full_hierarchy["children"], reset: true)
->>>>>>> cec64062
        |> maybe_scroll_to_target_resource(resource_id, full_hierarchy, selected_view)}
     end
   end
