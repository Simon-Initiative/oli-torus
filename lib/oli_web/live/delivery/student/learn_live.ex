defmodule OliWeb.Delivery.Student.LearnLive do
  use OliWeb, :live_view

  alias Oli.Accounts.User
  alias OliWeb.Common.FormatDateTime
  alias Oli.Delivery.{Metrics, Sections}
  alias Phoenix.LiveView.JS
  alias Oli.Authoring.Course.Project
  alias Oli.Delivery.Sections.SectionCache
  alias OliWeb.Common.Utils, as: WebUtils
  alias OliWeb.Components.Delivery.Student
  alias OliWeb.Delivery.Student.Utils
  alias Oli.Publishing.DeliveryResolver
  alias Phoenix.LiveView.JS

  import Oli.Utils, only: [get_in: 3]
  import Ecto.Query, warn: false, only: [from: 2]

  @default_image "/images/course_default.jpg"
  # this is an optimization to reduce the memory footprint of the liveview process
  @required_keys_per_assign %{
    section:
      {[
         :id,
         :analytics_version,
         :slug,
         :customizations,
         :title,
         :brand,
         :lti_1p3_deployment,
         :contains_discussions,
         :contains_explorations,
         :contains_deliberate_practice
       ], %Sections.Section{}},
    current_user: {[:id, :name, :email], %User{}}
  }

  def mount(_params, _session, socket) do
    section = socket.assigns.section

    # when updating to Liveview 0.20 we should replace this with assign_async/3
    # https://hexdocs.pm/phoenix_live_view/Phoenix.LiveView.html#assign_async/3
    if connected?(socket),
      do:
        async_calculate_student_metrics_and_enable_slider_buttons(
          self(),
          section,
          socket.assigns[:current_user]
        )

    socket =
      assign(socket,
        active_tab: :learn,
        units: get_or_compute_full_hierarchy(section)["children"],
        selected_module_per_unit_resource_id: %{},
        student_end_date_exceptions_per_resource_id: %{},
        student_visited_pages: %{},
        student_progress_per_resource_id: %{},
        student_raw_avg_score_per_page_id: %{},
        student_raw_avg_score_per_container_id: %{},
        viewed_intro_video_resource_ids:
          get_viewed_intro_video_resource_ids(
            section.slug,
            socket.assigns.current_user.id
          ),
        assistant_enabled: Sections.assistant_enabled?(section),
        display_props_per_module_id: %{}
      )
      |> slim_assigns()

    {:ok, socket, temporary_assigns: [units: [], unit_resource_ids: []]}
  end

  defp slim_assigns(socket) do
    Enum.reduce(@required_keys_per_assign, socket, fn {assign_name, {required_keys, struct}},
                                                      socket ->
      assign(
        socket,
        assign_name,
        Map.merge(
          struct,
          Map.filter(socket.assigns[assign_name], fn {k, _v} -> k in required_keys end)
        )
      )
    end)
  end

  def handle_params(%{"target_resource_id" => resource_id}, _uri, socket) do
    # the goal of this callback is to scroll to the target resource.
    # the target can be a unit, a module, a page contained at a unit level, at a module level, or a page contained in a module

    container_resource_type_id = Oli.Resources.ResourceType.get_id_by_type("container")
    page_resource_type_id = Oli.Resources.ResourceType.get_id_by_type("page")
    full_hierarchy = get_or_compute_full_hierarchy(socket.assigns.section)

    case Sections.get_section_resource_with_resource_type(
           socket.assigns.section.slug,
           resource_id
         ) do
      %{resource_type_id: resource_type_id, numbering_level: 1}
      when resource_type_id == container_resource_type_id ->
        # the target is a unit, so we sroll in the Y direction to it
        {:noreply,
         push_event(socket, "scroll-y-to-target", %{
           id: "unit_#{resource_id}",
           offset: 80,
           pulse: true,
           pulse_delay: 500
         })}

      %{resource_type_id: resource_type_id, numbering_level: 2}
      when resource_type_id == container_resource_type_id ->
        # the target is a module, so we scroll in the Y direction to the unit that is parent of that module,
        # and then scroll X in the slider to that module and expand it

        module_resource_id = String.to_integer(resource_id)

        unit_resource_id =
          Oli.Delivery.Hierarchy.find_parent_in_hierarchy(
            full_hierarchy,
            fn node -> node["resource_id"] == module_resource_id end
          )["resource_id"]

        {:noreply,
         socket
         |> assign(
           selected_module_per_unit_resource_id:
             merge_target_module_as_selected(
               socket.assigns.selected_module_per_unit_resource_id,
               socket.assigns.section,
               socket.assigns.student_visited_pages,
               module_resource_id,
               unit_resource_id,
               full_hierarchy,
               socket.assigns.student_raw_avg_score_per_page_id,
               socket.assigns.student_progress_per_resource_id
             )
         )
         |> push_event("scroll-y-to-target", %{id: "unit_#{unit_resource_id}", offset: 80})
         |> push_event("scroll-x-to-card-in-slider", %{
           card_id: "module_#{resource_id}",
           scroll_delay: 300,
           unit_resource_id: unit_resource_id,
           pulse_target_id: "module_#{resource_id}",
           pulse_delay: 500
         })}

      %{resource_type_id: resource_type_id, numbering_level: 1}
      when resource_type_id == page_resource_type_id ->
        # the target is a page at the highest level (unit level), so we scroll in the Y direction to that page and pulse it
        {:noreply,
         push_event(socket, "scroll-y-to-target", %{
           id: "top_level_page_#{resource_id}",
           offset: 80,
           pulse: true,
           pulse_delay: 500
         })}

      %{resource_type_id: resource_type_id, numbering_level: 2}
      when resource_type_id == page_resource_type_id ->
        # the target is a page at a module level, so we scroll in the Y direction to the unit that is parent of that page,
        # and then scroll X in the slider to that page

        unit_resource_id =
          Oli.Delivery.Hierarchy.find_parent_in_hierarchy(
            full_hierarchy,
            fn node -> node["resource_id"] == String.to_integer(resource_id) end
          )["resource_id"]

        {:noreply,
         socket
         |> push_event("scroll-y-to-target", %{id: "unit_#{unit_resource_id}", offset: 80})
         |> push_event("scroll-x-to-card-in-slider", %{
           card_id: "page_#{resource_id}",
           scroll_delay: 300,
           unit_resource_id: unit_resource_id,
           pulse_target_id: "page_#{resource_id}",
           pulse_delay: 500
         })}

      %{resource_type_id: resource_type_id, numbering_level: level}
      when resource_type_id == page_resource_type_id and level > 2 ->
        # the target is a page contained in a module or a section, so we scroll in the Y direction to the unit that is parent of that module,
        # and then scroll X in the slider to that module and expand it

        module_resource_id =
          find_module_ancestor(
            full_hierarchy,
            String.to_integer(resource_id),
            container_resource_type_id
          )

        unit_resource_id =
          Oli.Delivery.Hierarchy.find_parent_in_hierarchy(
            full_hierarchy,
            fn node ->
              node["resource_id"] == module_resource_id
            end
          )["resource_id"]

        {:noreply,
         socket
         |> assign(
           selected_module_per_unit_resource_id:
             merge_target_module_as_selected(
               socket.assigns.selected_module_per_unit_resource_id,
               socket.assigns.section,
               socket.assigns.student_visited_pages,
               module_resource_id,
               unit_resource_id,
               full_hierarchy,
               socket.assigns.student_raw_avg_score_per_page_id,
               socket.assigns.student_progress_per_resource_id
             )
         )
         |> push_event("scroll-y-to-target", %{id: "unit_#{unit_resource_id}", offset: 80})
         |> push_event("scroll-x-to-card-in-slider", %{
           card_id: "module_#{module_resource_id}",
           scroll_delay: 300,
           unit_resource_id: unit_resource_id,
           pulse_target_id: "index_item_#{resource_id}",
           pulse_delay: 500
         })}

      _ ->
        {:noreply, socket}
    end
  end

  def handle_params(_params, _uri, socket) do
    {:noreply, socket}
  end

  def handle_event(
        "play_video",
        %{
          "video_url" => video_url,
          "module_resource_id" => resource_id,
          "is_intro_video" => is_intro_video
        },
        socket
      ) do
    resource_id = String.to_integer(resource_id)
    full_hierarchy = get_or_compute_full_hierarchy(socket.assigns.section)

    selected_unit =
      if String.to_existing_atom(is_intro_video) do
        Enum.find(full_hierarchy["children"], fn unit -> unit["resource_id"] == resource_id end)
      else
        Oli.Delivery.Hierarchy.find_parent_in_hierarchy(
          full_hierarchy,
          fn node -> node["resource_id"] == resource_id end
        )
      end

    updated_viewed_videos =
      if resource_id in socket.assigns.viewed_intro_video_resource_ids do
        socket.assigns.viewed_intro_video_resource_ids
      else
        async_mark_video_as_viewed_in_student_enrollment_state(
          socket.assigns.current_user.id,
          socket.assigns.section.slug,
          resource_id
        )

        [resource_id | socket.assigns.viewed_intro_video_resource_ids]
      end

    send(self(), :gc)

    {:noreply,
     socket
     |> assign(viewed_intro_video_resource_ids: updated_viewed_videos)
     |> update(:units, fn units -> [selected_unit | units] end)
     |> push_event("play_video", %{"video_url" => video_url})}
  end

  def handle_event(
        "select_module",
        %{"unit_resource_id" => unit_resource_id, "module_resource_id" => module_resource_id},
        socket
      ) do
    {:noreply, select_module(socket, unit_resource_id, module_resource_id)}
  end

  def handle_event("navigate_to_resource", %{"slug" => _} = values, socket),
    do: navigate_to_resource(values, socket)

  def handle_event(
        "expand_section",
        %{"resource_id" => resource_id, "module_resource_id" => module_resource_id},
        socket
      ) do
    full_hierarchy = get_or_compute_full_hierarchy(socket.assigns.section)
    resource_id = String.to_integer(resource_id)
    module_resource_id = String.to_integer(module_resource_id)

    selected_unit =
      Oli.Delivery.Hierarchy.find_parent_in_hierarchy(
        full_hierarchy,
        &(&1["resource_id"] == module_resource_id)
      )

    closed_sections =
      socket.assigns.display_props_per_module_id
      |> get_in([module_resource_id, :closed_sections], [])
      |> then(
        &if Enum.member?(&1, resource_id),
          do: List.delete(&1, resource_id),
          else: [resource_id | &1]
      )

    display_props_per_module_id =
      Map.update(
        socket.assigns.display_props_per_module_id,
        module_resource_id,
        %{closed_sections: closed_sections, show_completed_pages: true},
        &%{closed_sections: closed_sections, show_completed_pages: &1.show_completed_pages}
      )

    {:noreply,
     socket
     |> assign(display_props_per_module_id: display_props_per_module_id)
     |> update(:units, fn units -> [selected_unit | units] end)}
  end

  def handle_event(
        "toggle_completed_pages",
        %{"module_resource_id" => module_resource_id},
        socket
      ) do
    full_hierarchy = get_or_compute_full_hierarchy(socket.assigns.section)
    module_resource_id = String.to_integer(module_resource_id)

    selected_unit =
      Oli.Delivery.Hierarchy.find_parent_in_hierarchy(
        full_hierarchy,
        &(&1["resource_id"] == module_resource_id)
      )

    show_completed_pages? =
      not (socket.assigns.display_props_per_module_id
           |> get_in([module_resource_id, :show_completed_pages], true))

    display_props_per_module_id =
      Map.update(
        socket.assigns.display_props_per_module_id,
        module_resource_id,
        %{closed_sections: [], show_completed_pages: show_completed_pages?},
        &%{closed_sections: &1.closed_sections, show_completed_pages: show_completed_pages?}
      )

    {:noreply,
     socket
     |> assign(display_props_per_module_id: display_props_per_module_id)
     |> update(:units, fn units -> [selected_unit | units] end)}
  end

  ## Tab navigation start ##

  def handle_event("intro_card_keydown", params, socket) do
    case params["key"] do
      "Enter" ->
        {:noreply, push_event(socket, "play_video", %{"video_url" => params["video_url"]})}

      "Escape" ->
        {:noreply,
         push_event(socket, "js-exec", %{
           to: "#intro_card_#{params["card_resource_id"]}",
           attr: "data-event"
         })}

      _ ->
        {:noreply, socket}
    end
  end

  def handle_event("card_keydown", %{"key" => "Escape"} = params, socket) do
    {:noreply,
     push_event(socket, "js-exec", %{
       to: "##{params["type"]}_#{params["module_resource_id"]}",
       attr: "data-leave-event"
     })}
  end

  def handle_event("card_keydown", %{"key" => "Enter"} = params, socket) do
    case params["type"] do
      "page" ->
        navigate_to_resource(params, socket)

      "module" ->
        {
          :noreply,
          select_module(socket, params["unit_resource_id"], params["module_resource_id"])
          |> push_event("js-exec", %{
            to: "##{params["type"]}_#{params["module_resource_id"]}",
            attr: "data-enter-event"
          })
        }

      _ ->
        {:noreply, socket}
    end
  end

  def handle_event("card_keydown", _, socket), do: {:noreply, socket}

  def enter_unit(js \\ %JS{}, unit_id) do
    unit_cards_selector = "#slider_#{unit_id} > div[role*=\"card\"]"

    JS.set_attribute(js, {"tabindex", "0"}, to: unit_cards_selector)
    |> enable_focus_wrap_for("#slider_#{unit_id}")
    |> JS.focus(to: unit_cards_selector <> ":first-of-type")
  end

  def leave_unit(js \\ %JS{}, unit_id) do
    JS.remove_attribute(js, "tabindex", to: "#slider_#{unit_id} > div[role*=\"card\"]")
    |> disable_focus_wrap_for("#slider_#{unit_id}")
    |> JS.focus(to: "#unit_#{unit_id}")
  end

  def enter_module(js \\ %JS{}, unit_id) do
    module_items_selector = "#selected_module_in_unit_#{unit_id}"

    js
    |> enable_focus_wrap_for(module_items_selector)
    |> JS.focus_first(to: module_items_selector)
  end

  def leave_module(js \\ %JS{}, unit_id, module_resource_id) do
    module_items_selector = "#selected_module_in_unit_#{unit_id}"

    js
    |> disable_focus_wrap_for(module_items_selector)
    |> JS.set_attribute({"tabindex", "-1"}, to: "#{module_items_selector} button")
    |> JS.focus(to: "#module_#{module_resource_id}")
  end

  defp enable_focus_wrap_for(js, selector) do
    js
    |> JS.set_attribute({"tabindex", "0"}, to: "#{selector}-start")
    |> JS.set_attribute({"tabindex", "0"}, to: "#{selector}-end")
  end

  defp disable_focus_wrap_for(js, selector) do
    js
    |> JS.set_attribute({"tabindex", "-1"}, to: "#{selector}-start")
    |> JS.set_attribute({"tabindex", "-1"}, to: "#{selector}-end")
  end

  ## Tab navigation end ##

  defp select_module(socket, unit_resource_id, module_resource_id) do
    unit_resource_id = String.to_integer(unit_resource_id)
    module_resource_id = String.to_integer(module_resource_id)
    full_hierarchy = get_or_compute_full_hierarchy(socket.assigns.section)

    selected_unit =
      Oli.Delivery.Hierarchy.find_parent_in_hierarchy(
        full_hierarchy,
        fn node -> node["resource_id"] == module_resource_id end
      )

    current_selected_module_for_unit =
      Map.get(
        socket.assigns.selected_module_per_unit_resource_id,
        unit_resource_id
      )

    {selected_module_per_unit_resource_id, expand_module?} =
      case current_selected_module_for_unit do
        nil ->
          {Map.merge(socket.assigns.selected_module_per_unit_resource_id, %{
             unit_resource_id =>
               get_module(
                 full_hierarchy,
                 unit_resource_id,
                 module_resource_id
               )
               |> mark_visited_and_completed_pages(
                 socket.assigns.student_visited_pages,
                 socket.assigns.student_raw_avg_score_per_page_id,
                 socket.assigns.student_progress_per_resource_id
               )
               |> fetch_learning_objectives(socket.assigns.section.id)
           }), true}

        current_module ->
          clicked_module =
            get_module(
              full_hierarchy,
              unit_resource_id,
              module_resource_id
            )

          if clicked_module["resource_id"] == current_module["resource_id"] do
            # if the user clicked in an already expanded module, then we should collapse it
            {Map.drop(
               socket.assigns.selected_module_per_unit_resource_id,
               [unit_resource_id]
             ), false}
          else
            {Map.merge(socket.assigns.selected_module_per_unit_resource_id, %{
               unit_resource_id =>
                 mark_visited_and_completed_pages(
                   clicked_module,
                   socket.assigns.student_visited_pages,
                   socket.assigns.student_raw_avg_score_per_page_id,
                   socket.assigns.student_progress_per_resource_id
                 )
                 |> fetch_learning_objectives(socket.assigns.section.id)
             }), true}
          end
      end

    send(self(), :gc)

    socket
    |> assign(selected_module_per_unit_resource_id: selected_module_per_unit_resource_id)
    |> update(:units, fn units -> [selected_unit | units] end)
    |> maybe_scroll_y_to_unit(unit_resource_id, expand_module?)
    |> push_event("hide-or-show-buttons-on-sliders", %{
      unit_resource_ids:
        Enum.map(
          full_hierarchy["children"],
          & &1["resource_id"]
        )
    })
    |> push_event("js-exec", %{
      to: "#selected_module_in_unit_#{unit_resource_id}",
      attr: "data-animate"
    })
  end

  def navigate_to_resource(values, socket) do
    section_slug = socket.assigns.section.slug
    resource_id = values["resource_id"] || values["module_resource_id"]

    {:noreply,
     push_redirect(socket,
       to:
         resource_url(
           values["slug"],
           section_slug,
           resource_id
         )
     )}
  end

<<<<<<< HEAD
  def select_module(js \\ %JS{}, unit_resource_id) do
    js
    |> JS.hide(
      to: "#selected_module_in_unit_#{unit_resource_id}",
      transition: {"ease-out duration-500", "opacity-100", "opacity-0"}
    )
    |> JS.push("select_module")
=======
  def handle_event(
        "expand_section",
        %{
          "resource_id" => resource_id,
          "module_resource_id" => module_resource_id,
          "parent_due_date" => parent_due_date
        },
        socket
      ) do
    full_hierarchy = get_or_compute_full_hierarchy(socket.assigns.section)
    resource_id = String.to_integer(resource_id)
    module_resource_id = String.to_integer(module_resource_id)

    selected_unit =
      Oli.Delivery.Hierarchy.find_parent_in_hierarchy(
        full_hierarchy,
        &(&1["resource_id"] == module_resource_id)
      )

    # we concatenate the resource_id with the parent_due_date to create a unique key
    # and allow the student to expand and collapse same sections grouping pages with different due dates independently
    closed_sections =
      socket.assigns.display_props_per_module_id
      |> get_in([module_resource_id, :closed_sections], [])
      |> then(
        &if Enum.member?(&1, "#{resource_id}-#{parent_due_date}"),
          do: List.delete(&1, "#{resource_id}-#{parent_due_date}"),
          else: ["#{resource_id}-#{parent_due_date}" | &1]
      )

    display_props_per_module_id =
      Map.update(
        socket.assigns.display_props_per_module_id,
        module_resource_id,
        %{closed_sections: closed_sections, show_completed_pages: true},
        &%{closed_sections: closed_sections, show_completed_pages: &1.show_completed_pages}
      )

    {:noreply,
     socket
     |> assign(display_props_per_module_id: display_props_per_module_id)
     |> update(:units, fn units -> [selected_unit | units] end)}
  end

  def handle_event(
        "toggle_completed_pages",
        %{"module_resource_id" => module_resource_id},
        socket
      ) do
    full_hierarchy = get_or_compute_full_hierarchy(socket.assigns.section)
    module_resource_id = String.to_integer(module_resource_id)

    selected_unit =
      Oli.Delivery.Hierarchy.find_parent_in_hierarchy(
        full_hierarchy,
        &(&1["resource_id"] == module_resource_id)
      )

    show_completed_pages? =
      not (socket.assigns.display_props_per_module_id
           |> get_in([module_resource_id, :show_completed_pages], true))

    display_props_per_module_id =
      Map.update(
        socket.assigns.display_props_per_module_id,
        module_resource_id,
        %{closed_sections: [], show_completed_pages: show_completed_pages?},
        &%{closed_sections: &1.closed_sections, show_completed_pages: show_completed_pages?}
      )

    {:noreply,
     socket
     |> assign(display_props_per_module_id: display_props_per_module_id)
     |> update(:units, fn units -> [selected_unit | units] end)}
>>>>>>> 171acce1
  end

  def handle_info(:gc, socket) do
    :erlang.garbage_collect(socket.transport_pid)
    :erlang.garbage_collect(self())
    {:noreply, socket}
  end

  def handle_info(
        {:student_metrics_and_enable_slider_buttons, nil},
        socket
      ) do
    send(self(), :gc)

    {:noreply, socket}
  end

  def handle_info(
        {:student_metrics_and_enable_slider_buttons,
         {student_visited_pages, student_progress_per_resource_id,
          student_raw_avg_score_per_page_id, student_raw_avg_score_per_container_id,
          student_end_date_exceptions_per_resource_id}},
        socket
      ) do
    full_hierarchy = get_or_compute_full_hierarchy(socket.assigns.section)

    send(self(), :gc)

    {:noreply,
     assign(socket,
       student_end_date_exceptions_per_resource_id: student_end_date_exceptions_per_resource_id,
       student_visited_pages: student_visited_pages,
       student_progress_per_resource_id: student_progress_per_resource_id,
       student_raw_avg_score_per_page_id: student_raw_avg_score_per_page_id,
       student_raw_avg_score_per_container_id: student_raw_avg_score_per_container_id,
       selected_module_per_unit_resource_id:
         Enum.into(
           socket.assigns.selected_module_per_unit_resource_id,
           %{},
           fn {unit_resource_id, selected_module} ->
             {unit_resource_id,
              mark_visited_and_completed_pages(
                selected_module,
                student_visited_pages,
                student_raw_avg_score_per_page_id,
                student_progress_per_resource_id
              )}
           end
         )
     )
     |> update(:units, fn _units -> full_hierarchy["children"] end)
     |> push_event("enable-slider-buttons", %{
       unit_resource_ids:
         Enum.map(
           full_hierarchy["children"],
           & &1["resource_id"]
         )
     })}
  end

  # needed to ignore results of Task invocation
  def handle_info(_, socket), do: {:noreply, socket}

  def render(assigns) do
    ~H"""
    <div id="student_learn" class="lg:container lg:mx-auto p-[25px]" phx-hook="Scroller">
      <.video_player />
      <div id="all_units" phx-update="append">
        <.row
          :for={unit <- @units}
          unit={unit}
          ctx={@ctx}
          student_progress_per_resource_id={@student_progress_per_resource_id}
          student_end_date_exceptions_per_resource_id={@student_end_date_exceptions_per_resource_id}
          selected_module_per_unit_resource_id={@selected_module_per_unit_resource_id}
          student_raw_avg_score_per_page_id={@student_raw_avg_score_per_page_id}
          viewed_intro_video_resource_ids={@viewed_intro_video_resource_ids}
          progress={
            parse_student_progress_for_resource(
              @student_progress_per_resource_id,
              unit["resource_id"]
            )
          }
          student_id={@current_user.id}
          unit_raw_avg_score={
            Map.get(
              @student_raw_avg_score_per_container_id,
              unit["resource_id"],
              %{}
            )
          }
          assistant_enabled={@assistant_enabled}
          display_props_per_module_id={@display_props_per_module_id}
        />
      </div>
    </div>
    """
  end

  attr :unit, :map
  attr :ctx, :map, doc: "the context is needed to format the date considering the user's timezone"
  attr :student_progress_per_resource_id, :map
  attr :student_raw_avg_score_per_page_id, :map
  attr :student_end_date_exceptions_per_resource_id, :map
  attr :selected_module_per_unit_resource_id, :map
  attr :progress, :integer
  attr :student_id, :integer
  attr :viewed_intro_video_resource_ids, :list
  attr :unit_raw_avg_score, :map
  attr :assistant_enabled, :boolean, required: true
  attr :display_props_per_module_id, :map

  # top level page as a card with title and header
  def row(%{unit: %{"resource_type_id" => 1}} = assigns) do
    ~H"""
    <div id={"top_level_page_#{@unit["resource_id"]}"} tabindex="0">
      <div class="md:p-[25px] md:pl-[50px]" role={"top_level_page_#{@unit["numbering"]["index"]}"}>
        <div role="header" class="flex flex-col md:flex-row md:gap-[30px]">
          <div class="text-[14px] leading-[19px] tracking-[1.4px] uppercase mt-[7px] mb-1 whitespace-nowrap opacity-60">
            <%= "PAGE #{@unit["numbering"]["index"]}" %>
          </div>
          <div class="mb-6 flex flex-col items-start gap-[6px] w-full">
            <h3 class="text-[26px] leading-[32px] tracking-[0.02px] font-normal dark:text-[#DDD]">
              <%= @unit["title"] %>
            </h3>
            <div class="flex items-center w-full gap-3">
              <div class="flex items-center gap-3" role="schedule_details">
                <div class="text-[14px] leading-[32px] tracking-[0.02px] font-semibold">
                  <span class="text-gray-400 opacity-80 dark:text-[#696974] dark:opacity-100 mr-1">
                    Due:
                  </span>
                  <%= format_date(
                    @unit["section_resource"].end_date,
                    @ctx,
                    "{WDshort}, {Mshort} {D}, {YYYY} ({h12}:{m}{am})"
                  ) %>
                </div>
              </div>
              <div class="ml-auto flex items-center gap-6">
                <Student.score_summary :if={@progress == 100} raw_avg_score={@unit_raw_avg_score} />
                <.progress_bar
                  percent={@progress}
                  width="100px"
                  on_going_colour="bg-[#0F6CF5]"
                  completed_colour="bg-[#0CAF61]"
                  role={"unit_#{@unit["numbering"]["index"]}_progress"}
                  show_percent={@progress != 100}
                />
                <svg
                  :if={@progress == 100}
                  xmlns="http://www.w3.org/2000/svg"
                  width="25"
                  height="24"
                  viewBox="0 0 25 24"
                  fill="none"
                  role="unit completed check icon"
                >
                  <path
                    d="M10.0496 17.9996L4.34961 12.2996L5.77461 10.8746L10.0496 15.1496L19.2246 5.97461L20.6496 7.39961L10.0496 17.9996Z"
                    fill="#0CAF61"
                  />
                </svg>
              </div>
            </div>
          </div>
        </div>
        <div class="w-[288px]">
          <.card
            card={@unit}
            module_index={1}
            unit_resource_id={@unit["resource_id"]}
            unit_numbering_index={@unit["numbering"]["index"]}
            bg_image_url={@unit["poster_image"]}
            student_progress_per_resource_id={@student_progress_per_resource_id}
            selected={
              @selected_module_per_unit_resource_id[@unit["resource_id"]]["resource_id"] ==
                @unit["resource_id"]
            }
          />
        </div>
      </div>
    </div>
    """
  end

  def row(assigns) do
    ~H"""
    <div
      id={"unit_#{@unit["resource_id"]}"}
      tabindex="0"
      phx-keydown={enter_unit(@unit["resource_id"])}
      phx-key="enter"
    >
      <div class="md:p-[25px] md:pl-[50px]" role={"unit_#{@unit["numbering"]["index"]}"}>
        <div class="flex flex-col md:flex-row md:gap-[30px]">
          <div class="text-[14px] leading-[19px] tracking-[1.4px] uppercase mt-[7px] mb-1 whitespace-nowrap opacity-60">
            <%= "UNIT #{@unit["numbering"]["index"]}" %>
          </div>
          <div class="mb-6 flex flex-col items-start gap-[6px] w-full">
            <h3 class="text-[26px] leading-[32px] tracking-[0.02px] font-normal dark:text-[#DDD]">
              <%= @unit["title"] %>
            </h3>
            <div class="flex items-center w-full gap-3">
              <div class="flex items-center gap-3" role="schedule_details">
                <div class="text-[14px] leading-[32px] tracking-[0.02px] font-semibold">
                  <span class="text-gray-400 opacity-80 dark:text-[#696974] dark:opacity-100 mr-1">
                    Due:
                  </span>
                  <%= format_date(
                    @unit["section_resource"].end_date,
                    @ctx,
                    "{WDshort}, {Mshort} {D}, {YYYY} ({h12}:{m}{am})"
                  ) %>
                </div>
              </div>
              <div class="ml-auto flex items-center gap-6">
                <Student.score_summary :if={@progress == 100} raw_avg_score={@unit_raw_avg_score} />
                <.progress_bar
                  percent={@progress}
                  width="100px"
                  on_going_colour="bg-[#0F6CF5]"
                  completed_colour="bg-[#0CAF61]"
                  role={"unit_#{@unit["numbering"]["index"]}_progress"}
                  show_percent={@progress != 100}
                />
                <svg
                  :if={@progress == 100}
                  xmlns="http://www.w3.org/2000/svg"
                  width="25"
                  height="24"
                  viewBox="0 0 25 24"
                  fill="none"
                  role="unit completed check icon"
                >
                  <path
                    d="M10.0496 17.9996L4.34961 12.2996L5.77461 10.8746L10.0496 15.1496L19.2246 5.97461L20.6496 7.39961L10.0496 17.9996Z"
                    fill="#0CAF61"
                  />
                </svg>
              </div>
            </div>
          </div>
        </div>
        <div class="flex relative">
          <button
            id={"slider_left_button_#{@unit["resource_id"]}"}
            class="hidden absolute items-center justify-start -top-1 -left-1 w-10 bg-gradient-to-r from-gray-100 dark:from-gray-900 h-[180px] z-20 text-gray-700 dark:text-gray-600 hover:text-xl hover:dark:text-gray-200 hover:w-16 cursor-pointer"
            tabindex="-1"
          >
            <i class="fa-solid fa-chevron-left ml-3"></i>
          </button>
          <button
            id={"slider_right_button_#{@unit["resource_id"]}"}
            class="hidden absolute items-center justify-end -top-1 -right-1 w-10 bg-gradient-to-l from-gray-100 dark:from-gray-900 h-[180px] z-20 text-gray-700 dark:text-gray-600 hover:text-xl hover:dark:text-gray-200 hover:w-16 cursor-pointer"
            tabindex="-1"
          >
            <i class="fa-solid fa-chevron-right mr-3"></i>
          </button>
          <.custom_focus_wrap
            id={"slider_#{@unit["resource_id"]}"}
            role="slider"
            initially_enabled={false}
            phx-hook="SliderScroll"
            data-resource_id={@unit["resource_id"]}
            class="flex gap-4 overflow-x-scroll overflow-y-hidden h-[178px] pt-[3px] px-[3px] scrollbar-hide"
          >
            <.intro_video_card
              :if={@unit["intro_video"]}
              video_url={@unit["intro_video"]}
              card_resource_id={@unit["resource_id"]}
              resource_id={@unit["resource_id"]}
              intro_video_viewed={@unit["resource_id"] in @viewed_intro_video_resource_ids}
              is_youtube_video={WebUtils.is_youtube_video?(@unit["intro_video"])}
              unit_resource_id={@unit["resource_id"]}
            />
            <.card
              :for={module <- @unit["children"]}
              card={module}
              module_index={module["numbering"]["index"]}
              unit_resource_id={@unit["resource_id"]}
              unit_numbering_index={@unit["numbering"]["index"]}
              bg_image_url={module["poster_image"]}
              student_progress_per_resource_id={@student_progress_per_resource_id}
              selected={
                @selected_module_per_unit_resource_id[@unit["resource_id"]]["resource_id"] ==
                  module["resource_id"]
              }
            />
          </.custom_focus_wrap>
        </div>
      </div>
      <.custom_focus_wrap
        :if={Map.has_key?(@selected_module_per_unit_resource_id, @unit["resource_id"])}
        class="flex-col py-6 md:px-[50px] gap-x-4 lg:gap-x-12 gap-y-6"
        role="module_details"
        id={"selected_module_in_unit_#{@unit["resource_id"]}"}
        data-animate={
          JS.show(
            to: "#selected_module_in_unit_#{@unit["resource_id"]}",
            display: "flex",
            transition: {"ease-out duration-1000", "opacity-0", "opacity-100"}
          )
        }
        phx-window-keydown={
          leave_module(
            @unit["resource_id"],
            @selected_module_per_unit_resource_id[@unit["resource_id"]]["resource_id"]
          )
          |> JS.dispatch("click",
            to:
              "#module_#{@selected_module_per_unit_resource_id[@unit["resource_id"]]["resource_id"]}"
          )
        }
        phx-key="Escape"
      >
        <div role="expanded module header" class="flex flex-col gap-[8px] items-center">
          <h2 class="text-[26px] leading-[32px] tracking-[0.02px] dark:text-white">
            <%= Map.get(@selected_module_per_unit_resource_id, @unit["resource_id"])[
              "title"
            ] %>
          </h2>
          <span class="text-[12px] leading-[16px] opacity-50 dark:text-white">
            Due: <%= format_date(
              Map.get(@selected_module_per_unit_resource_id, @unit["resource_id"])["section_resource"].end_date,
              @ctx,
              "{WDshort} {Mshort} {D}, {YYYY}"
            ) %>
          </span>
        </div>
        <div role="intro content and index" class="flex flex-col lg:flex-row lg:gap-12">
          <div class="flex flex-row lg:w-1/2 lg:flex-col">
            <div
              :if={
                Map.get(@selected_module_per_unit_resource_id, @unit["resource_id"])[
                  "intro_content"
                ][
                  "children"
                ]
              }
              class={[
                "intro-content",
                maybe_additional_margin_top(
                  Map.get(@selected_module_per_unit_resource_id, @unit["resource_id"])[
                    "intro_content"
                  ][
                    "children"
                  ]
                )
              ]}
            >
              <%= Phoenix.HTML.raw(
                Oli.Rendering.Content.render(
                  %Oli.Rendering.Context{},
                  Map.get(@selected_module_per_unit_resource_id, @unit["resource_id"])[
                    "intro_content"
                  ][
                    "children"
                  ],
                  Oli.Rendering.Content.Html
                )
              ) %>
            </div>
            <button
              :if={@assistant_enabled}
              phx-click={JS.dispatch("click", to: "#ai_bot_collapsed_button")}
              class="rounded-[4px] p-[10px] flex justify-center items-center ml-auto mt-[42px] text-[14px] leading-[19px] tracking-[0.024px] font-normal text-white bg-blue-500 hover:bg-blue-600 dark:text-white dark:bg-[rgba(255,255,255,0.10);] dark:hover:bg-gray-800"
            >
              Let's discuss?
            </button>
          </div>
          <div class="mt-[57px] lg:w-1/2">
            <% module =
              Map.get(assigns.selected_module_per_unit_resource_id, assigns.unit["resource_id"]) %>
            <.module_content_header
              module={module}
              show_completed_pages={
                get_in(
                  @display_props_per_module_id,
                  [module["resource_id"], :show_completed_pages],
                  true
                )
              }
            />
            <.module_index
              module={module}
              student_raw_avg_score_per_page_id={@student_raw_avg_score_per_page_id}
              student_progress_per_resource_id={@student_progress_per_resource_id}
              student_end_date_exceptions_per_resource_id={
                @student_end_date_exceptions_per_resource_id
              }
              ctx={@ctx}
              student_id={@student_id}
              intro_video_viewed={
                Map.get(@selected_module_per_unit_resource_id, @unit["resource_id"])["resource_id"] in @viewed_intro_video_resource_ids
              }
              display_props_per_module_id={@display_props_per_module_id}
            />
          </div>
        </div>
        <div role="collapse_bar" class="flex items-center justify-center py-[6px] px-[10px] mt-6">
          <span class="w-1/2 rounded-lg h-[2px] bg-gray-600/10 dark:bg-[#D9D9D9] dark:bg-opacity-10">
          </span>
          <div class="text-gray-600/10 dark:text-[#D9D9D9] dark:text-opacity-10 flex items-center justify-center px-[44px]">
            <svg
              xmlns="http://www.w3.org/2000/svg"
              width="12"
              height="6"
              viewBox="0 0 12 6"
              fill="currentColor"
              role="up_arrow"
            >
              <path d="M6 0L0 6H12L6 0Z" fill="currentColor" />
            </svg>
          </div>
          <span class="w-1/2 rounded-lg h-[2px] bg-gray-600/10 dark:bg-[#D9D9D9] dark:bg-opacity-10">
          </span>
        </div>
      </.custom_focus_wrap>
    </div>
    """
  end

  attr :module, :map
  attr :show_completed_pages, :boolean, default: true

  def module_content_header(assigns) do
    ~H"""
    <div class="w-full border-b dark:border-white/20 flex items-center justify-between pb-1.5">
      <div role="completed count" class="flex gap-2.5">
        <div class="w-7 h-8 py-1 flex gap-2.5">
          <.check_icon />
        </div>
        <div class="w-34 h-8 pl-1 flex gap-1.5">
          <div class="flex gap-0.5 items-center">
            <span class="opacity-80 text-sm text-left leading-[22px] dark:text-white">
              <%= case count_completed_pages(@module) do
                1 -> "1 page"
                completed_count -> "#{completed_count} pages"
              end %>
            </span>
          </div>
        </div>
      </div>
      <button
        role="toggle completed button"
        class="flex items-center opacity-80 hover:opacity-100 cursor-pointer"
        phx-click="toggle_completed_pages"
        phx-value-module_resource_id={@module["resource_id"]}
      >
        <div class="w-7 h-8 py-1 flex gap-2.5">
          <svg
            xmlns="http://www.w3.org/2000/svg"
            fill="currentColor"
            width="24"
            height="24"
            viewBox="0 0 24 24"
            class={if @show_completed_pages, do: "", else: "rotate-180"}
          >
            <path d="M12 8l-6 6h12l-6-6z" />
          </svg>
        </div>

        <div class="flex gap-1.5">
          <div class="flex gap-0.5 items-center">
            <span class="text-sm font-semibold text-left leading-[22px] dark:text-white">
              <%= if @show_completed_pages, do: "Hide", else: "Show" %> Completed
            </span>
          </div>
        </div>
      </button>
    </div>
    <div class="pt-6" />
    """
  end

  attr :module, :map
  attr :student_raw_avg_score_per_page_id, :map
  attr :student_end_date_exceptions_per_resource_id, :map
  attr :ctx, :map
  attr :student_id, :integer
  attr :intro_video_viewed, :boolean
  attr :student_progress_per_resource_id, :map
  attr :display_props_per_module_id, :map

  def module_index(assigns) do
    show_completed_pages =
      get_in(
        assigns.display_props_per_module_id,
        [assigns.module["resource_id"], :show_completed_pages],
        true
      )

    assigns =
      Map.merge(assigns, %{
        closed_sections:
          get_in(
            assigns.display_props_per_module_id,
            [assigns.module["resource_id"], :closed_sections],
            []
          ),
        show_completed_pages: show_completed_pages,
        page_due_dates:
          get_contained_pages_due_dates(
            assigns.module,
            assigns.student_end_date_exceptions_per_resource_id,
            show_completed_pages
          )
      })

    ~H"""
    <div
      id={"index_for_#{@module["resource_id"]}"}
      class="relative flex flex-col gap-[25px] items-start"
    >
      <div
        :if={@module["learning_objectives"] != []}
        phx-click-away={JS.hide(to: "#learning_objectives_#{@module["resource_id"]}")}
        class="hidden flex-col gap-3 w-full p-6 bg-white dark:bg-[#242533] shadow-xl rounded-xl absolute -top-[18px] left-0 transform -translate-x-[calc(100%+10px)] z-50"
        id={"learning_objectives_#{@module["resource_id"]}"}
        role="learning objectives tooltip"
      >
        <svg
          class="absolute top-6 -right-4 w-[27px] h-3 fill-white dark:fill-[#242533]"
          xmlns="http://www.w3.org/2000/svg"
          width="12"
          height="27"
          viewBox="0 0 12 27"
          fill="none"
        >
          <path d="M12 13.5L0 27L-1.18021e-06 1.90735e-06L12 13.5Z" />
        </svg>
        <div class="flex items-center gap-[10px] mb-3">
          <h3 class="text-[12px] leading-[16px] tracking-[0.96px] dark:opacity-40 font-bold uppercase dark:text-white">
            Learning Objectives
          </h3>
          <button
            phx-click={JS.hide(to: "#learning_objectives_#{@module["resource_id"]}")}
            tabindex="0"
            class="ml-auto cursor-pointer hover:opacity-50 hover:scale-105"
          >
            <svg xmlns="http://www.w3.org/2000/svg" width="24" height="24" viewBox="0 0 24 24">
              <path
                class="stroke-black dark:stroke-white"
                d="M6 18L18 6M6 6L18 18"
                stroke-width="2"
                stroke-linejoin="round"
              />
            </svg>
          </button>
        </div>
        <ul class="flex flex-col gap-[6px]">
          <li
            :for={{learning_objective, index} <- Enum.with_index(@module["learning_objectives"], 1)}
            class="flex py-1"
          >
            <span class="w-[30px] text-[12px] leading-[24px] font-bold dark:text-white dark:opacity-40">
              <%= "L#{index}" %>
            </span>
            <span class="text-[14px] leading-[24px] tracking-[0.02px] dark:text-white dark:opacity-80">
              <%= learning_objective.title %>
            </span>
          </li>
        </ul>
      </div>
      <button
        :if={@module["learning_objectives"] != []}
        role="module learning objectives"
        class="flex items-center gap-[14px] px-[10px] w-full cursor-pointer"
        phx-click={JS.toggle(to: "#learning_objectives_#{@module["resource_id"]}", display: "flex")}
      >
        <svg
          class="fill-black dark:fill-white"
          xmlns="http://www.w3.org/2000/svg"
          width="24"
          height="24"
          viewBox="0 0 24 24"
          fill="none"
        >
          <path
            opacity="0.5"
            fill-rule="evenodd"
            clip-rule="evenodd"
            d="M20.5 15L23.5 12L20.5 9V5C20.5 4.45 20.3042 3.97917 19.9125 3.5875C19.5208 3.19583 19.05 3 18.5 3H4.5C3.95 3 3.47917 3.19583 3.0875 3.5875C2.69583 3.97917 2.5 4.45 2.5 5V19C2.5 19.55 2.69583 20.0208 3.0875 20.4125C3.47917 20.8042 3.95 21 4.5 21H18.5C19.05 21 19.5208 20.8042 19.9125 20.4125C20.3042 20.0208 20.5 19.55 20.5 19V15ZM10.5 14.15H12.35C12.35 13.8667 12.3625 13.625 12.3875 13.425C12.4125 13.225 12.4667 13.0333 12.55 12.85C12.6333 12.6667 12.7375 12.4958 12.8625 12.3375C12.9875 12.1792 13.1667 11.9833 13.4 11.75C13.9833 11.1667 14.3958 10.6792 14.6375 10.2875C14.8792 9.89583 15 9.45 15 8.95C15 8.06667 14.7 7.35417 14.1 6.8125C13.5 6.27083 12.6917 6 11.675 6C10.7583 6 9.97917 6.225 9.3375 6.675C8.69583 7.125 8.25 7.75 8 8.55L9.65 9.2C9.76667 8.75 10 8.3875 10.35 8.1125C10.7 7.8375 11.1083 7.7 11.575 7.7C12.025 7.7 12.4 7.82083 12.7 8.0625C13 8.30417 13.15 8.625 13.15 9.025C13.15 9.30833 13.0583 9.60833 12.875 9.925C12.6917 10.2417 12.3833 10.5917 11.95 10.975C11.6667 11.2083 11.4375 11.4375 11.2625 11.6625C11.0875 11.8875 10.9417 12.125 10.825 12.375C10.7083 12.625 10.625 12.8875 10.575 13.1625C10.525 13.4375 10.5 13.7667 10.5 14.15ZM11.4 18C11.75 18 12.0458 17.8792 12.2875 17.6375C12.5292 17.3958 12.65 17.1 12.65 16.75C12.65 16.4 12.5292 16.1042 12.2875 15.8625C12.0458 15.6208 11.75 15.5 11.4 15.5C11.05 15.5 10.7542 15.6208 10.5125 15.8625C10.2708 16.1042 10.15 16.4 10.15 16.75C10.15 17.1 10.2708 17.3958 10.5125 17.6375C10.7542 17.8792 11.05 18 11.4 18Z"
          />
        </svg>
        <h3 class="text-[16px] leading-[22px] font-semibold dark:text-white">
          Introduction and Learning Objectives
        </h3>
<<<<<<< HEAD
      </button>
      <.index_item
=======
      </div>
      <.intro_video_item
>>>>>>> 171acce1
        :if={module_has_intro_video(@module)}
        duration_minutes={@module["duration_minutes"]}
        module_resource_id={@module["resource_id"]}
        video_url={@module["intro_video"]}
        intro_video_viewed={@intro_video_viewed}
      />
      <div
        :for={grouped_due_date <- @page_due_dates}
        class="flex flex-col w-full"
        id={"pages_grouped_by_#{grouped_due_date}"}
      >
        <div class="h-[19px] mb-[10px]">
          <span class="text-[#3399FF] text-[14px] leading-[19px]">
            <%= "Due: #{format_date(grouped_due_date, @ctx, "{WDshort} {Mshort} {D}, {YYYY}")}" %>
          </span>
        </div>
        <.index_item
          :for={child <- @module["children"]}
          :if={
            display_module_item?(
              @show_completed_pages,
              grouped_due_date,
              @student_end_date_exceptions_per_resource_id,
              child
            )
          }
          title={child["title"]}
          type={
            if is_section?(child),
              do: "section",
              else: "page"
          }
          numbering_index={child["numbering"]["index"]}
          numbering_level={child["numbering"]["level"]}
          children={child["children"]}
          was_visited={child["visited"]}
          duration_minutes={child["duration_minutes"]}
          graded={child["graded"]}
          revision_slug={child["slug"]}
          module_resource_id={@module["resource_id"]}
          resource_id={child["resource_id"]}
          student_id={@student_id}
          ctx={@ctx}
          student_end_date_exceptions_per_resource_id={@student_end_date_exceptions_per_resource_id}
          parent_due_date={grouped_due_date}
          due_date={
            get_due_date_for_student(
              child["section_resource"].end_date,
              child["resource_id"],
              @student_end_date_exceptions_per_resource_id
            )
          }
          student_raw_avg_score_per_page_id={@student_raw_avg_score_per_page_id}
          raw_avg_score={Map.get(@student_raw_avg_score_per_page_id, child["resource_id"])}
          progress={Map.get(@student_progress_per_resource_id, child["resource_id"])}
          student_progress_per_resource_id={@student_progress_per_resource_id}
          closed_sections={@closed_sections}
          show_completed_pages={@show_completed_pages}
        />
      </div>
    </div>
    """
  end

  attr :title, :string
  attr :type, :string
  attr :numbering_index, :integer
  attr :numbering_level, :integer
  attr :children, :list, default: []
  attr :was_visited, :boolean
  attr :duration_minutes, :integer
  attr :revision_slug, :string
  attr :module_resource_id, :integer
  attr :resource_id, :string
  attr :student_id, :integer
  attr :ctx, :map
  attr :graded, :boolean
  attr :raw_avg_score, :map
  attr :student_raw_avg_score_per_page_id, :map
  attr :student_end_date_exceptions_per_resource_id, :map
  attr :student_progress_per_resource_id, :map
  attr :due_date, Date
  attr :parent_due_date, Date
  attr :progress, :float
  attr :closed_sections, :list, default: []
  attr :show_completed_pages, :boolean

  def index_item(%{type: "section"} = assigns) do
    assigns =
      Map.put(assigns, :section_attrs, %{
        "numbering" => %{"level" => assigns.numbering_level},
        "children" => assigns.children,
        "resource_type_id" => Oli.Resources.ResourceType.get_id_by_type("container")
      })

    ~H"""
    <div
      :if={
        display_module_item?(
          @show_completed_pages,
          @parent_due_date,
          @student_end_date_exceptions_per_resource_id,
          @section_attrs
        )
      }
      role={"#{@type} #{@numbering_index} details"}
      class="flex items-center gap-[14px] w-full"
      id={"index_item_#{@resource_id}_#{@parent_due_date}"}
    >
      <.no_icon />

      <div
        id={"index_item_#{@numbering_index}_#{@resource_id}_#{@parent_due_date}"}
        phx-click={
          JS.toggle(
            to: "#section_group_#{@resource_id}_#{@parent_due_date}",
            out: {"fade-out duration-300", "opacity-100", "opacity-0"},
            in: {"fade-in duration-300", "opacity-0", "opacity-100"},
            display: "flex"
          )
          |> JS.push("expand_section")
        }
        phx-value-resource_id={@resource_id}
        phx-value-parent_due_date={@parent_due_date}
        phx-value-module_resource_id={@module_resource_id}
        class="flex shrink items-center gap-3 w-full dark:text-white cursor-pointer hover:bg-gray-200/70 dark:hover:bg-gray-800"
      >
        <.numbering_index type={@type} index={@numbering_index} />
        <div class="flex flex-col gap-1 w-full">
          <div class={["flex", left_indentation(@numbering_level)]}>
            <span class="text-[16px] leading-[22px] pr-2 font-bold dark:text-white">
              <%= "#{@title}" %>
            </span>
          </div>
        </div>
      </div>
    </div>
    <div
      id={"section_group_#{@resource_id}_#{@parent_due_date}"}
      class={[
        "flex relative flex-col items-center w-full",
        maybe_hidden_section(@closed_sections, @resource_id, @parent_due_date)
      ]}
    >
      <.index_item
        :for={child <- @children}
        :if={
          display_module_item?(
            @show_completed_pages,
            @parent_due_date,
            @student_end_date_exceptions_per_resource_id,
            child
          )
        }
        title={child["title"]}
        type={
          if is_section?(child),
            do: "section",
            else: "page"
        }
        numbering_index={child["numbering"]["index"]}
        numbering_level={child["numbering"]["level"]}
        children={child["children"]}
        was_visited={child["visited"]}
        duration_minutes={child["duration_minutes"]}
        graded={child["graded"]}
        revision_slug={child["slug"]}
        module_resource_id={@module_resource_id}
        resource_id={child["resource_id"]}
        student_id={@student_id}
        ctx={@ctx}
        student_end_date_exceptions_per_resource_id={@student_end_date_exceptions_per_resource_id}
        parent_due_date={@parent_due_date}
        due_date={
          get_due_date_for_student(
            child["section_resource"].end_date,
            child["resource_id"],
            @student_end_date_exceptions_per_resource_id
          )
        }
        raw_avg_score={Map.get(@student_raw_avg_score_per_page_id, child["resource_id"])}
        student_raw_avg_score_per_page_id={@student_raw_avg_score_per_page_id}
        progress={Map.get(@student_progress_per_resource_id, child["resource_id"])}
        student_progress_per_resource_id={@student_progress_per_resource_id}
        closed_sections={@closed_sections}
        show_completed_pages={@show_completed_pages}
      />
    </div>
    """
  end

  def index_item(assigns) do
    ~H"""
    <button
      role={"#{@type} #{@numbering_index} details"}
      class="flex items-center gap-[14px] w-full"
      id={"index_item_#{@resource_id}"}
      phx-click={if @type != "intro", do: "navigate_to_resource", else: "play_video"}
      phx-value-slug={@revision_slug}
      phx-value-resource_id={@resource_id}
      phx-value-module_resource_id={@module_resource_id}
      phx-value-video_url={@video_url}
      phx-value-is_intro_video="false"
    >
      <.index_item_icon
        item_type={@type}
        was_visited={@was_visited}
        graded={@graded}
        raw_avg_score={@raw_avg_score[:score]}
        progress={@progress}
      />
      <div
        id={"index_item_#{@numbering_index}_#{@resource_id}"}
<<<<<<< HEAD
=======
        phx-click="navigate_to_resource"
        phx-value-slug={@revision_slug}
        phx-value-resource_id={@resource_id}
        phx-value-module_resource_id={@module_resource_id}
>>>>>>> 171acce1
        class="flex shrink items-center gap-3 w-full dark:text-white cursor-pointer hover:bg-gray-200/70 dark:hover:bg-gray-800"
      >
        <.numbering_index type={@type} index={@numbering_index} />

        <div class={["flex flex-col gap-1 w-full", left_indentation(@numbering_level)]}>
          <div class="flex">
            <span class={
              [
                "text-[16px] leading-[22px] pr-2 dark:text-white",
                # Opacity is set if the item is visited, but not necessarily completed
                if(@was_visited, do: "opacity-50")
              ]
            }>
              <%= "#{@title}" %>
            </span>

            <div class="text-right dark:text-white opacity-50 whitespace-nowrap ml-auto">
              <span class="text-[12px] leading-[16px] font-bold uppercase tracking-[0.96px] text-right">
                <%= parse_minutes(@duration_minutes) %>
                <span class="text-[9px] font-bold uppercase tracking-[0.72px] text-right">
                  min
                </span>
              </span>
            </div>
          </div>
          <div :if={@graded} role="due date and score" class="flex">
            <span class="text-[12px] leading-[16px] opacity-50 dark:text-white">
              Due: <%= format_date(@due_date, @ctx, "{WDshort} {Mshort} {D}, {YYYY}") %>
            </span>
            <Student.score_summary raw_avg_score={@raw_avg_score} />
          </div>
        </div>
      </div>
    </button>
    """
  end

  attr :duration_minutes, :integer
  attr :module_resource_id, :integer
  attr :intro_video_viewed, :boolean
  attr :video_url, :string, default: nil

  def intro_video_item(assigns) do
    ~H"""
    <div
      role="intro video details"
      class="flex items-center gap-[14px] w-full"
      id={"intro_video_for_module_#{@module_resource_id}"}
    >
      <div
        role={"#{if @intro_video_viewed, do: "seen", else: "unseen"} video icon"}
        class="flex justify-center items-center h-7 w-7 shrink-0"
      >
        <svg
          xmlns="http://www.w3.org/2000/svg"
          width="24"
          height="24"
          viewBox="0 0 24 24"
          class="fill-black dark:fill-white"
        >
          <path
            opacity="0.5"
            d="M9.5 16.5L16.5 12L9.5 7.5V16.5ZM4 20C3.45 20 2.97917 19.8042 2.5875 19.4125C2.19583 19.0208 2 18.55 2 18V6C2 5.45 2.19583 4.97917 2.5875 4.5875C2.97917 4.19583 3.45 4 4 4H20C20.55 4 21.0208 4.19583 21.4125 4.5875C21.8042 4.97917 22 5.45 22 6V18C22 18.55 21.8042 19.0208 21.4125 19.4125C21.0208 19.8042 20.55 20 20 20H4Z"
            fill={if @intro_video_viewed, do: "#0CAF61"}
          />
        </svg>
      </div>
      <div
        phx-click="play_video"
        phx-value-module_resource_id={@module_resource_id}
        phx-value-video_url={@video_url}
        phx-value-is_intro_video="false"
        class="flex shrink items-center gap-3 w-full dark:text-white cursor-pointer hover:bg-gray-200/70 dark:hover:bg-gray-800"
      >
        <div class="flex flex-col gap-1 w-full ml-0">
          <div class="flex">
            <span class={
              [
                "text-[16px] leading-[22px] pr-2 dark:text-white",
                # Opacity is set if the intro video is viewed, but not necessarily completed
                if(@intro_video_viewed, do: "opacity-50")
              ]
            }>
              Introduction
            </span>

            <div class="text-right dark:text-white opacity-50 whitespace-nowrap ml-auto">
              <span class="text-[12px] leading-[16px] font-bold uppercase tracking-[0.96px] text-right">
                <%= parse_minutes(@duration_minutes) %>
                <span class="text-[9px] font-bold uppercase tracking-[0.72px] text-right">
                  min
                </span>
              </span>
            </div>
          </div>
        </div>
      </div>
    </div>
    """
  end

  attr :item_type, :string
  attr :was_visited, :boolean
  attr :graded, :boolean
  attr :raw_avg_score, :map
  attr :progress, :float

  def index_item_icon(assigns) do
    case {assigns.was_visited, assigns.item_type, assigns.graded, assigns.raw_avg_score} do
      {true, "page", false, _} ->
        # visited practice page (check icon shown when progress = 100%)
        ~H"""
        <.check_icon progress={@progress} />
        """

      {false, "page", false, _} ->
        # not visited practice page
        ~H"""
        <.no_icon />
        """

      {true, "page", true, raw_avg_score} when not is_nil(raw_avg_score) ->
        # completed graded page
        ~H"""
        <div role="square check icon" class="flex justify-center items-center h-7 w-7 shrink-0">
          <svg xmlns="http://www.w3.org/2000/svg" width="24" height="24" viewBox="0 0 24 24" fill="none">
            <path
              d="M5 21C4.45 21 3.97917 20.8042 3.5875 20.4125C3.19583 20.0208 3 19.55 3 19V5C3 4.45 3.19583 3.97917 3.5875 3.5875C3.97917 3.19583 4.45 3 5 3H17.925L15.925 5H5V19H19V12.05L21 10.05V19C21 19.55 20.8042 20.0208 20.4125 20.4125C20.0208 20.8042 19.55 21 19 21H5Z"
              fill="#0CAF61"
            />
            <path
              d="M11.7 16.025L6 10.325L7.425 8.9L11.7 13.175L20.875 4L22.3 5.425L11.7 16.025Z"
              fill="#0CAF61"
            />
          </svg>
        </div>
        """

      {_, "page", true, _} ->
        # not completed graded page
        ~H"""
        <div role="orange flag icon" class="flex justify-center items-center h-7 w-7 shrink-0">
          <svg xmlns="http://www.w3.org/2000/svg" width="24" height="24" viewBox="0 0 24 24" fill="none">
            <path d="M5 21V4H14L14.4 6H20V16H13L12.6 14H7V21H5Z" fill="#F68E2E" />
          </svg>
        </div>
        """
    end
  end

  attr :title, :string, default: "Intro"
  attr :video_url, :string
  attr :card_resource_id, :string
  attr :resource_id, :string
  attr :intro_video_viewed, :boolean, default: false
  attr :is_youtube_video, :boolean, default: false
  attr :unit_resource_id, :string

  def intro_video_card(%{is_youtube_video: true} = assigns) do
    ~H"""
    <div
      id={"intro_card_#{@card_resource_id}"}
      class="relative slider-card hover:scale-[1.01]"
      role="youtube_intro_video_card"
      phx-keydown="intro_card_keydown"
      phx-value-video_url={@video_url}
      phx-value-card_resource_id={@card_resource_id}
      data-event={leave_unit(@unit_resource_id)}
    >
      <div class="z-10 rounded-xl overflow-hidden absolute w-[288px] h-10">
        <.progress_bar
          percent={if @intro_video_viewed, do: 100, else: 0}
          width="100%"
          height="h-[4px]"
          show_percent={false}
          on_going_colour="bg-[#0F6CF5]"
          completed_colour="bg-[#0CAF61]"
          role="intro video card progress"
        />
      </div>
      <div class="rounded-xl absolute -top-[0.7px] -left-[0.7px] h-[163px] w-[289.5px] cursor-pointer bg-[linear-gradient(180deg,#223_0%,rgba(34,34,51,0.72)_52.6%,rgba(34,34,51,0.00)_100%)]" />
      <div
        class="flex flex-col items-center rounded-xl h-[162px] w-[288px] bg-gray-200/50 shrink-0 px-5 pt-[15px] bg-cover bg-center"
        style={"background-image: url('#{WebUtils.convert_to_youtube_image_url(@video_url)}');"}
      >
        <h5 class="text-[13px] leading-[18px] font-bold opacity-60 text-gray-500 text-white dark:text-opacity-50 self-start">
          <%= @title %>
        </h5>
        <div
          id={"intro_video_card_#{@card_resource_id}"}
          class="w-[70px] h-[70px] relative my-auto -top-2 cursor-pointer"
        >
          <div class="w-full h-full rounded-full backdrop-blur bg-gray/50"></div>
          <div
            role="play_unit_intro_video"
            class="w-full h-full absolute top-0 left-0 flex items-center justify-center"
            phx-click="play_video"
            phx-value-video_url={@video_url}
            phx-value-module_resource_id={@resource_id}
            phx-value-is_intro_video="true"
          >
            <svg
              xmlns="http://www.w3.org/2000/svg"
              fill="white"
              width="33"
              height="38"
              viewBox="0 0 16.984 24.8075"
              class="scale-110 ml-[6px] mt-[9px]"
            >
              <path d="M0.759,0.158c0.39-0.219,0.932-0.21,1.313,0.021l14.303,8.687c0.368,0.225,0.609,0.625,0.609,1.057   s-0.217,0.832-0.586,1.057L2.132,19.666c-0.382,0.231-0.984,0.24-1.375,0.021C0.367,19.468,0,19.056,0,18.608V1.237   C0,0.79,0.369,0.378,0.759,0.158z" />
            </svg>
          </div>
        </div>
      </div>
    </div>
    """
  end

  def intro_video_card(%{is_youtube_video: false} = assigns) do
    ~H"""
    <div
      id={"intro_card_#{@card_resource_id}"}
      class="relative slider-card hover:scale-[1.01]"
      role="intro_video_card"
      phx-keydown="intro_card_keydown"
      phx-value-video_url={@video_url}
      phx-value-card_resource_id={@card_resource_id}
      data-event={leave_unit(@unit_resource_id)}
    >
      <div class="z-20 rounded-xl overflow-hidden absolute w-[288px] h-10">
        <.progress_bar
          percent={if @intro_video_viewed, do: 100, else: 0}
          width="100%"
          height="h-[4px]"
          show_percent={false}
          on_going_colour="bg-[#0F6CF5]"
          completed_colour="bg-[#0CAF61]"
          role="intro video card progress"
        />
      </div>
      <div class="z-10 rounded-xl absolute -top-[0.7px] -left-[0.7px] h-[163px] w-[289.5px] cursor-pointer bg-[linear-gradient(180deg,#223_0%,rgba(34,34,51,0.72)_52.6%,rgba(34,34,51,0.00)_100%)]" />
      <div class="relative flex flex-col items-center rounded-xl h-[162px] w-[288px] bg-gray-200/50 shrink-0 px-5 pt-[15px] bg-cover bg-center">
        <video
          id={"video_preview_image_#{@video_url}"}
          class="rounded-xl object-cover absolute -top-[0.7px] -left-[0.7px] h-[163px] w-[289.5px]"
          preload="metadata"
        >
          <source src={"#{@video_url}#t=0.5"} /> Your browser does not support the video tag.
        </video>
        <h5 class="z-30 text-[13px] leading-[18px] font-bold opacity-60 text-gray-500 text-white dark:text-opacity-50 self-start">
          <%= @title %>
        </h5>
        <div
          id={"intro_video_card_#{@card_resource_id}"}
          class="w-[70px] h-[70px] relative my-auto -top-2 cursor-pointer"
        >
          <div class="w-full h-full rounded-full backdrop-blur bg-gray/50"></div>
          <div
            role="play_unit_intro_video"
            class="z-30 w-full h-full absolute top-0 left-0 flex items-center justify-center"
            phx-click="play_video"
            phx-value-video_url={@video_url}
            phx-value-module_resource_id={@resource_id}
            phx-value-is_intro_video="true"
          >
            <svg
              xmlns="http://www.w3.org/2000/svg"
              fill="white"
              width="33"
              height="38"
              viewBox="0 0 16.984 24.8075"
              class="scale-110 ml-[6px] mt-[9px]"
            >
              <path d="M0.759,0.158c0.39-0.219,0.932-0.21,1.313,0.021l14.303,8.687c0.368,0.225,0.609,0.625,0.609,1.057   s-0.217,0.832-0.586,1.057L2.132,19.666c-0.382,0.231-0.984,0.24-1.375,0.021C0.367,19.468,0,19.056,0,18.608V1.237   C0,0.79,0.369,0.378,0.759,0.158z" />
            </svg>
          </div>
        </div>
      </div>
    </div>
    """
  end

  attr :card, :map
  attr :module_index, :integer
  attr :unit_numbering_index, :integer
  attr :unit_resource_id, :string
  attr :selected, :boolean, default: false
  attr :bg_image_url, :string, doc: "the background image url for the card"
  attr :student_progress_per_resource_id, :map
  attr :default_image, :string, default: @default_image

  def card(assigns) do
    assigns = Map.put(assigns, :is_page, is_page(assigns.card))

    ~H"""
    <div
      id={
        if @is_page,
          do: "page_#{@card["resource_id"]}",
          else: "module_#{@card["resource_id"]}"
      }
      phx-click={
        if @is_page,
          do: "navigate_to_resource",
          else: "select_module"
      }
      phx-keydown="card_keydown"
      phx-value-unit_resource_id={@unit_resource_id}
      phx-value-module_resource_id={@card["resource_id"]}
      phx-value-slug={@card["slug"]}
      phx-value-type={if @is_page, do: "page", else: "module"}
      class={[
        "relative hover:scale-[1.01] transition-transform duration-150",
        if(!@is_page, do: "slider-card")
      ]}
      role={"card_#{@module_index}"}
      data-enter-event={enter_module(@unit_resource_id)}
      data-leave-event={leave_unit(@unit_resource_id)}
    >
      <div class="z-10 rounded-xl overflow-hidden absolute h-[163px] w-[288px] cursor-pointer">
        <.progress_bar
          :if={progress_started(@student_progress_per_resource_id, @card["resource_id"])}
          percent={
            parse_student_progress_for_resource(
              @student_progress_per_resource_id,
              @card["resource_id"]
            )
          }
          width="100%"
          height="h-[4px]"
          show_percent={false}
          on_going_colour="bg-[#0F6CF5]"
          completed_colour="bg-[#0CAF61]"
          role={"card_#{@module_index}_progress"}
        />
      </div>
      <div class="rounded-xl absolute h-[163px] w-[288px] cursor-pointer bg-[linear-gradient(180deg,#223_0%,rgba(34,34,51,0.72)_52.6%,rgba(34,34,51,0.00)_100%)]">
      </div>
      <.page_icon :if={@is_page} graded={@card["graded"]} />

      <div class="h-[170px] w-[288px]">
        <div
          class={[
            "flex flex-col gap-[5px] cursor-pointer rounded-xl h-[162px] w-[288px] shrink-0 mb-1 px-5 pt-[15px] bg-gray-200 z-10 bg-cover bg-center",
            if(@selected,
              do: "bg-gray-400 outline outline-2 outline-gray-800 dark:outline-white"
            )
          ]}
          style={"background-image: url('#{if(@bg_image_url in ["", nil], do: @default_image, else: @bg_image_url)}');"}
        >
          <span class="text-[12px] leading-[16px] font-bold opacity-60 text-white dark:text-opacity-50">
            <%= if @is_page,
              do: Phoenix.HTML.raw("&nbsp;"),
              else: "#{@unit_numbering_index}.#{@module_index}" %>
          </span>
          <h5 class="text-[18px] leading-[25px] font-bold text-white z-10">
            <%= @card["title"] %>
          </h5>
        </div>

        <div
          :if={@selected}
          class={[
            "flex justify-center items-center -mt-1"
          ]}
        >
          <svg
            xmlns="http://www.w3.org/2000/svg"
            width="27"
            height="12"
            viewBox="0 0 27 12"
            fill="currentColor"
          >
            <path d="M0 0L27 0L13.5 12Z" />
          </svg>
        </div>
      </div>
    </div>
    """
  end

  attr :graded, :boolean

  def page_icon(assigns) do
    if assigns.graded do
      ~H"""
      <div
        class="h-[36px] w-[36px] absolute top-0 right-0 bg-[#F68E2E] rounded-bl-xl rounded-tr-xl"
        role="graded page icon"
      >
        <div class="absolute top-0 right-0 h-[36px] w-[36px] flex justify-center items-center">
          <svg xmlns="http://www.w3.org/2000/svg" width="25" height="24" viewBox="0 0 25 24" fill="none">
            <path d="M5.5 21V4H14.5L14.9 6H20.5V16H13.5L13.1 14H7.5V21H5.5Z" fill="white" />
          </svg>
        </div>
      </div>
      """
    else
      ~H"""
      <div class="h-[45px] w-[36px] absolute top-0 right-0" role="page icon">
        <img src={~p"/images/course_content/page_icon.png"} />
        <div class="absolute top-0 right-0 h-[36px] w-[36px] flex justify-center items-center">
          <svg xmlns="http://www.w3.org/2000/svg" width="18" height="20" viewBox="0 0 18 20" fill="none">
            <path
              d="M3.34359 15.9558C2.54817 15.1604 1.89985 14.3023 1.39862 13.3816C0.897394 12.4608 0.537819 11.5183 0.319895 10.554C0.107418 9.58968 0.0338689 8.64171 0.0992462 7.71008C0.170072 6.77846 0.382548 5.90131 0.736675 5.07865C1.09625 4.25053 1.59203 3.51776 2.22401 2.88034C2.88323 2.22111 3.63507 1.71989 4.47952 1.37666C5.32943 1.03343 6.22292 0.842744 7.15999 0.804607C8.09707 0.761023 9.03414 0.864537 9.97122 1.11515C10.9083 1.36576 11.7963 1.75258 12.6353 2.2756L11.2216 3.66486C10.6223 3.34342 9.97939 3.10098 9.29293 2.93754C8.61191 2.76865 7.92545 2.69782 7.23354 2.72506C6.54708 2.74686 5.88786 2.88034 5.25588 3.1255C4.62935 3.37067 4.06819 3.74114 3.57241 4.23691C2.93499 4.87434 2.49096 5.62891 2.24035 6.5006C1.99519 7.3723 1.92981 8.2903 2.04422 9.25462C2.15863 10.2189 2.43921 11.1642 2.88595 12.0904C3.33815 13.0165 3.94016 13.8555 4.692 14.6074C5.15509 15.0759 5.63725 15.4709 6.13847 15.7923C6.64515 16.1138 7.1382 16.3753 7.61763 16.5769C8.09707 16.7839 8.54109 16.9446 8.94969 17.059C9.36375 17.1789 9.71243 17.2715 9.99573 17.3369C10.2954 17.4132 10.5187 17.533 10.6658 17.6965C10.8184 17.8654 10.8919 18.0833 10.8865 18.3502C10.8756 18.6608 10.7557 18.8896 10.5269 19.0367C10.2981 19.1892 10.0012 19.2383 9.63616 19.1838C9.33106 19.1402 8.94152 19.0558 8.46754 18.9305C7.999 18.8052 7.47598 18.6199 6.89848 18.3748C6.32643 18.135 5.73531 17.8163 5.12512 17.4186C4.51494 17.0209 3.92109 16.5333 3.34359 15.9558ZM6.63697 13.4061L8.68819 12.6215C9.11859 13.0465 9.60619 13.4006 10.151 13.6839C10.7013 13.9672 11.2706 14.1552 11.859 14.2478C12.4474 14.3404 13.0194 14.3132 13.5751 14.1661C14.1308 14.0135 14.6348 13.7112 15.087 13.259C15.5719 12.7795 15.8715 12.202 15.9859 11.5265C16.1058 10.8455 16.0595 10.1236 15.847 9.36086C15.6345 8.59267 15.2777 7.84084 14.7764 7.10534L16.1575 5.73242C16.7296 6.52784 17.16 7.34233 17.4487 8.17589C17.7429 9.00401 17.9009 9.81305 17.9227 10.603C17.9445 11.393 17.8301 12.1312 17.5795 12.8177C17.3343 13.4987 16.9557 14.098 16.4436 14.6156C15.9423 15.1168 15.3621 15.4873 14.7029 15.727C14.0491 15.9612 13.3572 16.0756 12.6272 16.0702C11.9026 16.0702 11.178 15.964 10.4534 15.7515C9.72877 15.539 9.03686 15.2339 8.37764 14.8362C7.72387 14.4385 7.14365 13.9618 6.63697 13.4061ZM8.35313 11.7716L6.38364 12.5153C6.24199 12.5698 6.10851 12.5398 5.9832 12.4254C5.86334 12.311 5.83338 12.1748 5.89331 12.0168L6.66149 10.0718L14.0982 2.64334L15.7898 4.33498L8.35313 11.7716ZM16.4191 3.7139L14.7274 2.02226L15.5119 1.23773C15.7244 1.0307 15.9696 0.91357 16.2474 0.886329C16.5307 0.859088 16.7623 0.938086 16.9421 1.12332L17.2363 1.40935C17.4487 1.62182 17.5441 1.87244 17.5223 2.16119C17.5059 2.44449 17.3915 2.69782 17.1791 2.9212L16.4191 3.7139Z"
              fill="white"
            />
          </svg>
        </div>
      </div>
      """
    end
  end

  def video_player(assigns) do
    ~H"""
    <div id="student_video_wrapper" phx-hook="VideoPlayer" class="hidden">
      <iframe id="youtube_video" frameborder="0" allowfullscreen></iframe>
      <video id="cloud_video" controls>
        <source src="" type="video/mp4" /> Your browser does not support the video tag.
      </video>
    </div>
    """
  end

  attr :type, :string
  attr :index, :string

  defp numbering_index(assigns) do
    ~H"""
    <span class="text-[12px] leading-[16px] font-bold w-[30px] shrink-0 opacity-40 dark:text-white">
      <%= if @type == "page", do: "#{@index}", else: " " %>
    </span>
    """
  end

  defp no_icon(assigns) do
    ~H"""
    <div role="no icon" class="flex justify-center items-center h-7 w-7 shrink-0"></div>
    """
  end

  attr :progress, :float, default: 1.0

  defp check_icon(assigns) do
    ~H"""
    <div role="check icon" class="flex justify-center items-center h-7 w-7 shrink-0">
      <svg
        :if={@progress == 1.0}
        xmlns="http://www.w3.org/2000/svg"
        width="24"
        height="24"
        viewBox="0 0 24 24"
        fill="none"
      >
        <path
          d="M9.54961 17.9996L3.84961 12.2996L5.27461 10.8746L9.54961 15.1496L18.7246 5.97461L20.1496 7.39961L9.54961 17.9996Z"
          fill="#0CAF61"
        />
      </svg>
    </div>
    """
  end

  _docp = """
    Currently the intro_content for a revision does not support h1 tags. So,
    if there is no <h1> tag in the content then we need to add an additional margin
    to match the given figma design.
  """

  defp maybe_additional_margin_top(content) do
    if !String.contains?(Jason.encode!(content), "\"type\":\"h1\""), do: "mt-[52px]"
  end

  defp get_module(hierarchy, unit_resource_id, module_resource_id) do
    unit =
      Enum.find(hierarchy["children"], fn unit ->
        unit["resource_id"] == unit_resource_id
      end)

    Enum.find(unit["children"], fn module ->
      module["resource_id"] == module_resource_id
    end)
  end

  defp resource_url(resource_slug, section_slug, resource_id) do
    Utils.lesson_live_path(
      section_slug,
      resource_slug,
      request_path: Utils.learn_live_path(section_slug, target_resource_id: resource_id)
    )
  end

  defp get_student_metrics(section, current_user_id) do
    student_end_date_exceptions_per_resource_id =
      Oli.Delivery.Settings.get_student_exception_setting_for_all_resources(
        section.id,
        current_user_id,
        [:end_date]
      )
      |> Enum.reduce(%{}, fn {resource_id, settings}, acc ->
        Map.put(acc, resource_id, settings[:end_date])
      end)

    visited_pages_map = Sections.get_visited_pages(section.id, current_user_id)

    %{"container" => container_ids, "page" => page_ids} =
      Sections.get_resource_ids_group_by_resource_type(section.slug)

    progress_per_container_id =
      Metrics.progress_across(section.id, container_ids, current_user_id)
      |> Enum.into(%{}, fn {container_id, progress} ->
        {container_id, progress || 0.0}
      end)

    progress_per_page_id =
      Metrics.progress_across_for_pages(section.id, page_ids, [current_user_id])

    raw_avg_score_per_page_id =
      Metrics.raw_avg_score_across_for_pages(section, page_ids, [current_user_id])

    raw_avg_score_per_container_id =
      Metrics.raw_avg_score_across_for_containers(section, container_ids, [current_user_id])

    progress_per_resource_id =
      Map.merge(progress_per_page_id, progress_per_container_id)
      |> Map.filter(fn {_, progress} -> progress not in [nil, 0.0] end)

    {visited_pages_map, progress_per_resource_id, raw_avg_score_per_page_id,
     raw_avg_score_per_container_id, student_end_date_exceptions_per_resource_id}
  end

  defp mark_visited_and_completed_pages(
         container,
         visited_pages,
         student_raw_avg_score_per_page_id,
         student_progress_per_resource_id
       ) do
    page_resource_type_id = Oli.Resources.ResourceType.get_id_by_type("page")
    container_resource_type_id = Oli.Resources.ResourceType.get_id_by_type("container")

    update_in(
      container,
      ["children"],
      &Enum.map(&1, fn
        %{"resource_type_id" => ^page_resource_type_id} = page ->
          score = get_in(student_raw_avg_score_per_page_id, [page["resource_id"], :score])
          progress = student_progress_per_resource_id[page["resource_id"]]
          visited? = Map.get(visited_pages, page["id"], false)
          completed? = completed_page?(page["graded"], visited?, score, progress)

          page
          |> Map.put("visited", Map.get(visited_pages, page["id"], false))
          |> Map.put("completed", completed?)

        %{"resource_type_id" => ^container_resource_type_id} = section ->
          mark_visited_and_completed_pages(
            section,
            visited_pages,
            student_raw_avg_score_per_page_id,
            student_progress_per_resource_id
          )
      end)
    )
  end

  defp completed_page?(true = _graded, visited?, raw_avg_score, _progress),
    do: visited? and not is_nil(raw_avg_score)

  defp completed_page?(false = _graded, visited?, _score, progress),
    do: visited? and progress == 1.0

  defp count_completed_pages(container) do
    page_resource_type_id = Oli.Resources.ResourceType.get_id_by_type("page")
    container_resource_type_id = Oli.Resources.ResourceType.get_id_by_type("container")

    Enum.reduce(container["children"], 0, fn
      %{"resource_type_id" => ^page_resource_type_id} = page, total ->
        if(page["completed"], do: 1, else: 0) + total

      %{"resource_type_id" => ^container_resource_type_id} = section, total ->
        count_completed_pages(section) + total
    end)
  end

  defp display_module_item?(
         _show_completed_pages,
         _grouped_due_date,
         _student_end_date_exceptions_per_resource_id,
         %{"section_resource" => %{scheduling_type: :inclass_activity}} = _child
       ),
       do: false

  defp display_module_item?(
         show_completed_pages,
         grouped_due_date,
         student_end_date_exceptions_per_resource_id,
         child
       ) do
    if is_section?(child) do
      Enum.any?(
        child["children"],
        &display_module_item?(
          show_completed_pages,
          grouped_due_date,
          student_end_date_exceptions_per_resource_id,
          &1
        )
      )
    else
      # this due date considers the student exception (if any)
      student_due_date =
        Map.get(
          student_end_date_exceptions_per_resource_id,
          child["resource_id"],
          child["section_resource"].end_date
        )
        |> then(&if is_nil(&1), do: "Not yet scheduled", else: DateTime.to_date(&1))

      if show_completed_pages do
        student_due_date == grouped_due_date
      else
        !child["completed"] and student_due_date == grouped_due_date
      end
    end
  end

  # In-class Activities should not appear in the course content in the learn page (but only in the schedule) so we can ignore those.
  # As for 'read by' (lessons) and 'due date' (graded assignments) we assumed that we could group both together and treat the Read By Date as a general Due Date
  defp get_contained_pages_due_dates(
         container,
         student_end_date_exceptions_per_resource_id,
         show_completed_pages
       ) do
    contained_pages_due_dates(
      container,
      student_end_date_exceptions_per_resource_id,
      show_completed_pages
    )
    |> Enum.uniq()
    |> then(fn dates ->
      if nil in dates do
        dates
        |> Enum.reject(&is_nil/1)
        |> Enum.sort_by(& &1, {:asc, Date})
        |> Enum.concat(["Not yet scheduled"])
      else
        Enum.sort_by(dates, & &1, {:asc, Date})
      end
    end)
  end

  defp contained_pages_due_dates(
         container,
         student_end_date_exceptions_per_resource_id,
         show_completed_pages
       ) do
    page_type_id = Oli.Resources.ResourceType.get_id_by_type("page")
    container_type_id = Oli.Resources.ResourceType.get_id_by_type("container")

    Enum.flat_map(container["children"], fn
      %{
        "resource_type_id" => ^page_type_id,
        "completed" => completed,
        "section_resource" => %{
          scheduling_type: scheduling_type,
          end_date: end_date,
          resource_id: resource_id
        }
      }
      when scheduling_type in [:due_by, :read_by] ->
        if completed and !show_completed_pages do
          []
        else
          [
            Map.get(student_end_date_exceptions_per_resource_id, resource_id, end_date) &&
              DateTime.to_date(
                Map.get(student_end_date_exceptions_per_resource_id, resource_id, end_date)
              )
          ]
        end

      %{"resource_type_id" => ^container_type_id} = section_or_subsection ->
        contained_pages_due_dates(
          section_or_subsection,
          student_end_date_exceptions_per_resource_id,
          show_completed_pages
        )

      _ ->
        []
    end)
  end

  defp progress_started(student_progress_per_resource_id, resource_id) do
    Map.get(student_progress_per_resource_id, resource_id, 0.0) > 0.0
  end

  defp parse_student_progress_for_resource(student_progress_per_resource_id, resource_id) do
    Map.get(student_progress_per_resource_id, resource_id, 0.0)
    |> Kernel.*(100)
    |> format_float()
  end

  defp format_float(float) do
    float
    |> round()
    |> trunc()
  end

  defp parse_minutes(minutes) when minutes in ["", nil], do: "?"
  defp parse_minutes(minutes), do: minutes

  defp async_calculate_student_metrics_and_enable_slider_buttons(
         liveview_pid,
         section,
         %User{id: current_user_id}
       ) do
    Task.Supervisor.start_child(Oli.TaskSupervisor, fn ->
      send(
        liveview_pid,
        {:student_metrics_and_enable_slider_buttons,
         get_student_metrics(section, current_user_id)}
      )
    end)
  end

  defp async_calculate_student_metrics_and_enable_slider_buttons(
         liveview_pid,
         _section,
         _current_user
       ) do
    Task.Supervisor.start_child(Oli.TaskSupervisor, fn ->
      send(
        liveview_pid,
        {:student_metrics_and_enable_slider_buttons, nil}
      )
    end)
  end

  defp is_page(%{"resource_type_id" => resource_type_id}),
    do: resource_type_id == Oli.Resources.ResourceType.get_id_by_type("page")

  _docp = """
    When a user collapses a module card, we do not want to autoscroll in the Y
    direction to focus on the unit that contains that card.
  """

  defp maybe_scroll_y_to_unit(socket, _unit_resource_id, false), do: socket

  defp maybe_scroll_y_to_unit(socket, unit_resource_id, true) do
    push_event(socket, "scroll-y-to-target", %{id: "unit_#{unit_resource_id}", offset: 80})
  end

  defp module_has_intro_video(module), do: module["intro_video"] != nil

  _docp = """
  This function returns the end date for a resource considering the student exception (if any)
  """

  defp get_due_date_for_student(
         end_date,
         resource_id,
         student_end_date_exceptions_per_resource_id
       ) do
    Map.get(student_end_date_exceptions_per_resource_id, resource_id, end_date)
  end

  defp format_date("Not yet scheduled", _context, _format), do: "Not yet scheduled"

  defp format_date(due_date, context, format) do
    FormatDateTime.to_formatted_datetime(due_date, context, format)
  end

  defp get_viewed_intro_video_resource_ids(section_slug, current_user_id) do
    Sections.get_enrollment(section_slug, current_user_id).state[
      "viewed_intro_video_resource_ids"
    ] ||
      []
  end

  defp async_mark_video_as_viewed_in_student_enrollment_state(
         student_id,
         section_slug,
         resource_id
       ) do
    Task.Supervisor.start_child(Oli.TaskSupervisor, fn ->
      student_enrollment =
        Sections.get_enrollment(section_slug, student_id)

      updated_state =
        case student_enrollment.state["viewed_intro_video_resource_ids"] do
          nil ->
            Map.merge(student_enrollment.state, %{
              "viewed_intro_video_resource_ids" => [resource_id]
            })

          viewed_intro_video_resource_ids ->
            Map.merge(student_enrollment.state, %{
              "viewed_intro_video_resource_ids" => [
                resource_id | viewed_intro_video_resource_ids
              ]
            })
        end

      Sections.update_enrollment(student_enrollment, %{state: updated_state})
    end)
  end

  defp fetch_learning_objectives(module, section_id) do
    Map.merge(module, %{
      "learning_objectives" =>
        Sections.get_learning_objectives_for_container_id(
          section_id,
          module["resource_id"]
        )
    })
  end

  defp merge_target_module_as_selected(
         selected_module_per_unit_resource_id,
         section,
         student_visited_pages,
         module_resource_id,
         unit_resource_id,
         full_hierarchy,
         student_raw_avg_score_per_page_id,
         student_progress_per_resource_id
       ) do
    Map.merge(
      selected_module_per_unit_resource_id,
      %{
        unit_resource_id =>
          get_module(
            full_hierarchy,
            unit_resource_id,
            module_resource_id
          )
          |> mark_visited_and_completed_pages(
            student_visited_pages,
            student_raw_avg_score_per_page_id,
            student_progress_per_resource_id
          )
          |> fetch_learning_objectives(section.id)
      }
    )
  end

  def get_or_compute_full_hierarchy(section) do
    SectionCache.get_or_compute(section.slug, :full_hierarchy, fn ->
      full_hierarchy(section)
    end)
  end

  defp full_hierarchy(section) do
    {hierarchy_nodes, root_hierarchy_node} = hierarchy_nodes_by_sr_id(section)

    hierarchy_node_with_children(root_hierarchy_node, hierarchy_nodes)
  end

  defp hierarchy_node_with_children(
         %{"children" => children_ids} = node,
         nodes_by_sr_id
       ) do
    Map.put(
      node,
      "children",
      Enum.map(children_ids, fn sr_id ->
        Map.get(nodes_by_sr_id, sr_id)
        |> hierarchy_node_with_children(nodes_by_sr_id)
      end)
    )
  end

  # Returns a map of resource ids to hierarchy nodes and the root hierarchy node
  defp hierarchy_nodes_by_sr_id(section) do
    page_id = Oli.Resources.ResourceType.get_id_by_type("page")
    container_id = Oli.Resources.ResourceType.get_id_by_type("container")

    labels =
      case section.customizations do
        nil -> Oli.Branding.CustomLabels.default_map()
        l -> Map.from_struct(l)
      end

    from(
      [s: s, sr: sr, rev: rev, spp: spp] in DeliveryResolver.section_resource_revisions(
        section.slug
      ),
      join: p in Project,
      on: p.id == spp.project_id,
      where:
        rev.resource_type_id == ^page_id or
          rev.resource_type_id == ^container_id,
      select: %{
        "id" => rev.id,
        "numbering" => %{
          "index" => sr.numbering_index,
          "level" => sr.numbering_level
        },
        "children" => sr.children,
        "resource_id" => rev.resource_id,
        "project_id" => sr.project_id,
        "project_slug" => p.slug,
        "title" => rev.title,
        "slug" => rev.slug,
        "graded" => rev.graded,
        "intro_video" => rev.intro_video,
        "poster_image" => rev.poster_image,
        "intro_content" => rev.intro_content,
        "duration_minutes" => rev.duration_minutes,
        "resource_type_id" => rev.resource_type_id,
        "section_resource" => sr,
        "is_root?" =>
          fragment(
            "CASE WHEN ? = ? THEN true ELSE false END",
            sr.id,
            s.root_section_resource_id
          )
      }
    )
    |> Oli.Repo.all()
    |> Enum.map(fn node ->
      numbering = Map.put(node["numbering"], "labels", labels)

      Map.put(node, "uuid", Oli.Utils.uuid())
      |> Map.put("numbering", numbering)
    end)
    |> Enum.reduce({%{}, nil}, fn item, {nodes, root} ->
      {
        Map.put(
          nodes,
          item["section_resource"].id,
          item
        ),
        if(item["is_root?"], do: item, else: root)
      }
    end)
  end

  defp is_section?(child),
    do:
      Oli.Resources.ResourceType.get_type_by_id(child["resource_type_id"]) == "container" and
        child["numbering"]["level"] > 2

  defp left_indentation(numbering_level) do
    case numbering_level do
      4 -> "ml-[30px]"
      5 -> "ml-[60px]"
      6 -> "ml-[90px]"
      7 -> "ml-[120px]"
      level when level >= 8 -> "ml-[150px]"
      _ -> "ml-0"
    end
  end

  defp find_module_ancestor(_, nil, _), do: nil

  defp find_module_ancestor(hierarchy, resource_id, container_resource_type_id) do
    case Oli.Delivery.Hierarchy.find_parent_in_hierarchy(
           hierarchy,
           &(&1["resource_id"] == resource_id)
         ) do
      %{"resource_type_id" => ^container_resource_type_id, "numbering" => %{"level" => 2}} =
          module ->
        module["resource_id"]

      parent ->
        find_module_ancestor(hierarchy, parent["resource_id"], container_resource_type_id)
    end
  end

  defp maybe_hidden_section(closed_sections, resource_id, parent_due_date) do
    if Enum.member?(closed_sections, "#{resource_id}-#{parent_due_date}"), do: "hidden", else: ""
  end
end<|MERGE_RESOLUTION|>--- conflicted
+++ resolved
@@ -288,7 +288,11 @@
 
   def handle_event(
         "expand_section",
-        %{"resource_id" => resource_id, "module_resource_id" => module_resource_id},
+        %{
+          "resource_id" => resource_id,
+          "module_resource_id" => module_resource_id,
+          "parent_due_date" => parent_due_date
+        },
         socket
       ) do
     full_hierarchy = get_or_compute_full_hierarchy(socket.assigns.section)
@@ -301,13 +305,15 @@
         &(&1["resource_id"] == module_resource_id)
       )
 
+    # we concatenate the resource_id with the parent_due_date to create a unique key
+    # and allow the student to expand and collapse same sections grouping pages with different due dates independently
     closed_sections =
       socket.assigns.display_props_per_module_id
       |> get_in([module_resource_id, :closed_sections], [])
       |> then(
-        &if Enum.member?(&1, resource_id),
-          do: List.delete(&1, resource_id),
-          else: [resource_id | &1]
+        &if Enum.member?(&1, "#{resource_id}-#{parent_due_date}"),
+          do: List.delete(&1, "#{resource_id}-#{parent_due_date}"),
+          else: ["#{resource_id}-#{parent_due_date}" | &1]
       )
 
     display_props_per_module_id =
@@ -547,7 +553,6 @@
      )}
   end
 
-<<<<<<< HEAD
   def select_module(js \\ %JS{}, unit_resource_id) do
     js
     |> JS.hide(
@@ -555,82 +560,6 @@
       transition: {"ease-out duration-500", "opacity-100", "opacity-0"}
     )
     |> JS.push("select_module")
-=======
-  def handle_event(
-        "expand_section",
-        %{
-          "resource_id" => resource_id,
-          "module_resource_id" => module_resource_id,
-          "parent_due_date" => parent_due_date
-        },
-        socket
-      ) do
-    full_hierarchy = get_or_compute_full_hierarchy(socket.assigns.section)
-    resource_id = String.to_integer(resource_id)
-    module_resource_id = String.to_integer(module_resource_id)
-
-    selected_unit =
-      Oli.Delivery.Hierarchy.find_parent_in_hierarchy(
-        full_hierarchy,
-        &(&1["resource_id"] == module_resource_id)
-      )
-
-    # we concatenate the resource_id with the parent_due_date to create a unique key
-    # and allow the student to expand and collapse same sections grouping pages with different due dates independently
-    closed_sections =
-      socket.assigns.display_props_per_module_id
-      |> get_in([module_resource_id, :closed_sections], [])
-      |> then(
-        &if Enum.member?(&1, "#{resource_id}-#{parent_due_date}"),
-          do: List.delete(&1, "#{resource_id}-#{parent_due_date}"),
-          else: ["#{resource_id}-#{parent_due_date}" | &1]
-      )
-
-    display_props_per_module_id =
-      Map.update(
-        socket.assigns.display_props_per_module_id,
-        module_resource_id,
-        %{closed_sections: closed_sections, show_completed_pages: true},
-        &%{closed_sections: closed_sections, show_completed_pages: &1.show_completed_pages}
-      )
-
-    {:noreply,
-     socket
-     |> assign(display_props_per_module_id: display_props_per_module_id)
-     |> update(:units, fn units -> [selected_unit | units] end)}
-  end
-
-  def handle_event(
-        "toggle_completed_pages",
-        %{"module_resource_id" => module_resource_id},
-        socket
-      ) do
-    full_hierarchy = get_or_compute_full_hierarchy(socket.assigns.section)
-    module_resource_id = String.to_integer(module_resource_id)
-
-    selected_unit =
-      Oli.Delivery.Hierarchy.find_parent_in_hierarchy(
-        full_hierarchy,
-        &(&1["resource_id"] == module_resource_id)
-      )
-
-    show_completed_pages? =
-      not (socket.assigns.display_props_per_module_id
-           |> get_in([module_resource_id, :show_completed_pages], true))
-
-    display_props_per_module_id =
-      Map.update(
-        socket.assigns.display_props_per_module_id,
-        module_resource_id,
-        %{closed_sections: [], show_completed_pages: show_completed_pages?},
-        &%{closed_sections: &1.closed_sections, show_completed_pages: show_completed_pages?}
-      )
-
-    {:noreply,
-     socket
-     |> assign(display_props_per_module_id: display_props_per_module_id)
-     |> update(:units, fn units -> [selected_unit | units] end)}
->>>>>>> 171acce1
   end
 
   def handle_info(:gc, socket) do
@@ -1219,13 +1148,8 @@
         <h3 class="text-[16px] leading-[22px] font-semibold dark:text-white">
           Introduction and Learning Objectives
         </h3>
-<<<<<<< HEAD
       </button>
-      <.index_item
-=======
-      </div>
       <.intro_video_item
->>>>>>> 171acce1
         :if={module_has_intro_video(@module)}
         duration_minutes={@module["duration_minutes"]}
         module_resource_id={@module["resource_id"]}
@@ -1423,12 +1347,10 @@
       role={"#{@type} #{@numbering_index} details"}
       class="flex items-center gap-[14px] w-full"
       id={"index_item_#{@resource_id}"}
-      phx-click={if @type != "intro", do: "navigate_to_resource", else: "play_video"}
+      phx-click="navigate_to_resource"
       phx-value-slug={@revision_slug}
       phx-value-resource_id={@resource_id}
       phx-value-module_resource_id={@module_resource_id}
-      phx-value-video_url={@video_url}
-      phx-value-is_intro_video="false"
     >
       <.index_item_icon
         item_type={@type}
@@ -1439,13 +1361,6 @@
       />
       <div
         id={"index_item_#{@numbering_index}_#{@resource_id}"}
-<<<<<<< HEAD
-=======
-        phx-click="navigate_to_resource"
-        phx-value-slug={@revision_slug}
-        phx-value-resource_id={@resource_id}
-        phx-value-module_resource_id={@module_resource_id}
->>>>>>> 171acce1
         class="flex shrink items-center gap-3 w-full dark:text-white cursor-pointer hover:bg-gray-200/70 dark:hover:bg-gray-800"
       >
         <.numbering_index type={@type} index={@numbering_index} />
