defmodule OliWeb.Delivery.Student.LearnLive do
  use OliWeb, :live_view

  alias Oli.Accounts.User
  alias OliWeb.Common.FormatDateTime
  alias Oli.Delivery.{Hierarchy, Metrics, Sections}
  alias Phoenix.LiveView.JS
  alias Oli.Delivery.Sections.SectionCache
  alias OliWeb.Common.Utils, as: WebUtils
  alias OliWeb.Components.Delivery.Student
  alias OliWeb.Delivery.Student.Utils

  import Oli.Utils, only: [get_in: 3]

  @default_selected_view :gallery

  @default_module_page_metrics %{
    total_pages_count: 0,
    completed_pages_count: 0,
    total_duration_minutes: 0
  }

  @default_image "/images/course_default.jpg"
  # this is an optimization to reduce the memory footprint of the liveview process
  @required_keys_per_assign %{
    section:
      {[
         :id,
         :analytics_version,
         :slug,
         :customizations,
         :title,
         :brand,
         :lti_1p3_deployment,
         :contains_discussions,
         :contains_explorations,
         :contains_deliberate_practice
       ], %Sections.Section{}},
    current_user: {[:id, :name, :email], %User{}}
  }

  @page_resource_type_id Oli.Resources.ResourceType.get_id_by_type("page")
  @container_resource_type_id Oli.Resources.ResourceType.get_id_by_type("container")

  def mount(_params, _session, socket) do
    section = socket.assigns.section

    # when updating to Liveview 0.20 we should replace this with assign_async/3
    # https://hexdocs.pm/phoenix_live_view/Phoenix.LiveView.html#assign_async/3
    if connected?(socket),
      do:
        async_calculate_student_metrics_and_enable_slider_buttons(
          self(),
          section,
          socket.assigns[:current_user]
        )

    socket =
      assign(socket,
        active_tab: :learn,
        units: get_or_compute_full_hierarchy(section)["children"],
        selected_module_per_unit_resource_id: %{},
        student_end_date_exceptions_per_resource_id: %{},
        student_visited_pages: %{},
        student_progress_per_resource_id: %{},
        student_raw_avg_score_per_page_id: %{},
        student_raw_avg_score_per_container_id: %{},
        page_metrics_per_module_id: %{},
        viewed_intro_video_resource_ids:
          get_viewed_intro_video_resource_ids(
            section.slug,
            socket.assigns.current_user.id
          ),
        assistant_enabled: Sections.assistant_enabled?(section),
        display_props_per_module_id: %{},
        selected_view: @default_selected_view
      )
      |> slim_assigns()

    {:ok, socket, temporary_assigns: [units: [], unit_resource_ids: []]}
  end

  defp slim_assigns(socket) do
    Enum.reduce(@required_keys_per_assign, socket, fn {assign_name, {required_keys, struct}},
                                                      socket ->
      assign(
        socket,
        assign_name,
        Map.merge(
          struct,
          Map.filter(socket.assigns[assign_name], fn {k, _v} -> k in required_keys end)
        )
      )
    end)
  end

  def handle_params(
        params,
        _uri,
        socket
      ) do
    full_hierarchy = get_or_compute_full_hierarchy(socket.assigns.section)

    send(self(), :gc)

    case params do
      %{"selected_view" => selected_view, "target_resource_id" => resource_id} ->
        selected_view = String.to_existing_atom(selected_view)

        {:noreply,
         socket
         |> assign(selected_view: selected_view)
         |> update(:units, fn _units -> full_hierarchy["children"] end)
         |> scroll_to_target_resource(resource_id, full_hierarchy, selected_view)}

      %{"selected_view" => selected_view} ->
        selected_view = String.to_existing_atom(selected_view)

        {:noreply,
         socket
         |> assign(selected_view: selected_view)
         |> update(:units, fn _units -> full_hierarchy["children"] end)}

      %{"target_resource_id" => resource_id} ->
        {:noreply,
         socket
         |> scroll_to_target_resource(resource_id, full_hierarchy, :gallery)}

      _ ->
        {:noreply, socket}
    end
  end

  _docp = """
  This assign helper function is responsible for scrolling to the target resource.
  The target can be a unit, a module, a page contained at a unit level, at a module level, or a page contained in a module.
  """

  defp scroll_to_target_resource(socket, resource_id, _full_hierarchy, :outline) do
    case Sections.get_section_resource_with_resource_type(
           socket.assigns.section.slug,
           resource_id
         ) do
      %{resource_type_id: resource_type_id, numbering_level: numbering_level} ->
        resource_type =
          case {resource_type_id, numbering_level} do
            {@container_resource_type_id, 1} -> "unit"
            {@container_resource_type_id, 2} -> "module"
            {@container_resource_type_id, 3} -> "section"
            {@page_resource_type_id, 1} -> "top_level_page"
            {@page_resource_type_id, _} -> "page"
          end

        push_event(socket, "scroll-y-to-target", %{
          id: "#{resource_type}_#{resource_id}",
          offset: 10,
          pulse: true,
          pulse_delay: 500
        })

      _ ->
        socket
    end
  end

  defp scroll_to_target_resource(socket, resource_id, full_hierarchy, :gallery) do
    case Sections.get_section_resource_with_resource_type(
           socket.assigns.section.slug,
           resource_id
         ) do
      %{resource_type_id: resource_type_id, numbering_level: 1}
      when resource_type_id == @container_resource_type_id ->
        # the target is a unit, so we sroll in the Y direction to it

        push_event(socket, "scroll-y-to-target", %{
          id: "unit_#{resource_id}",
          offset: 80,
          pulse: true,
          pulse_delay: 500
        })

      %{resource_type_id: resource_type_id, numbering_level: 2}
      when resource_type_id == @container_resource_type_id ->
        # the target is a module, so we scroll in the Y direction to the unit that is parent of that module,
        # and then scroll X in the slider to that module and expand it

        module_resource_id = String.to_integer(resource_id)

        unit_resource_id =
          Hierarchy.find_parent_in_hierarchy(
            full_hierarchy,
            fn node -> node["resource_id"] == module_resource_id end
          )["resource_id"]

        socket
        |> assign(
          selected_module_per_unit_resource_id:
            merge_target_module_as_selected(
              socket.assigns.selected_module_per_unit_resource_id,
              socket.assigns.section,
              socket.assigns.student_visited_pages,
              module_resource_id,
              unit_resource_id,
              full_hierarchy,
              socket.assigns.student_raw_avg_score_per_page_id,
              socket.assigns.student_progress_per_resource_id
            )
        )
        |> push_event("scroll-y-to-target", %{id: "unit_#{unit_resource_id}", offset: 80})
        |> push_event("scroll-x-to-card-in-slider", %{
          card_id: "module_#{resource_id}",
          scroll_delay: 300,
          unit_resource_id: unit_resource_id,
          pulse_target_id: "module_#{resource_id}",
          pulse_delay: 500
        })

      %{resource_type_id: resource_type_id, numbering_level: 1}
      when resource_type_id == @page_resource_type_id ->
        # the target is a page at the highest level (unit level), so we scroll in the Y direction to that page and pulse it

        push_event(socket, "scroll-y-to-target", %{
          id: "top_level_page_#{resource_id}",
          offset: 80,
          pulse: true,
          pulse_delay: 500
        })

      %{resource_type_id: resource_type_id, numbering_level: 2}
      when resource_type_id == @page_resource_type_id ->
        # the target is a page at a module level, so we scroll in the Y direction to the unit that is parent of that page,
        # and then scroll X in the slider to that page

        unit_resource_id =
          Hierarchy.find_parent_in_hierarchy(
            full_hierarchy,
            fn node -> node["resource_id"] == String.to_integer(resource_id) end
          )["resource_id"]

        socket
        |> push_event("scroll-y-to-target", %{id: "unit_#{unit_resource_id}", offset: 80})
        |> push_event("scroll-x-to-card-in-slider", %{
          card_id: "page_#{resource_id}",
          scroll_delay: 300,
          unit_resource_id: unit_resource_id,
          pulse_target_id: "page_#{resource_id}",
          pulse_delay: 500
        })

      %{resource_type_id: resource_type_id, numbering_level: level}
      when resource_type_id == @page_resource_type_id and level > 2 ->
        # the target is a page contained in a module or a section, so we scroll in the Y direction to the unit that is parent of that module,
        # and then scroll X in the slider to that module and expand it

        module_resource_id =
          Hierarchy.find_module_ancestor(
            full_hierarchy,
            String.to_integer(resource_id),
            @container_resource_type_id
          )["resource_id"]

        unit_resource_id =
          Hierarchy.find_parent_in_hierarchy(
            full_hierarchy,
            fn node ->
              node["resource_id"] == module_resource_id
            end
          )["resource_id"]

        socket
        |> assign(
          selected_module_per_unit_resource_id:
            merge_target_module_as_selected(
              socket.assigns.selected_module_per_unit_resource_id,
              socket.assigns.section,
              socket.assigns.student_visited_pages,
              module_resource_id,
              unit_resource_id,
              full_hierarchy,
              socket.assigns.student_raw_avg_score_per_page_id,
              socket.assigns.student_progress_per_resource_id
            )
        )
        |> push_event("scroll-y-to-target", %{id: "unit_#{unit_resource_id}", offset: 80})
        |> push_event("scroll-x-to-card-in-slider", %{
          card_id: "module_#{module_resource_id}",
          scroll_delay: 300,
          unit_resource_id: unit_resource_id,
          pulse_target_id: "index_item_#{resource_id}",
          pulse_delay: 500
        })

      _ ->
        socket
    end
  end

  def handle_event(
        "play_video",
        %{
          "video_url" => video_url,
          "module_resource_id" => resource_id,
          "is_intro_video" => is_intro_video
        },
        socket
      ) do
    resource_id = String.to_integer(resource_id)
    full_hierarchy = get_or_compute_full_hierarchy(socket.assigns.section)

    selected_unit =
      if String.to_existing_atom(is_intro_video) do
        Enum.find(full_hierarchy["children"], fn unit -> unit["resource_id"] == resource_id end)
      else
        Hierarchy.find_parent_in_hierarchy(
          full_hierarchy,
          fn node -> node["resource_id"] == resource_id end
        )
      end

    updated_viewed_videos =
      if resource_id in socket.assigns.viewed_intro_video_resource_ids do
        socket.assigns.viewed_intro_video_resource_ids
      else
        async_mark_video_as_viewed_in_student_enrollment_state(
          socket.assigns.current_user.id,
          socket.assigns.section.slug,
          resource_id
        )

        [resource_id | socket.assigns.viewed_intro_video_resource_ids]
      end

    send(self(), :gc)

    {:noreply,
     socket
     |> assign(viewed_intro_video_resource_ids: updated_viewed_videos)
     |> update(:units, fn units -> [selected_unit | units] end)
     |> push_event("play_video", %{"video_url" => video_url})}
  end

  def handle_event("change_selected_view", %{"selected_view" => selected_view}, socket) do
    {:noreply,
     push_patch(socket,
       to: ~p"/sections/#{socket.assigns.section.slug}/learn?#{%{selected_view: selected_view}}"
     )}
  end

  def handle_event(
        "select_module",
        %{"unit_resource_id" => unit_resource_id, "module_resource_id" => module_resource_id},
        socket
      ) do
    {:noreply, select_module(socket, unit_resource_id, module_resource_id)}
  end

  def handle_event("navigate_to_resource", %{"slug" => _} = values, socket),
    do: navigate_to_resource(values, socket)

  def handle_event(
        "toggle_completed_pages",
        %{"module_resource_id" => module_resource_id},
        socket
      ) do
    full_hierarchy = get_or_compute_full_hierarchy(socket.assigns.section)
    module_resource_id = String.to_integer(module_resource_id)

    selected_unit =
      Hierarchy.find_parent_in_hierarchy(
        full_hierarchy,
        &(&1["resource_id"] == module_resource_id)
      )

    show_completed_pages? =
      not (socket.assigns.display_props_per_module_id
           |> get_in([module_resource_id, :show_completed_pages], true))

    display_props_per_module_id =
      Map.update(
        socket.assigns.display_props_per_module_id,
        module_resource_id,
        %{show_completed_pages: show_completed_pages?},
        fn _ -> %{show_completed_pages: show_completed_pages?} end
      )

    send(self(), :gc)

    {:noreply,
     socket
     |> assign(display_props_per_module_id: display_props_per_module_id)
     |> update(:units, fn units -> [selected_unit | units] end)}
  end

  ## Tab navigation start ##

  def handle_event("intro_card_keydown", params, socket) do
    case params["key"] do
      "Enter" ->
        {:noreply, push_event(socket, "play_video", %{"video_url" => params["video_url"]})}

      "Escape" ->
        {:noreply,
         push_event(socket, "js-exec", %{
           to: "#intro_card_#{params["card_resource_id"]}",
           attr: "data-event"
         })}

      _ ->
        {:noreply, socket}
    end
  end

  def handle_event("card_keydown", %{"key" => "Escape"} = params, socket) do
    {:noreply,
     push_event(socket, "js-exec", %{
       to: "##{params["type"]}_#{params["module_resource_id"]}",
       attr: "data-leave-event"
     })}
  end

  def handle_event("card_keydown", %{"key" => "Enter"} = params, socket) do
    case params["type"] do
      "page" ->
        navigate_to_resource(params, socket)

      "module" ->
        {
          :noreply,
          select_module(socket, params["unit_resource_id"], params["module_resource_id"])
          |> push_event("js-exec", %{
            to: "##{params["type"]}_#{params["module_resource_id"]}",
            attr: "data-enter-event"
          })
        }

      _ ->
        {:noreply, socket}
    end
  end

  def handle_event("card_keydown", _, socket), do: {:noreply, socket}

  def enter_unit(js \\ %JS{}, unit_id) do
    unit_cards_selector = "#slider_focus_wrap_#{unit_id} > div[role*=\"card\"]"

    JS.set_attribute(js, {"tabindex", "0"}, to: unit_cards_selector)
    |> enable_focus_wrap_for("#slider_focus_wrap_#{unit_id}")
    |> JS.focus(to: unit_cards_selector <> ":first-of-type")
  end

  def leave_unit(js \\ %JS{}, unit_id) do
    JS.remove_attribute(js, "tabindex", to: "#slider_#{unit_id} > div[role*=\"card\"]")
    |> disable_focus_wrap_for("#slider_focus_wrap_#{unit_id}")
    |> JS.focus(to: "#unit_#{unit_id}")
  end

  def enter_module(js \\ %JS{}, unit_id) do
    module_items_selector = "#selected_module_in_unit_#{unit_id}"

    js
    |> enable_focus_wrap_for(module_items_selector)
    |> JS.focus_first(to: module_items_selector)
  end

  def leave_module(js \\ %JS{}, unit_id, module_resource_id) do
    module_items_selector = "#selected_module_in_unit_#{unit_id}"

    js
    |> disable_focus_wrap_for(module_items_selector)
    |> JS.set_attribute({"tabindex", "-1"}, to: "#{module_items_selector} button")
    |> JS.focus(to: "#module_#{module_resource_id}")
  end

  defp enable_focus_wrap_for(js, selector) do
    js
    |> JS.set_attribute({"tabindex", "0"}, to: "#{selector}-start")
    |> JS.set_attribute({"tabindex", "0"}, to: "#{selector}-end")
  end

  defp disable_focus_wrap_for(js, selector) do
    js
    |> JS.set_attribute({"tabindex", "-1"}, to: "#{selector}-start")
    |> JS.set_attribute({"tabindex", "-1"}, to: "#{selector}-end")
  end

  ## Tab navigation end ##

  defp select_module(socket, unit_resource_id, module_resource_id) do
    unit_resource_id = String.to_integer(unit_resource_id)
    module_resource_id = String.to_integer(module_resource_id)
    full_hierarchy = get_or_compute_full_hierarchy(socket.assigns.section)

    selected_unit =
      Hierarchy.find_parent_in_hierarchy(
        full_hierarchy,
        fn node -> node["resource_id"] == module_resource_id end
      )

    current_selected_module_for_unit =
      Map.get(
        socket.assigns.selected_module_per_unit_resource_id,
        unit_resource_id
      )

    {selected_module_per_unit_resource_id, expand_module?} =
      case current_selected_module_for_unit do
        nil ->
          {Map.merge(socket.assigns.selected_module_per_unit_resource_id, %{
             unit_resource_id =>
               get_module(
                 full_hierarchy,
                 unit_resource_id,
                 module_resource_id
               )
               |> mark_visited_and_completed_pages(
                 socket.assigns.student_visited_pages,
                 socket.assigns.student_raw_avg_score_per_page_id,
                 socket.assigns.student_progress_per_resource_id
               )
               |> fetch_learning_objectives(socket.assigns.section.id)
           }), true}

        current_module ->
          clicked_module =
            get_module(
              full_hierarchy,
              unit_resource_id,
              module_resource_id
            )

          if clicked_module["resource_id"] == current_module["resource_id"] do
            # if the user clicked in an already expanded module, then we should collapse it
            {Map.drop(
               socket.assigns.selected_module_per_unit_resource_id,
               [unit_resource_id]
             ), false}
          else
            {Map.merge(socket.assigns.selected_module_per_unit_resource_id, %{
               unit_resource_id =>
                 mark_visited_and_completed_pages(
                   clicked_module,
                   socket.assigns.student_visited_pages,
                   socket.assigns.student_raw_avg_score_per_page_id,
                   socket.assigns.student_progress_per_resource_id
                 )
                 |> fetch_learning_objectives(socket.assigns.section.id)
             }), true}
          end
      end

    send(self(), :gc)

    socket
    |> assign(selected_module_per_unit_resource_id: selected_module_per_unit_resource_id)
    |> update(:units, fn units -> [selected_unit | units] end)
    |> maybe_scroll_y_to_unit(unit_resource_id, expand_module?)
    |> push_event("hide-or-show-buttons-on-sliders", %{
      unit_resource_ids:
        Enum.map(
          full_hierarchy["children"],
          & &1["resource_id"]
        )
    })
    |> push_event("js-exec", %{
      to: "#selected_module_in_unit_#{unit_resource_id}",
      attr: "data-animate"
    })
  end

  def navigate_to_resource(values, socket) do
    section_slug = socket.assigns.section.slug
    resource_id = values["resource_id"] || values["module_resource_id"]
    selected_view = values["view"] || :gallery

    {:noreply,
     push_redirect(socket,
       to:
         resource_url(
           values["slug"],
           section_slug,
           resource_id,
           selected_view
         )
     )}
  end

  def select_module(js \\ %JS{}, unit_resource_id) do
    js
    |> JS.hide(
      to: "#selected_module_in_unit_#{unit_resource_id}",
      transition: {"ease-out duration-500", "opacity-100", "opacity-0"}
    )
    |> JS.push("select_module")
  end

  def handle_info(:gc, socket) do
    :erlang.garbage_collect(socket.transport_pid)
    :erlang.garbage_collect(self())
    {:noreply, socket}
  end

  def handle_info(
        {:student_metrics_and_enable_slider_buttons, nil},
        socket
      ) do
    send(self(), :gc)

    {:noreply, socket}
  end

  def handle_info(
        {:student_metrics_and_enable_slider_buttons,
         {student_visited_pages, student_progress_per_resource_id,
          student_raw_avg_score_per_page_id, student_raw_avg_score_per_container_id,
          student_end_date_exceptions_per_resource_id}},
        socket
      ) do
    %{
      section: section,
      selected_module_per_unit_resource_id: selected_module_per_unit_resource_id,
      selected_view: selected_view
    } = socket.assigns

    send(self(), :gc)

    {:noreply,
     assign(socket,
       student_end_date_exceptions_per_resource_id: student_end_date_exceptions_per_resource_id,
       student_visited_pages: student_visited_pages,
       student_progress_per_resource_id: student_progress_per_resource_id,
       student_raw_avg_score_per_page_id: student_raw_avg_score_per_page_id,
       student_raw_avg_score_per_container_id: student_raw_avg_score_per_container_id,
       selected_module_per_unit_resource_id:
         Enum.into(
           selected_module_per_unit_resource_id,
           %{},
           fn {unit_resource_id, selected_module} ->
             {unit_resource_id,
              mark_visited_and_completed_pages(
                selected_module,
                student_visited_pages,
                student_raw_avg_score_per_page_id,
                student_progress_per_resource_id
              )}
           end
         )
     )
     |> update(:units, fn _units -> get_or_compute_full_hierarchy(section)["children"] end)
     |> maybe_assign_gallery_data(selected_view)}
  end

  # needed to ignore results of Task invocation
  def handle_info(_, socket), do: {:noreply, socket}

  def render(%{selected_view: :outline} = assigns) do
    %{
      units: units,
      student_visited_pages: student_visited_pages,
      student_raw_avg_score_per_page_id: student_raw_avg_score_per_page_id,
      student_progress_per_resource_id: student_progress_per_resource_id,
      section: %{id: section_id}
    } = assigns

    units_with_metrics =
      units
      |> Enum.map(fn unit ->
        unit
        |> mark_visited_and_completed_pages(
          student_visited_pages,
          student_raw_avg_score_per_page_id,
          student_progress_per_resource_id
        )
        |> fetch_learning_objectives(section_id)
      end)

    assigns =
      Map.merge(assigns, %{
        units: units_with_metrics
      })

    ~H"""
    <div id="student_learn" class="lg:container lg:mx-auto p-[25px]" phx-hook="Scroller">
      <.video_player />
      <div class="flex justify-end md:p-[25px]">
        <.live_component
          id="view_selector"
          module={OliWeb.Delivery.Student.Learn.Components.ViewSelector}
          selected_view={@selected_view}
        />
      </div>
      <div id="outline_rows" phx-update="append">
        <.outline_row
          :for={row <- @units}
          row={row}
          type={child_type(row)}
          student_progress_per_resource_id={@student_progress_per_resource_id}
          viewed_intro_video_resource_ids={@viewed_intro_video_resource_ids}
          student_id={@current_user.id}
        />
      </div>
    </div>
    """
  end

  def render(%{selected_view: :gallery} = assigns) do
    ~H"""
    <div id="student_learn" class="lg:container lg:mx-auto p-[25px]" phx-hook="Scroller">
      <.video_player />
      <div class="flex justify-end md:p-[25px]">
        <.live_component
          id="view_selector"
          module={OliWeb.Delivery.Student.Learn.Components.ViewSelector}
          selected_view={@selected_view}
        />
      </div>
      <div id="all_units_as_gallery" phx-update="append">
        <.gallery_row
          :for={unit <- @units}
          unit={unit}
          ctx={@ctx}
          student_progress_per_resource_id={@student_progress_per_resource_id}
          student_end_date_exceptions_per_resource_id={@student_end_date_exceptions_per_resource_id}
          selected_module_per_unit_resource_id={@selected_module_per_unit_resource_id}
          student_raw_avg_score_per_page_id={@student_raw_avg_score_per_page_id}
          page_metrics_per_module_id={@page_metrics_per_module_id}
          viewed_intro_video_resource_ids={@viewed_intro_video_resource_ids}
          progress={
            parse_student_progress_for_resource(
              @student_progress_per_resource_id,
              unit["resource_id"]
            )
          }
          student_id={@current_user.id}
          unit_raw_avg_score={
            Map.get(
              @student_raw_avg_score_per_container_id,
              unit["resource_id"],
              %{}
            )
          }
          assistant_enabled={@assistant_enabled}
          display_props_per_module_id={@display_props_per_module_id}
        />
      </div>
    </div>
    """
  end

  attr :unit, :map
  attr :ctx, :map, doc: "the context is needed to format the date considering the user's timezone"
  attr :student_progress_per_resource_id, :map
  attr :student_raw_avg_score_per_page_id, :map
  attr :student_end_date_exceptions_per_resource_id, :map
  attr :selected_module_per_unit_resource_id, :map
  attr :progress, :integer
  attr :student_id, :integer
  attr :viewed_intro_video_resource_ids, :list
  attr :unit_raw_avg_score, :map
  attr :assistant_enabled, :boolean, required: true
  attr :display_props_per_module_id, :map
  attr :page_metrics_per_module_id, :map

  # top level page as a card with title and header
  def gallery_row(%{unit: %{"resource_type_id" => 1}} = assigns) do
    ~H"""
    <div id={"top_level_page_#{@unit["resource_id"]}"} tabindex="0">
      <div class="md:p-[25px] md:pl-[50px]" role={"top_level_page_#{@unit["numbering"]["index"]}"}>
        <div role="header" class="flex flex-col md:flex-row md:gap-[30px]">
          <div class="text-[14px] leading-[19px] tracking-[1.4px] uppercase mt-[7px] mb-1 whitespace-nowrap opacity-60">
            <%= "PAGE #{@unit["numbering"]["index"]}" %>
          </div>
          <div class="mb-6 flex flex-col items-start gap-[6px] w-full">
            <h3 class="text-[26px] leading-[32px] tracking-[0.02px] font-normal dark:text-[#DDD]">
              <%= @unit["title"] %>
            </h3>
            <div class="flex items-center w-full gap-3">
              <div class="flex items-center gap-3" role="schedule_details">
                <div class="text-[14px] leading-[32px] tracking-[0.02px] font-semibold">
                  <span class="text-gray-400 opacity-80 dark:text-[#696974] dark:opacity-100 mr-1">
                    Due:
                  </span>
                  <%= format_date(
                    @unit["section_resource"].end_date,
                    @ctx,
                    "{WDshort}, {Mshort} {D}, {YYYY} ({h12}:{m}{am})"
                  ) %>
                </div>
              </div>
              <div class="ml-auto flex items-center gap-6">
                <Student.score_summary :if={@progress == 100} raw_avg_score={@unit_raw_avg_score} />
                <.progress_bar
                  percent={@progress}
                  width="100px"
                  on_going_colour="bg-[#0CAF61]"
                  completed_colour="bg-[#0CAF61]"
                  role={"unit_#{@unit["numbering"]["index"]}_progress"}
                  show_percent={@progress != 100}
                />
                <svg
                  :if={@progress == 100}
                  xmlns="http://www.w3.org/2000/svg"
                  width="25"
                  height="24"
                  viewBox="0 0 25 24"
                  fill="none"
                  role="unit completed check icon"
                >
                  <path
                    d="M10.0496 17.9996L4.34961 12.2996L5.77461 10.8746L10.0496 15.1496L19.2246 5.97461L20.6496 7.39961L10.0496 17.9996Z"
                    fill="#0CAF61"
                  />
                </svg>
              </div>
            </div>
          </div>
        </div>
        <div class="w-[294px]">
          <.card
            card={@unit}
            module_index={1}
            unit_resource_id={@unit["resource_id"]}
            unit_numbering_index={@unit["numbering"]["index"]}
            bg_image_url={@unit["poster_image"]}
            student_progress_per_resource_id={@student_progress_per_resource_id}
            selected={
              @selected_module_per_unit_resource_id[@unit["resource_id"]]["resource_id"] ==
                @unit["resource_id"]
            }
          />
        </div>
      </div>
    </div>
    """
  end

  def gallery_row(assigns) do
    ~H"""
    <div
      id={"unit_#{@unit["resource_id"]}"}
      tabindex="0"
      phx-keydown={enter_unit(@unit["resource_id"])}
      phx-key="enter"
    >
      <div class="md:p-[25px] md:pl-[50px]" role={"unit_#{@unit["numbering"]["index"]}"}>
        <div class="flex flex-col md:flex-row md:gap-[30px]">
          <div class="text-[14px] leading-[19px] tracking-[1.4px] uppercase mt-[7px] mb-1 whitespace-nowrap opacity-60">
            <%= "UNIT #{@unit["numbering"]["index"]}" %>
          </div>
          <div class="mb-6 flex flex-col items-start gap-[6px] w-full">
            <div class="flex w-full">
              <h3 class="text-[26px] leading-[32px] tracking-[0.02px] font-normal dark:text-[#DDD]">
                <%= @unit["title"] %>
              </h3>
              <div class="ml-auto flex items-center gap-3" role="schedule_details">
                <div class="text-[14px] leading-[32px] tracking-[0.02px] font-semibold">
                  <span class="text-gray-400 opacity-80 dark:text-[#696974] dark:opacity-100 mr-1">
                    Due:
                  </span>
                  <%= format_date(
                    @unit["section_resource"].end_date,
                    @ctx,
                    "{WDshort}, {Mshort} {D}, {YYYY} ({h12}:{m}{am})"
                  ) %>
                </div>
              </div>
            </div>
            <div class="flex items-center gap-6">
              <.progress_bar
                percent={@progress}
                width="194px"
                on_going_colour="bg-[#0CAF61]"
                completed_colour="bg-[#0CAF61]"
                role={"unit_#{@unit["numbering"]["index"]}_progress"}
                show_percent={@progress != 100}
              />
              <svg
                :if={@progress == 100}
                xmlns="http://www.w3.org/2000/svg"
                width="25"
                height="24"
                viewBox="0 0 25 24"
                fill="none"
                role="unit completed check icon"
              >
                <path
                  d="M10.0496 17.9996L4.34961 12.2996L5.77461 10.8746L10.0496 15.1496L19.2246 5.97461L20.6496 7.39961L10.0496 17.9996Z"
                  fill="#0CAF61"
                />
              </svg>
              <Student.score_summary :if={@progress == 100} raw_avg_score={@unit_raw_avg_score} />
            </div>
          </div>
        </div>
        <div class="flex relative">
          <button
            id={"slider_left_button_#{@unit["resource_id"]}"}
            class="hidden absolute items-center justify-start -top-1 -left-1 w-10 bg-gradient-to-r from-gray-100 dark:from-[#0D0C0F] h-[187px] z-20 text-gray-700 dark:text-gray-600 hover:text-xl hover:dark:text-gray-200 hover:w-16 cursor-pointer"
            tabindex="-1"
          >
            <i class="fa-solid fa-chevron-left ml-3"></i>
          </button>
          <button
            id={"slider_right_button_#{@unit["resource_id"]}"}
            class="hidden absolute items-center justify-end -top-1 -right-1 w-10 bg-gradient-to-l from-gray-100 dark:from-[#0D0C0F] h-[187px] z-20 text-gray-700 dark:text-gray-600 hover:text-xl hover:dark:text-gray-200 hover:w-16 cursor-pointer"
            tabindex="-1"
          >
            <i class="fa-solid fa-chevron-right mr-3"></i>
          </button>
          <div
            id={"slider_#{@unit["resource_id"]}"}
            role="slider"
            phx-hook="SliderScroll"
            data-resource_id={@unit["resource_id"]}
            class="overflow-x-scroll overflow-y-hidden h-[187px] pt-[5px] px-[5px] scrollbar-hide"
          >
            <.custom_focus_wrap
              id={"slider_focus_wrap_#{@unit["resource_id"]}"}
              initially_enabled={false}
              class="flex"
            >
              <.intro_video_card
                :if={@unit["intro_video"]}
                video_url={@unit["intro_video"]}
                card_resource_id={@unit["resource_id"]}
                resource_id={@unit["resource_id"]}
                intro_video_viewed={@unit["resource_id"] in @viewed_intro_video_resource_ids}
                is_youtube_video={WebUtils.is_youtube_video?(@unit["intro_video"])}
                unit_resource_id={@unit["resource_id"]}
              />
              <.card
                :for={module <- @unit["children"]}
                card={module}
                module_index={module["numbering"]["index"]}
                unit_resource_id={@unit["resource_id"]}
                unit_numbering_index={@unit["numbering"]["index"]}
                bg_image_url={module["poster_image"]}
                student_progress_per_resource_id={@student_progress_per_resource_id}
                selected={
                  @selected_module_per_unit_resource_id[@unit["resource_id"]]["resource_id"] ==
                    module["resource_id"]
                }
                page_metrics={
                  get_module_page_metrics(@page_metrics_per_module_id, module["resource_id"])
                }
              />
            </.custom_focus_wrap>
          </div>
        </div>
      </div>
      <.custom_focus_wrap
        :if={Map.has_key?(@selected_module_per_unit_resource_id, @unit["resource_id"])}
        class="px-[50px] rounded-lg flex-col justify-start items-center gap-[25px] flex"
        role="module_details"
        id={"selected_module_in_unit_#{@unit["resource_id"]}"}
        data-animate={
          JS.show(
            to: "#selected_module_in_unit_#{@unit["resource_id"]}",
            display: "flex",
            transition: {"ease-out duration-1000", "opacity-0", "opacity-100"}
          )
        }
        phx-window-keydown={
          leave_module(
            @unit["resource_id"],
            @selected_module_per_unit_resource_id[@unit["resource_id"]]["resource_id"]
          )
          |> JS.dispatch("click",
            to:
              "#module_#{@selected_module_per_unit_resource_id[@unit["resource_id"]]["resource_id"]}"
          )
        }
        phx-key="Escape"
      >
        <div
          role="expanded module header"
          class="self-stretch px-6 py-0.5 flex-col justify-start items-center gap-2 flex"
        >
          <div class="justify-start items-start gap-1 inline-flex">
            <div class="opacity-60 dark:text-white text-sm font-bold font-['Open Sans'] uppercase tracking-tight">
              Module <%= Map.get(@selected_module_per_unit_resource_id, @unit["resource_id"])[
                "numbering"
              ]["index"] %>
            </div>
          </div>
          <h2 class="self-stretch opacity-90 text-center text-[26px] font-normal font-['Open Sans'] leading-loose tracking-tight dark:text-white">
            <%= Map.get(@selected_module_per_unit_resource_id, @unit["resource_id"])[
              "title"
            ] %>
          </h2>
          <span class="opacity-50 dark:text-white text-xs font-normal font-['Open Sans']">
            Due: <%= format_date(
              Map.get(@selected_module_per_unit_resource_id, @unit["resource_id"])[
                "section_resource"
              ].end_date,
              @ctx,
              "{WDshort} {Mshort} {D}, {YYYY}"
            ) %>
          </span>
        </div>
        <div
          :if={
            Map.get(@selected_module_per_unit_resource_id, @unit["resource_id"])[
              "intro_content"
            ][
              "children"
            ]
          }
          id={"module_intro_contentin_unit_#{@unit["resource_id"]}"}
          role="module intro content"
          class="max-w-[760px] w-full pt-[25px] pb-2.5 justify-start items-start gap-[23px] inline-flex"
        >
          <div class="flex flex-col opacity-80">
            <span
              data-toggle_read_more_button_id={"toggle_read_more_#{Map.get(@selected_module_per_unit_resource_id, @unit["resource_id"])["resource_id"]}"}
              phx-hook="ToggleReadMore"
              id={"selected_module_in_unit_#{@unit["resource_id"]}_intro_content"}
              class="text-sm font-normal font-['Open Sans'] leading-[30px] max-w-[760px] overflow-hidden dark:text-white"
              style="display: -webkit-box; -webkit-line-clamp: 3; -webkit-box-orient: vertical;"
            >
              <%= render_intro_content(
                Map.get(@selected_module_per_unit_resource_id, @unit["resource_id"])[
                  "intro_content"
                ][
                  "children"
                ]
              ) %>
            </span>
            <div
              id={"toggle_read_more_#{Map.get(@selected_module_per_unit_resource_id, @unit["resource_id"])["resource_id"]}"}
              class="ml-auto"
            >
              <button
                id={"read_more_module_intro_in_unit_#{@unit["resource_id"]}"}
                phx-click={
                  JS.remove_attribute("style",
                    to: "#selected_module_in_unit_#{@unit["resource_id"]}_intro_content"
                  )
                  |> JS.toggle(to: "#read_less_module_intro_in_unit_#{@unit["resource_id"]}")
                  |> JS.toggle()
                }
                class="text-blue-500 text-sm font-normal font-['Open Sans'] leading-[30px] ml-auto"
              >
                Read more
              </button>
              <button
                id={"read_less_module_intro_in_unit_#{@unit["resource_id"]}"}
                phx-click={
                  JS.set_attribute(
                    {"style",
                     "display: -webkit-box; -webkit-line-clamp: 3; -webkit-box-orient: vertical;"},
                    to: "#selected_module_in_unit_#{@unit["resource_id"]}_intro_content"
                  )
                  |> JS.toggle(to: "#read_more_module_intro_in_unit_#{@unit["resource_id"]}")
                  |> JS.toggle()
                }
                class="hidden text-blue-500 text-sm font-normal font-['Open Sans'] leading-[30px] ml-auto"
              >
                Read less
              </button>
            </div>
          </div>
        </div>
        <button
          :if={@assistant_enabled}
          phx-click={JS.dispatch("click", to: "#ai_bot_collapsed_button")}
          class="h-[39px] p-2.5 bg-blue-500 hover:bg-blue-600 focus:bg-blue-600 dark:bg-blue-700 dark:hover:bg-opacity-60 dark:focus:bg-opacity-60 rounded text-white text-sm font-semibold font-['Open Sans'] tracking-tight"
        >
          Let's discuss?
        </button>

        <div
          role="module index"
          class="flex flex-col max-w-[760px] pt-[25px] pb-2.5 justify-start items-start gap-[23px] inline-flex w-full"
        >
          <div class="w-full">
            <% module =
              Map.get(@selected_module_per_unit_resource_id, @unit["resource_id"]) %>
            <.module_content_header
              module={module}
              page_metrics={
                get_module_page_metrics(@page_metrics_per_module_id, module["resource_id"])
              }
              show_completed_pages={
                get_in(
                  @display_props_per_module_id,
                  [module["resource_id"], :show_completed_pages],
                  true
                )
              }
            />
            <.module_index
              module={module}
              student_raw_avg_score_per_page_id={@student_raw_avg_score_per_page_id}
              student_progress_per_resource_id={@student_progress_per_resource_id}
              student_end_date_exceptions_per_resource_id={
                @student_end_date_exceptions_per_resource_id
              }
              ctx={@ctx}
              student_id={@student_id}
              intro_video_viewed={
                Map.get(@selected_module_per_unit_resource_id, @unit["resource_id"])["resource_id"] in @viewed_intro_video_resource_ids
              }
              display_props_per_module_id={@display_props_per_module_id}
            />
          </div>
        </div>
        <div role="collapse_bar" class="flex items-center justify-center py-[6px] px-[10px] mt-6">
          <span class="w-1/2 rounded-lg h-[2px] bg-gray-600/10 dark:bg-[#D9D9D9] dark:bg-opacity-10">
          </span>
          <div class="text-gray-600/10 dark:text-[#D9D9D9] dark:text-opacity-10 flex items-center justify-center px-[44px]">
            <svg
              xmlns="http://www.w3.org/2000/svg"
              width="12"
              height="6"
              viewBox="0 0 12 6"
              fill="currentColor"
              role="up_arrow"
            >
              <path d="M6 0L0 6H12L6 0Z" fill="currentColor" />
            </svg>
          </div>
          <span class="w-1/2 rounded-lg h-[2px] bg-gray-600/10 dark:bg-[#D9D9D9] dark:bg-opacity-10">
          </span>
        </div>
      </.custom_focus_wrap>
    </div>
    """
  end

  def outline_row(%{type: :unit} = assigns) do
    ~H"""
    <div id={"unit_#{@row["resource_id"]}"}>
      <div class="md:p-[25px] md:pl-[125px] md:pr-[175px]" role={"row_#{@row["numbering"]["index"]}"}>
        <div class="flex flex-col md:flex-row md:gap-[30px]">
          <div class="dark:text-white text-xl font-bold font-['Open Sans']">
            <%= "Unit #{@row["numbering"]["index"]}: #{@row["title"]}" %>
          </div>
        </div>
        <div class="flex flex-col mt-6">
          <.outline_row
            :for={row <- @row["children"]}
            row={row}
            type={child_type(row)}
            student_progress_per_resource_id={@student_progress_per_resource_id}
            viewed_intro_video_resource_ids={@viewed_intro_video_resource_ids}
            student_id={@student_id}
          />
        </div>
      </div>
    </div>
    """
  end

  def outline_row(%{type: :top_level_page} = assigns) do
    ~H"""
    <div id={"top_level_page_#{@row["resource_id"]}"}>
      <div class="md:p-[25px] md:pl-[125px] md:pr-[175px]" role={"row_#{@row["numbering"]["index"]}"}>
        <div role="header" class="flex flex-col md:flex-row md:gap-[30px]">
          <div class="dark:text-white text-xl font-bold font-['Open Sans']">
            <%= @row["title"] %>
          </div>
        </div>
        <div class="flex flex-col mt-6">
          <.outline_row
            row={@row}
            type={:page}
            student_progress_per_resource_id={@student_progress_per_resource_id}
            viewed_intro_video_resource_ids={@viewed_intro_video_resource_ids}
            student_id={@student_id}
          />
        </div>
      </div>
    </div>
    """
  end

  def outline_row(%{type: type} = assigns) when type in [:module, :section] do
    ~H"""
    <div id={"#{@type}_#{@row["resource_id"]}"}>
      <div class="w-full pl-[5px] pr-[7px] py-2.5 rounded-lg justify-start items-center gap-5 flex">
        <div class="justify-start items-start gap-5 flex">
          <.no_icon />
          <div class="w-[26px] justify-start items-center">
            <div class="grow shrink basis-0 opacity-60 dark:text-white text-[13px] font-semibold font-['Open Sans'] capitalize">
              <.numbering_index type={Atom.to_string(@type)} />
            </div>
          </div>
        </div>
        <div class={[
          "dark:text-white text-base font-bold font-['Open Sans']",
          left_indentation(@row["numbering"]["level"], :outline)
        ]}>
          <span><%= @row["title"] %></span>
          <div
            :if={@type == :module and @row["intro_content"]["children"] not in ["", nil]}
            class="mt-3 dark:text-white text-base font-normal font-['Open Sans']"
          >
            <%= render_intro_content(@row["intro_content"]["children"]) %>
          </div>
        </div>
      </div>
      <div class="flex flex-col">
        <.intro_video_item
          :if={@type == :module and module_has_intro_video(@row)}
          duration_minutes={@row["duration_minutes"]}
          module_resource_id={@row["resource_id"]}
          video_url={@row["intro_video"]}
          intro_video_viewed={@row["resource_id"] in @viewed_intro_video_resource_ids}
          view={:outline}
        />
        <.outline_row
          :for={row <- @row["children"]}
          row={row}
          type={child_type(row)}
          student_progress_per_resource_id={@student_progress_per_resource_id}
          viewed_intro_video_resource_ids={@viewed_intro_video_resource_ids}
          student_id={@student_id}
        />
      </div>
    </div>
    """
  end

  def outline_row(%{type: :page} = assigns) do
    ~H"""
    <div id={"page_#{@row["resource_id"]}"}>
      <button
        role={"page #{@row["numbering"]["index"]} details"}
        class={[
          "w-full pl-[5px] pr-[7px] py-2.5 rounded-lg justify-start items-center gap-5 flex rounded-lg focus:bg-[#000000]/5 hover:bg-[#000000]/5 dark:focus:bg-[#FFFFFF]/5 dark:hover:bg-[#FFFFFF]/5",
          if(@row["graded"],
            do: "font-semibold hover:font-bold focus:font-bold",
            else: "font-normal hover:font-medium focus:font-medium"
          )
        ]}
        id={"index_item_#{@row["id"]}"}
        phx-click="navigate_to_resource"
        phx-value-view={:outline}
        phx-value-slug={@row["slug"]}
        phx-value-resource_id={@row["resource_id"]}
      >
        <div class="justify-start items-start gap-5 flex">
          <.index_item_icon
            item_type={Atom.to_string(@type)}
            was_visited={@row["visited"]}
            graded={@row["graded"]}
            raw_avg_score={@row["score"]}
            progress={@row["progress"]}
          />
          <div class="w-[26px] justify-start items-center">
            <div class="grow shrink basis-0 opacity-60 dark:text-white text-[13px] font-semibold font-['Open Sans'] capitalize">
              <.numbering_index type={Atom.to_string(@type)} index={@row["numbering"]["index"]} />
            </div>
          </div>
        </div>

        <div
          id={"index_item_#{@row["numbering"]["index"]}_#{@row["resource_id"]}"}
          class="flex shrink items-center gap-3 w-full dark:text-white"
        >
          <div class={[
            "flex flex-col gap-1 w-full",
            left_indentation(@row["numbering"]["level"], :outline)
          ]}>
            <div class="flex">
              <span
                role="page title"
                class={
                  [
                    "text-left dark:text-white opacity-90 text-base font-['Open Sans']",
                    # Opacity is set if the item is visited, but not necessarily completed
                    if(@row["visited"], do: "opacity-60")
                  ]
                }
              >
                <%= "#{@row["title"]}" %>
              </span>

              <.duration_in_minutes
                duration_minutes={@row["duration_minutes"]}
                graded={@row["graded"]}
              />
            </div>
          </div>
        </div>
      </button>
    </div>
    """
  end

  attr :module, :map
  attr :show_completed_pages, :boolean, default: true
  attr :page_metrics, :map, default: @default_module_page_metrics

  def module_content_header(assigns) do
    ~H"""
    <div class="w-full border-b dark:border-white/20 flex items-center justify-between pb-1.5">
      <div role="completed count" class="flex gap-2.5">
        <div class="w-7 h-8 py-1 flex gap-2.5">
          <.check_icon />
        </div>
        <div class="w-34 h-8 pl-1 flex gap-1.5">
          <div class="flex gap-0.5 items-center">
            <span class="opacity-80 dark:text-white text-[13px] font-normal font-['Open Sans'] leading-loose">
              <%= case @page_metrics do
                %{total_pages_count: 1, completed_pages_count: 1} ->
                  "1 of 1 Page"

                %{total_pages_count: total_count, completed_pages_count: completed_count} ->
                  "#{completed_count} of #{total_count} Pages"
              end %>
            </span>
          </div>
        </div>
      </div>
      <button
        role="toggle completed button"
        class="flex items-center opacity-80 hover:opacity-100 cursor-pointer pr-2"
        phx-click="toggle_completed_pages"
        phx-value-module_resource_id={@module["resource_id"]}
      >
        <div class="w-7 h-8 py-1 flex gap-2.5">
          <svg
            xmlns="http://www.w3.org/2000/svg"
            fill="currentColor"
            width="24"
            height="24"
            viewBox="0 0 24 24"
            class={if @show_completed_pages, do: "", else: "rotate-180"}
          >
            <path d="M12 8l-6 6h12l-6-6z" />
          </svg>
        </div>

        <div class="flex gap-1.5">
          <div class="flex gap-0.5 items-center">
            <span class="opacity-80 dark:text-white text-[13px] font-semibold font-['Open Sans'] leading-loose tracking-tight">
              <%= if @show_completed_pages, do: "Hide", else: "Show" %> Completed
            </span>
          </div>
        </div>
      </button>
    </div>
    <div class="pt-6" />
    """
  end

  attr :module, :map
  attr :student_raw_avg_score_per_page_id, :map
  attr :student_end_date_exceptions_per_resource_id, :map
  attr :ctx, :map
  attr :student_id, :integer
  attr :intro_video_viewed, :boolean
  attr :student_progress_per_resource_id, :map
  attr :display_props_per_module_id, :map

  def module_index(assigns) do
    show_completed_pages =
      get_in(
        assigns.display_props_per_module_id,
        [assigns.module["resource_id"], :show_completed_pages],
        true
      )

    assigns =
      Map.merge(assigns, %{
        show_completed_pages: show_completed_pages,
        page_due_dates:
          get_contained_pages_due_dates(
            assigns.module,
            assigns.student_end_date_exceptions_per_resource_id,
            show_completed_pages
          )
      })

    ~H"""
    <div
      id={"index_for_#{@module["resource_id"]}"}
      class="relative flex flex-col gap-[25px] items-start"
    >
      <div
        :if={@module["learning_objectives"] != []}
        phx-click-away={JS.hide(to: "#learning_objectives_#{@module["resource_id"]}")}
        class="hidden flex-col gap-3 w-full p-6 bg-white dark:bg-[#242533] shadow-xl rounded-xl absolute top-[35px] left-0 z-50"
        id={"learning_objectives_#{@module["resource_id"]}"}
        role="learning objectives tooltip"
      >
        <svg
          class="absolute -top-[8px] left-[8px] w-[27px] h-3 fill-white dark:fill-[#242533] -rotate-90"
          xmlns="http://www.w3.org/2000/svg"
          width="12"
          height="27"
          viewBox="0 0 12 27"
          fill="none"
        >
          <path d="M12 13.5L0 27L-1.18021e-06 1.90735e-06L12 13.5Z" />
        </svg>
        <div class="flex items-center gap-[10px] mb-3">
          <h3 class="text-[12px] leading-[16px] tracking-[0.96px] dark:opacity-40 font-bold uppercase dark:text-white">
            Learning Objectives
          </h3>
          <button
            phx-click={JS.hide(to: "#learning_objectives_#{@module["resource_id"]}")}
            tabindex="0"
            class="ml-auto cursor-pointer hover:opacity-50 hover:scale-105"
          >
            <svg xmlns="http://www.w3.org/2000/svg" width="24" height="24" viewBox="0 0 24 24">
              <path
                class="stroke-black dark:stroke-white"
                d="M6 18L18 6M6 6L18 18"
                stroke-width="2"
                stroke-linejoin="round"
              />
            </svg>
          </button>
        </div>
        <ul class="flex flex-col gap-[6px]">
          <li
            :for={{learning_objective, index} <- Enum.with_index(@module["learning_objectives"], 1)}
            class="flex py-1"
          >
            <span class="w-[30px] text-[12px] leading-[24px] font-bold dark:text-white dark:opacity-40">
              <%= "L#{index}" %>
            </span>
            <span class="text-[14px] leading-[24px] tracking-[0.02px] dark:text-white dark:opacity-80">
              <%= learning_objective.title %>
            </span>
          </li>
        </ul>
      </div>
      <button
        :if={@module["learning_objectives"] != []}
        role="module learning objectives"
        class="flex items-center gap-[14px] px-[10px] w-full p-1 cursor-pointer"
        phx-click={JS.toggle(to: "#learning_objectives_#{@module["resource_id"]}", display: "flex")}
      >
        <svg
          class="fill-black dark:fill-white"
          xmlns="http://www.w3.org/2000/svg"
          width="24"
          height="24"
          viewBox="0 0 24 24"
          fill="none"
        >
          <path
            opacity="0.5"
            fill-rule="evenodd"
            clip-rule="evenodd"
            d="M20.5 15L23.5 12L20.5 9V5C20.5 4.45 20.3042 3.97917 19.9125 3.5875C19.5208 3.19583 19.05 3 18.5 3H4.5C3.95 3 3.47917 3.19583 3.0875 3.5875C2.69583 3.97917 2.5 4.45 2.5 5V19C2.5 19.55 2.69583 20.0208 3.0875 20.4125C3.47917 20.8042 3.95 21 4.5 21H18.5C19.05 21 19.5208 20.8042 19.9125 20.4125C20.3042 20.0208 20.5 19.55 20.5 19V15ZM10.5 14.15H12.35C12.35 13.8667 12.3625 13.625 12.3875 13.425C12.4125 13.225 12.4667 13.0333 12.55 12.85C12.6333 12.6667 12.7375 12.4958 12.8625 12.3375C12.9875 12.1792 13.1667 11.9833 13.4 11.75C13.9833 11.1667 14.3958 10.6792 14.6375 10.2875C14.8792 9.89583 15 9.45 15 8.95C15 8.06667 14.7 7.35417 14.1 6.8125C13.5 6.27083 12.6917 6 11.675 6C10.7583 6 9.97917 6.225 9.3375 6.675C8.69583 7.125 8.25 7.75 8 8.55L9.65 9.2C9.76667 8.75 10 8.3875 10.35 8.1125C10.7 7.8375 11.1083 7.7 11.575 7.7C12.025 7.7 12.4 7.82083 12.7 8.0625C13 8.30417 13.15 8.625 13.15 9.025C13.15 9.30833 13.0583 9.60833 12.875 9.925C12.6917 10.2417 12.3833 10.5917 11.95 10.975C11.6667 11.2083 11.4375 11.4375 11.2625 11.6625C11.0875 11.8875 10.9417 12.125 10.825 12.375C10.7083 12.625 10.625 12.8875 10.575 13.1625C10.525 13.4375 10.5 13.7667 10.5 14.15ZM11.4 18C11.75 18 12.0458 17.8792 12.2875 17.6375C12.5292 17.3958 12.65 17.1 12.65 16.75C12.65 16.4 12.5292 16.1042 12.2875 15.8625C12.0458 15.6208 11.75 15.5 11.4 15.5C11.05 15.5 10.7542 15.6208 10.5125 15.8625C10.2708 16.1042 10.15 16.4 10.15 16.75C10.15 17.1 10.2708 17.3958 10.5125 17.6375C10.7542 17.8792 11.05 18 11.4 18Z"
          />
        </svg>
        <h3 class="text-[16px] leading-[22px] font-semibold dark:text-white">
          Introduction and Learning Objectives
        </h3>
      </button>
      <.intro_video_item
        :if={module_has_intro_video(@module)}
        duration_minutes={@module["duration_minutes"]}
        module_resource_id={@module["resource_id"]}
        video_url={@module["intro_video"]}
        intro_video_viewed={@intro_video_viewed}
      />
      <div
        :for={grouped_due_date <- @page_due_dates}
        class="flex flex-col w-full"
        id={"pages_grouped_by_#{grouped_due_date}"}
      >
        <div class="h-[19px] mb-5">
          <span class="dark:text-white text-sm font-bold font-['Open Sans']">
            <%= "Due: #{format_date(grouped_due_date, @ctx, "{WDshort} {Mshort} {D}, {YYYY}")}" %>
          </span>
        </div>
        <.index_item
          :for={child <- @module["children"]}
          :if={
            display_module_item?(
              @show_completed_pages,
              grouped_due_date,
              @student_end_date_exceptions_per_resource_id,
              child
            )
          }
          title={child["title"]}
          type={
            if is_section?(child),
              do: "section",
              else: "page"
          }
          numbering_index={child["numbering"]["index"]}
          numbering_level={child["numbering"]["level"]}
          children={child["children"]}
          was_visited={child["visited"]}
          duration_minutes={child["duration_minutes"]}
          graded={child["graded"]}
          revision_slug={child["slug"]}
          module_resource_id={@module["resource_id"]}
          resource_id={child["resource_id"]}
          student_id={@student_id}
          ctx={@ctx}
          student_end_date_exceptions_per_resource_id={@student_end_date_exceptions_per_resource_id}
          parent_due_date={grouped_due_date}
          due_date={
            get_due_date_for_student(
              child["section_resource"].end_date,
              child["resource_id"],
              @student_end_date_exceptions_per_resource_id
            )
          }
          student_raw_avg_score_per_page_id={@student_raw_avg_score_per_page_id}
          raw_avg_score={Map.get(@student_raw_avg_score_per_page_id, child["resource_id"])}
          progress={Map.get(@student_progress_per_resource_id, child["resource_id"])}
          student_progress_per_resource_id={@student_progress_per_resource_id}
          show_completed_pages={@show_completed_pages}
        />
      </div>
    </div>
    """
  end

  attr :title, :string
  attr :type, :string
  attr :numbering_index, :integer
  attr :numbering_level, :integer
  attr :children, :list, default: []
  attr :was_visited, :boolean
  attr :duration_minutes, :integer
  attr :revision_slug, :string
  attr :module_resource_id, :integer
  attr :resource_id, :string
  attr :student_id, :integer
  attr :ctx, :map
  attr :graded, :boolean
  attr :raw_avg_score, :map
  attr :student_raw_avg_score_per_page_id, :map
  attr :student_end_date_exceptions_per_resource_id, :map
  attr :student_progress_per_resource_id, :map
  attr :due_date, Date
  attr :parent_due_date, Date
  attr :progress, :float
  attr :show_completed_pages, :boolean

  def index_item(%{type: "section"} = assigns) do
    assigns =
      Map.put(assigns, :section_attrs, %{
        "numbering" => %{"level" => assigns.numbering_level},
        "children" => assigns.children,
        "resource_type_id" => Oli.Resources.ResourceType.get_id_by_type("container")
      })

    ~H"""
    <div
      :if={
        display_module_item?(
          @show_completed_pages,
          @parent_due_date,
          @student_end_date_exceptions_per_resource_id,
          @section_attrs
        )
      }
      role={"#{@type} #{@numbering_index} details"}
      class="w-full pl-[5px] pr-[7px] py-2.5 rounded-lg justify-start items-center gap-5 flex rounded-lg"
      id={"index_item_#{@resource_id}_#{@parent_due_date}"}
      phx-value-resource_id={@resource_id}
      phx-value-parent_due_date={@parent_due_date}
      phx-value-module_resource_id={@module_resource_id}
    >
      <div class="justify-start items-start gap-5 flex">
        <.no_icon />
        <div class="w-[26px] justify-start items-center">
          <div class="grow shrink basis-0 opacity-60 text-white text-[13px] font-semibold font-['Open Sans'] capitalize">
            <.numbering_index type={@type} index={@numbering_index} />
          </div>
        </div>
      </div>

      <div class="flex shrink items-center gap-3 w-full dark:text-white">
        <div class="flex flex-col gap-1 w-full">
          <div class={["flex", left_indentation(@numbering_level)]}>
            <span class="opacity-90 dark:text-white text-base font-semibold font-['Open Sans']">
              <%= "#{@title}" %>
            </span>
          </div>
        </div>
      </div>
    </div>
    <div
      id={"section_group_#{@resource_id}_#{@parent_due_date}"}
      class="flex relative flex-col items-center w-full"
    >
      <.index_item
        :for={child <- @children}
        :if={
          display_module_item?(
            @show_completed_pages,
            @parent_due_date,
            @student_end_date_exceptions_per_resource_id,
            child
          )
        }
        title={child["title"]}
        type={
          if is_section?(child),
            do: "section",
            else: "page"
        }
        numbering_index={child["numbering"]["index"]}
        numbering_level={child["numbering"]["level"]}
        children={child["children"]}
        was_visited={child["visited"]}
        duration_minutes={child["duration_minutes"]}
        graded={child["graded"]}
        revision_slug={child["slug"]}
        module_resource_id={@module_resource_id}
        resource_id={child["resource_id"]}
        student_id={@student_id}
        ctx={@ctx}
        student_end_date_exceptions_per_resource_id={@student_end_date_exceptions_per_resource_id}
        parent_due_date={@parent_due_date}
        due_date={
          get_due_date_for_student(
            child["section_resource"].end_date,
            child["resource_id"],
            @student_end_date_exceptions_per_resource_id
          )
        }
        raw_avg_score={Map.get(@student_raw_avg_score_per_page_id, child["resource_id"])}
        student_raw_avg_score_per_page_id={@student_raw_avg_score_per_page_id}
        progress={Map.get(@student_progress_per_resource_id, child["resource_id"])}
        student_progress_per_resource_id={@student_progress_per_resource_id}
        show_completed_pages={@show_completed_pages}
      />
    </div>
    """
  end

  def index_item(assigns) do
    ~H"""
    <button
      role={"#{@type} #{@numbering_index} details"}
      class={[
        "w-full pl-[5px] pr-[7px] py-2.5 rounded-lg justify-start items-center gap-5 flex focus:bg-[#000000]/5 hover:bg-[#000000]/5 dark:focus:bg-[#FFFFFF]/5 dark:hover:bg-[#FFFFFF]/5",
        if(@graded,
          do: "font-semibold hover:font-bold focus:font-bold",
          else: "font-normal hover:font-medium focus:font-medium"
        )
      ]}
      id={"index_item_#{@resource_id}"}
      phx-click="navigate_to_resource"
      phx-value-slug={@revision_slug}
      phx-value-resource_id={@resource_id}
      phx-value-module_resource_id={@module_resource_id}
    >
      <div class="justify-start items-start gap-5 flex">
        <.index_item_icon
          item_type={@type}
          was_visited={@was_visited}
          graded={@graded}
          raw_avg_score={@raw_avg_score[:score]}
          progress={@progress}
        />
        <div class="w-[26px] justify-start items-center">
          <div class="grow shrink basis-0 opacity-60 text-white text-[13px] font-semibold font-['Open Sans'] capitalize">
            <.numbering_index type={@type} index={@numbering_index} />
          </div>
        </div>
      </div>

      <div
        id={"index_item_#{@numbering_index}_#{@resource_id}"}
        class="flex shrink items-center gap-3 w-full dark:text-white"
      >
        <div class={["flex flex-col gap-1 w-full", left_indentation(@numbering_level)]}>
          <div class="flex">
            <span class={
              [
                "text-left dark:text-white opacity-90 text-base font-['Open Sans']",
                # Opacity is set if the item is visited, but not necessarily completed
                if(@was_visited, do: "opacity-60")
              ]
            }>
              <%= "#{@title}" %>
            </span>

            <.duration_in_minutes duration_minutes={@duration_minutes} graded={@graded} />
          </div>
          <div :if={@graded} role="due date and score" class="flex">
            <span class="opacity-60 text-[13px] font-normal font-['Open Sans'] !font-normal opacity-60 dark:text-white">
              Due: <%= format_date(@due_date, @ctx, "{WDshort} {Mshort} {D}, {YYYY}") %>
            </span>
            <Student.score_summary raw_avg_score={@raw_avg_score} />
          </div>
        </div>
      </div>
    </button>
    """
  end

  attr :graded, :boolean, default: false
  attr :duration_minutes, :integer

  def duration_in_minutes(assigns) do
    ~H"""
    <div class="ml-auto items-center gap-1.5 flex">
      <div :if={@graded} class="w-[22px] h-[22px] opacity-60 flex items-center justify-center">
        <.clock_icon />
      </div>
      <div class="text-right dark:text-white opacity-60 whitespace-nowrap">
        <span class="text-sm font-semibold font-['Open Sans']" role="duration in minutes">
          <%= parse_minutes(@duration_minutes) %>
          <span class="w-[25px] self-stretch text-[13px] font-semibold font-['Open Sans']">
            min
          </span>
        </span>
      </div>
    </div>
    """
  end

  attr :duration_minutes, :integer
  attr :module_resource_id, :integer
  attr :intro_video_viewed, :boolean
  attr :video_url, :string, default: nil
  attr :view, :atom, default: @default_selected_view

  def intro_video_item(assigns) do
    ~H"""
    <button
      role="intro video details"
      class="w-full pl-[5px] pr-[7px] py-2.5 rounded-lg justify-start items-center gap-5 flex rounded-lg focus:bg-[#000000]/5 hover:bg-[#000000]/5 dark:focus:bg-[#FFFFFF]/5 dark:hover:bg-[#FFFFFF]/5 font-normal hover:font-medium focus:font-medium"
      id={"intro_video_for_module_#{@module_resource_id}"}
      phx-click="play_video"
      phx-value-module_resource_id={@module_resource_id}
      phx-value-video_url={@video_url}
      phx-value-is_intro_video="false"
    >
      <div
        role={"#{if @intro_video_viewed, do: "seen", else: "unseen"} video icon"}
        class="flex justify-center items-center h-7 w-7 shrink-0"
      >
        <svg
          xmlns="http://www.w3.org/2000/svg"
          width="24"
          height="24"
          viewBox="0 0 24 24"
          class="fill-black dark:fill-white"
        >
          <path
            d="M9.5 16.5L16.5 12L9.5 7.5V16.5ZM4 20C3.45 20 2.97917 19.8042 2.5875 19.4125C2.19583 19.0208 2 18.55 2 18V6C2 5.45 2.19583 4.97917 2.5875 4.5875C2.97917 4.19583 3.45 4 4 4H20C20.55 4 21.0208 4.19583 21.4125 4.5875C21.8042 4.97917 22 5.45 22 6V18C22 18.55 21.8042 19.0208 21.4125 19.4125C21.0208 19.8042 20.55 20 20 20H4Z"
            class={[
              "opacity-60",
              if(@intro_video_viewed, do: "!opacity-100 fill-[#0CAF61] dark:fill-[#12E56A]")
            ]}
          />
        </svg>
      </div>
      <div class="flex shrink items-center gap-3 w-full dark:text-white">
        <div class={[
          "flex flex-col gap-1 w-full",
          if(@view == :outline, do: "ml-[60px]", else: "ml-10")
        ]}>
          <div class="flex">
            <span class={
              [
                "text-left dark:text-white opacity-90 text-base font-['Open Sans']",
                # Opacity is set if the intro video is viewed, but not necessarily completed
                if(@intro_video_viewed, do: "opacity-60")
              ]
            }>
              Introduction
            </span>

            <.duration_in_minutes duration_minutes={@duration_minutes} />
          </div>
        </div>
      </div>
    </button>
    """
  end

  attr :item_type, :string
  attr :was_visited, :boolean
  attr :graded, :boolean
  attr :raw_avg_score, :map
  attr :progress, :float

  def index_item_icon(assigns) do
    case {assigns.was_visited, assigns.item_type, assigns.graded, assigns.raw_avg_score} do
      {true, "page", false, _} ->
        # visited practice page (check icon shown when progress = 100%)
        ~H"""
        <.check_icon progress={@progress} />
        """

      {false, "page", false, _} ->
        # not visited practice page
        ~H"""
        <.no_icon />
        """

      {true, "page", true, raw_avg_score} when not is_nil(raw_avg_score) ->
        # completed graded page
        ~H"""
        <div role="square check icon" class="flex justify-center items-center w-[22px] h-[22px] shrink-0">
          <svg xmlns="http://www.w3.org/2000/svg" width="24" height="24" viewBox="0 0 24 24" fill="none">
            <path
              d="M5 21C4.45 21 3.97917 20.8042 3.5875 20.4125C3.19583 20.0208 3 19.55 3 19V5C3 4.45 3.19583 3.97917 3.5875 3.5875C3.97917 3.19583 4.45 3 5 3H17.925L15.925 5H5V19H19V12.05L21 10.05V19C21 19.55 20.8042 20.0208 20.4125 20.4125C20.0208 20.8042 19.55 21 19 21H5Z"
              class="fill-[#0CAF61] dark:fill-[#12E56A]"
            />
            <path
              d="M11.7 16.025L6 10.325L7.425 8.9L11.7 13.175L20.875 4L22.3 5.425L11.7 16.025Z"
              class="fill-[#0CAF61] dark:fill-[#12E56A]"
            />
          </svg>
        </div>
        """

      {_, "page", true, _} ->
        # not completed graded page
        ~H"""
        <div role="orange flag icon" class="flex justify-center items-center w-[22px] h-[22px] shrink-0">
          <svg
            xmlns="http://www.w3.org/2000/svg"
            width="24"
            height="24"
            viewBox="0 0 24 24"
            fill="currentColor"
            class="icon icon-tabler icons-tabler-filled icon-tabler-flag-3"
          >
            <path stroke="none" d="M0 0h24v24H0z" fill="none" />
            <path
              d="M19 4c.852 0 1.297 .986 .783 1.623l-.076 .084l-3.792 3.793l3.792 3.793c.603 .602 .22 1.614 -.593 1.701l-.114 .006h-13v6a1 1 0 0 1 -.883 .993l-.117 .007a1 1 0 0 1 -.993 -.883l-.007 -.117v-16a1 1 0 0 1 .883 -.993l.117 -.007h14z"
              fill="#FF9040"
            />
          </svg>
        </div>
        """
    end
  end

  attr :title, :string, default: "Intro"
  attr :video_url, :string
  attr :card_resource_id, :string
  attr :resource_id, :string
  attr :intro_video_viewed, :boolean, default: false
  attr :is_youtube_video, :boolean, default: false
  attr :unit_resource_id, :string

  def intro_video_card(%{is_youtube_video: true} = assigns) do
    ~H"""
    <div
      id={"intro_card_#{@card_resource_id}"}
      class="relative slider-card hover:scale-[1.01] mr-4"
      role="youtube_intro_video_card"
      phx-keydown="intro_card_keydown"
      phx-value-video_url={@video_url}
      phx-value-card_resource_id={@card_resource_id}
      data-event={leave_unit(@unit_resource_id)}
      phx-click="play_video"
      phx-value-video_url={@video_url}
      phx-value-module_resource_id={@resource_id}
      phx-value-is_intro_video="true"
    >
      <div class="rounded-xl absolute overflow-hidden h-[170px] w-[294px] cursor-pointer bg-[linear-gradient(180deg,#223_0%,rgba(34,34,51,0.72)_52.6%,rgba(34,34,51,0.00)_100%)]">
        <div class="mt-[166px]">
          <.progress_bar
            percent={if @intro_video_viewed, do: 100, else: 0}
            width="100%"
            height="h-[4px]"
            show_percent={false}
            on_going_colour="bg-[#0CAF61]"
            completed_colour="bg-[#0CAF61]"
            role="intro video card progress"
          />
        </div>
      </div>
      <div
        class="flex flex-col items-center rounded-xl h-[170px] w-[294px] bg-gray-200/50 shrink-0 px-5 pt-[15px] bg-cover bg-center"
        style={"background-image: url('#{WebUtils.convert_to_youtube_image_url(@video_url)}');"}
      >
        <h5 class="text-[13px] leading-[18px] font-bold opacity-60 text-gray-500 text-white dark:text-opacity-50 self-start">
          <%= @title %>
        </h5>
        <div
          id={"intro_video_card_#{@card_resource_id}"}
          class="w-[70px] h-[70px] relative my-auto -top-2 cursor-pointer"
        >
          <div class="w-full h-full rounded-full backdrop-blur bg-gray/50"></div>
          <div
            role="play_unit_intro_video"
            class="w-full h-full absolute top-0 left-0 flex items-center justify-center"
          >
            <svg
              xmlns="http://www.w3.org/2000/svg"
              fill="white"
              width="33"
              height="38"
              viewBox="0 0 16.984 24.8075"
              class="scale-110 ml-[6px] mt-[9px]"
            >
              <path d="M0.759,0.158c0.39-0.219,0.932-0.21,1.313,0.021l14.303,8.687c0.368,0.225,0.609,0.625,0.609,1.057   s-0.217,0.832-0.586,1.057L2.132,19.666c-0.382,0.231-0.984,0.24-1.375,0.021C0.367,19.468,0,19.056,0,18.608V1.237   C0,0.79,0.369,0.378,0.759,0.158z" />
            </svg>
          </div>
        </div>
      </div>
    </div>
    """
  end

  def intro_video_card(%{is_youtube_video: false} = assigns) do
    ~H"""
    <div
      id={"intro_card_#{@card_resource_id}"}
      class="relative slider-card hover:scale-[1.01] mr-4"
      role="intro_video_card"
      phx-keydown="intro_card_keydown"
      phx-value-video_url={@video_url}
      phx-value-card_resource_id={@card_resource_id}
      data-event={leave_unit(@unit_resource_id)}
      phx-click="play_video"
      phx-value-video_url={@video_url}
      phx-value-module_resource_id={@resource_id}
      phx-value-is_intro_video="true"
    >
      <div class="rounded-xl absolute overflow-hidden -top-[0.7px] -left-[0.7px] h-[170px] w-[294px] cursor-pointer bg-[linear-gradient(180deg,#223_0%,rgba(34,34,51,0.72)_52.6%,rgba(34,34,51,0.00)_100%)]">
        <div class="mt-[166px]">
          <.progress_bar
            percent={if @intro_video_viewed, do: 100, else: 0}
            width="100%"
            height="h-[4px]"
            show_percent={false}
            on_going_colour="bg-[#0CAF61]"
            completed_colour="bg-[#0CAF61]"
            role="intro video card progress"
          />
        </div>
      </div>
      <div class="relative flex flex-col items-center rounded-xl h-[170px] w-[294px] bg-gray-200/50 shrink-0 px-5 pt-[15px] bg-cover bg-center">
        <video
          id={"video_preview_image_#{@video_url}"}
          class="rounded-xl object-cover absolute -top-[0.7px] -left-[0.7px] h-[170px] w-[294px]"
          preload="metadata"
        >
          <source src={"#{@video_url}#t=0.5"} /> Your browser does not support the video tag.
        </video>
        <h5 class="z-30 text-[13px] leading-[18px] font-bold opacity-60 text-gray-500 text-white dark:text-opacity-50 self-start">
          <%= @title %>
        </h5>
        <div
          id={"intro_video_card_#{@card_resource_id}"}
          class="w-[70px] h-[70px] relative my-auto -top-2 cursor-pointer"
        >
          <div class="w-full h-full rounded-full backdrop-blur bg-gray/50"></div>
          <div
            role="play_unit_intro_video"
            class="z-30 w-full h-full absolute top-0 left-0 flex items-center justify-center"
          >
            <svg
              xmlns="http://www.w3.org/2000/svg"
              fill="white"
              width="33"
              height="38"
              viewBox="0 0 16.984 24.8075"
              class="scale-110 ml-[6px] mt-[9px]"
            >
              <path d="M0.759,0.158c0.39-0.219,0.932-0.21,1.313,0.021l14.303,8.687c0.368,0.225,0.609,0.625,0.609,1.057   s-0.217,0.832-0.586,1.057L2.132,19.666c-0.382,0.231-0.984,0.24-1.375,0.021C0.367,19.468,0,19.056,0,18.608V1.237   C0,0.79,0.369,0.378,0.759,0.158z" />
            </svg>
          </div>
        </div>
      </div>
    </div>
    """
  end

  attr :card, :map
  attr :module_index, :integer
  attr :unit_numbering_index, :integer
  attr :unit_resource_id, :string
  attr :selected, :boolean, default: false
  attr :bg_image_url, :string, doc: "the background image url for the card"
  attr :student_progress_per_resource_id, :map
  attr :default_image, :string, default: @default_image
  attr :page_metrics, :map, default: @default_module_page_metrics

  def card(assigns) do
    assigns = Map.put(assigns, :is_page, is_page(assigns.card))

    ~H"""
    <div
      id={
        if @is_page,
          do: "page_#{@card["resource_id"]}",
          else: "module_#{@card["resource_id"]}"
      }
      phx-click={
        if @is_page,
          do: "navigate_to_resource",
          else: "select_module"
      }
      phx-keydown="card_keydown"
      phx-value-unit_resource_id={@unit_resource_id}
      phx-value-module_resource_id={@card["resource_id"]}
      phx-value-slug={@card["slug"]}
      phx-value-type={if @is_page, do: "page", else: "module"}
      class={[
        "relative slider-card hover:scale-[1.01] transition-transform duration-150 mr-4",
        if(!@is_page, do: "slider-card")
      ]}
      role={"card_#{@module_index}"}
      data-enter-event={enter_module(@unit_resource_id)}
      data-leave-event={leave_unit(@unit_resource_id)}
    >
      <div class="rounded-xl absolute h-[170px] w-[294px] overflow-hidden cursor-pointer bg-[linear-gradient(180deg,#223_0%,rgba(34,34,51,0.72)_52.6%,rgba(34,34,51,0.00)_100%)]">
        <div class="mt-[166px]" role={"card #{@module_index} progress"}>
          <.progress_bar
            percent={
              parse_student_progress_for_resource(
                @student_progress_per_resource_id,
                @card["resource_id"]
              )
            }
            width="100%"
            height="h-[4px]"
            show_percent={false}
            on_going_colour="bg-[#0CAF61]"
            completed_colour="bg-[#0CAF61]"
            role={"card_#{@module_index}_progress"}
          />
        </div>
      </div>
      <.page_icon :if={@is_page} graded={@card["graded"]} />

      <div class="h-[170px] w-[294px]">
        <div
          class={[
            "flex flex-col gap-[5px] cursor-pointer rounded-xl h-[170px] w-[294px] shrink-0 mb-1 px-5 pt-[15px] bg-gray-200 z-10 bg-cover bg-center",
            if(@selected,
              do: "bg-gray-400 outline outline-[3px] outline-gray-800 dark:outline-white"
            )
          ]}
          style={"background-image: url('#{if(@bg_image_url in ["", nil], do: @default_image, else: @bg_image_url)}');"}
        >
          <span class="text-[12px] leading-[16px] font-bold opacity-60 text-white dark:text-opacity-50">
            <%= if @is_page,
              do: Phoenix.HTML.raw("&nbsp;"),
              else: "#{@unit_numbering_index}.#{@module_index}" %>
          </span>
          <h5 class="text-[18px] leading-[25px] font-bold text-white z-10">
            <%= @card["title"] %>
          </h5>
          <div :if={!@is_page} class="rounded-lg p-2 bg-gray-300 bg-opacity-50">
            <div :if={@page_metrics.completed_pages_count < @page_metrics.total_pages_count}>
              <%= @page_metrics.completed_pages_count %> - <%= @page_metrics.total_pages_count %> - <%= @page_metrics.total_duration_minutes %>
            </div>

            <div :if={@page_metrics.completed_pages_count == @page_metrics.total_pages_count}>
              Completed!!
            </div>
          </div>
        </div>
        <div
          :if={@selected}
          class={[
            "flex justify-center items-center -mt-1"
          ]}
        >
          <svg
            xmlns="http://www.w3.org/2000/svg"
            width="27"
            height="12"
            viewBox="0 0 27 12"
            fill="currentColor"
          >
            <path d="M0 0L27 0L13.5 12Z" />
          </svg>
        </div>
      </div>
    </div>
    """
  end

  attr :graded, :boolean

  def page_icon(assigns) do
    if assigns.graded do
      ~H"""
      <div
        class="h-[36px] w-[36px] absolute top-0 right-0 bg-[#F68E2E] rounded-bl-xl rounded-tr-xl"
        role="graded page icon"
      >
        <div class="absolute top-0 right-0 h-[36px] w-[36px] flex justify-center items-center">
          <svg xmlns="http://www.w3.org/2000/svg" width="25" height="24" viewBox="0 0 25 24" fill="none">
            <path d="M5.5 21V4H14.5L14.9 6H20.5V16H13.5L13.1 14H7.5V21H5.5Z" fill="white" />
          </svg>
        </div>
      </div>
      """
    else
      ~H"""
      <div class="h-[45px] w-[36px] absolute top-0 right-0" role="page icon">
        <img src={~p"/images/course_content/page_icon.png"} />
        <div class="absolute top-0 right-0 h-[36px] w-[36px] flex justify-center items-center">
          <svg xmlns="http://www.w3.org/2000/svg" width="18" height="20" viewBox="0 0 18 20" fill="none">
            <path
              d="M3.34359 15.9558C2.54817 15.1604 1.89985 14.3023 1.39862 13.3816C0.897394 12.4608 0.537819 11.5183 0.319895 10.554C0.107418 9.58968 0.0338689 8.64171 0.0992462 7.71008C0.170072 6.77846 0.382548 5.90131 0.736675 5.07865C1.09625 4.25053 1.59203 3.51776 2.22401 2.88034C2.88323 2.22111 3.63507 1.71989 4.47952 1.37666C5.32943 1.03343 6.22292 0.842744 7.15999 0.804607C8.09707 0.761023 9.03414 0.864537 9.97122 1.11515C10.9083 1.36576 11.7963 1.75258 12.6353 2.2756L11.2216 3.66486C10.6223 3.34342 9.97939 3.10098 9.29293 2.93754C8.61191 2.76865 7.92545 2.69782 7.23354 2.72506C6.54708 2.74686 5.88786 2.88034 5.25588 3.1255C4.62935 3.37067 4.06819 3.74114 3.57241 4.23691C2.93499 4.87434 2.49096 5.62891 2.24035 6.5006C1.99519 7.3723 1.92981 8.2903 2.04422 9.25462C2.15863 10.2189 2.43921 11.1642 2.88595 12.0904C3.33815 13.0165 3.94016 13.8555 4.692 14.6074C5.15509 15.0759 5.63725 15.4709 6.13847 15.7923C6.64515 16.1138 7.1382 16.3753 7.61763 16.5769C8.09707 16.7839 8.54109 16.9446 8.94969 17.059C9.36375 17.1789 9.71243 17.2715 9.99573 17.3369C10.2954 17.4132 10.5187 17.533 10.6658 17.6965C10.8184 17.8654 10.8919 18.0833 10.8865 18.3502C10.8756 18.6608 10.7557 18.8896 10.5269 19.0367C10.2981 19.1892 10.0012 19.2383 9.63616 19.1838C9.33106 19.1402 8.94152 19.0558 8.46754 18.9305C7.999 18.8052 7.47598 18.6199 6.89848 18.3748C6.32643 18.135 5.73531 17.8163 5.12512 17.4186C4.51494 17.0209 3.92109 16.5333 3.34359 15.9558ZM6.63697 13.4061L8.68819 12.6215C9.11859 13.0465 9.60619 13.4006 10.151 13.6839C10.7013 13.9672 11.2706 14.1552 11.859 14.2478C12.4474 14.3404 13.0194 14.3132 13.5751 14.1661C14.1308 14.0135 14.6348 13.7112 15.087 13.259C15.5719 12.7795 15.8715 12.202 15.9859 11.5265C16.1058 10.8455 16.0595 10.1236 15.847 9.36086C15.6345 8.59267 15.2777 7.84084 14.7764 7.10534L16.1575 5.73242C16.7296 6.52784 17.16 7.34233 17.4487 8.17589C17.7429 9.00401 17.9009 9.81305 17.9227 10.603C17.9445 11.393 17.8301 12.1312 17.5795 12.8177C17.3343 13.4987 16.9557 14.098 16.4436 14.6156C15.9423 15.1168 15.3621 15.4873 14.7029 15.727C14.0491 15.9612 13.3572 16.0756 12.6272 16.0702C11.9026 16.0702 11.178 15.964 10.4534 15.7515C9.72877 15.539 9.03686 15.2339 8.37764 14.8362C7.72387 14.4385 7.14365 13.9618 6.63697 13.4061ZM8.35313 11.7716L6.38364 12.5153C6.24199 12.5698 6.10851 12.5398 5.9832 12.4254C5.86334 12.311 5.83338 12.1748 5.89331 12.0168L6.66149 10.0718L14.0982 2.64334L15.7898 4.33498L8.35313 11.7716ZM16.4191 3.7139L14.7274 2.02226L15.5119 1.23773C15.7244 1.0307 15.9696 0.91357 16.2474 0.886329C16.5307 0.859088 16.7623 0.938086 16.9421 1.12332L17.2363 1.40935C17.4487 1.62182 17.5441 1.87244 17.5223 2.16119C17.5059 2.44449 17.3915 2.69782 17.1791 2.9212L16.4191 3.7139Z"
              fill="white"
            />
          </svg>
        </div>
      </div>
      """
    end
  end

  def video_player(assigns) do
    ~H"""
    <div id="student_video_wrapper" phx-hook="VideoPlayer" class="hidden">
      <iframe id="youtube_video" frameborder="0" allowfullscreen></iframe>
      <video id="cloud_video" controls>
        <source src="" type="video/mp4" /> Your browser does not support the video tag.
      </video>
    </div>
    """
  end

  attr :type, :string
  attr :index, :string

  defp numbering_index(assigns) do
    ~H"""
    <span class="opacity-60 text-black dark:text-white text-[13px] font-semibold font-['Open Sans'] capitalize">
      <%= if @type == "page", do: "#{@index}", else: " " %>
    </span>
    """
  end

  defp no_icon(assigns) do
    ~H"""
    <div role="no icon" class="flex justify-center items-center w-[22px] h-[22px] shrink-0"></div>
    """
  end

  attr :progress, :float, default: 1.0

  defp check_icon(assigns) do
    ~H"""
    <div role="check icon" class="flex justify-center items-center w-[22px] h-[22px] shrink-0">
      <svg
        :if={@progress == 1.0}
        xmlns="http://www.w3.org/2000/svg"
        width="24"
        height="24"
        viewBox="0 0 24 24"
        fill="none"
        stroke-width="2"
        stroke-linecap="round"
        stroke-linejoin="round"
        class="icon icon-tabler icons-tabler-outline icon-tabler-check stroke-[#0CAF61] dark:stroke-[#12E56A]"
      >
        <path stroke="none" d="M0 0h24v24H0z" fill="none" />
        <path d="M5 12l5 5l10 -10" />
      </svg>
    </div>
    """
  end

  def clock_icon(assigns) do
    ~H"""
    <svg
      xmlns="http://www.w3.org/2000/svg"
      width="24"
      height="24"
      viewBox="0 0 24 24"
      fill="none"
      stroke="currentColor"
      stroke-width="2"
      stroke-linecap="round"
      stroke-linejoin="round"
      class="icon icon-tabler icons-tabler-outline icon-tabler-clock"
      role="clock icon"
    >
      <path stroke="none" d="M0 0h24v24H0z" fill="none" />
      <path d="M3 12a9 9 0 1 0 18 0a9 9 0 0 0 -18 0" />
      <path d="M12 7v5l3 3" />
    </svg>
    """
  end

  defp render_intro_content(intro_content) do
    Phoenix.HTML.raw(
      Oli.Rendering.Content.render(
        %Oli.Rendering.Context{},
        intro_content,
        Oli.Rendering.Content.Html
      )
    )
  end

  defp get_module(hierarchy, unit_resource_id, module_resource_id) do
    unit =
      Enum.find(hierarchy["children"], fn unit ->
        unit["resource_id"] == unit_resource_id
      end)

    Enum.find(unit["children"], fn module ->
      module["resource_id"] == module_resource_id
    end)
  end

  defp resource_url(resource_slug, section_slug, resource_id, selected_view) do
    Utils.lesson_live_path(
      section_slug,
      resource_slug,
      request_path:
        Utils.learn_live_path(section_slug,
          target_resource_id: resource_id,
          selected_view: selected_view
        ),
      selected_view: selected_view
    )
  end

  defp get_student_metrics(section, current_user_id) do
    student_end_date_exceptions_per_resource_id =
      Oli.Delivery.Settings.get_student_exception_setting_for_all_resources(
        section.id,
        current_user_id,
        [:end_date]
      )
      |> Enum.reduce(%{}, fn {resource_id, settings}, acc ->
        Map.put(acc, resource_id, settings[:end_date])
      end)

    visited_pages_map = Sections.get_visited_pages(section.id, current_user_id)

    %{"container" => container_ids, "page" => page_ids} =
      Sections.get_resource_ids_group_by_resource_type(section.slug)

    progress_per_container_id =
      Metrics.progress_across(section.id, container_ids, current_user_id)
      |> Enum.into(%{}, fn {container_id, progress} ->
        {container_id, progress || 0.0}
      end)

    progress_per_page_id =
      Metrics.progress_across_for_pages(section.id, page_ids, [current_user_id])

    raw_avg_score_per_page_id =
      Metrics.raw_avg_score_across_for_pages(section, page_ids, [current_user_id])

    raw_avg_score_per_container_id =
      Metrics.raw_avg_score_across_for_containers(section, container_ids, [current_user_id])

    progress_per_resource_id =
      Map.merge(progress_per_page_id, progress_per_container_id)
      |> Map.filter(fn {_, progress} -> progress not in [nil, 0.0] end)

    {visited_pages_map, progress_per_resource_id, raw_avg_score_per_page_id,
     raw_avg_score_per_container_id, student_end_date_exceptions_per_resource_id}
  end

  defp mark_visited_and_completed_pages(
         %{"resource_type_id" => resource_type_id} = top_level_page_resource,
         visited_pages,
         student_raw_avg_score_per_page_id,
         student_progress_per_resource_id
       )
       when resource_type_id == @page_resource_type_id do
    score =
      get_in(student_raw_avg_score_per_page_id, [top_level_page_resource["resource_id"], :score])

    progress = student_progress_per_resource_id[top_level_page_resource["resource_id"]]
    visited? = Map.get(visited_pages, top_level_page_resource["id"], false)
    completed? = completed_page?(top_level_page_resource["graded"], visited?, score, progress)

    top_level_page_resource
    |> Map.put("visited", Map.get(visited_pages, top_level_page_resource["id"], false))
    |> Map.put("completed", completed?)
    |> Map.put("progress", progress)
    |> Map.put("score", score)
  end

  defp mark_visited_and_completed_pages(
         %{"resource_type_id" => resource_type_id} = container,
         visited_pages,
         student_raw_avg_score_per_page_id,
         student_progress_per_resource_id
       )
       when resource_type_id == @container_resource_type_id do
    update_in(
      container,
      ["children"],
      &Enum.map(&1, fn resource ->
        mark_visited_and_completed_pages(
          resource,
          visited_pages,
          student_raw_avg_score_per_page_id,
          student_progress_per_resource_id
        )
      end)
    )
  end

  defp completed_page?(true = _graded, visited?, raw_avg_score, _progress),
    do: visited? and not is_nil(raw_avg_score)

  defp completed_page?(false = _graded, visited?, _score, progress),
    do: visited? and progress == 1.0

  defp module_page_metrics(container) do
    Enum.reduce(
      container["children"],
      @default_module_page_metrics,
      fn
        %{"resource_type_id" => @page_resource_type_id} = page,
        %{
          total_pages_count: total_pages_count,
          completed_pages_count: completed_pages_count,
          total_duration_minutes: total_duration_minutes
        } ->
          %{
            total_pages_count: total_pages_count + 1,
            completed_pages_count: completed_pages_count + if(page["completed"], do: 1, else: 0),
            total_duration_minutes: total_duration_minutes + (page["duration_minutes"] || 0)
          }

        %{"resource_type_id" => @container_resource_type_id} = section,
        %{
          total_pages_count: total_pages_count,
          completed_pages_count: completed_pages_count,
          total_duration_minutes: total_duration_minutes
        } ->
          %{
            total_pages_count: total,
            completed_pages_count: completed,
            total_duration_minutes: minutes
          } =
            module_page_metrics(section)

          %{
            total_pages_count: total_pages_count + total,
            completed_pages_count: completed_pages_count + completed,
            total_duration_minutes: total_duration_minutes + minutes
          }
      end
    )
  end

  defp page_metrics_per_module_id(resources, pages_per_module_id \\ %{})

  defp page_metrics_per_module_id([], pages_per_module_id), do: pages_per_module_id

  defp page_metrics_per_module_id(
         [
           %{"numbering" => %{"level" => level}, "resource_type_id" => resource_type_id} =
             resource
           | rest
         ],
         pages_per_module_id
       ) do
    resource_completed_and_total_pages =
      case {level, resource_type_id} do
        {1, @container_resource_type_id} ->
          # unit
          Map.merge(
            pages_per_module_id,
            page_metrics_per_module_id(resource["children"], pages_per_module_id)
          )

        {2, @container_resource_type_id} ->
          # module
          page_metrics_per_module_id(
            rest,
            Map.merge(pages_per_module_id, %{
              resource["resource_id"] => module_page_metrics(resource)
            })
          )

        _ ->
          pages_per_module_id
      end

    page_metrics_per_module_id(rest, resource_completed_and_total_pages)
  end

  defp display_module_item?(
         _show_completed_pages,
         _grouped_due_date,
         _student_end_date_exceptions_per_resource_id,
         %{"section_resource" => %{scheduling_type: :inclass_activity}} = _child
       ),
       do: false

  defp display_module_item?(
         show_completed_pages,
         grouped_due_date,
         student_end_date_exceptions_per_resource_id,
         child
       ) do
    if is_section?(child) do
      Enum.any?(
        child["children"],
        &display_module_item?(
          show_completed_pages,
          grouped_due_date,
          student_end_date_exceptions_per_resource_id,
          &1
        )
      )
    else
      # this due date considers the student exception (if any)
      student_due_date =
        Map.get(
          student_end_date_exceptions_per_resource_id,
          child["resource_id"],
          child["section_resource"].end_date
        )
        |> then(&if is_nil(&1), do: "Not yet scheduled", else: DateTime.to_date(&1))

      if show_completed_pages do
        student_due_date == grouped_due_date
      else
        !child["completed"] and student_due_date == grouped_due_date
      end
    end
  end

  # In-class Activities should not appear in the course content in the learn page (but only in the schedule) so we can ignore those.
  # As for 'read by' (lessons) and 'due date' (graded assignments) we assumed that we could group both together and treat the Read By Date as a general Due Date
  defp get_contained_pages_due_dates(
         container,
         student_end_date_exceptions_per_resource_id,
         show_completed_pages
       ) do
    contained_pages_due_dates(
      container,
      student_end_date_exceptions_per_resource_id,
      show_completed_pages
    )
    |> Enum.uniq()
    |> then(fn dates ->
      if nil in dates do
        dates
        |> Enum.reject(&is_nil/1)
        |> Enum.sort_by(& &1, {:asc, Date})
        |> Enum.concat(["Not yet scheduled"])
      else
        Enum.sort_by(dates, & &1, {:asc, Date})
      end
    end)
  end

  defp contained_pages_due_dates(
         container,
         student_end_date_exceptions_per_resource_id,
         show_completed_pages
       ) do
    page_type_id = Oli.Resources.ResourceType.get_id_by_type("page")
    container_type_id = Oli.Resources.ResourceType.get_id_by_type("container")

    Enum.flat_map(container["children"], fn
      %{
        "resource_type_id" => ^page_type_id,
        "completed" => completed,
        "section_resource" => %{
          scheduling_type: scheduling_type,
          end_date: end_date,
          resource_id: resource_id
        }
      }
      when scheduling_type in [:due_by, :read_by] ->
        if completed and !show_completed_pages do
          []
        else
          [
            Map.get(student_end_date_exceptions_per_resource_id, resource_id, end_date) &&
              DateTime.to_date(
                Map.get(student_end_date_exceptions_per_resource_id, resource_id, end_date)
              )
          ]
        end

      %{"resource_type_id" => ^container_type_id} = section_or_subsection ->
        contained_pages_due_dates(
          section_or_subsection,
          student_end_date_exceptions_per_resource_id,
          show_completed_pages
        )

      _ ->
        []
    end)
  end

  defp parse_student_progress_for_resource(student_progress_per_resource_id, resource_id) do
    Map.get(student_progress_per_resource_id, resource_id, 0.0)
    |> Kernel.*(100)
    |> format_float()
  end

  defp format_float(float) do
    float
    |> round()
    |> trunc()
  end

  defp parse_minutes(minutes) when minutes in ["", nil], do: "?"
  defp parse_minutes(minutes), do: minutes

  defp async_calculate_student_metrics_and_enable_slider_buttons(
         liveview_pid,
         section,
         %User{id: current_user_id}
       ) do
    Task.Supervisor.start_child(Oli.TaskSupervisor, fn ->
      send(
        liveview_pid,
        {:student_metrics_and_enable_slider_buttons,
         get_student_metrics(section, current_user_id)}
      )
    end)
  end

  defp async_calculate_student_metrics_and_enable_slider_buttons(
         liveview_pid,
         _section,
         _current_user
       ) do
    Task.Supervisor.start_child(Oli.TaskSupervisor, fn ->
      send(
        liveview_pid,
        {:student_metrics_and_enable_slider_buttons, nil}
      )
    end)
  end

  defp is_page(%{"resource_type_id" => resource_type_id}),
    do: resource_type_id == Oli.Resources.ResourceType.get_id_by_type("page")

  _docp = """
    When a user collapses a module card, we do not want to autoscroll in the Y
    direction to focus on the unit that contains that card.
  """

  defp maybe_scroll_y_to_unit(socket, _unit_resource_id, false), do: socket

  defp maybe_scroll_y_to_unit(socket, unit_resource_id, true) do
    push_event(socket, "scroll-y-to-target", %{id: "unit_#{unit_resource_id}", offset: 80})
  end

  _docp = """
  When rendering learn page in gallery view, we need to calculate the unit and module metrics
  """

  defp maybe_assign_gallery_data(socket, :gallery) do
    %{
      units: units,
      student_visited_pages: student_visited_pages,
      student_raw_avg_score_per_page_id: student_raw_avg_score_per_page_id,
      student_progress_per_resource_id: student_progress_per_resource_id,
      section: section
    } = socket.assigns

    units_with_metrics =
      units
      |> Enum.map(fn unit ->
        unit
        |> mark_visited_and_completed_pages(
          student_visited_pages,
          student_raw_avg_score_per_page_id,
          student_progress_per_resource_id
        )
        |> fetch_learning_objectives(section.id)
      end)

    socket
    |> update(:units, fn _units -> units_with_metrics end)
    |> assign(page_metrics_per_module_id: page_metrics_per_module_id(units_with_metrics))
    |> enable_gallery_slider_buttons()
  end

  defp maybe_assign_gallery_data(socket, _another_view), do: socket

  _docp = """
  When rendering learn page in gallery view, we need to execute the Scroller hook to enable the slider buttons
  """

  defp enable_gallery_slider_buttons(socket) do
    push_event(socket, "enable-slider-buttons", %{
      unit_resource_ids:
        Enum.map(
          socket.assigns.units,
          & &1["resource_id"]
        )
    })
  end

  defp module_has_intro_video(module), do: module["intro_video"] != nil

  _docp = """
  This function returns the end date for a resource considering the student exception (if any)
  """

  defp get_due_date_for_student(
         end_date,
         resource_id,
         student_end_date_exceptions_per_resource_id
       ) do
    Map.get(student_end_date_exceptions_per_resource_id, resource_id, end_date)
  end

  defp format_date("Not yet scheduled", _context, _format), do: "Not yet scheduled"

  defp format_date(due_date, context, format) do
    FormatDateTime.to_formatted_datetime(due_date, context, format)
  end

  defp get_viewed_intro_video_resource_ids(section_slug, current_user_id) do
    Sections.get_enrollment(section_slug, current_user_id).state[
      "viewed_intro_video_resource_ids"
    ] ||
      []
  end

  defp async_mark_video_as_viewed_in_student_enrollment_state(
         student_id,
         section_slug,
         resource_id
       ) do
    Task.Supervisor.start_child(Oli.TaskSupervisor, fn ->
      student_enrollment =
        Sections.get_enrollment(section_slug, student_id)

      updated_state =
        case student_enrollment.state["viewed_intro_video_resource_ids"] do
          nil ->
            Map.merge(student_enrollment.state, %{
              "viewed_intro_video_resource_ids" => [resource_id]
            })

          viewed_intro_video_resource_ids ->
            Map.merge(student_enrollment.state, %{
              "viewed_intro_video_resource_ids" => [
                resource_id | viewed_intro_video_resource_ids
              ]
            })
        end

      Sections.update_enrollment(student_enrollment, %{state: updated_state})
    end)
  end

  defp fetch_learning_objectives(module, section_id) do
    Map.merge(module, %{
      "learning_objectives" =>
        Sections.get_learning_objectives_for_container_id(
          section_id,
          module["resource_id"]
        )
    })
  end

  defp merge_target_module_as_selected(
         selected_module_per_unit_resource_id,
         section,
         student_visited_pages,
         module_resource_id,
         unit_resource_id,
         full_hierarchy,
         student_raw_avg_score_per_page_id,
         student_progress_per_resource_id
       ) do
    Map.merge(
      selected_module_per_unit_resource_id,
      %{
        unit_resource_id =>
          get_module(
            full_hierarchy,
            unit_resource_id,
            module_resource_id
          )
          |> mark_visited_and_completed_pages(
            student_visited_pages,
            student_raw_avg_score_per_page_id,
            student_progress_per_resource_id
          )
          |> fetch_learning_objectives(section.id)
      }
    )
  end

  def get_or_compute_full_hierarchy(section) do
    SectionCache.get_or_compute(section.slug, :full_hierarchy, fn ->
      Hierarchy.full_hierarchy(section)
    end)
  end

  defp is_section?(child),
    do:
      Oli.Resources.ResourceType.get_type_by_id(child["resource_type_id"]) == "container" and
        child["numbering"]["level"] > 2

  defp child_type(child) do
    case {Oli.Resources.ResourceType.get_type_by_id(child["resource_type_id"]),
          child["numbering"]["level"]} do
      {"container", 1} -> :unit
      {"container", 2} -> :module
      {"container", _} -> :section
      {"page", 1} -> :top_level_page
      {"page", _} -> :page
    end
  end

  defp left_indentation(numbering_level, view \\ :gallery)

  defp left_indentation(numbering_level, view) do
    level_adjustment = if view == :outline, do: 1, else: 0

    case numbering_level + level_adjustment do
      4 -> "ml-[20px]"
      5 -> "ml-[40px]"
      6 -> "ml-[60px]"
      7 -> "ml-[80px]"
      level when level >= 8 -> "ml-[100px]"
      _ -> "ml-0"
    end
  end
<<<<<<< HEAD

  defp find_module_ancestor(_, nil, _), do: nil

  defp find_module_ancestor(hierarchy, resource_id, container_resource_type_id) do
    case Oli.Delivery.Hierarchy.find_parent_in_hierarchy(
           hierarchy,
           &(&1["resource_id"] == resource_id)
         ) do
      %{"resource_type_id" => ^container_resource_type_id, "numbering" => %{"level" => 2}} =
          module ->
        module["resource_id"]

      parent ->
        find_module_ancestor(hierarchy, parent["resource_id"], container_resource_type_id)
    end
  end

  defp get_module_page_metrics(page_metrics_per_module_id, module_resource_id) do
    page_metrics_per_module_id[module_resource_id] || @default_module_page_metrics
  end
=======
>>>>>>> 139b55fa
end<|MERGE_RESOLUTION|>--- conflicted
+++ resolved
@@ -2724,7 +2724,6 @@
       _ -> "ml-0"
     end
   end
-<<<<<<< HEAD
 
   defp find_module_ancestor(_, nil, _), do: nil
 
@@ -2745,6 +2744,4 @@
   defp get_module_page_metrics(page_metrics_per_module_id, module_resource_id) do
     page_metrics_per_module_id[module_resource_id] || @default_module_page_metrics
   end
-=======
->>>>>>> 139b55fa
 end