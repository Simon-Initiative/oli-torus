--- conflicted
+++ resolved
@@ -659,8 +659,6 @@
     """
   end
 
-<<<<<<< HEAD
-=======
   attr :notes, :list
   attr :ctx, :map
   attr :section_slug, :string
@@ -725,7 +723,6 @@
     """
   end
 
->>>>>>> 5e2833b5
   attr :post_params, :map
   attr :course_collab_space_config, Oli.Resources.Collaboration.CollabSpaceConfig
   attr :posts_search_term, :string
@@ -786,59 +783,6 @@
     """
   end
 
-  attr :notes, :list
-  attr :ctx, :map
-  attr :current_user, :any
-  attr :note_params, :map
-  attr :more_notes_exist?, :boolean
-  attr :notes_search_term, :string
-  attr :notes_search_results, :any
-
-  defp notes_section(assigns) do
-    ~H"""
-    <section id="notes" class="container mx-auto flex flex-col items-start w-full gap-6">
-      <div role="notes header" class="flex justify-between items-center w-full self-stretch">
-        <h3 class="text-2xl tracking-[0.02px] font-semibold dark:text-white">
-          Notes
-        </h3>
-      </div>
-
-      <.notes_actions note_params={@note_params} notes_search_term={@notes_search_term} />
-
-      <%= case @notes_search_results do %>
-        <% nil -> %>
-          <div role="notes list" class="w-full">
-            <%= for post <- @notes do %>
-              <div class="mb-3">
-                <Annotations.post class="bg-white" post={post} current_user={@ctx.user} />
-              </div>
-            <% end %>
-            <div :if={@notes == []} class="flex p-4 text-center w-full">
-              There are no notes to show.
-            </div>
-            <div class="flex w-full justify-end">
-              <button
-                :if={@more_notes_exist?}
-                phx-click="load_more_notes"
-                class="text-primary text-sm px-6 py-2 hover:text-primary/70"
-              >
-                Load more notes
-              </button>
-            </div>
-          </div>
-        <% :loading -> %>
-          <div class="flex p-4 text-center w-full">
-            Searching...
-          </div>
-        <% results -> %>
-          <div role="search-results list" class="w-full">
-            <Annotations.search_results search_results={results} current_user={@current_user} />
-          </div>
-      <% end %>
-    </section>
-    """
-  end
-
   attr :note_params, :map
   attr :notes_search_term, :string
 
