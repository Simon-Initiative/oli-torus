defmodule OliWeb.Delivery.Student.Lesson.Annotations do
  use OliWeb, :html

  alias OliWeb.Components.Common

  attr :create_new_annotation, :boolean, default: false
  attr :annotations, :any, required: true
  attr :current_user, Oli.Accounts.User, required: true
<<<<<<< HEAD
=======
  attr :selected_annotations_tab, :atom, default: :my_notes
>>>>>>> 7f0d7709

  def panel(assigns) do
    ~H"""
    <div class="flex-1 flex flex-row overflow-hidden">
      <div class="justify-start">
        <.toggle_notes_button>
          <i class="fa-solid fa-xmark group-hover:scale-110"></i>
        </.toggle_notes_button>
      </div>
      <div class="flex-1 flex flex-col bg-white dark:bg-black p-5">
        <.tab_group class="py-3">
          <.tab name={:my_notes} selected={@selected_annotations_tab == :my_notes}>
            <.user_icon class="mr-2" /> My Notes
          </.tab>
          <.tab name={:all_notes} selected={@selected_annotations_tab == :all_notes}>
            <.users_icon class="mr-2" /> Class Notes
          </.tab>
        </.tab_group>
        <.search_box class="mt-2" />
        <hr class="m-6 border-b border-b-gray-200" />
        <div class="flex-1 flex flex-col gap-3 overflow-y-auto pb-[80px]">
<<<<<<< HEAD
          <.add_new_annotation_input class="my-2" active={@create_new_annotation} />

          <%= case @annotations do %>
            <% {:loading} -> %>
              <Common.loading_spinner />
            <% {:loaded, []} -> %>
              <div class="text-center p-4 text-gray-500">There are no posts yet</div>
            <% {:loaded, annotations} -> %>
=======
          <.add_new_annotation_input
            class="my-2"
            active={@create_new_annotation}
            disable_anonymous_option={@selected_annotations_tab == :my_notes}
          />

          <%= case @annotations do %>
            <% nil -> %>
              <Common.loading_spinner />
            <% [] -> %>
              <div class="text-center p-4 text-gray-500">There are no posts yet</div>
            <% annotations -> %>
>>>>>>> 7f0d7709
              <%= for annotation <- annotations do %>
                <.note post={annotation} current_user={@current_user} />
              <% end %>
          <% end %>
        </div>
      </div>
    </div>
    """
  end

  slot :inner_block, required: true

  def toggle_notes_button(assigns) do
    ~H"""
    <button
      class="flex flex-col items-center rounded-l-lg bg-white dark:bg-black px-6 py-12 text-xl group"
      phx-click="toggle_sidebar"
    >
      <%= render_slot(@inner_block) %>
    </button>
    """
  end

  def annotations_icon(assigns) do
    ~H"""
    <svg
      width="24"
      height="25"
      viewBox="0 0 24 25"
      xmlns="http://www.w3.org/2000/svg"
      class="group-hover:scale-110"
    >
      <path
        id="Path"
        fill="#0064ed"
        fill-rule="evenodd"
        stroke="none"
        d="M 9.51568 1.826046 C 5.766479 1.826046 2.727119 4.889919 2.727119 8.669355 C 2.727119 9.763306 2.98112 10.79484 3.432001 11.709678 C 3.53856 11.925805 3.55584 12.175646 3.48008 12.404678 L 2.330881 15.88008 L 5.81328 14.748066 C 6.03848 14.674919 6.283121 14.693466 6.494881 14.799678 C 7.40368 15.255725 8.42864 15.51266 9.51568 15.51266 C 13.264959 15.51266 16.304239 12.448791 16.304239 8.669355 C 16.304239 4.889919 13.264959 1.826046 9.51568 1.826046 Z M 0.91568 8.669355 C 0.91568 3.881369 4.76608 0 9.51568 0 C 14.26536 0 18.115759 3.881369 18.115759 8.669355 C 18.115759 13.457338 14.26536 17.338711 9.51568 17.338711 C 8.276159 17.338711 7.09592 17.073872 6.02928 16.596533 L 1.183681 18.171612 C 0.85872 18.277258 0.5024 18.189596 0.26216 17.945 C 0.021919 17.700485 -0.06144 17.340405 0.04648 17.01387 L 1.6472 12.173065 C 1.17672 11.100726 0.91568 9.914679 0.91568 8.669355 Z"
      />
      <path
        id="path1"
        fill="#0064ed"
        fill-rule="evenodd"
        stroke="none"
        d="M 23.192719 16.158226 C 23.192719 11.929112 19.79184 8.500807 15.59664 8.500807 C 11.401441 8.500807 8.000481 11.929112 8.000481 16.158226 C 8.000481 20.387257 11.401441 23.815567 15.59664 23.815567 C 16.691441 23.815567 17.733999 23.581615 18.676081 23.16 L 22.955999 24.551207 C 23.243038 24.644514 23.55776 24.567179 23.77 24.351126 C 23.982239 24.135078 24.055841 23.817099 23.96048 23.528627 L 22.54664 19.252899 C 22.962162 18.305725 23.192719 17.258146 23.192719 16.158226 Z"
      />
    </svg>
    """
  end

  slot :inner_block, required: true
  attr :rest, :global, include: ~w(class)

  defp tab_group(assigns) do
    ~H"""
    <div class={["flex flex-row", @rest[:class]]}>
      <%= render_slot(@inner_block) %>
    </div>
    """
  end

  attr :name, :atom, required: true
  attr :selected, :boolean, default: false
  slot :inner_block, required: true

  defp tab(assigns) do
    ~H"""
<<<<<<< HEAD
    <button class={[
      "flex-1 inline-flex justify-center border-l border-t border-b first:rounded-l-lg last:rounded-r-lg last:border-r px-4 py-3 inline-flex items-center",
      if(@selected,
        do: "bg-primary border-primary text-white stroke-white font-semibold",
        else:
          "stroke-[#383A44] border-gray-400 hover:bg-gray-100 dark:border-gray-700 dark:hover:bg-gray-800"
      )
    ]}>
=======
    <button
      phx-click="select_tab"
      phx-value-tab={@name}
      class={[
        "flex-1 inline-flex justify-center border-l border-t border-b first:rounded-l-lg last:rounded-r-lg last:border-r px-4 py-3 inline-flex items-center",
        if(@selected,
          do: "bg-primary border-primary text-white stroke-white font-semibold",
          else:
            "stroke-[#383A44] border-gray-400 hover:bg-gray-100 dark:border-gray-700 dark:hover:bg-gray-800"
        )
      ]}
    >
>>>>>>> 7f0d7709
      <%= render_slot(@inner_block) %>
    </button>
    """
  end

  attr :rest, :global, include: ~w(class)

  defp user_icon(assigns) do
    ~H"""
    <svg
      class={@rest[:class]}
      width="20"
      height="20"
      viewBox="0 0 20 20"
      fill="none"
      xmlns="http://www.w3.org/2000/svg"
    >
      <path
        d="M16.6666 17.5V15.8333C16.6666 14.9493 16.3154 14.1014 15.6903 13.4763C15.0652 12.8512 14.2173 12.5 13.3333 12.5H6.66659C5.78253 12.5 4.93468 12.8512 4.30956 13.4763C3.68444 14.1014 3.33325 14.9493 3.33325 15.8333V17.5"
        stroke-width="2"
        stroke-linecap="round"
        stroke-linejoin="round"
      />
      <path
        d="M10.0001 9.16667C11.841 9.16667 13.3334 7.67428 13.3334 5.83333C13.3334 3.99238 11.841 2.5 10.0001 2.5C8.15913 2.5 6.66675 3.99238 6.66675 5.83333C6.66675 7.67428 8.15913 9.16667 10.0001 9.16667Z"
        stroke-width="2"
        stroke-linecap="round"
        stroke-linejoin="round"
      />
    </svg>
    """
  end

  attr :rest, :global, include: ~w(class)

  defp users_icon(assigns) do
    ~H"""
    <svg
      class={@rest[:class]}
      width="20"
      height="20"
      viewBox="0 0 20 20"
      fill="none"
      xmlns="http://www.w3.org/2000/svg"
    >
      <g clip-path="url(#clip0_270_13479)">
        <path
          d="M14.1666 17.5V15.8333C14.1666 14.9493 13.8154 14.1014 13.1903 13.4763C12.5652 12.8512 11.7173 12.5 10.8333 12.5H4.16659C3.28253 12.5 2.43468 12.8512 1.80956 13.4763C1.18444 14.1014 0.833252 14.9493 0.833252 15.8333V17.5"
          stroke-width="2"
          stroke-linecap="round"
          stroke-linejoin="round"
        />
        <path
          d="M7.50008 9.16667C9.34103 9.16667 10.8334 7.67428 10.8334 5.83333C10.8334 3.99238 9.34103 2.5 7.50008 2.5C5.65913 2.5 4.16675 3.99238 4.16675 5.83333C4.16675 7.67428 5.65913 9.16667 7.50008 9.16667Z"
          stroke-width="2"
          stroke-linecap="round"
          stroke-linejoin="round"
        />
        <path
          d="M19.1667 17.4991V15.8324C19.1662 15.0939 18.9204 14.3764 18.4679 13.7927C18.0154 13.209 17.3819 12.7921 16.6667 12.6074"
          stroke-width="2"
          stroke-linecap="round"
          stroke-linejoin="round"
        />
        <path
          d="M13.3333 2.60742C14.0503 2.79101 14.6858 3.20801 15.1396 3.79268C15.5935 4.37736 15.8398 5.09645 15.8398 5.83659C15.8398 6.57673 15.5935 7.29582 15.1396 7.8805C14.6858 8.46517 14.0503 8.88217 13.3333 9.06576"
          stroke-width="2"
          stroke-linecap="round"
          stroke-linejoin="round"
        />
      </g>
      <defs>
        <clipPath id="clip0_270_13479">
          <rect width="20" height="20" fill="white" />
        </clipPath>
      </defs>
    </svg>
    """
  end

  attr :rest, :global, include: ~w(class)

  defp search_box(assigns) do
    ~H"""
    <div class={["flex flex-row", @rest[:class]]}>
      <div class="flex-1 relative">
        <i class="fa-solid fa-search absolute left-4 top-4 text-gray-400 pointer-events-none text-lg">
        </i>
        <input
          type="text"
          class="w-full border border-gray-400 dark:border-gray-700 rounded-lg pl-12 pr-3 py-3"
        />
<<<<<<< HEAD
=======
      </div>
    </div>
    """
  end

  attr :active, :boolean, default: false
  attr :disable_anonymous_option, :boolean, default: false
  attr :rest, :global, include: ~w(class)

  defp add_new_annotation_input(%{active: true} = assigns) do
    ~H"""
    <div class={[
      "flex flex-row p-2 border-2 border-gray-300 dark:border-gray-700 rounded-lg",
      @rest[:class]
    ]}>
      <form class="w-full" phx-submit="create_annotation">
        <div class="flex-1 flex flex-col relative border-gray-400 dark:border-gray-700 rounded-lg p-3">
          <div class="flex-1">
            <textarea
              id="annotation_input"
              name="content"
              phx-hook="AutoSelect"
              rows="4"
              class="w-full border border-gray-400 dark:border-gray-700 dark:bg-black rounded-lg p-3"
              placeholder="Add a new note..."
            />
          </div>
          <%= unless @disable_anonymous_option do %>
            <div class="flex flex-row justify-start my-2">
              <.input type="checkbox" name="anonymous" value="false" label="Stay anonymous" />
            </div>
          <% end %>
          <div class="flex flex-row-reverse justify-start gap-2 mt-3">
            <Common.button variant={:primary}>
              Save
            </Common.button>
            <Common.button type="button" variant={:secondary} phx-click="cancel_create_annotation">
              Cancel
            </Common.button>
          </div>
        </div>
      </form>
    </div>
    """
  end

  defp add_new_annotation_input(assigns) do
    ~H"""
    <div class={["flex flex-row", @rest[:class]]}>
      <div class="flex-1 relative">
        <input
          type="text"
          class="w-full border border-gray-400 dark:border-gray-700 rounded-lg p-3"
          placeholder="Add a new note..."
          phx-focus="begin_create_annotation"
        />
>>>>>>> 7f0d7709
      </div>
    </div>
    """
  end

<<<<<<< HEAD
  attr :active, :boolean, default: false
  attr :rest, :global, include: ~w(class)

  defp add_new_annotation_input(%{active: true} = assigns) do
    ~H"""
    <div class={[
      "flex flex-row p-2 border-2 border-gray-300 dark:border-gray-700 rounded-lg",
      @rest[:class]
    ]}>
      <form class="w-full" phx-submit="create_annotation">
        <div class="flex-1 flex flex-col relative border-gray-400 dark:border-gray-700 rounded-lg p-3">
          <div class="flex-1">
            <textarea
              id="annotation_input"
              name="content"
              phx-hook="AutoSelect"
              rows="4"
              class="w-full border border-gray-400 dark:border-gray-700 dark:bg-black rounded-lg p-3"
              placeholder="Add a new note..."
            />
          </div>
          <div class="flex flex-row justify-start my-2">
            <.input type="checkbox" name="anonymous" value="true" label="Stay anonymous" />
          </div>
          <div class="flex flex-row-reverse justify-start gap-2 mt-3">
            <Common.button variant={:primary}>
              Save
            </Common.button>
            <Common.button type="button" variant={:secondary} phx-click="cancel_create_annotation">
              Cancel
            </Common.button>
          </div>
        </div>
      </form>
    </div>
    """
  end

  defp add_new_annotation_input(assigns) do
    ~H"""
    <div class={["flex flex-row", @rest[:class]]}>
      <div class="flex-1 relative">
        <input
          type="text"
          class="w-full border border-gray-400 dark:border-gray-700 rounded-lg p-3"
          placeholder="Add a new note..."
          phx-focus="begin_create_annotation"
        />
      </div>
    </div>
    """
  end

=======
>>>>>>> 7f0d7709
  attr :post, Oli.Resources.Collaboration.Post, required: true
  attr :current_user, Oli.Accounts.User, required: true

  defp note(assigns) do
    ~H"""
    <div class="flex flex-col p-4 border-2 border-gray-200 dark:border-gray-800 rounded">
      <div class="flex flex-row justify-between mb-3">
        <div class="font-semibold">
          <%= post_creator(@post, @current_user) %>
        </div>
        <div class="text-sm text-gray-500">
          <%= Timex.from_now(@post.inserted_at) %>
        </div>
      </div>
      <p>
        <%= @post.content.message %>
      </p>
    </div>
    """
  end

  defp post_creator(%{anonymous: true} = post, current_user) do
    if post.user_id == current_user.id do
      "Anonymous (Me)"
    else
      "Anonymous"
    end
  end

  defp post_creator(post, current_user) do
    if post.user_id == current_user.id do
      "Me"
    else
      post.user.name
    end
  end

  attr :point_marker, :map, required: true
  attr :selected, :boolean, default: false
  attr :count, :integer, default: nil

  def annotation_bubble(assigns) do
    ~H"""
    <button
      class="absolute right-[-15px] cursor-pointer group"
      style={"top: #{@point_marker.top}px"}
      phx-click="select_annotation_point"
      phx-value-point-marker-id={@point_marker.id}
    >
      <.chat_bubble selected={@selected} count={@count} />
    </button>
    """
  end

  attr :selected, :boolean, default: false
  attr :count, :integer, default: nil

  def chat_bubble(assigns) do
    ~H"""
    <svg
      width="31"
      height="31"
      viewBox="0 0 31 31"
      fill="none"
      class="group-hover:scale-110 group-active:scale-100"
      xmlns="http://www.w3.org/2000/svg"
    >
      <path
        d="M30 14.6945C30.0055 16.8209 29.5087 18.9186 28.55 20.8167C27.4132 23.0912 25.6657 25.0042 23.5031 26.3416C21.3405 27.679 18.8483 28.3879 16.3055 28.3889C14.1791 28.3944 12.0814 27.8976 10.1833 26.9389L1 30L4.06111 20.8167C3.10239 18.9186 2.60556 16.8209 2.61111 14.6945C2.61209 12.1517 3.32098 9.65951 4.65837 7.49692C5.99577 5.33433 7.90884 3.58679 10.1833 2.45004C12.0814 1.49132 14.1791 0.994502 16.3055 1.00005H17.1111C20.4692 1.18531 23.641 2.60271 26.0191 4.98087C28.3973 7.35902 29.8147 10.5308 30 13.8889V14.6945Z"
        class={[
          "",
          if(@selected, do: "fill-primary stroke-primary", else: "fill-white stroke-gray-300")
        ]}
        stroke-width="1.61111"
        stroke-linecap="round"
        stroke-linejoin="round"
      />
      <%= case @count do %>
        <% nil -> %>
          <text
            x="52%"
            y="50%"
            dominant-baseline="middle"
            text-anchor="middle"
            class={["text-xl", if(@selected, do: "fill-white", else: "fill-gray-500")]}
          >
            +
          </text>
        <% _ -> %>
          <text
            x="52%"
            y="50%"
            dominant-baseline="middle"
            text-anchor="middle"
            class={["text-sm", if(@selected, do: "fill-white", else: "fill-gray-500")]}
          >
            <%= @count %>
          </text>
      <% end %>
    </svg>
    """
  end
end<|MERGE_RESOLUTION|>--- conflicted
+++ resolved
@@ -6,10 +6,7 @@
   attr :create_new_annotation, :boolean, default: false
   attr :annotations, :any, required: true
   attr :current_user, Oli.Accounts.User, required: true
-<<<<<<< HEAD
-=======
   attr :selected_annotations_tab, :atom, default: :my_notes
->>>>>>> 7f0d7709
 
   def panel(assigns) do
     ~H"""
@@ -31,16 +28,6 @@
         <.search_box class="mt-2" />
         <hr class="m-6 border-b border-b-gray-200" />
         <div class="flex-1 flex flex-col gap-3 overflow-y-auto pb-[80px]">
-<<<<<<< HEAD
-          <.add_new_annotation_input class="my-2" active={@create_new_annotation} />
-
-          <%= case @annotations do %>
-            <% {:loading} -> %>
-              <Common.loading_spinner />
-            <% {:loaded, []} -> %>
-              <div class="text-center p-4 text-gray-500">There are no posts yet</div>
-            <% {:loaded, annotations} -> %>
-=======
           <.add_new_annotation_input
             class="my-2"
             active={@create_new_annotation}
@@ -53,7 +40,6 @@
             <% [] -> %>
               <div class="text-center p-4 text-gray-500">There are no posts yet</div>
             <% annotations -> %>
->>>>>>> 7f0d7709
               <%= for annotation <- annotations do %>
                 <.note post={annotation} current_user={@current_user} />
               <% end %>
@@ -121,16 +107,6 @@
 
   defp tab(assigns) do
     ~H"""
-<<<<<<< HEAD
-    <button class={[
-      "flex-1 inline-flex justify-center border-l border-t border-b first:rounded-l-lg last:rounded-r-lg last:border-r px-4 py-3 inline-flex items-center",
-      if(@selected,
-        do: "bg-primary border-primary text-white stroke-white font-semibold",
-        else:
-          "stroke-[#383A44] border-gray-400 hover:bg-gray-100 dark:border-gray-700 dark:hover:bg-gray-800"
-      )
-    ]}>
-=======
     <button
       phx-click="select_tab"
       phx-value-tab={@name}
@@ -143,7 +119,6 @@
         )
       ]}
     >
->>>>>>> 7f0d7709
       <%= render_slot(@inner_block) %>
     </button>
     """
@@ -236,8 +211,6 @@
           type="text"
           class="w-full border border-gray-400 dark:border-gray-700 rounded-lg pl-12 pr-3 py-3"
         />
-<<<<<<< HEAD
-=======
       </div>
     </div>
     """
@@ -294,68 +267,11 @@
           placeholder="Add a new note..."
           phx-focus="begin_create_annotation"
         />
->>>>>>> 7f0d7709
-      </div>
-    </div>
-    """
-  end
-
-<<<<<<< HEAD
-  attr :active, :boolean, default: false
-  attr :rest, :global, include: ~w(class)
-
-  defp add_new_annotation_input(%{active: true} = assigns) do
-    ~H"""
-    <div class={[
-      "flex flex-row p-2 border-2 border-gray-300 dark:border-gray-700 rounded-lg",
-      @rest[:class]
-    ]}>
-      <form class="w-full" phx-submit="create_annotation">
-        <div class="flex-1 flex flex-col relative border-gray-400 dark:border-gray-700 rounded-lg p-3">
-          <div class="flex-1">
-            <textarea
-              id="annotation_input"
-              name="content"
-              phx-hook="AutoSelect"
-              rows="4"
-              class="w-full border border-gray-400 dark:border-gray-700 dark:bg-black rounded-lg p-3"
-              placeholder="Add a new note..."
-            />
-          </div>
-          <div class="flex flex-row justify-start my-2">
-            <.input type="checkbox" name="anonymous" value="true" label="Stay anonymous" />
-          </div>
-          <div class="flex flex-row-reverse justify-start gap-2 mt-3">
-            <Common.button variant={:primary}>
-              Save
-            </Common.button>
-            <Common.button type="button" variant={:secondary} phx-click="cancel_create_annotation">
-              Cancel
-            </Common.button>
-          </div>
-        </div>
-      </form>
-    </div>
-    """
-  end
-
-  defp add_new_annotation_input(assigns) do
-    ~H"""
-    <div class={["flex flex-row", @rest[:class]]}>
-      <div class="flex-1 relative">
-        <input
-          type="text"
-          class="w-full border border-gray-400 dark:border-gray-700 rounded-lg p-3"
-          placeholder="Add a new note..."
-          phx-focus="begin_create_annotation"
-        />
-      </div>
-    </div>
-    """
-  end
-
-=======
->>>>>>> 7f0d7709
+      </div>
+    </div>
+    """
+  end
+
   attr :post, Oli.Resources.Collaboration.Post, required: true
   attr :current_user, Oli.Accounts.User, required: true
 
