--- conflicted
+++ resolved
@@ -92,11 +92,6 @@
             <% else %>
               <div class="flex flex-col w-full gap-3">
                 <.link
-<<<<<<< HEAD
-                  :for={section <- @filtered_sections}
-                  href={~p"/sections/#{section.slug}"}
-                  class="rounded-lg shadow-lg bg-white dark:bg-gray-600 max-w-xs mr-3 mb-3 border-2 border-transparent hover:border-blue-500 hover:no-underline"
-=======
                   :for={{section, index} <- Enum.with_index(@filtered_sections)}
                   href={get_course_url(section)}
                   phx-click={JS.add_class("opacity-0", to: "#content")}
@@ -109,7 +104,6 @@
                     |> JS.remove_class("opacity-100 translate-x-0")
                   }
                   class={"opacity-0 relative flex items-center self-stretch h-[201px] w-full bg-cover py-12 px-24 bg-[url('#{cover_image(section)}')] text-black hover:text-black dark:text-white dark:hover:text-white rounded-xl shadow-lg hover:no-underline transition-all hover:translate-x-3"}
->>>>>>> 5bfaaa9a
                 >
                   <div class="top-0 left-0 rounded-xl absolute w-full h-full mix-blend-difference bg-[linear-gradient(180deg,rgba(0,0,0,0.00)_0%,rgba(0,0,0,0.80)_100%),linear-gradient(90deg,rgba(0,0,0,0.80)_0%,rgba(0,0,0,0.40)_100%)]" />
                   <div class="top-0 left-0 rounded-xl absolute w-full h-full dark:bg-black/40" />
@@ -237,6 +231,6 @@
     end)
   end
 
-  defp get_course_url(%{user_role: "student", slug: slug}), do: ~p"/ng23/sections/#{slug}"
-  defp get_course_url(%{slug: slug}), do: ~p"/sections/#{slug}/overview"
+  defp get_course_url(%{user_role: "student", slug: slug}), do: ~p"/sections/#{slug}"
+  defp get_course_url(%{slug: slug}), do: ~p"/sections/#{slug}/instructor_dashboard/manage"
 end