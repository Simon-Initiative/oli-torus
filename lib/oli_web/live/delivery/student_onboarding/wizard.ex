defmodule OliWeb.Delivery.StudentOnboarding.Wizard do
  use OliWeb, :live_view

  alias OliWeb.Common.Stepper
  alias OliWeb.Common.Stepper.Step
  alias OliWeb.Delivery.StudentOnboarding.{Explorations, Intro, Survey}

  alias Phoenix.LiveView.JS

  import OliWeb.Components.Delivery.Layouts

  @intro_step :intro
  @survey_step :survey
  @explorations_step :explorations
  @course_step :course

  @survey_label "Start Survey"
  @explorations_label "Let's Begin"
  @course_label "Go to course"

  def mount(_params, %{"datashop_session_id" => datashop_session_id}, socket) do
    section = socket.assigns.section

    has_required_survey = has_required_survey(section)
    has_explorations = has_explorations(section)

    introduction_step = %Step{
      title: "Introduction",
      description:
        "Welcome to #{section.title}! Here's what you can expect during this set up process.",
      render_fn: &render_step/1,
      data: %{},
      next_button_label:
        case true do
          ^has_required_survey -> @survey_label
          ^has_explorations -> @explorations_label
          _ -> @course_label
        end,
      on_next_step:
        case true do
          ^has_required_survey ->
            JS.push("change_step", value: %{current_step_name: @survey_step})

          ^has_explorations ->
            JS.push("change_step", value: %{current_step_name: @explorations_step})

          _ ->
            JS.push("change_step", value: %{current_step_name: @course_step})
        end
    }

    required_survey_step = %Step{
      title: "Tell us more about you",
      description:
        "Answer some questions to help your instructor get to know you and to personalize your course experience.",
      render_fn: &render_step/1,
      data: %{},
      next_button_label: if(has_explorations, do: @explorations_label, else: @course_label),
      on_next_step:
        case has_explorations do
          true -> JS.push("change_step", value: %{current_step_name: @explorations_step})
          _ -> JS.push("change_step", value: %{current_step_name: @course_step})
        end,
      on_previous_step: JS.push("change_step", value: %{current_step_name: @intro_step})
    }

    exploration_step = %Step{
      title: "Explorations",
      description: "An introduction to Explorations -- real world applications.",
      render_fn: &render_step/1,
      data: %{},
      next_button_label: @course_label,
      on_next_step: JS.push("change_step", value: %{current_step_name: @course_step}),
      on_previous_step:
        case has_required_survey do
          true -> JS.push("change_step", value: %{current_step_name: @survey_step})
          _ -> JS.push("change_step", value: %{current_step_name: @intro_step})
        end
    }

    steps =
      case {has_required_survey(section), has_explorations(section)} do
        {true, true} -> [introduction_step, required_survey_step, exploration_step]
        {true, false} -> [introduction_step, required_survey_step]
        {false, true} -> [introduction_step, exploration_step]
        _ -> [introduction_step]
      end

    {:ok,
     assign(socket,
       steps: steps,
       current_step_name: @intro_step,
       current_step_index: 0,
       datashop_session_id: datashop_session_id,
       is_lti: section.open_and_free == false
     )}
  end

  attr(:section, :map, required: true)
  attr(:steps, :list, default: [])
  attr(:current_step_name, :atom, default: @intro_step)
  attr(:current_step_index, :integer, default: 0)

  def render(assigns) do
    ~H"""
<<<<<<< HEAD
    <.header
      ctx={@ctx}
      is_system_admin={@is_system_admin}
      section={@section}
      brand={@brand}
      preview_mode={@preview_mode}
    />
    <div class="mt-14 h-[calc(100vh-56px)]">
=======
    <.header ctx={@ctx} section={@section} brand={@brand} preview_mode={@preview_mode} />
    <div id="content" class="mt-14 h-[calc(100vh-56px)] transition-all duration-100">
>>>>>>> 5bfaaa9a
      <.live_component
        id="student-onboarding-wizard"
        module={Stepper}
        steps={@steps}
        current_step={@current_step_index}
        on_cancel={
          if !@is_lti,
            do:
              JS.add_class("opacity-0", to: "#content")
              |> JS.navigate(~p"/sections"),
            else: nil
        }
        data={get_step_data(assigns)}
      />
    </div>
    """
  end

  slot(:inner_block, required: true)
  attr(:section, :map, required: true)

  defp wizard_header(assigns) do
    ~H"""
    <div class="overflow-y-auto scrollbar-hide relative h-full pb-4 w-full">
      <%= render_slot(@inner_block) %>
    </div>
    """
  end

  attr(:section, :map, required: true)

  def render_step(%{current_step_name: @intro_step} = assigns) do
    ~H"""
    <.wizard_header section={@section}>
      <Intro.render section={@section} />
    </.wizard_header>
    """
  end

  def render_step(%{current_step_name: @survey_step} = assigns) do
    ~H"""
    <.wizard_header section={@section}>
      <.live_component
        id="onboarding_wizard_survey"
        module={Survey}
        user={@user}
        section={@section}
        survey={@survey}
        datashop_session_id={@datashop_session_id}
      />
    </.wizard_header>
    """
  end

  def render_step(%{current_step_name: @explorations_step} = assigns) do
    ~H"""
    <.wizard_header section={@section}>
      <Explorations.render />
    </.wizard_header>
    """
  end

  defp get_step_index(step, socket) do
    section = socket.assigns.section

    case {has_required_survey(section), has_explorations(section), step} do
      {_, _, @intro_step} -> 0
      {_, _, @survey_step} -> 1
      {true, _, @explorations_step} -> 2
      {_, _, @explorations_step} -> 1
      {true, true, @course_step} -> 3
      {_, true, @course_step} -> 2
      {_, _, @course_step} -> 1
      _ -> nil
    end
  end

  def handle_event("change_step", %{"current_step_name" => current_step_name}, socket) do
    current_step_name = String.to_existing_atom(current_step_name)

    if current_step_name == @course_step do
      Oli.Delivery.Sections.mark_section_visited_for_student(
        socket.assigns.section,
        socket.assigns.current_user
      )

      {:noreply,
       push_navigate(socket,
         to: ~p"/ng23/sections/#{socket.assigns.section.slug}"
       )}
    else
      {:noreply,
       assign(socket,
         current_step_name: current_step_name,
         current_step_index: get_step_index(current_step_name, socket)
       )}
    end
  end

  defp get_step_data(assigns) do
    case assigns.current_step_name do
      @intro_step ->
        %{
          section: assigns.section,
          current_step_name: assigns.current_step_name
        }

      @survey_step ->
        %{
          section: assigns.section,
          current_step_name: assigns.current_step_name,
          user: assigns.current_user,
          survey: assigns.section.required_survey,
          datashop_session_id: assigns.datashop_session_id
        }

      _ ->
        %{
          section: assigns.section,
          current_step_name: assigns.current_step_name
        }
    end
  end

  def has_required_survey(section) do
    !is_nil(section.required_survey_resource_id)
  end

  def has_explorations(section) do
    section.contains_explorations
  end
end<|MERGE_RESOLUTION|>--- conflicted
+++ resolved
@@ -103,7 +103,6 @@
 
   def render(assigns) do
     ~H"""
-<<<<<<< HEAD
     <.header
       ctx={@ctx}
       is_system_admin={@is_system_admin}
@@ -111,11 +110,7 @@
       brand={@brand}
       preview_mode={@preview_mode}
     />
-    <div class="mt-14 h-[calc(100vh-56px)]">
-=======
-    <.header ctx={@ctx} section={@section} brand={@brand} preview_mode={@preview_mode} />
     <div id="content" class="mt-14 h-[calc(100vh-56px)] transition-all duration-100">
->>>>>>> 5bfaaa9a
       <.live_component
         id="student-onboarding-wizard"
         module={Stepper}
@@ -204,7 +199,7 @@
 
       {:noreply,
        push_navigate(socket,
-         to: ~p"/ng23/sections/#{socket.assigns.section.slug}"
+         to: ~p"/sections/#{socket.assigns.section.slug}"
        )}
     else
       {:noreply,
