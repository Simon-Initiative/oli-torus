--- conflicted
+++ resolved
@@ -13,13 +13,7 @@
   alias Oli.Accounts
   alias Oli.Delivery.Sections
   alias Oli.Publishing
-<<<<<<< HEAD
   alias OliWeb.Delivery.Updates.ApplyUpdateModal
-=======
-  alias OliWeb.Common.ManualModal
-  alias Oli.Publishing.Publication
-  alias OliWeb.Router.Helpers, as: Routes
->>>>>>> 8cd99afa
 
   def mount(
         _params,
@@ -148,11 +142,7 @@
   def handle_event("apply_update", _, socket) do
     %{
       section: section,
-<<<<<<< HEAD
       modal: %{assigns: %{project_id: project_id, publication_id: publication_id}},
-=======
-      selection: %{publication_id: publication_id},
->>>>>>> 8cd99afa
       redirect_after_apply: redirect_after_apply
     } = socket.assigns
 
