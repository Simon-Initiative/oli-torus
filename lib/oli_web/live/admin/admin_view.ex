--- conflicted
+++ resolved
@@ -28,7 +28,6 @@
         <strong>Note:</strong>
         All administrative actions taken in the system are logged for auditing purposes.
       </div>
-<<<<<<< HEAD
       <%= if Accounts.is_system_admin?(@author) || Accounts.is_account_admin?(@author) do %>
         <Group.render label="Account Management" description="Access and manage all users and authors">
           <ul class="link-list">
@@ -139,104 +138,7 @@
           </ul>
         </Group.render>
       <% end %>
-=======
-      <Group.render label="Account Management" description="Access and manage all users and authors">
-        <ul class="link-list">
-          <li>
-            <a href={Routes.live_path(OliWeb.Endpoint, OliWeb.Users.UsersView)}>
-              Manage Students and Instructor Accounts
-            </a>
-          </li>
-          <li>
-            <a href={Routes.live_path(OliWeb.Endpoint, OliWeb.Users.AuthorsView)}>
-              Manage Authoring Accounts
-            </a>
-          </li>
-          <li>
-            <a href={~p"/admin/institutions"}>
-              Manage Institutions <%= badge(
-                assigns,
-                Oli.Institutions.count_pending_registrations() |> Oli.Utils.positive_or_nil()
-              ) %>
-            </a>
-          </li>
-          <li><a href={Routes.invite_path(OliWeb.Endpoint, :index)}>Invite New Authors</a></li>
-          <li>
-            <a href={Routes.live_path(OliWeb.Endpoint, OliWeb.CommunityLive.IndexView)}>
-              Manage Communities
-            </a>
-          </li>
-        </ul>
-      </Group.render>
-      <Group.render label="Content Management" description="Access and manage created content">
-        <ul class="link-list">
-          <li>
-            <a href={Routes.live_path(OliWeb.Endpoint, OliWeb.Projects.ProjectsLive)}>
-              Browse all Projects
-            </a>
-          </li>
-          <li>
-            <a href={Routes.live_path(OliWeb.Endpoint, OliWeb.Products.ProductsView)}>
-              Browse all Products
-            </a>
-          </li>
-          <li>
-            <a href={Routes.live_path(OliWeb.Endpoint, OliWeb.Sections.SectionsView)}>
-              Browse all Course Sections
-            </a>
-          </li>
-          <li>
-            <a href={Routes.collab_spaces_index_path(OliWeb.Endpoint, :admin)}>
-              Browse all Collaborative Spaces
-            </a>
-          </li>
-          <li><a href={Routes.live_path(OliWeb.Endpoint, OliWeb.Admin.Ingest)}>Ingest Project</a></li>
-          <li><a href={Routes.ingest_path(OliWeb.Endpoint, :index)}>V2 Ingest Project</a></li>
-          <li><a href={Routes.brand_path(OliWeb.Endpoint, :index)}>Manage Branding</a></li>
-          <li>
-            <a href={Routes.live_path(OliWeb.Endpoint, OliWeb.PublisherLive.IndexView)}>
-              Manage Publishers
-            </a>
-          </li>
-        </ul>
-      </Group.render>
-      <Group.render
-        label="System Management"
-        description="Manage and support system level functionality"
-      >
-        <ul class="link-list">
-          <li>
-            <a href={Routes.activity_manage_path(OliWeb.Endpoint, :index)}>Manage Activities</a>
-          </li>
-          <li>
-            <a href={Routes.live_path(OliWeb.Endpoint, OliWeb.SystemMessageLive.IndexView)}>
-              Manage System Message Banner
-            </a>
-          </li>
-          <li>
-            <a href={Routes.live_path(OliWeb.Endpoint, OliWeb.Admin.RegistrationsView)}>
-              Manage LTI 1.3 Registrations
-            </a>
-          </li>
-          <li>
-            <a href={Routes.live_path(OliWeb.Endpoint, OliWeb.Features.FeaturesLive)}>
-              Feature Flags and Logging
-            </a>
-          </li>
-          <li>
-            <a href={Routes.live_path(OliWeb.Endpoint, OliWeb.ApiKeys.ApiKeysLive)}>
-              Manage Third-Party API Keys
-            </a>
-          </li>
-          <li>
-            <a href={Routes.live_dashboard_path(OliWeb.Endpoint, :home)} target="_blank">
-              <span>View System Performance Dashboard</span>
-              <i class="fas fa-external-link-alt self-center ml-1"></i>
-            </a>
-          </li>
-        </ul>
-      </Group.render>
->>>>>>> 7716a9f7
+
     </Groups.render>
     """
   end
