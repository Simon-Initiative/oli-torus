defmodule OliWeb.Common.CardListing do
  use Phoenix.Component

  import OliWeb.Common.SourceImage

  alias OliWeb.Common.Utils
  alias OliWeb.Delivery.NewCourse.TableModel

  attr :model, :map, required: true
  attr :selected, :any, required: true
  attr :ctx, :map, required: true

  def render(assigns) do
    ~H"""
    <div class="select-sources flex justify-center">
      <div class="card-deck mr-0 ml-0 inline-flex flex-wrap justify-center">
        <%= for item <- @model.rows do %>
          <a
            phx-click={@selected}
            class="course-card-link mb-2 no-underline hover:no-underline"
            phx-value-id={action_id(item)}
          >
            <div class={"card mb-2 mr-1 ml-1 h-100 " <> if Map.get(item, :selected), do: "!bg-delivery-primary-100 shadow-inner !border-none", else: ""}>
              <img src={cover_image(item)} class="card-img-top" alt="course image" />
              <div class="card-body">
                <h5 class="card-title mb-1 !whitespace-normal" title={render_title_column(item)}>
                  {render_title_column(item)}
                </h5>
<<<<<<< HEAD
                <div class="max-h-12 overflow-y-auto break-words">
                  <p class="card-text text-sm">{render_description(item)}</p>
=======
                <div class="fade-text">
                  <p class="card-text text-sm text-Text-text-high">{render_description(item)}</p>
>>>>>>> 2d34dc63
                </div>
              </div>
              <div class="card-footer bg-transparent d-flex justify-content-between align-items-center border-0">
                <div class="badge badge-success mr-5">
                  {TableModel.render_payment_column(%{}, item, nil)}
                </div>
                <div class="small-date text-muted">
                  {render_date(item, @ctx)}
                </div>
              </div>
            </div>
          </a>
        <% end %>
      </div>
    </div>
    """
  end

  defp render_title_column(item) do
    if TableModel.is_product?(item),
      do: item.title,
      else: item.project.title
  end

  defp render_description(item) do
    if TableModel.is_product?(item),
      do: item.description,
      else: item.project.description
  end

  defp render_date(item, ctx) do
    Utils.render_date(item, :inserted_at, ctx)
  end

  defp action_id(item) do
    if TableModel.is_product?(item),
      do: "product:#{item.id}",
      else: "publication:#{item.id}"
  end
end<|MERGE_RESOLUTION|>--- conflicted
+++ resolved
@@ -26,13 +26,8 @@
                 <h5 class="card-title mb-1 !whitespace-normal" title={render_title_column(item)}>
                   {render_title_column(item)}
                 </h5>
-<<<<<<< HEAD
-                <div class="max-h-12 overflow-y-auto break-words">
-                  <p class="card-text text-sm">{render_description(item)}</p>
-=======
                 <div class="fade-text">
                   <p class="card-text text-sm text-Text-text-high">{render_description(item)}</p>
->>>>>>> 2d34dc63
                 </div>
               </div>
               <div class="card-footer bg-transparent d-flex justify-content-between align-items-center border-0">
