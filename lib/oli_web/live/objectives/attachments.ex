defmodule OliWeb.ObjectivesLive.Attachments do
  use Surface.LiveComponent

  alias OliWeb.Router.Helpers, as: Routes

  data resources_locked, :list, default: []
  data resources_not_locked, :list, default: []

  prop project, :any, required: true
  prop attachment_summary, :any, required: true
  prop locked_by, :any
  prop parent_pages, :list

  def update(%{
    attachment_summary: %{
      attachments: {pages, activities},
      locked_by: locked_by,
      parent_pages: parent_pages
    }
  } = assigns, socket) do
    all = pages ++ activities
    is_locked? = fn id ->
      case Map.get(parent_pages, id) do
        nil -> Map.get(locked_by, id) != nil
        %{id: parent_id} -> Map.get(locked_by, parent_id) != nil
      end
    end

    {:ok,
      assign(socket,
        id: assigns.id,
        project: assigns.project,
        parent_pages: parent_pages,
        locked_by: locked_by,
        resources_locked: Enum.filter(all, fn r -> is_locked?.(r.resource_id) end),
        resources_not_locked: Enum.filter(all, fn r -> !is_locked?.(r.resource_id) end)
      )
    }
  end

  def render(assigns) do
    ~F"""
      <div id={@id}>
        {#if length(@resources_not_locked) == 0 and length(@resources_locked) == 0}
          <p class="mb-4">Are you sure you want to delete this objective? This action cannot be undone.</p>
        {/if}

        {#if length(@resources_not_locked) > 0}
          <p class="mb-4">Proceeding will automatically remove this objective from the following resources:</p>

          <table class="table table-sm table-bordered">
            <thead class="thead-dark">
              <tr>
                <th>Title</th>
                <th>Resource Type</th>
              </tr>
            </thead>
            <tbody>
              {#for r <- @resources_not_locked}
                <tr>
                  <td><a href={link_route(@project.slug, @parent_pages, r.resource_id, r.slug)} target="_blank">{r.title}</a></td>
                  <td>{get_type(r)}</td>
                </tr>
              {/for}
            </tbody>
          </table>
        {/if}

        {#if length(@resources_locked) > 0}
          <p class="mb-4">Deleting this objective is <strong>blocked</strong> because the following resources that have this objective
          attached to it are currently being edited:</p>

          <table class="table table-sm table-bordered">
            <thead class="thead-dark">
              <tr>
                <th>Title</th>
                <th>Resource Type</th>
                <th>Edited By</th>
              </tr>
            </thead>
            <tbody>
              {#for r <- @resources_locked}
                <tr>
                  <td>
                    <a href={link_route(@project.slug, @parent_pages, r.resource_id, r.slug)} target="_blank">{r.title}</a>
                  </td>
                  <td>{get_type(r)}</td>
                  <td>{locked_by_email(@parent_pages, @locked_by, r.resource_id)}</td>
                </tr>
              {/for}
            </tbody>
          </table>
        {/if}
      </div>
    """
  end

  defp locked_by_email(parent_pages, locked_by, id) do
    case Map.get(parent_pages, id) do
      nil -> Map.get(locked_by, id).author.email
      %{id: parent_id} -> Map.get(locked_by, parent_id).author.email
    end
  end

  defp get_type(r) do
    if Map.get(r, :part) == "attached" do
      "Page"
    else
      "Activity"
    end
  end

  # Helper to formulate link to edit a resource. It is intentional that
  # activities link to the parent page.  That is how the user will gain
  # a lock to be able to then edit an activity.
  defp link_route(project_slug, parent_pages, id, revision_slug) do
    case Map.get(parent_pages, id) do
      nil -> Routes.resource_path(OliWeb.Endpoint, :edit, project_slug, revision_slug)
      %{slug: slug} -> Routes.resource_path(OliWeb.Endpoint, :edit, project_slug, slug)
    end
  end
<<<<<<< HEAD

  def render(
        %{
          attachment_summary: %{
            attachments: {pages, activities},
            locked_by: locked_by,
            parent_pages: parent_pages
          }
        } = assigns
      ) do
    all = pages ++ activities

    is_locked? = fn id ->
      case Map.get(parent_pages, id) do
        nil -> Map.get(locked_by, id) != nil
        %{id: parent_id} -> Map.get(locked_by, parent_id) != nil
      end
    end

    assigns =
      assigns
      |> assign(:resources_locked, Enum.filter(all, fn r -> is_locked?.(r.resource_id) end))
      |> assign(:resources_not_locked, Enum.filter(all, fn r -> !is_locked?.(r.resource_id) end))
      |> assign(:parent_pages, parent_pages)
      |> assign(:locked_by, locked_by)

    ~H"""
    <div>

      <%= if length(@resources_not_locked) == 0 and length(@resources_locked) == 0 do %>
        <p class="mb-4">Are you sure you want to delete this objective? This action cannot be undone.</p>
      <% end %>

      <%= if length(@resources_not_locked) > 0 do %>
        <p class="mb-4">Proceeding will automatically remove this objective from the following resources:</p>

        <table class="table table-sm table-bordered">
          <thead class="thead-dark">
            <tr>
              <th>Title</th>
              <th>Resource Type</th>
            </tr>
          </thead>
          <tbody>
          <%= for r <- @resources_not_locked do %>
            <tr>
              <td><a href={"#{link_route(@project.slug, @parent_pages, r.resource_id, r.slug)}"} target="_blank"><%= r.title %></a></td>
              <td><%= get_type(r) %></td>
            </tr>
          <% end %>
          </tbody>
        </table>
      <% end %>

      <%= if length(@resources_locked) > 0 do %>
        <p class="mb-4">Deleting this objective is <strong>blocked</strong> because the following resources that have this objective
        attached to it are currently being edited:</p>

        <table class="table table-sm table-bordered">
          <thead class="thead-dark">
            <tr>
              <th>Title</th>
              <th>Resource Type</th>
              <th>Edited By</th>
            </tr>
          </thead>
          <tbody>
          <%= for r <- @resources_locked do %>
            <tr>
            <td>
              <a href={"#{link_route(@project.slug, @parent_pages, r.resource_id, r.slug)}"} target="_blank"><%= r.title %></a>
            </td>
            <td><%= get_type(r) %></td>
            <td><%= locked_by_email(@parent_pages, @locked_by, r.resource_id) %></td></tr>
          <% end %>
          </tbody>
        </table>
      <% end %>
    </div>
    """
  end
=======
>>>>>>> c76f0868
end<|MERGE_RESOLUTION|>--- conflicted
+++ resolved
@@ -11,14 +11,18 @@
   prop locked_by, :any
   prop parent_pages, :list
 
-  def update(%{
-    attachment_summary: %{
-      attachments: {pages, activities},
-      locked_by: locked_by,
-      parent_pages: parent_pages
-    }
-  } = assigns, socket) do
+  def update(
+        %{
+          attachment_summary: %{
+            attachments: {pages, activities},
+            locked_by: locked_by,
+            parent_pages: parent_pages
+          }
+        } = assigns,
+        socket
+      ) do
     all = pages ++ activities
+
     is_locked? = fn id ->
       case Map.get(parent_pages, id) do
         nil -> Map.get(locked_by, id) != nil
@@ -27,15 +31,14 @@
     end
 
     {:ok,
-      assign(socket,
-        id: assigns.id,
-        project: assigns.project,
-        parent_pages: parent_pages,
-        locked_by: locked_by,
-        resources_locked: Enum.filter(all, fn r -> is_locked?.(r.resource_id) end),
-        resources_not_locked: Enum.filter(all, fn r -> !is_locked?.(r.resource_id) end)
-      )
-    }
+     assign(socket,
+       id: assigns.id,
+       project: assigns.project,
+       parent_pages: parent_pages,
+       locked_by: locked_by,
+       resources_locked: Enum.filter(all, fn r -> is_locked?.(r.resource_id) end),
+       resources_not_locked: Enum.filter(all, fn r -> !is_locked?.(r.resource_id) end)
+     )}
   end
 
   def render(assigns) do
@@ -119,88 +122,4 @@
       %{slug: slug} -> Routes.resource_path(OliWeb.Endpoint, :edit, project_slug, slug)
     end
   end
-<<<<<<< HEAD
-
-  def render(
-        %{
-          attachment_summary: %{
-            attachments: {pages, activities},
-            locked_by: locked_by,
-            parent_pages: parent_pages
-          }
-        } = assigns
-      ) do
-    all = pages ++ activities
-
-    is_locked? = fn id ->
-      case Map.get(parent_pages, id) do
-        nil -> Map.get(locked_by, id) != nil
-        %{id: parent_id} -> Map.get(locked_by, parent_id) != nil
-      end
-    end
-
-    assigns =
-      assigns
-      |> assign(:resources_locked, Enum.filter(all, fn r -> is_locked?.(r.resource_id) end))
-      |> assign(:resources_not_locked, Enum.filter(all, fn r -> !is_locked?.(r.resource_id) end))
-      |> assign(:parent_pages, parent_pages)
-      |> assign(:locked_by, locked_by)
-
-    ~H"""
-    <div>
-
-      <%= if length(@resources_not_locked) == 0 and length(@resources_locked) == 0 do %>
-        <p class="mb-4">Are you sure you want to delete this objective? This action cannot be undone.</p>
-      <% end %>
-
-      <%= if length(@resources_not_locked) > 0 do %>
-        <p class="mb-4">Proceeding will automatically remove this objective from the following resources:</p>
-
-        <table class="table table-sm table-bordered">
-          <thead class="thead-dark">
-            <tr>
-              <th>Title</th>
-              <th>Resource Type</th>
-            </tr>
-          </thead>
-          <tbody>
-          <%= for r <- @resources_not_locked do %>
-            <tr>
-              <td><a href={"#{link_route(@project.slug, @parent_pages, r.resource_id, r.slug)}"} target="_blank"><%= r.title %></a></td>
-              <td><%= get_type(r) %></td>
-            </tr>
-          <% end %>
-          </tbody>
-        </table>
-      <% end %>
-
-      <%= if length(@resources_locked) > 0 do %>
-        <p class="mb-4">Deleting this objective is <strong>blocked</strong> because the following resources that have this objective
-        attached to it are currently being edited:</p>
-
-        <table class="table table-sm table-bordered">
-          <thead class="thead-dark">
-            <tr>
-              <th>Title</th>
-              <th>Resource Type</th>
-              <th>Edited By</th>
-            </tr>
-          </thead>
-          <tbody>
-          <%= for r <- @resources_locked do %>
-            <tr>
-            <td>
-              <a href={"#{link_route(@project.slug, @parent_pages, r.resource_id, r.slug)}"} target="_blank"><%= r.title %></a>
-            </td>
-            <td><%= get_type(r) %></td>
-            <td><%= locked_by_email(@parent_pages, @locked_by, r.resource_id) %></td></tr>
-          <% end %>
-          </tbody>
-        </table>
-      <% end %>
-    </div>
-    """
-  end
-=======
->>>>>>> c76f0868
 end