defmodule OliWeb.Objectives.Actions do
  use Phoenix.LiveComponent
  use Phoenix.HTML

  def render(assigns) do
    ~L"""
      <div class="objective-actions p-2">

        <%= if !@has_children and @depth < 2 do %>
          <button
            class="ml-1 btn btn-sm btn-light"
            phx-click="show_breakdown_modal"
            phx-value-slug="<%= @slug %>">
            <i class="las la-sitemap"></i> Break down
          </button>
        <% end %>

        <button
          class="ml-1 btn btn-sm btn-light"
          phx-click="modify"
          phx-value-slug="<%= @slug %>">
        <i class="las la-i-cursor"></i> Reword
        </button>

        <button
          id="delete_<%= @slug %>"
<<<<<<< HEAD
          <%= if @can_delete? do "" else "disabled" end %>
          phx-click="prepare_delete"
=======
          disabled
          <% # disable the ability to delete until #1616 is resolved %>
          <% # if @can_delete? do "" else "disabled" end %>
          phx-click="show_delete_modal"
>>>>>>> df7b3b4c
          phx-value-slug="<%= @slug %>"
          data-backdrop="static"
          data-keyboard="false"
          class="ml-1 btn btn-sm btn-danger">
        <i class="fas fa-trash-alt fa-lg"></i> Remove
        </button>

      </div>
    """
  end
end<|MERGE_RESOLUTION|>--- conflicted
+++ resolved
@@ -24,15 +24,8 @@
 
         <button
           id="delete_<%= @slug %>"
-<<<<<<< HEAD
           <%= if @can_delete? do "" else "disabled" end %>
-          phx-click="prepare_delete"
-=======
-          disabled
-          <% # disable the ability to delete until #1616 is resolved %>
-          <% # if @can_delete? do "" else "disabled" end %>
           phx-click="show_delete_modal"
->>>>>>> df7b3b4c
           phx-value-slug="<%= @slug %>"
           data-backdrop="static"
           data-keyboard="false"
