defmodule OliWeb.ObjectivesLive.Actions do
  use Surface.Component

  prop slug, :string, required: true

  def render(assigns) do
<<<<<<< HEAD
    ~H"""
      <div class="objective-actions p-2">

        <button
          class="ml-1 btn btn-sm btn-light"
          phx-click="modify"
          phx-value-slug={@slug}>
        <i class="las la-i-cursor"></i> Reword
        </button>

        <button
          id={"delete_#{@slug}"}
          {if @can_delete? do [] else [disabled: true] end}
          phx-click="show_delete_modal"
          phx-value-slug={@slug}
          data-backdrop="static"
          data-keyboard="false"
          class="ml-1 btn btn-sm btn-danger">
        <i class="fas fa-trash-alt fa-lg"></i> Remove
=======
    ~F"""
      <div class="float-right p-2">
        <button
          :on-click="display_new_sub_modal"
          :values={slug: @slug}
          class="ml-1 btn btn-sm btn-light">
          <i class="fas fa-plus fa-lg"></i> Create new Sub-Objective
        </button>

        <button
          :on-click="display_add_existing_sub_modal"
          :values={slug: @slug}
          class="ml-1 btn btn-sm btn-light">
          <i class="fas fa-plus fa-lg"></i> Add existing Sub-Objective
        </button>

        <button
          :on-click="display_edit_modal"
          :values={slug: @slug}
          class="ml-1 btn btn-sm btn-light">
          <i class="las la-i-cursor"></i> Reword
>>>>>>> c76f0868
        </button>

        <button
          :on-click="display_delete_modal"
          :values={slug: @slug}
          class="ml-1 btn btn-sm btn-danger">
          <i class="fas fa-trash-alt fa-lg"></i> Remove
        </button>
      </div>
    """
  end
end<|MERGE_RESOLUTION|>--- conflicted
+++ resolved
@@ -4,27 +4,6 @@
   prop slug, :string, required: true
 
   def render(assigns) do
-<<<<<<< HEAD
-    ~H"""
-      <div class="objective-actions p-2">
-
-        <button
-          class="ml-1 btn btn-sm btn-light"
-          phx-click="modify"
-          phx-value-slug={@slug}>
-        <i class="las la-i-cursor"></i> Reword
-        </button>
-
-        <button
-          id={"delete_#{@slug}"}
-          {if @can_delete? do [] else [disabled: true] end}
-          phx-click="show_delete_modal"
-          phx-value-slug={@slug}
-          data-backdrop="static"
-          data-keyboard="false"
-          class="ml-1 btn btn-sm btn-danger">
-        <i class="fas fa-trash-alt fa-lg"></i> Remove
-=======
     ~F"""
       <div class="float-right p-2">
         <button
@@ -46,7 +25,6 @@
           :values={slug: @slug}
           class="ml-1 btn btn-sm btn-light">
           <i class="las la-i-cursor"></i> Reword
->>>>>>> c76f0868
         </button>
 
         <button
