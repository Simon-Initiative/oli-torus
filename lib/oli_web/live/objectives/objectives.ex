defmodule OliWeb.ObjectivesLive.Objectives do
  @moduledoc """
    LiveView implementation of an objective editor.
  """
  use Surface.LiveView, layout: {OliWeb.LayoutView, "live.html"}
  use OliWeb.Common.SortableTable.TableHandlers
  use OliWeb.Common.Modal

  alias Oli.Accounts
  alias Oli.Authoring.Course
  alias Oli.Authoring.Editing.ObjectiveEditor
  alias Oli.Publishing
  alias Oli.Publishing.AuthoringResolver
  alias Oli.Resources
  alias Oli.Resources.{Revision, ResourceType}
  alias OliWeb.Common.{Breadcrumb, Filter, FilterBox}
  alias OliWeb.Common.Listing, as: Table
  alias OliWeb.ObjectivesLive.{
    DeleteModal,
<<<<<<< HEAD
    SelectionsModal
=======
    FormModal,
    TableModel,
    Listing,
    SelectExistingSubModal
>>>>>>> c76f0868
  }
  alias OliWeb.Router.Helpers, as: Routes

  data title, :string, default: "Objectives"
  data breadcrumbs, :any

  data modal, :any, default: nil
  data project, :any, default: %{}
  data objectives, :list, default: []
  data objectives_attachments, :list, default: []

  data filter, :any, default: %{}
  data query, :string, default: ""
  data total_count, :integer, default: 0
  data offset, :integer, default: 0
  data limit, :integer, default: 20
  data sort, :string, default: "sort"
  data page_change, :string, default: "page_change"
  data show_bottom_paging, :boolean, default: false
  data additional_table_class, :string, default: "table-sm text-center"
  data selected, :string, default: ""

  @table_filter_fn &__MODULE__.filter_rows/3
  @table_push_patch_path &__MODULE__.live_path/2

  def filter_rows(socket, query, _filter) do
    query_str = String.downcase(query)

    Enum.filter(socket.assigns.objectives, fn obj ->
      String.contains?(String.downcase(obj.title), query_str)
    end)
  end

  def live_path(socket, params),
    do: Routes.live_path(socket, __MODULE__, socket.assigns.project.slug, params)

  def mount(%{"project_id" => project_slug}, %{"current_author_id" => author_id} = _session, socket) do
    project = Course.get_project_by_slug(project_slug)
    author = Accounts.get_author(author_id)

    {all_objectives, all_children, objectives, table_model} =
      build_objectives(project, [], fn socket -> socket end, true)

    {:ok,
      assign(socket,
        breadcrumbs: [Breadcrumb.new(%{full_title: "Objectives"})],
        project: project,
        author: author,
        objectives: objectives,
        table_model: table_model,
        total_count: length(objectives),
        all_objectives: all_objectives,
        all_children: all_children
      )
    }
  end

  defp build_objectives(project, objectives_attachments, flash_fn, first_load \\ false) do
    all_objectives =
      project
      |> ObjectiveEditor.fetch_objective_mappings()
      |> Enum.map(& &1.revision)

    all_children =
      all_objectives
      |> Enum.reduce([], fn rev, acc -> rev.children ++ acc end)
      |> Enum.uniq()

<<<<<<< HEAD
    {:ok,
     assign(socket,
       active: :objectives,
       objective_mappings: objective_mappings,
       objectives_tree: objectives_tree,
       breadcrumbs: [Breadcrumb.new(%{full_title: "Objectives"})],
       changeset: Resources.change_revision(%Revision{}),
       project: project,
       subscriptions: subscriptions,
       attachment_summary: @default_attachment_summary,
       author: author,
       force_render: 0,
       can_delete?: true,
       edit: :none,
       title: "Objectives | " <> project.title
     )}
  end

  def render(assigns) do
    ~H"""
    <%= render_modal(assigns) %>

    <div class="objectives container">
      <div class="mb-2 row">
        <div class="col-12">
          <p>
            Learning objectives help you to organize course content and determine appropriate assessments and instructional strategies.
            <br/>Refer to the <a href="https://www.cmu.edu/teaching/designteach/design/learningobjectives.html" target="_blank">CMU Eberly Center guide on learning objectives</a> to learn more about the importance of attaching learning objectives to pages and activities.
          </p>
        </div>
      </div>
=======
    objectives =
      Enum.reduce(all_objectives, [], fn rev, acc ->
        case Enum.find(all_children, fn child_id -> child_id == rev.resource_id end) do
          nil ->
            mapped_children = Enum.map(rev.children, fn resource_id ->
              Enum.find(all_objectives, fn rev -> rev.resource_id == resource_id end)
            end)

            [Map.merge(rev,
              %{
                children: mapped_children,
                sub_objectives_count: length(mapped_children),
                page_attachments_count: 0,
                page_attachments: [],
                activity_attachments_count: 0,
              }
            )] ++ acc
          _ -> acc
        end
      end)

    {:ok, table_model} = TableModel.new(objectives)
>>>>>>> c76f0868

    pid = self()
    if first_load do
      Task.async(fn ->
        publication = Publishing.project_working_publication(project.slug)
        objectives_attachments = Publishing.find_attached_objectives(publication.id)

        send(pid, {:finish_attachments, {objectives_attachments, flash_fn}})
      end)
    else
      send(pid, {:finish_attachments, {objectives_attachments, flash_fn}})
    end

    {all_objectives, all_children, objectives, table_model}
  end

  defp return_updated_data(project, flash_fn, socket) do
    {all_objectives, all_children, objectives, table_model} =
      build_objectives(project, socket.assigns.objectives_attachments, flash_fn)

    {:noreply,
      socket
      |> assign(
        objectives: objectives,
        table_model: table_model,
        total_count: length(objectives),
        all_objectives: all_objectives,
        all_children: all_children
      )
      |> hide_modal()
      |> push_patch(to: live_path(socket, socket.assigns.params))}
  end

  def render(assigns) do
    ~F"""
      {render_modal(assigns)}

      <FilterBox table_model={@table_model} show_more_opts={false} card_header_text="Learning Objectives" card_body_text={card_body_text(assigns)}>
        <Filter
          change="change_search"
          reset="reset_search"
          apply="apply_search"
          query={@query} />
      </FilterBox>

      <div class="d-flex flex-row-reverse">
        <button class="btn btn-primary" :on-click="display_new_modal">Create new Objective</button>
      </div>

      <div id="objectives-table" class="p-4">
        <Table
          filter={@query}
          table_model={@table_model}
          total_count={@total_count}
          offset={@offset}
          limit={@limit}
          sort={@sort}
          page_change={@page_change}
          show_bottom_paging={@show_bottom_paging}
          additional_table_class={@additional_table_class}
          with_body={true}>

          <Listing
            rows={@table_model.rows}
            selected={@selected}
            project_slug={@project.slug} />
        </Table>
      </div>
    """
  end

  defp card_body_text(assigns) do
    ~F"""
      Learning objectives help you to organize course content and determine appropriate assessments and instructional strategies.
      <br/>
      Refer to the <a href="https://www.cmu.edu/teaching/designteach/design/learningobjectives.html" target="_blank">CMU Eberly Center guide on learning objectives</a> to learn more about the importance of attaching learning objectives to pages and activities.
    """
  end

  defp new_modal(changeset, socket) do
    {:noreply,
      assign(socket,
        modal: %{
          component: FormModal,
          assigns: %{
            id: "new_objective_modal",
            changeset: changeset,
            action: :new,
            on_click: "new"
          }
        }
      )}
  end

  def handle_event("display_new_modal", _, socket),
    do: new_modal(Resources.change_revision(%Revision{}), socket)

  def handle_event("display_new_sub_modal", %{"slug" => slug}, socket),
    do: new_modal(Resources.change_revision(%Revision{parent_slug: slug}), socket)

  def handle_event("set_selected", %{"slug" => slug}, socket) do
    {:noreply,
      push_patch(socket, to: live_path(socket, Map.merge(socket.assigns.params, %{"selected" => slug})))}
  end

  def handle_event("new", %{"revision" => %{"title" => title, "parent_slug" => parent_slug}}, socket) do
    socket = clear_flash(socket)

    project = socket.assigns.project

    flash_fn =
      case ObjectiveEditor.add_new(
            %{title: title},
            socket.assigns.author,
            project,
            parent_slug
          ) do
        {:ok, _} ->
          fn socket -> put_flash(socket, :info, "Objective successfully created") end

        {:error, _error} ->
          fn socket -> put_flash(socket, :error, "Could not create objective") end
      end

    return_updated_data(project, flash_fn, socket)
  end

  def handle_event("display_edit_modal", %{"slug" => slug}, socket) do
    changeset =
      socket.assigns.project.slug
      |> AuthoringResolver.from_revision_slug(slug)
      |> Resources.change_revision()

    {:noreply,
      assign(socket,
        modal: %{
          component: FormModal,
          assigns: %{
            id: "edit_objective_modal",
            changeset: changeset,
            action: :edit,
            on_click: "edit"
          }
        }
      )}
  end

  def handle_event("edit", %{"revision" => %{"title" => title, "slug" => slug}}, socket) do
    socket = clear_flash(socket)

    project = socket.assigns.project

    flash_fn =
      case ObjectiveEditor.edit(
            slug,
            %{title: title},
            socket.assigns.author,
            project
          ) do
        {:ok, _} ->
          fn socket -> put_flash(socket, :info, "Objective successfully updated") end

        {:error, %Ecto.Changeset{} = _changeset} ->
          fn socket -> put_flash(socket, :error, "Could not update objective") end
      end

    return_updated_data(project, flash_fn, socket)
  end

  def handle_event("display_add_existing_sub_modal", %{"slug" => slug}, socket) do
    %{project: project, all_children: all_children, all_objectives: all_objectives} = socket.assigns
    %{children: objective_children} = AuthoringResolver.from_revision_slug(project.slug, slug)

    sub_objectives = Enum.map(all_children -- objective_children, fn resource_id ->
      Enum.find(all_objectives, fn obj -> obj.resource_id == resource_id end)
    end)

    {:noreply,
      assign(socket,
        modal: %{
          component: SelectExistingSubModal,
          assigns: %{
            id: "select_existing_sub_modal",
            parent_slug: slug,
            sub_objectives: sub_objectives,
            add: :add_existing_sub
          }
        }
      )}
  end

  def handle_event("display_delete_modal", %{"slug" => slug}, socket) do
    socket = clear_flash(socket)

    project = socket.assigns.project
    %{children: children, resource_id: resource_id} =
      AuthoringResolver.from_revision_slug(project.slug, slug)

    if length(children) > 0 do
      {:noreply, put_flash(socket, :error, "Could not remove objective if it has sub-objectives associated")}
    else
      publication_id = Oli.Publishing.get_unpublished_publication_id!(project.id)

      case Oli.Publishing.find_objective_in_selections(resource_id, publication_id) do
        [] ->
<<<<<<< HEAD
          attachment_summary = ObjectiveEditor.preview_objective_detatchment(resource_id, project)

          modal_assigns = %{
            id: "delete_objective_modal",
            slug: slug,
            project: project,
            attachment_summary: attachment_summary,
            force_render: force_render + 1
          }

          modal = fn assigns ->
            ~H"""
              <DeleteModal.render {@modal_assigns} />
            """
          end

          {:noreply,
           show_modal(
             socket,
             modal,
             modal_assigns: modal_assigns
           )}
=======
          {:noreply,
            assign(socket,
              modal: %{
                component: DeleteModal,
                assigns: %{
                  id: "delete_objective_modal",
                  slug: slug,
                  project: project,
                  attachment_summary: ObjectiveEditor.preview_objective_detatchment(resource_id, project)
                }
              }
            )}
>>>>>>> c76f0868

        selections ->
          modal_assigns = %{
            id: "selections_modal",
            selections: selections,
            project_slug: project.slug,
            force_render: force_render + 1
          }

          modal = fn assigns ->
            ~H"""
              <SelectionsModal.render {@modal_assigns} />
            """
          end

          {:noreply,
<<<<<<< HEAD
           assign(
             socket,
             modal,
             modal_assigns: modal_assigns
           )}
=======
            assign(socket,
              modal: %{
                component: SelectionsModal,
                assigns: %{
                  id: "selections_modal",
                  selections: selections,
                  project_slug: project.slug
                }
              }
            )}
>>>>>>> c76f0868
      end
    end
  end

  def handle_event("delete", %{"slug" => slug} = params, socket) do
    socket = clear_flash(socket)

    parent_slug = Map.get(params, "parent_slug", "")
    %{project: project, author: author, objectives: objectives} = socket.assigns
    %{resource_id: resource_id} = AuthoringResolver.from_revision_slug(project.slug, slug)

    ObjectiveEditor.detach_objective(resource_id, project, author)

    {parents, parent_to_detach_slug} = Enum.reduce(objectives, {[], ""}, fn objective, {parents,  parent_to_detach_slug} ->
      case Enum.find(objective.children, fn child -> child.slug == slug end) do
        nil -> {parents,  parent_to_detach_slug}
        _ ->
          if objective.slug == parent_slug,
            do: {[objective | parents], objective.slug},
            else: {[objective | parents], parent_to_detach_slug}
      end
    end)

    delete_fn = if length(parents) <= 1 do
      fn -> ObjectiveEditor.delete(
          slug,
          author,
          project,
          AuthoringResolver.from_revision_slug(project.slug, parent_to_detach_slug)
        ) end
    else
      fn -> ObjectiveEditor.remove_sub_objective_from_parent(
          slug,
          author,
          project,
          AuthoringResolver.from_revision_slug(project.slug, parent_to_detach_slug)
        ) end
    end

<<<<<<< HEAD
    {:noreply, hide_modal(socket, modal_assigns: nil)}
=======
    flash_fn =
      case delete_fn.() do
        {:ok, _} ->
          fn socket -> put_flash(socket, :info, "Objective successfully removed") end

        {:error, _error} ->
          fn socket -> put_flash(socket, :error, "Could not remove objective") end
      end

    return_updated_data(project, flash_fn, socket)
>>>>>>> c76f0868
  end

  def handle_info({:add_existing_sub, %{"slug" => slug, "parent_slug" => parent_slug} = _params}, socket) do
    socket = clear_flash(socket)

    %{project: project, author: author} = socket.assigns

    flash_fn = case ObjectiveEditor.add_new_parent_for_sub_objective(
        slug,
        parent_slug,
        project.slug,
        author
      ) do
      {:ok, _revision} ->
        fn socket -> put_flash(socket, :info, "Sub-objective successfully added") end

      {:error, _} ->
        fn socket -> put_flash(socket, :error, "Could not add sub-objective") end
    end

    return_updated_data(project, flash_fn, socket)
  end

  def handle_info({:finish_attachments, {objectives_attachments, flash_fn}}, socket) do
    page_id = ResourceType.get_id_by_type("page")
    activity_id = ResourceType.get_id_by_type("activity")

    objectives =
      Enum.reduce(socket.assigns.objectives, [], fn rev, acc ->
        resource_id = rev.resource_id
        children = Enum.map(rev.children, & &1.resource_id)

        all_page_attachments =
          Enum.filter(objectives_attachments, fn
            %{resource_type_id: ^page_id, attached_objective: resource_id} ->
              Enum.member?(children, resource_id)
            _ -> false
          end) ++
            for pa = %{
              attached_objective: ^resource_id,
              resource_type_id: ^page_id
            } <- objectives_attachments, do: pa

        page_attachments = Enum.uniq_by(all_page_attachments, & &1.slug)

        activity_attachments =
          for aa = %{
            attached_objective: ^resource_id,
            resource_type_id: ^activity_id
          } <- objectives_attachments, do: aa

        [Map.merge(rev,
          %{
            page_attachments_count: length(page_attachments),
            page_attachments: page_attachments,
            activity_attachments_count: length(activity_attachments)
          }
        )] ++ acc
      end)

    {:ok, table_model} = TableModel.new(objectives)

    {:noreply,
      socket
      |> assign(
        objectives: objectives,
        table_model: table_model,
        objectives_attachments: objectives_attachments
      )
      |> flash_fn.()
      |> push_patch(to: live_path(socket, socket.assigns.params), replace: true)
    }
  end

  # needed to ignore results of Task invocation
  def handle_info(_, socket), do: {:noreply, socket}
end<|MERGE_RESOLUTION|>--- conflicted
+++ resolved
@@ -15,17 +15,16 @@
   alias Oli.Resources.{Revision, ResourceType}
   alias OliWeb.Common.{Breadcrumb, Filter, FilterBox}
   alias OliWeb.Common.Listing, as: Table
+
   alias OliWeb.ObjectivesLive.{
     DeleteModal,
-<<<<<<< HEAD
-    SelectionsModal
-=======
     FormModal,
     TableModel,
     Listing,
-    SelectExistingSubModal
->>>>>>> c76f0868
+    SelectExistingSubModal,
+    SelectionsModal
   }
+
   alias OliWeb.Router.Helpers, as: Routes
 
   data title, :string, default: "Objectives"
@@ -61,7 +60,11 @@
   def live_path(socket, params),
     do: Routes.live_path(socket, __MODULE__, socket.assigns.project.slug, params)
 
-  def mount(%{"project_id" => project_slug}, %{"current_author_id" => author_id} = _session, socket) do
+  def mount(
+        %{"project_id" => project_slug},
+        %{"current_author_id" => author_id} = _session,
+        socket
+      ) do
     project = Course.get_project_by_slug(project_slug)
     author = Accounts.get_author(author_id)
 
@@ -69,17 +72,16 @@
       build_objectives(project, [], fn socket -> socket end, true)
 
     {:ok,
-      assign(socket,
-        breadcrumbs: [Breadcrumb.new(%{full_title: "Objectives"})],
-        project: project,
-        author: author,
-        objectives: objectives,
-        table_model: table_model,
-        total_count: length(objectives),
-        all_objectives: all_objectives,
-        all_children: all_children
-      )
-    }
+     assign(socket,
+       breadcrumbs: [Breadcrumb.new(%{full_title: "Objectives"})],
+       project: project,
+       author: author,
+       objectives: objectives,
+       table_model: table_model,
+       total_count: length(objectives),
+       all_objectives: all_objectives,
+       all_children: all_children
+     )}
   end
 
   defp build_objectives(project, objectives_attachments, flash_fn, first_load \\ false) do
@@ -93,64 +95,37 @@
       |> Enum.reduce([], fn rev, acc -> rev.children ++ acc end)
       |> Enum.uniq()
 
-<<<<<<< HEAD
-    {:ok,
-     assign(socket,
-       active: :objectives,
-       objective_mappings: objective_mappings,
-       objectives_tree: objectives_tree,
-       breadcrumbs: [Breadcrumb.new(%{full_title: "Objectives"})],
-       changeset: Resources.change_revision(%Revision{}),
-       project: project,
-       subscriptions: subscriptions,
-       attachment_summary: @default_attachment_summary,
-       author: author,
-       force_render: 0,
-       can_delete?: true,
-       edit: :none,
-       title: "Objectives | " <> project.title
-     )}
-  end
-
-  def render(assigns) do
-    ~H"""
-    <%= render_modal(assigns) %>
-
-    <div class="objectives container">
-      <div class="mb-2 row">
-        <div class="col-12">
-          <p>
-            Learning objectives help you to organize course content and determine appropriate assessments and instructional strategies.
-            <br/>Refer to the <a href="https://www.cmu.edu/teaching/designteach/design/learningobjectives.html" target="_blank">CMU Eberly Center guide on learning objectives</a> to learn more about the importance of attaching learning objectives to pages and activities.
-          </p>
-        </div>
-      </div>
-=======
     objectives =
       Enum.reduce(all_objectives, [], fn rev, acc ->
         case Enum.find(all_children, fn child_id -> child_id == rev.resource_id end) do
           nil ->
-            mapped_children = Enum.map(rev.children, fn resource_id ->
-              Enum.find(all_objectives, fn rev -> rev.resource_id == resource_id end)
-            end)
-
-            [Map.merge(rev,
-              %{
-                children: mapped_children,
-                sub_objectives_count: length(mapped_children),
-                page_attachments_count: 0,
-                page_attachments: [],
-                activity_attachments_count: 0,
-              }
-            )] ++ acc
-          _ -> acc
+            mapped_children =
+              Enum.map(rev.children, fn resource_id ->
+                Enum.find(all_objectives, fn rev -> rev.resource_id == resource_id end)
+              end)
+
+            [
+              Map.merge(
+                rev,
+                %{
+                  children: mapped_children,
+                  sub_objectives_count: length(mapped_children),
+                  page_attachments_count: 0,
+                  page_attachments: [],
+                  activity_attachments_count: 0
+                }
+              )
+            ] ++ acc
+
+          _ ->
+            acc
         end
       end)
 
     {:ok, table_model} = TableModel.new(objectives)
->>>>>>> c76f0868
 
     pid = self()
+
     if first_load do
       Task.async(fn ->
         publication = Publishing.project_working_publication(project.slug)
@@ -170,16 +145,16 @@
       build_objectives(project, socket.assigns.objectives_attachments, flash_fn)
 
     {:noreply,
-      socket
-      |> assign(
-        objectives: objectives,
-        table_model: table_model,
-        total_count: length(objectives),
-        all_objectives: all_objectives,
-        all_children: all_children
-      )
-      |> hide_modal()
-      |> push_patch(to: live_path(socket, socket.assigns.params))}
+     socket
+     |> assign(
+       objectives: objectives,
+       table_model: table_model,
+       total_count: length(objectives),
+       all_objectives: all_objectives,
+       all_children: all_children
+     )
+     |> hide_modal(modal_assigns: nil)
+     |> push_patch(to: live_path(socket, socket.assigns.params))}
   end
 
   def render(assigns) do
@@ -229,18 +204,25 @@
   end
 
   defp new_modal(changeset, socket) do
+    modal_assigns = %{
+      id: "new_objective_modal",
+      changeset: changeset,
+      action: :new,
+      on_click: "new"
+    }
+
+    modal = fn assigns ->
+      ~F"""
+        <FormModal {...@modal_assigns} />
+      """
+    end
+
     {:noreply,
-      assign(socket,
-        modal: %{
-          component: FormModal,
-          assigns: %{
-            id: "new_objective_modal",
-            changeset: changeset,
-            action: :new,
-            on_click: "new"
-          }
-        }
-      )}
+     show_modal(
+       socket,
+       modal,
+       modal_assigns: modal_assigns
+     )}
   end
 
   def handle_event("display_new_modal", _, socket),
@@ -251,21 +233,27 @@
 
   def handle_event("set_selected", %{"slug" => slug}, socket) do
     {:noreply,
-      push_patch(socket, to: live_path(socket, Map.merge(socket.assigns.params, %{"selected" => slug})))}
-  end
-
-  def handle_event("new", %{"revision" => %{"title" => title, "parent_slug" => parent_slug}}, socket) do
+     push_patch(socket,
+       to: live_path(socket, Map.merge(socket.assigns.params, %{"selected" => slug}))
+     )}
+  end
+
+  def handle_event(
+        "new",
+        %{"revision" => %{"title" => title, "parent_slug" => parent_slug}},
+        socket
+      ) do
     socket = clear_flash(socket)
 
     project = socket.assigns.project
 
     flash_fn =
       case ObjectiveEditor.add_new(
-            %{title: title},
-            socket.assigns.author,
-            project,
-            parent_slug
-          ) do
+             %{title: title},
+             socket.assigns.author,
+             project,
+             parent_slug
+           ) do
         {:ok, _} ->
           fn socket -> put_flash(socket, :info, "Objective successfully created") end
 
@@ -282,18 +270,25 @@
       |> AuthoringResolver.from_revision_slug(slug)
       |> Resources.change_revision()
 
+    modal_assigns = %{
+      id: "edit_objective_modal",
+      changeset: changeset,
+      action: :edit,
+      on_click: "edit"
+    }
+
+    modal = fn assigns ->
+      ~F"""
+        <FormModal {...@modal_assigns} />
+      """
+    end
+
     {:noreply,
-      assign(socket,
-        modal: %{
-          component: FormModal,
-          assigns: %{
-            id: "edit_objective_modal",
-            changeset: changeset,
-            action: :edit,
-            on_click: "edit"
-          }
-        }
-      )}
+     show_modal(
+       socket,
+       modal,
+       modal_assigns: modal_assigns
+     )}
   end
 
   def handle_event("edit", %{"revision" => %{"title" => title, "slug" => slug}}, socket) do
@@ -303,11 +298,11 @@
 
     flash_fn =
       case ObjectiveEditor.edit(
-            slug,
-            %{title: title},
-            socket.assigns.author,
-            project
-          ) do
+             slug,
+             %{title: title},
+             socket.assigns.author,
+             project
+           ) do
         {:ok, _} ->
           fn socket -> put_flash(socket, :info, "Objective successfully updated") end
 
@@ -319,55 +314,64 @@
   end
 
   def handle_event("display_add_existing_sub_modal", %{"slug" => slug}, socket) do
-    %{project: project, all_children: all_children, all_objectives: all_objectives} = socket.assigns
+    %{project: project, all_children: all_children, all_objectives: all_objectives} =
+      socket.assigns
+
     %{children: objective_children} = AuthoringResolver.from_revision_slug(project.slug, slug)
 
-    sub_objectives = Enum.map(all_children -- objective_children, fn resource_id ->
-      Enum.find(all_objectives, fn obj -> obj.resource_id == resource_id end)
-    end)
+    sub_objectives =
+      Enum.map(all_children -- objective_children, fn resource_id ->
+        Enum.find(all_objectives, fn obj -> obj.resource_id == resource_id end)
+      end)
+
+    modal_assigns = %{
+      id: "select_existing_sub_modal",
+      parent_slug: slug,
+      sub_objectives: sub_objectives,
+      add: :add_existing_sub
+    }
+
+    modal = fn assigns ->
+      ~F"""
+        <SelectExistingSubModal {...@modal_assigns} />
+      """
+    end
 
     {:noreply,
-      assign(socket,
-        modal: %{
-          component: SelectExistingSubModal,
-          assigns: %{
-            id: "select_existing_sub_modal",
-            parent_slug: slug,
-            sub_objectives: sub_objectives,
-            add: :add_existing_sub
-          }
-        }
-      )}
+     show_modal(
+       socket,
+       modal,
+       modal_assigns: modal_assigns
+     )}
   end
 
   def handle_event("display_delete_modal", %{"slug" => slug}, socket) do
     socket = clear_flash(socket)
 
     project = socket.assigns.project
+
     %{children: children, resource_id: resource_id} =
       AuthoringResolver.from_revision_slug(project.slug, slug)
 
     if length(children) > 0 do
-      {:noreply, put_flash(socket, :error, "Could not remove objective if it has sub-objectives associated")}
+      {:noreply,
+       put_flash(socket, :error, "Could not remove objective if it has sub-objectives associated")}
     else
       publication_id = Oli.Publishing.get_unpublished_publication_id!(project.id)
 
       case Oli.Publishing.find_objective_in_selections(resource_id, publication_id) do
         [] ->
-<<<<<<< HEAD
-          attachment_summary = ObjectiveEditor.preview_objective_detatchment(resource_id, project)
-
           modal_assigns = %{
             id: "delete_objective_modal",
             slug: slug,
             project: project,
-            attachment_summary: attachment_summary,
-            force_render: force_render + 1
+            attachment_summary:
+              ObjectiveEditor.preview_objective_detatchment(resource_id, project)
           }
 
           modal = fn assigns ->
-            ~H"""
-              <DeleteModal.render {@modal_assigns} />
+            ~F"""
+              <DeleteModal {...@modal_assigns} />
             """
           end
 
@@ -377,54 +381,26 @@
              modal,
              modal_assigns: modal_assigns
            )}
-=======
-          {:noreply,
-            assign(socket,
-              modal: %{
-                component: DeleteModal,
-                assigns: %{
-                  id: "delete_objective_modal",
-                  slug: slug,
-                  project: project,
-                  attachment_summary: ObjectiveEditor.preview_objective_detatchment(resource_id, project)
-                }
-              }
-            )}
->>>>>>> c76f0868
 
         selections ->
           modal_assigns = %{
             id: "selections_modal",
             selections: selections,
-            project_slug: project.slug,
-            force_render: force_render + 1
+            project_slug: project.slug
           }
 
           modal = fn assigns ->
-            ~H"""
-              <SelectionsModal.render {@modal_assigns} />
+            ~F"""
+              <SelectionsModal {...@modal_assigns} />
             """
           end
 
           {:noreply,
-<<<<<<< HEAD
            assign(
              socket,
              modal,
              modal_assigns: modal_assigns
            )}
-=======
-            assign(socket,
-              modal: %{
-                component: SelectionsModal,
-                assigns: %{
-                  id: "selections_modal",
-                  selections: selections,
-                  project_slug: project.slug
-                }
-              }
-            )}
->>>>>>> c76f0868
       end
     end
   end
@@ -432,41 +408,46 @@
   def handle_event("delete", %{"slug" => slug} = params, socket) do
     socket = clear_flash(socket)
 
-    parent_slug = Map.get(params, "parent_slug", "")
+    parent_slug = Map.get(params, "parent-slug", "")
     %{project: project, author: author, objectives: objectives} = socket.assigns
     %{resource_id: resource_id} = AuthoringResolver.from_revision_slug(project.slug, slug)
 
     ObjectiveEditor.detach_objective(resource_id, project, author)
 
-    {parents, parent_to_detach_slug} = Enum.reduce(objectives, {[], ""}, fn objective, {parents,  parent_to_detach_slug} ->
-      case Enum.find(objective.children, fn child -> child.slug == slug end) do
-        nil -> {parents,  parent_to_detach_slug}
-        _ ->
-          if objective.slug == parent_slug,
-            do: {[objective | parents], objective.slug},
-            else: {[objective | parents], parent_to_detach_slug}
+    {parents, parent_to_detach_slug} =
+      Enum.reduce(objectives, {[], ""}, fn objective, {parents, parent_to_detach_slug} ->
+        case Enum.find(objective.children, fn child -> child.slug == slug end) do
+          nil ->
+            {parents, parent_to_detach_slug}
+
+          _ ->
+            if objective.slug == parent_slug,
+              do: {[objective | parents], objective.slug},
+              else: {[objective | parents], parent_to_detach_slug}
+        end
+      end)
+
+    delete_fn =
+      if length(parents) <= 1 do
+        fn ->
+          ObjectiveEditor.delete(
+            slug,
+            author,
+            project,
+            AuthoringResolver.from_revision_slug(project.slug, parent_to_detach_slug)
+          )
+        end
+      else
+        fn ->
+          ObjectiveEditor.remove_sub_objective_from_parent(
+            slug,
+            author,
+            project,
+            AuthoringResolver.from_revision_slug(project.slug, parent_to_detach_slug)
+          )
+        end
       end
-    end)
-
-    delete_fn = if length(parents) <= 1 do
-      fn -> ObjectiveEditor.delete(
-          slug,
-          author,
-          project,
-          AuthoringResolver.from_revision_slug(project.slug, parent_to_detach_slug)
-        ) end
-    else
-      fn -> ObjectiveEditor.remove_sub_objective_from_parent(
-          slug,
-          author,
-          project,
-          AuthoringResolver.from_revision_slug(project.slug, parent_to_detach_slug)
-        ) end
-    end
-
-<<<<<<< HEAD
-    {:noreply, hide_modal(socket, modal_assigns: nil)}
-=======
+
     flash_fn =
       case delete_fn.() do
         {:ok, _} ->
@@ -477,26 +458,29 @@
       end
 
     return_updated_data(project, flash_fn, socket)
->>>>>>> c76f0868
-  end
-
-  def handle_info({:add_existing_sub, %{"slug" => slug, "parent_slug" => parent_slug} = _params}, socket) do
+  end
+
+  def handle_info(
+        {:add_existing_sub, %{"slug" => slug, "parent_slug" => parent_slug} = _params},
+        socket
+      ) do
     socket = clear_flash(socket)
 
     %{project: project, author: author} = socket.assigns
 
-    flash_fn = case ObjectiveEditor.add_new_parent_for_sub_objective(
-        slug,
-        parent_slug,
-        project.slug,
-        author
-      ) do
-      {:ok, _revision} ->
-        fn socket -> put_flash(socket, :info, "Sub-objective successfully added") end
-
-      {:error, _} ->
-        fn socket -> put_flash(socket, :error, "Could not add sub-objective") end
-    end
+    flash_fn =
+      case ObjectiveEditor.add_new_parent_for_sub_objective(
+             slug,
+             parent_slug,
+             project.slug,
+             author
+           ) do
+        {:ok, _revision} ->
+          fn socket -> put_flash(socket, :info, "Sub-objective successfully added") end
+
+        {:error, _} ->
+          fn socket -> put_flash(socket, :error, "Could not add sub-objective") end
+      end
 
     return_updated_data(project, flash_fn, socket)
   end
@@ -514,42 +498,48 @@
           Enum.filter(objectives_attachments, fn
             %{resource_type_id: ^page_id, attached_objective: resource_id} ->
               Enum.member?(children, resource_id)
-            _ -> false
+
+            _ ->
+              false
           end) ++
             for pa = %{
-              attached_objective: ^resource_id,
-              resource_type_id: ^page_id
-            } <- objectives_attachments, do: pa
+                  attached_objective: ^resource_id,
+                  resource_type_id: ^page_id
+                } <- objectives_attachments,
+                do: pa
 
         page_attachments = Enum.uniq_by(all_page_attachments, & &1.slug)
 
         activity_attachments =
           for aa = %{
-            attached_objective: ^resource_id,
-            resource_type_id: ^activity_id
-          } <- objectives_attachments, do: aa
-
-        [Map.merge(rev,
-          %{
-            page_attachments_count: length(page_attachments),
-            page_attachments: page_attachments,
-            activity_attachments_count: length(activity_attachments)
-          }
-        )] ++ acc
+                attached_objective: ^resource_id,
+                resource_type_id: ^activity_id
+              } <- objectives_attachments,
+              do: aa
+
+        [
+          Map.merge(
+            rev,
+            %{
+              page_attachments_count: length(page_attachments),
+              page_attachments: page_attachments,
+              activity_attachments_count: length(activity_attachments)
+            }
+          )
+        ] ++ acc
       end)
 
     {:ok, table_model} = TableModel.new(objectives)
 
     {:noreply,
-      socket
-      |> assign(
-        objectives: objectives,
-        table_model: table_model,
-        objectives_attachments: objectives_attachments
-      )
-      |> flash_fn.()
-      |> push_patch(to: live_path(socket, socket.assigns.params), replace: true)
-    }
+     socket
+     |> assign(
+       objectives: objectives,
+       table_model: table_model,
+       objectives_attachments: objectives_attachments
+     )
+     |> flash_fn.()
+     |> push_patch(to: live_path(socket, socket.assigns.params), replace: true)}
   end
 
   # needed to ignore results of Task invocation
