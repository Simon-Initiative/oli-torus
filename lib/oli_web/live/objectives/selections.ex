--- conflicted
+++ resolved
@@ -3,37 +3,8 @@
 
   alias OliWeb.Router.Helpers, as: Routes
 
-<<<<<<< HEAD
-  def render(%{project_slug: project_slug} = assigns) do
-    assigns = assign(assigns, :project_slug, project_slug)
-
-    ~H"""
-    <div class="modal fade show" id={"selection_#{@project_slug}"} tabindex="-1" role="dialog" aria-hidden="true" phx-hook="ModalLaunch">
-      <div class="modal-dialog modal-dialog-centered modal-lg" role="document">
-        <div class="modal-content">
-          <div class="modal-header">
-            <h5 class="modal-title">Cannot Delete Objective</h5>
-          </div>
-          <div class="modal-body">
-            <p class="mb-4">
-              This objective is in use within activity bank sections in the following pages. Remove the references
-              to this objective from these pages before deleting this objective.
-            </p>
-            <ul>
-              <%= for %{slug: slug, title: title} <- @selections do %>
-                <li>
-                  <a href={Routes.resource_path(OliWeb.Endpoint, :edit, @project_slug, slug)} target="_blank"><%= title %></a>
-                </li>
-              <% end %>
-            </ul>
-          </div>
-          <div class="modal-footer">
-            <button type="button" class="btn btn-secondary" data-dismiss="modal">Done</button>
-          </div>
-=======
   prop selections, :list, required: true
   prop project_slug, :string, required: true
->>>>>>> c76f0868
 
   def render(assigns) do
     ~F"""
