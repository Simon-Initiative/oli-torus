--- conflicted
+++ resolved
@@ -1,16 +1,18 @@
 defmodule OliWeb.Users.UsersDetailView do
   use Surface.LiveView, layout: {OliWeb.LayoutView, "live.html"}
+  use OliWeb.Common.Modal
+
+  import OliWeb.Common.Properties.Utils
+  import OliWeb.Common.Utils
+
   alias Oli.Repo
   alias OliWeb.Common.Breadcrumb
   alias Oli.Accounts.{Author, User}
   alias OliWeb.Common.Properties.{Groups, Group, ReadOnly}
-  import OliWeb.Common.Properties.Utils
   alias Oli.Accounts
   alias OliWeb.Router.Helpers, as: Routes
-  use OliWeb.Common.Modal
   alias OliWeb.Pow.UserContext
   alias OliWeb.Users.Actions
-  import OliWeb.Common.Utils
 
   alias OliWeb.Accounts.Modals.{
     LockAccountModal,
@@ -199,15 +201,10 @@
   end
 
   def breadcrumb(previous, %User{id: id} = user) do
-<<<<<<< HEAD
-    name = Oli.Utils.normalize_name(user.name, user.given_name, user.family_name)
-
-=======
->>>>>>> 3a3fe3d4
     previous ++
       [
         Breadcrumb.new(%{
-          full_title: name(user),
+          full_title: name(user.name, user.given_name, user.family_name),
           link: Routes.live_path(OliWeb.Endpoint, __MODULE__, id)
         })
       ]
