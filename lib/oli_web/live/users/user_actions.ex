--- conflicted
+++ resolved
@@ -21,7 +21,6 @@
         <p :if={@password_reset_link not in [nil, ""]} class="mb-1">
           This link will expire in 24 hours.
         </p>
-<<<<<<< HEAD
       </div>
 
       <%= if @email_confirmation_pending do %>
@@ -38,44 +37,11 @@
           class=""
           phx-click="show_confirm_email_modal"
           phx-value-id={@user_id}
-=======
-        <button
-          phx-click="generate_reset_password_link"
-          phx-value-id={@user.id}
-          class="btn btn-md btn-primary my-1"
-        >
-          Generate
-        </button>
-      </div>
-
-      <form
-        id={"resend-confirmation-#{@user.id}"}
-        method="post"
-        action={@resend_confirmation_link_path}
-      >
-        <input type="hidden" name="_csrf_token" value={@csrf_token} />
-        <input type="hidden" name="user_id" value={@user.id} />
-      </form>
-      <form id={"reset-password-#{@user.id}"} method="post" action={@reset_password_link_path}>
-        <input type="hidden" name="_csrf_token" value={@csrf_token} />
-        <input type="hidden" name="user_id" value={@user.id} />
-      </form>
-
-      <%= if Accounts.user_confirmation_pending?(@user) do %>
-        <button type="submit" class="btn btn-primary my-1" form={"resend-confirmation-#{@user.id}"}>
-          Resend confirmation link
-        </button>
-        <button
-          class="btn btn-primary my-1"
-          phx-click="show_confirm_email_modal"
-          phx-value-id={@user.id}
->>>>>>> 43fa7e19
         >
           Confirm email
         </.button>
 
         <div class="dropdown-divider"></div>
-<<<<<<< HEAD
       <% else %>
         <.button
           variant={:primary}
@@ -85,47 +51,25 @@
         >
           Send password reset link
         </.button>
-=======
-      <% end %>
-
-      <button type="submit" class="btn btn-primary my-1" form={"reset-password-#{@user.id}"}>
-        Send password reset link
-      </button>
->>>>>>> 43fa7e19
 
         <div class="dropdown-divider"></div>
       <% end %>
 
-<<<<<<< HEAD
       <%= if @account_locked do %>
         <.button
           variant={:warning}
           class="mt-2"
           phx-click="show_unlock_account_modal"
           phx-value-id={@user_id}
-=======
-      <%= if !is_nil(@user.locked_at) do %>
-        <button
-          class="btn btn-warning my-1"
-          phx-click="show_unlock_account_modal"
-          phx-value-id={@user.id}
->>>>>>> 43fa7e19
         >
           Unlock Account
         </.button>
       <% else %>
-<<<<<<< HEAD
         <.button
           variant={:warning}
           class="mt-2"
           phx-click="show_lock_account_modal"
           phx-value-id={@user_id}
-=======
-        <button
-          class="btn btn-warning my-1"
-          phx-click="show_lock_account_modal"
-          phx-value-id={@user.id}
->>>>>>> 43fa7e19
         >
           Lock Account
         </.button>
@@ -133,18 +77,11 @@
 
       <div class="dropdown-divider"></div>
 
-<<<<<<< HEAD
       <.button
         variant={:danger}
         class="mt-6"
         phx-click="show_delete_account_modal"
         phx-value-id={@user_id}
-=======
-      <button
-        class="btn btn-danger my-6"
-        phx-click="show_delete_account_modal"
-        phx-value-id={@user.id}
->>>>>>> 43fa7e19
       >
         Delete Account
       </.button>
