defmodule OliWeb.Users.AuthorsDetailView do
  use OliWeb, :live_view
  use OliWeb.Common.Modal

  import OliWeb.Common.Utils

  alias Oli.Accounts
  alias Oli.Accounts.{Author, SystemRole}

  alias OliWeb.Accounts.Modals.{
    LockAccountModal,
    UnlockAccountModal,
    DeleteAccountModal,
    ConfirmEmailModal
  }

  alias OliWeb.Common.Breadcrumb
  alias OliWeb.Common.Properties.{Groups, Group, ReadOnly}
  alias OliWeb.Router.Helpers, as: Routes
  alias OliWeb.Users.Actions

  on_mount {OliWeb.AuthorAuth, :ensure_authenticated}
  on_mount OliWeb.LiveSessionPlugs.SetCtx

  defp set_breadcrumbs(author) do
    OliWeb.Admin.AdminView.breadcrumb()
    |> OliWeb.Users.AuthorsView.breadcrumb()
    |> breadcrumb(author)
  end

  def breadcrumb(previous, %Author{id: id} = author) do
    name = name(author.name, author.given_name, author.family_name)

    previous ++
      [
        Breadcrumb.new(%{
          full_title: name,
          link: Routes.live_path(OliWeb.Endpoint, __MODULE__, id)
        })
      ]
  end

  def mount(
<<<<<<< HEAD
        %{"author_id" => author_id},
        _session,
=======
        %{"user_id" => user_id},
        %{"current_author_id" => author_id} = session,
>>>>>>> 43fa7e19
        socket
      ) do
    case Accounts.get_author(author_id) do
      nil ->
        {:ok,
         socket
         |> put_flash(:error, "Author not found")
         |> redirect(to: ~p"/admin/authors")}

      author ->
        {:ok,
         assign(socket,
           current_author: socket.assigns.current_author,
           breadcrumbs: set_breadcrumbs(author),
           author: author,
<<<<<<< HEAD
           changeset: author_changeset(author),
           disabled_edit: true,
           author_roles: SystemRole.role_id(),
=======
           user: user,
           csrf_token: Phoenix.Controller.get_csrf_token(),
           changeset: author_changeset(user),
           disabled_edit: true,
           ctx: SessionContext.init(socket, session),
           authors: SystemRole.role_id(),
>>>>>>> 43fa7e19
           password_reset_link: ""
         )}
    end
  end

  attr(:current_author, Author, required: true)
  attr(:breadcrumbs, :any)
  attr(:title, :string, default: "Author Details")
  attr(:author, Author, required: true)
  attr(:modal, :any, default: nil)
  attr(:changeset, :map)
  attr(:disabled_edit, :boolean, default: true)
  attr(:author_roles, :map, default: %{})
  attr(:password_reset_link, :string)

  def render(assigns) do
    ~H"""
    <div>
      <%= render_modal(assigns) %>

      <Groups.render>
        <Group.render label="Details" description="User details">
          <.form
            :let={f}
            id="edit_author"
            for={@changeset}
            phx-change="change"
            phx-submit="submit"
            autocomplete="off"
          >
            <ReadOnly.render label="Name" value={@author.name} />
            <div class="form-group">
              <label for="given_name">First Name</label>
              <.input
                value={fetch_field(@changeset, :given_name)}
                id="given_name"
                name="author[given_name]"
                class="form-control"
                disabled={@disabled_edit}
              />
            </div>
            <div class="form-group">
              <label for="family_name">Last Name</label>
              <.input
                value={fetch_field(@changeset, :family_name)}
                id="family_name"
                name="author[family_name]"
                class="form-control"
                disabled={@disabled_edit}
              />
            </div>
            <div class="form-group">
              <label for="email">Email</label>
              <.input
                value={fetch_field(@changeset, :email)}
                id="email"
                name="author[email]"
                class="form-control"
                disabled={@disabled_edit}
              />
            </div>
            <div class="form-group">
              <label for="role">Role</label>
              <.input
                type="select"
                class="form-control"
                field={f[:system_role_id]}
                options={
                  Enum.map(@author_roles, fn {_type, id} ->
                    {role(id), id}
                  end)
                }
                disabled={
                  @disabled_edit or not Accounts.has_admin_role?(@current_author, :system_admin)
                }
              />
            </div>
            <%= unless @disabled_edit do %>
              <.button
                variant={:primary}
                type="submit"
                class="float-right btn btn-md btn-primary mt-2"
              >
                Save
              </.button>
            <% end %>
          </.form>
          <%= if @disabled_edit do %>
            <.button
              variant={:primary}
              class="float-right btn btn-md btn-primary mt-2"
              phx-click="start_edit"
            >
              Edit
            </.button>
          <% end %>
        </Group.render>
        <Group.render
          label="Projects"
          description="Projects that the Author has either created or is a collaborator within"
        >
          <.live_component
            module={OliWeb.Users.AuthorProjects}
            id="author_projects"
            user={@author}
            ctx={@ctx}
          />
        </Group.render>
        <Group.render label="Actions" description="Actions that can be taken for this user">
<<<<<<< HEAD
          <%= if @author.id != @current_author.id and @author.email != System.get_env("ADMIN_EMAIL", "admin@example.edu") do %>
            <Actions.render
              user_id={@author.id}
              account_locked={!is_nil(@author.locked_at)}
              email_confirmation_pending={Accounts.author_confirmation_pending?(@author)}
=======
          <%= if @user.id != @author.id and @user.email != System.get_env("ADMIN_EMAIL", "admin@example.edu") do %>
            <Actions.render
              user={@user}
              csrf_token={@csrf_token}
              for_author={true}
>>>>>>> 43fa7e19
              password_reset_link={@password_reset_link}
            />
          <% end %>
        </Group.render>
      </Groups.render>
    </div>
    """
  end

  def handle_event("generate_reset_password_link", %{"id" => id}, socket) do
    author = Accounts.get_author!(id)

    encoded_token = Accounts.generate_author_reset_password_token(author)

    password_reset_link =
      url(~p"/authors/reset_password/#{encoded_token}")

    socket = assign(socket, password_reset_link: password_reset_link)
    {:noreply, socket}
  end

  def handle_event("show_confirm_email_modal", _, socket) do
    modal_assigns = %{
      author: socket.assigns.author
    }

    modal = fn assigns ->
      ~H"""
      <ConfirmEmailModal.render id="confirm_email" user={@author} />
      """
    end

    {:noreply, show_modal(socket, modal, modal_assigns: modal_assigns)}
  end

  def handle_event(
        "confirm_email",
        _,
        socket
      ) do
    changeset = Author.confirm_changeset(socket.assigns.author)

    case Accounts.admin_update_author(changeset) do
      {:ok, author} ->
        {:noreply,
         socket
         |> assign(author: author)
         |> hide_modal(modal_assigns: nil)}

      {:error, _error} ->
        {:noreply, put_flash(socket, :error, "Error confirming author's email")}
    end
  end

  def handle_event("resend_confirmation_link", %{"id" => id}, socket) do
    author = Accounts.get_author!(id)

    case Accounts.deliver_author_confirmation_instructions(
           author,
           &url(~p"/authors/confirm/#{&1}")
         ) do
      {:ok, _} ->
        {:noreply, put_flash(socket, :info, "Confirmation link sent.")}

      {:error, :already_confirmed} ->
        {:noreply, put_flash(socket, :info, "Email is already confirmed.")}
    end
  end

<<<<<<< HEAD
  def handle_event("send_reset_password_link", %{"id" => id}, socket) do
=======
  def handle_event("generate_reset_password_link", params, socket) do
    {:noreply,
     assign(socket,
       password_reset_link: OliWeb.PowController.create_password_reset_link(params, :author)
     )}
  end

  def handle_event(
        "unlock_account",
        %{"id" => id},
        socket
      ) do
>>>>>>> 43fa7e19
    author = Accounts.get_author!(id)

    case Accounts.deliver_author_reset_password_instructions(
           author,
           &url(~p"/authors/reset_password/#{&1}")
         ) do
      {:ok, _} ->
        {:noreply, put_flash(socket, :info, "Password reset link sent.")}

      {:error, error} ->
        {:noreply, put_flash(socket, :error, "Error sending password reset link: #{error}")}
    end
  end

  def handle_event("show_lock_account_modal", _, socket) do
    modal_assigns = %{
      author: socket.assigns.author
    }

    modal = fn assigns ->
      ~H"""
      <LockAccountModal.render id="lock_account" user={@author} />
      """
    end

    {:noreply, show_modal(socket, modal, modal_assigns: modal_assigns)}
  end

  def handle_event(
        "lock_account",
        %{"id" => id},
        socket
      ) do
    author = Accounts.get_author!(id)

    case Accounts.lock_author(author) do
      {:ok, _} ->
        {:noreply,
         socket
         |> assign(author: Accounts.get_author!(id))
         |> hide_modal(modal_assigns: nil)}

      {:error, _error} ->
        {:noreply,
         put_flash(socket, :error, "Failed to lock author account.")
         |> hide_modal(modal_assigns: nil)}
    end
  end

  def handle_event("show_unlock_account_modal", _, socket) do
    modal_assigns = %{
      author: socket.assigns.author
    }

    modal = fn assigns ->
      ~H"""
      <UnlockAccountModal.render id="unlock_account" user={@author} />
      """
    end

    {:noreply, show_modal(socket, modal, modal_assigns: modal_assigns)}
  end

  def handle_event(
        "unlock_account",
        %{"id" => id},
        socket
      ) do
    author = Accounts.get_author!(id)

    case Accounts.unlock_author(author) do
      {:ok, _} ->
        {:noreply,
         socket
         |> assign(author: Accounts.get_author!(id))
         |> hide_modal(modal_assigns: nil)}

      {:error, _error} ->
        {:noreply,
         put_flash(socket, :error, "Failed to unlock author account.")
         |> hide_modal(modal_assigns: nil)}
    end
  end

  def handle_event("show_delete_account_modal", _, socket) do
    modal_assigns = %{
      author: socket.assigns.author
    }

    modal = fn assigns ->
      ~H"""
      <DeleteAccountModal.render id="delete_account" user={@author} />
      """
    end

    {:noreply, show_modal(socket, modal, modal_assigns: modal_assigns)}
  end

  def handle_event(
        "delete_account",
        %{"id" => id},
        socket
      ) do
    author = Accounts.get_author!(id)

    case Accounts.delete_author(author) do
      {:ok, _} ->
        {:noreply,
         socket
         |> hide_modal(modal_assigns: nil)
         |> put_flash(:info, "Author successfully deleted.")
         |> push_navigate(to: Routes.live_path(OliWeb.Endpoint, OliWeb.Users.AuthorsView))}

      {:error, _error} ->
        {:noreply, put_flash(socket, :error, "Author couldn't be deleted.")}
    end
  end

  def handle_event("change", %{"author" => params}, socket) do
    {:noreply, assign(socket, changeset: author_changeset(socket.assigns.author, params))}
  end

  def handle_event("submit", %{"author" => params}, socket) do
    case Accounts.admin_update_author(socket.assigns.author, params) do
      {:ok, author} ->
        {:noreply,
         socket
         |> put_flash(:info, "Author successfully updated.")
         |> assign(
           author: author,
           changeset: author_changeset(author, params),
           disabled_edit: true
         )}

      {:error, _error} ->
        {:noreply, put_flash(socket, :error, "Author couldn't be updated.")}
    end
  end

  def handle_event("start_edit", _, socket) do
    {:noreply, socket |> assign(disabled_edit: false)}
  end

  defp author_changeset(author, attrs \\ %{}) do
    Author.admin_changeset(author, attrs)
    |> Map.put(:action, :update)
  end

  defp role(system_role_id) do
    admin_role_id = SystemRole.role_id().system_admin
    account_role_id = SystemRole.role_id().account_admin
    content_role_id = SystemRole.role_id().content_admin

    case system_role_id do
      ^admin_role_id ->
        "System Admin"

      ^account_role_id ->
        "Account Admin"

      ^content_role_id ->
        "Content Admin"

      _ ->
        "Author"
    end
  end
end<|MERGE_RESOLUTION|>--- conflicted
+++ resolved
@@ -41,13 +41,8 @@
   end
 
   def mount(
-<<<<<<< HEAD
         %{"author_id" => author_id},
         _session,
-=======
-        %{"user_id" => user_id},
-        %{"current_author_id" => author_id} = session,
->>>>>>> 43fa7e19
         socket
       ) do
     case Accounts.get_author(author_id) do
@@ -63,18 +58,9 @@
            current_author: socket.assigns.current_author,
            breadcrumbs: set_breadcrumbs(author),
            author: author,
-<<<<<<< HEAD
            changeset: author_changeset(author),
            disabled_edit: true,
            author_roles: SystemRole.role_id(),
-=======
-           user: user,
-           csrf_token: Phoenix.Controller.get_csrf_token(),
-           changeset: author_changeset(user),
-           disabled_edit: true,
-           ctx: SessionContext.init(socket, session),
-           authors: SystemRole.role_id(),
->>>>>>> 43fa7e19
            password_reset_link: ""
          )}
     end
@@ -184,19 +170,11 @@
           />
         </Group.render>
         <Group.render label="Actions" description="Actions that can be taken for this user">
-<<<<<<< HEAD
           <%= if @author.id != @current_author.id and @author.email != System.get_env("ADMIN_EMAIL", "admin@example.edu") do %>
             <Actions.render
               user_id={@author.id}
               account_locked={!is_nil(@author.locked_at)}
               email_confirmation_pending={Accounts.author_confirmation_pending?(@author)}
-=======
-          <%= if @user.id != @author.id and @user.email != System.get_env("ADMIN_EMAIL", "admin@example.edu") do %>
-            <Actions.render
-              user={@user}
-              csrf_token={@csrf_token}
-              for_author={true}
->>>>>>> 43fa7e19
               password_reset_link={@password_reset_link}
             />
           <% end %>
@@ -266,22 +244,7 @@
     end
   end
 
-<<<<<<< HEAD
   def handle_event("send_reset_password_link", %{"id" => id}, socket) do
-=======
-  def handle_event("generate_reset_password_link", params, socket) do
-    {:noreply,
-     assign(socket,
-       password_reset_link: OliWeb.PowController.create_password_reset_link(params, :author)
-     )}
-  end
-
-  def handle_event(
-        "unlock_account",
-        %{"id" => id},
-        socket
-      ) do
->>>>>>> 43fa7e19
     author = Accounts.get_author!(id)
 
     case Accounts.deliver_author_reset_password_instructions(
@@ -345,6 +308,13 @@
     {:noreply, show_modal(socket, modal, modal_assigns: modal_assigns)}
   end
 
+  def handle_event("generate_reset_password_link", params, socket) do
+    {:noreply,
+     assign(socket,
+       password_reset_link: OliWeb.PowController.create_password_reset_link(params, :author)
+     )}
+  end
+
   def handle_event(
         "unlock_account",
         %{"id" => id},
