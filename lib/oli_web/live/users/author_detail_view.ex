--- conflicted
+++ resolved
@@ -34,12 +34,7 @@
   end
 
   def breadcrumb(previous, %Author{id: id} = author) do
-<<<<<<< HEAD
-    name =
-      Oli.Utils.normalize_name(author.name, author.given_name, author.family_name)
-=======
-    name = name(author)
->>>>>>> 3a3fe3d4
+    name = name(author.name, author.given_name, author.family_name)
 
     previous ++
       [
