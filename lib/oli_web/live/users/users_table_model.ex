defmodule OliWeb.Users.UsersTableModel do
  alias OliWeb.Common.Table.{ColumnSpec, SortableTableModel}
  alias OliWeb.Router.Helpers, as: Routes
  use Surface.LiveComponent
  import OliWeb.Common.Utils

  def render(assigns) do
    ~F"""
    <div>nothing</div>
    """
  end

  def new(users) do
    SortableTableModel.new(
      rows: users,
      column_specs: [
        %ColumnSpec{name: :name, label: "Name", render_fn: &__MODULE__.render_name_column/3},
        %ColumnSpec{
          name: :email,
          label: "Email",
          render_fn: &OliWeb.Users.Common.render_email_column/3
        },
        %ColumnSpec{
          name: :independent_learner,
          label: "Account Type",
          render_fn: &__MODULE__.render_learner_column/3
        },
        %ColumnSpec{
          name: :author,
          label: "Linked Author",
          render_fn: &__MODULE__.render_author_column/3
        }
      ],
      event_suffix: "",
      id_field: [:id]
    )
  end

  def render_author_column(assigns, %{author: author}, _) do
    case author do
      nil ->
        ~F"""
          <span class="text-secondary"><em>None</em></span>
        """

      author ->
        ~F"""
          <span class="badge badge-dark">{author.email}</span>
        """
    end
  end

  def render_name_column(
        assigns,
        %{id: id, name: name, given_name: given_name, family_name: family_name},
        _
      ) do
    ~F"""
<<<<<<< HEAD
      <a href={Routes.live_path(OliWeb.Endpoint, OliWeb.Users.UsersDetailView, id)}>{Oli.Utils.normalize_name(name, given_name, family_name)}</a>
=======
      <a href={Routes.live_path(OliWeb.Endpoint, OliWeb.Users.UsersDetailView, id)}>{name(name, given_name, family_name)}</a>
>>>>>>> 3a3fe3d4
    """
  end

  def render_learner_column(assigns, %{independent_learner: independent_learner}, _) do
    if independent_learner do
      ~F"""
        <span class="badge badge-primary">Independent Learner</span>
      """
    else
      ~F"""
        <span class="badge badge-dark">LTI</span>
      """
    end
  end
end<|MERGE_RESOLUTION|>--- conflicted
+++ resolved
@@ -1,8 +1,10 @@
 defmodule OliWeb.Users.UsersTableModel do
+  use Surface.LiveComponent
+
+  import OliWeb.Common.Utils
+
   alias OliWeb.Common.Table.{ColumnSpec, SortableTableModel}
   alias OliWeb.Router.Helpers, as: Routes
-  use Surface.LiveComponent
-  import OliWeb.Common.Utils
 
   def render(assigns) do
     ~F"""
@@ -56,11 +58,7 @@
         _
       ) do
     ~F"""
-<<<<<<< HEAD
-      <a href={Routes.live_path(OliWeb.Endpoint, OliWeb.Users.UsersDetailView, id)}>{Oli.Utils.normalize_name(name, given_name, family_name)}</a>
-=======
       <a href={Routes.live_path(OliWeb.Endpoint, OliWeb.Users.UsersDetailView, id)}>{name(name, given_name, family_name)}</a>
->>>>>>> 3a3fe3d4
     """
   end
 
