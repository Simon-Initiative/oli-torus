defmodule OliWeb.Delivery.NewCourse do
  use OliWeb, :live_view

  on_mount {OliWeb.UserAuth, :ensure_authenticated}
  on_mount OliWeb.LiveSessionPlugs.SetCtx
  on_mount OliWeb.LiveSessionPlugs.SetSection
  on_mount OliWeb.LiveSessionPlugs.SetBrand
  on_mount OliWeb.LiveSessionPlugs.SetPreviewMode

  alias Oli.Accounts
  alias Oli.Delivery
<<<<<<< HEAD
=======
  alias Oli.Delivery.DistributedDepotCoordinator
  alias Oli.Delivery.Sections
>>>>>>> fd4b7033
  alias Oli.Delivery.Sections.PostProcessing
  alias Oli.Delivery.Sections.Section
  alias Oli.Delivery.Sections.SectionResourceDepot
  alias Oli.Lti.LtiParams
  alias Oli.Repo
  alias OliWeb.Common.{Breadcrumb, Stepper, FormatDateTime}
  alias OliWeb.Common.Stepper.Step
  alias OliWeb.Components.Common
  alias OliWeb.Delivery.NewCourse.{CourseDetails, NameCourse, SelectSource}
  alias Lti_1p3.Tool.ContextRoles

  alias Phoenix.LiveView.JS

  import OliWeb.Components.Delivery.Layouts

  @form_id "open_and_free_form"
  def mount(_params, session, socket) do
    changeset = Sections.change_independent_learner_section(%Section{registration_open: true})

    steps = [
      %Step{
        title: "Select your source materials",
        description: "Select the source of materials to base your course curriculum on.",
        render_fn: fn assigns -> render_step(:select_source, assigns) end,
        on_next_step: JS.push("change_step", value: %{current_step: 1})
      },
      %Step{
        title: "Name your course",
        description: "Give your course section a name, a number, and tell us how you meet.",
        render_fn: fn assigns -> render_step(:name_course, assigns) end,
        on_previous_step:
          JS.push("change_step", value: %{form_id: "name-course-form", current_step: 0}),
        on_next_step:
          JS.push("change_step", value: %{form_id: "name-course-form", current_step: 2})
      },
      %Step{
        title: "Course details",
        description:
          "If you meet as a group, let us know what days of the week your class meets. Everyone needs to tell us your course’s start and end dates.",
        render_fn: fn assigns -> render_step(:course_details, assigns) end,
        on_previous_step:
          JS.push("change_step", value: %{form_id: "course-details-form", current_step: 1}),
        on_next_step:
          JS.push("change_step", value: %{form_id: "course-details-form", current_step: 3}),
        next_button_label: "Create section"
      }
    ]

    {current_user, lti_params} =
      case socket.assigns.current_user do
        nil ->
          {nil, nil}

        current_user ->
          current_user =
            Accounts.load_lti_params(current_user)
            |> Repo.preload([:author])

          lti_params =
            if current_user.lti_params do
              current_user.lti_params.params
            else
              nil
            end

          {current_user, lti_params}
      end

    changeset =
      case lti_params["https://purl.imsglobal.org/spec/lti/claim/resource_link"] do
        nil -> changeset
        params -> Section.changeset(changeset, %{title: params["title"]})
      end

    {:ok,
     assign(socket,
       form_id: @form_id,
       steps: steps,
       current_step: 0,
       session: Map.put(session, "live_action", socket.assigns.live_action),
       current_user: current_user,
       lti_params: lti_params,
       changeset: changeset,
       breadcrumbs: breadcrumbs(socket.assigns.live_action),
       loading: false
     )}
  end

  attr(:breadcrumbs, :any, default: [Breadcrumb.new(%{full_title: "Course Creation"})])
  attr(:is_admin, :boolean, required: true)

  def render(assigns) do
    ~H"""
    <%= case @live_action do %>
      <% :admin -> %>
      <% _ -> %>
        <.header ctx={@ctx} section={@section} preview_mode={@preview_mode} is_admin={@is_admin} />
    <% end %>
    <div id={@form_id} phx-hook="SubmitForm" class="mt-14 h-[calc(100vh-56px)]">
      <.live_component
        id="course_creation_stepper"
        module={Stepper}
        on_cancel={JS.push("redirect_to_courses")}
        steps={@steps || []}
        current_step={@current_step}
        next_step_disabled={next_step_disabled?(assigns) || @loading}
        show_spinner={@loading}
        data={get_step_data(assigns)}
      />
    </div>
    """
  end

  slot(:inner_block, required: true)

  defp new_course_header(assigns) do
    ~H"""
    <h5 class="px-9 py-4 border-gray-200 dark:border-gray-600 border-b text-sm font-semibold">
      New course set up
    </h5>
    <div class="overflow-y-auto scrollbar-hide relative h-full">
      <%= render_slot(@inner_block) %>
    </div>
    """
  end

  attr(:flash, :any, default: %{})

  defp render_flash(assigns) do
    ~H"""
    <%= if Phoenix.Flash.get(@flash, :form_error) do %>
      <div class="alert alert-danger m-0 flex flex-row justify-between w-full" role="alert">
        <%= Phoenix.Flash.get(@flash, :form_error) %>

        <button
          type="button"
          class="close"
          data-bs-dismiss="alert"
          aria-label="Close"
          phx-click="lv:clear-flash"
          phx-value-key="error"
        >
          <i class="fa-solid fa-xmark fa-lg"></i>
        </button>
      </div>
    <% end %>
    """
  end

  def render_step(:select_source, assigns) do
    ~H"""
    <.new_course_header>
      <div class="flex flex-col items-center gap-3 pr-9 pl-16 py-6">
        <h2>Select source</h2>
        <.live_component
          id="select_source_step"
          module={SelectSource}
          session={@session}
          on_select={@on_select}
          source={@source}
          current_user={@current_user}
          lti_params={@lti_params}
        />
      </div>
    </.new_course_header>
    """
  end

  def render_step(:name_course, assigns) do
    ~H"""
    <.new_course_header>
      <div class="flex flex-col items-center gap-3 pr-9 pl-16 py-6">
        <img src="/images/icons/course-creation-wizard-step-1.svg" style="height: 170px;" />
        <h2>Name your course</h2>
        <.render_flash flash={@flash} />
        <NameCourse.render changeset={to_form(@changeset)} />
      </div>
    </.new_course_header>
    """
  end

  def render_step(:course_details, assigns) do
    ~H"""
    <.new_course_header>
      <div class="flex flex-col items-center gap-3 pr-9 pl-16 py-6">
        <img src="/images/icons/course-creation-wizard-step-2.svg" style="height: 170px;" />
        <h2>Course details</h2>
        <.render_flash flash={@flash} />
        <CourseDetails.render changeset={to_form(@changeset)} />
      </div>
    </.new_course_header>
    """
  end

  def breadcrumbs(:admin) do
    OliWeb.Sections.SectionsView.set_breadcrumbs() ++
      [
        Breadcrumb.new(%{
          full_title: "Create Section",
          link: Routes.select_source_path(OliWeb.Endpoint, :admin)
        })
      ]
  end

  def breadcrumbs(_), do: []

  defp get_step_data(assigns) do
    case assigns.current_step do
      0 ->
        %{
          session: assigns.session,
          source: assigns[:source],
          on_select: JS.push("source_selection", target: "##{@form_id}"),
          current_user: assigns.current_user,
          lti_params: assigns.lti_params
        }

      1 ->
        %{changeset: assigns.changeset, flash: assigns.flash}

      _ ->
        %{
          changeset: assigns.changeset,
          flash: assigns.flash
        }
    end
  end

  defp next_step_disabled?(assigns) do
    case assigns.current_step do
      0 ->
        true

      _ ->
        false
    end
  end

  def create_section(:lms_instructor, socket) do
    section_params =
      socket.assigns.changeset
      |> Ecto.Changeset.apply_changes()
      |> Map.from_struct()

    liveview_pid = self()

    Task.Supervisor.start_child(Oli.TaskSupervisor, fn ->
      case Delivery.create_section(
             socket.assigns.source,
             socket.assigns.current_user,
             socket.assigns.lti_params,
             %{
               class_modality: section_params.class_modality,
               class_days: section_params.class_days,
               course_section_number: section_params.course_section_number,
               start_date: section_params.start_date,
               end_date: section_params.end_date,
               preferred_scheduling_time: section_params.preferred_scheduling_time,
               analytics_version: :v2
             }
           ) do
        {:ok, section} ->
          send(liveview_pid, {:section_created, section.id, section.slug})

        {:error, error} ->
          {_error_id, error_msg} = log_error("Failed to create new section", error)

          send(liveview_pid, {:section_created_error, error_msg})
      end
    end)

    {:noreply, assign(socket, loading: true)}
  end

  def create_section(_, socket) do
    %{source: source, changeset: changeset} = socket.assigns

    liveview_pid = self()

    Task.Supervisor.start_child(Oli.TaskSupervisor, fn ->
      case source_info(source) do
        {project, _, :project_slug} ->
          %{id: project_id, has_experiments: has_experiments} =
            Oli.Authoring.Course.get_project_by_slug(project.slug)

          publication =
            Oli.Publishing.get_latest_published_publication_by_slug(project.slug)
            |> Repo.preload(:project)

          customizations =
            case publication.project.customizations do
              nil -> nil
              labels -> Map.from_struct(labels)
            end

          section_params =
            changeset
            |> Ecto.Changeset.apply_changes()
            |> Map.from_struct()
            |> Map.merge(%{
              type: :enrollable,
              base_project_id: project_id,
              open_and_free: true,
              context_id: UUID.uuid4(),
              customizations: customizations,
              has_experiments: has_experiments,
              analytics_version: :v2,
              welcome_title: project.welcome_title,
              encouraging_subtitle: project.encouraging_subtitle
            })

          case create_from_publication(socket, publication, section_params) do
            {:ok, section} ->
              send(liveview_pid, {:section_created, section.id, section.slug})

            {:error, error} ->
              {_error_id, error_msg} = log_error("Failed to create new section", error)
              send(liveview_pid, {:section_created_error, error_msg})
          end

        {blueprint, _, :product_slug} ->
          project = Oli.Repo.get(Oli.Authoring.Course.Project, blueprint.base_project_id)

          section_params =
            changeset
            |> Ecto.Changeset.apply_changes()
            |> Map.from_struct()
            |> Map.take([
              :title,
              :course_section_number,
              :class_modality,
              :class_days,
              :start_date,
              :end_date,
              :preferred_scheduling_time
            ])
            |> Map.merge(%{
              blueprint_id: blueprint.id,
              required_survey_resource_id: project.required_survey_resource_id,
              type: :enrollable,
              open_and_free: true,
              has_experiments: project.has_experiments,
              context_id: UUID.uuid4(),
              analytics_version: :v2,
              welcome_title: blueprint.welcome_title,
              encouraging_subtitle: blueprint.encouraging_subtitle
            })

          case create_from_product(socket, blueprint, section_params) do
            {:ok, section} ->
              send(liveview_pid, {:section_created, section.id, section.slug})

            {:error, error} ->
              {_error_id, error_msg} = log_error("Failed to create new section", error)

              send(liveview_pid, {:section_created_error, error_msg})
          end
      end
    end)

    {:noreply, assign(socket, loading: true)}
  end

  defp source_info(source_id) do
    case source_id do
      "product:" <> id ->
        {Sections.get_section!(String.to_integer(id)), "Source Product", :product_slug}

      "publication:" <> id ->
        publication =
          Oli.Publishing.get_publication!(String.to_integer(id)) |> Repo.preload(:project)

        {publication.project, "Source Project", :project_slug}

      "project:" <> id ->
        project = Oli.Authoring.Course.get_project!(id)

        {project, "Source Project", :project_slug}
    end
  end

  defp create_from_publication(socket, publication, section_params) do
    Repo.transaction(fn ->
      with {:ok, section} <- Sections.create_section(section_params),
           {:ok, section} <- Sections.create_section_resources(section, publication),
           {:ok, _} <- Sections.rebuild_contained_pages(section),
           {:ok, _} <- Sections.rebuild_contained_objectives(section),
           {:ok, _enrollment} <- enroll(socket, section) do
        PostProcessing.apply(section, :all)
      else
        {:error, changeset} ->
          Repo.rollback(changeset)
      end
    end)
  end

  defp create_from_product(socket, blueprint, section_params) do
    Repo.transaction(fn ->
      with {:ok, section} <- Oli.Delivery.Sections.Blueprint.duplicate(blueprint, section_params),
           {:ok, _} <- Sections.rebuild_contained_pages(section),
           {:ok, _} <- Sections.rebuild_contained_objectives(section),
           {:ok, _maybe_enrollment} <- enroll(socket, section) do
        PostProcessing.apply(section, :discussions)
      else
        {:error, changeset} -> Repo.rollback(changeset)
      end
    end)
  end

  defp enroll(socket, section) do
    if is_nil(socket.assigns.current_user) do
      {:ok, nil}
    else
      Sections.enroll(socket.assigns.current_user.id, section.id, [
        ContextRoles.get_role(:context_instructor)
      ])
    end
  end

  def handle_info({:section_created, section_id, section_slug}, socket) do
    Task.Supervisor.start_child(Oli.TaskSupervisor, fn ->
      depot_desc = SectionResourceDepot.depot_desc()
      DistributedDepotCoordinator.init_if_necessary(depot_desc, section_id, SectionResourceDepot)
    end)

    socket
    |> put_flash(:info, "Section successfully created.")
    |> redirect(to: ~p"/sections/#{section_slug}/manage")
    |> noreply()
  end

  def handle_info({:section_created_error, error_msg}, socket) do
    socket = put_flash(socket, :form_error, error_msg)
    {:noreply, socket}
  end

  def handle_event("redirect_to_courses", _, socket) do
    {:noreply,
     redirect(socket,
       to:
         if(socket.assigns.lti_params,
           do: Routes.delivery_path(socket, :index),
           else: Routes.live_path(socket, OliWeb.Workspaces.Instructor)
         )
     )}
  end

  def handle_event("source_selection", %{"id" => source}, socket) do
    {:noreply, assign(socket, source: source, current_step: 1)}
  end

  def handle_event(
        "change_step",
        %{"form_id" => _form_id, "current_step" => _current_step} = params,
        socket
      ) do
    {:noreply, push_event(socket, "js_form_data_request", Map.put(params, :target_id, @form_id))}
  end

  def handle_event(
        "change_step",
        %{"current_step" => current_step},
        socket
      ) do
    {:noreply, assign(socket, current_step: current_step)}
  end

  # This is the response returned from the SubmitForm hook
  def handle_event(
        "js_form_data_response",
        %{"section" => section, "current_step" => current_step},
        socket
      ) do
    section =
      case Map.get(section, "class_days") do
        class_days when not (is_nil(class_days) or is_list(class_days)) ->
          Map.put(section, "class_days", [class_days])

        _ ->
          section
      end
      |> convert_dates(socket.assigns.ctx)

    changeset =
      socket.assigns.changeset
      |> Section.changeset(section)

    case current_step do
      step when step == 0 or step == 1 ->
        {:noreply, assign(socket, changeset: changeset, current_step: current_step)}

      2 ->
        if validate_fields(changeset, [:title, :course_section_number, :class_modality]) do
          {:noreply, assign(socket, changeset: changeset, current_step: current_step)}
        else
          {:noreply,
           assign(socket, changeset: changeset)
           |> put_flash(:form_error, "Some fields require your attention")}
        end

      3 ->
        class_modality =
          Ecto.Changeset.fetch_field(changeset, :class_modality)
          |> elem(1)

        fields_to_validate =
          if class_modality != :never do
            [:class_days, :start_date, :end_date, :preferred_scheduling_time]
          else
            [:start_date, :end_date, :preferred_scheduling_time]
          end

        if validate_fields(changeset, fields_to_validate) do
          if validate_course_dates(changeset) do
            create_section(socket.assigns.live_action, assign(socket, changeset: changeset))
          else
            {:noreply,
             assign(socket, changeset: localize_dates(changeset, socket.assigns.ctx))
             |> put_flash(
               :form_error,
               "The course's start date must be earlier than its end date"
             )}
          end
        else
          {:noreply,
           assign(socket, changeset: localize_dates(changeset, socket.assigns.ctx))
           |> put_flash(:form_error, "Some fields require your attention")}
        end
    end
  end

  def handle_event(
        "js_form_data_response",
        %{"current_step" => current_step},
        socket
      ) do
    {:noreply, assign(socket, current_step: current_step)}
  end

  defp validate_fields(changeset, fields) do
    fields
    |> Enum.map(&Ecto.Changeset.fetch_field(changeset, &1))
    |> Enum.all?(fn field ->
      case field do
        {_, nil} -> false
        {_, []} -> false
        :error -> false
        _ -> true
      end
    end)
  end

  defp convert_dates(%{"start_date" => start_date, "end_date" => end_date} = params, ctx) do
    utc_start_date = FormatDateTime.datestring_to_utc_datetime(start_date, ctx)
    utc_end_date = FormatDateTime.datestring_to_utc_datetime(end_date, ctx)

    params
    |> Map.put("start_date", utc_start_date)
    |> Map.put("end_date", utc_end_date)
  end

  defp convert_dates(params, _ctx), do: params

  defp localize_dates(changeset, ctx) do
    utc_start_date = Common.fetch_field(changeset, :start_date)
    utc_end_date = Common.fetch_field(changeset, :end_date)

    local_start_date = FormatDateTime.convert_datetime(utc_start_date, ctx)
    local_end_date = FormatDateTime.convert_datetime(utc_end_date, ctx)

    changeset
    |> Ecto.Changeset.put_change(:start_date, local_start_date)
    |> Ecto.Changeset.put_change(:end_date, local_end_date)
  end

  defp validate_course_dates(changeset) do
    {_, start_date} = Ecto.Changeset.fetch_field(changeset, :start_date)
    {_, end_date} = Ecto.Changeset.fetch_field(changeset, :end_date)
    DateTime.compare(start_date, end_date) == :lt
  end
end<|MERGE_RESOLUTION|>--- conflicted
+++ resolved
@@ -9,11 +9,8 @@
 
   alias Oli.Accounts
   alias Oli.Delivery
-<<<<<<< HEAD
-=======
   alias Oli.Delivery.DistributedDepotCoordinator
   alias Oli.Delivery.Sections
->>>>>>> fd4b7033
   alias Oli.Delivery.Sections.PostProcessing
   alias Oli.Delivery.Sections.Section
   alias Oli.Delivery.Sections.SectionResourceDepot
