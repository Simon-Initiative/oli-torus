defmodule OliWeb.Delivery.NewCourse do
  use OliWeb, :live_view

  on_mount {OliWeb.UserAuth, :ensure_authenticated}
  on_mount OliWeb.LiveSessionPlugs.SetCtx
  on_mount OliWeb.LiveSessionPlugs.SetSection
  on_mount OliWeb.LiveSessionPlugs.SetBrand
  on_mount OliWeb.LiveSessionPlugs.SetPreviewMode

  alias Oli.Accounts
  alias Oli.Delivery
  alias Oli.Delivery.DistributedDepotCoordinator
  alias Oli.Delivery.Sections
  alias Oli.Delivery.Sections.Section
  alias Oli.Delivery.Sections.SectionResourceDepot
  alias Oli.Delivery.DeliverySpecification
  alias OliWeb.Common.{Breadcrumb, Stepper, FormatDateTime}
  alias OliWeb.Common.Stepper.Step
  alias OliWeb.Components.Common
  alias OliWeb.Delivery.NewCourse.{CourseDetails, NameCourse, SelectSource}
<<<<<<< HEAD
=======
  alias Lti_1p3.Tool.ContextRoles
  alias Oli.Lti.LtiParams
>>>>>>> b92b37a4

  alias Phoenix.LiveView.JS

  import OliWeb.Components.Delivery.Layouts

  on_mount {OliWeb.UserAuth, :ensure_authenticated}
  on_mount OliWeb.LiveSessionPlugs.SetCtx

  @form_id "open_and_free_form"

  def mount(params, _session, socket) do
    changeset = Sections.change_independent_learner_section(%Section{registration_open: true})

    steps = [
      %Step{
        title: "Select your source materials",
        description: "Select the source of materials to base your course curriculum on.",
        render_fn: fn assigns -> render_step(:select_source, assigns) end,
        on_next_step: JS.push("change_step", value: %{current_step: 1})
      },
      %Step{
        title: "Name your course",
        description: "Give your course section a name, a number, and tell us how you meet.",
        render_fn: fn assigns -> render_step(:name_course, assigns) end,
        on_previous_step:
          JS.push("change_step", value: %{form_id: "name-course-form", current_step: 0}),
        on_next_step:
          JS.push("change_step", value: %{form_id: "name-course-form", current_step: 2})
      },
      %Step{
        title: "Course details",
        description:
          "If you meet as a group, let us know what days of the week your class meets. Everyone needs to tell us your course’s start and end dates.",
        render_fn: fn assigns -> render_step(:course_details, assigns) end,
        on_previous_step:
          JS.push("change_step", value: %{form_id: "course-details-form", current_step: 1}),
        on_next_step:
          JS.push("change_step", value: %{form_id: "course-details-form", current_step: 3}),
        next_button_label: "Create section"
      }
    ]

<<<<<<< HEAD
    current_user = Accounts.preload_author(socket.assigns.current_user)

    # Get the context id from the params if it exists. This will only be present for LTI sections.
    context_id = Map.get(params, "context_id")
=======
    {current_user, lti_params} =
      case socket.assigns.current_user do
        nil ->
          {nil, nil}

        current_user ->
          current_user =
            Accounts.preload_author(current_user)

          lti_params =
            case LtiParams.get_latest_user_lti_params(current_user.id) do
              nil -> nil
              %LtiParams{params: lti_params} -> lti_params
            end
>>>>>>> b92b37a4

    # Build section delivery spec
    delivery_spec = DeliverySpecification.new(current_user, socket.assigns.live_action)

    # Suggest a title for the course based on the LTI resource link or context title
    suggested_title = DeliverySpecification.suggested_title(delivery_spec)
    changeset = Section.changeset(changeset, %{title: suggested_title})

    {:ok,
     assign(socket,
       form_id: @form_id,
       steps: steps,
       current_step: 0,
       current_user: current_user,
       delivery_spec: delivery_spec,
       context_id: context_id,
       changeset: changeset,
       breadcrumbs: breadcrumbs(socket.assigns.live_action),
       loading: false
     )}
  end

  attr(:breadcrumbs, :any, default: [Breadcrumb.new(%{full_title: "Course Creation"})])
  attr(:is_admin, :boolean, required: true)

  def render(assigns) do
    ~H"""
    <%= case @live_action do %>
      <% :admin -> %>
      <% _ -> %>
        <.header ctx={@ctx} section={@section} preview_mode={@preview_mode} is_admin={@is_admin} />
    <% end %>
    <div id={@form_id} phx-hook="SubmitForm" class="mt-14 h-[calc(100vh-56px)]">
      <.live_component
        id="course_creation_stepper"
        module={Stepper}
        on_cancel={JS.push("redirect_to_courses")}
        steps={@steps || []}
        current_step={@current_step}
        next_step_disabled={next_step_disabled?(assigns) || @loading}
        show_spinner={@loading}
        data={get_step_data(assigns)}
      />
    </div>
    """
  end

  slot(:inner_block, required: true)

  defp new_course_header(assigns) do
    ~H"""
    <h5 class="px-9 py-4 border-gray-200 dark:border-gray-600 border-b text-sm font-semibold">
      New course set up
    </h5>
    <div class="overflow-y-auto scrollbar-hide relative h-full">
      <%= render_slot(@inner_block) %>
    </div>
    """
  end

  attr(:flash, :any, default: %{})

  defp render_flash(assigns) do
    ~H"""
    <%= if Phoenix.Flash.get(@flash, :form_error) do %>
      <div class="alert alert-danger m-0 flex flex-row justify-between w-full" role="alert">
        <%= Phoenix.Flash.get(@flash, :form_error) %>

        <button
          type="button"
          class="close"
          data-bs-dismiss="alert"
          aria-label="Close"
          phx-click="lv:clear-flash"
          phx-value-key="error"
        >
          <i class="fa-solid fa-xmark fa-lg"></i>
        </button>
      </div>
    <% end %>
    """
  end

  def render_step(:select_source, assigns) do
    ~H"""
    <.new_course_header>
      <div class="flex flex-col items-center gap-3 pr-9 pl-16 py-6">
        <h2>Select source</h2>
        <.live_component
          id="select_source_step"
          module={SelectSource}
          ctx={@ctx}
          on_select={@on_select}
          source={@source}
          current_user={@current_user}
          delivery_spec={@delivery_spec}
        />
      </div>
    </.new_course_header>
    """
  end

  def render_step(:name_course, assigns) do
    ~H"""
    <.new_course_header>
      <div class="flex flex-col items-center gap-3 pr-9 pl-16 py-6">
        <img src="/images/icons/course-creation-wizard-step-1.svg" style="height: 170px;" />
        <h2>Name your course</h2>
        <.render_flash flash={@flash} />
        <NameCourse.render changeset={to_form(@changeset)} />
      </div>
    </.new_course_header>
    """
  end

  def render_step(:course_details, assigns) do
    ~H"""
    <.new_course_header>
      <div class="flex flex-col items-center gap-3 pr-9 pl-16 py-6">
        <img src="/images/icons/course-creation-wizard-step-2.svg" style="height: 170px;" />
        <h2>Course details</h2>
        <.render_flash flash={@flash} />
        <CourseDetails.render changeset={to_form(@changeset)} />
      </div>
    </.new_course_header>
    """
  end

  def breadcrumbs(:admin) do
    OliWeb.Sections.SectionsView.set_breadcrumbs() ++
      [
        Breadcrumb.new(%{
          full_title: "Create Section",
          link: Routes.select_source_path(OliWeb.Endpoint, :admin)
        })
      ]
  end

  def breadcrumbs(_), do: []

  defp get_step_data(assigns) do
    case assigns.current_step do
      0 ->
        %{
          ctx: assigns.ctx,
          source: assigns[:source],
          on_select: JS.push("source_selection", target: "##{@form_id}"),
          current_user: assigns.current_user,
          delivery_spec: assigns.delivery_spec,
          is_admin: assigns.is_admin
        }

      1 ->
        %{changeset: assigns.changeset, flash: assigns.flash}

      _ ->
        %{
          changeset: assigns.changeset,
          flash: assigns.flash
        }
    end
  end

  defp next_step_disabled?(assigns) do
    case assigns.current_step do
      0 ->
        true

      _ ->
        false
    end
  end

  def create_section(socket) do
    %{
      current_user: current_user,
      source: source,
      changeset: changeset,
      delivery_spec: delivery_spec
    } = socket.assigns

    liveview_pid = self()

    # start an async task to create the section and send the result back to the liveview
    Task.Supervisor.start_child(Oli.TaskSupervisor, fn ->
      case Delivery.create_section(
             changeset,
             source,
             current_user,
             delivery_spec
           ) do
        {:ok, section_id, section_slug} ->
          send(liveview_pid, {:section_created, section_id, section_slug})

        {:error, error} ->
          send(liveview_pid, {:section_created_error, error})
      end
    end)

    {:noreply, assign(socket, loading: true)}
  end

  def handle_info({:section_created, section_id, section_slug}, socket) do
    Task.Supervisor.start_child(Oli.TaskSupervisor, fn ->
      depot_desc = SectionResourceDepot.depot_desc()
      DistributedDepotCoordinator.init_if_necessary(depot_desc, section_id, SectionResourceDepot)
    end)

    socket
    |> put_flash(:info, "Section successfully created.")
    |> redirect(to: ~p"/sections/#{section_slug}/manage")
    |> noreply_wrapper()
  end

  def handle_info({:section_created_error, error_msg}, socket) do
    socket = put_flash(socket, :form_error, error_msg)
    {:noreply, socket}
  end

  def handle_event("redirect_to_courses", _, socket) do
    {:noreply,
     redirect(socket,
       to: ~p"/workspaces/student"
     )}
  end

  def handle_event("source_selection", %{"id" => source}, socket) do
    {:noreply, assign(socket, source: source, current_step: 1)}
  end

  def handle_event(
        "change_step",
        %{"form_id" => _form_id, "current_step" => _current_step} = params,
        socket
      ) do
    {:noreply, push_event(socket, "js_form_data_request", Map.put(params, :target_id, @form_id))}
  end

  def handle_event(
        "change_step",
        %{"current_step" => current_step},
        socket
      ) do
    {:noreply, assign(socket, current_step: current_step)}
  end

  # This is the response returned from the SubmitForm hook
  def handle_event(
        "js_form_data_response",
        %{"section" => section, "current_step" => current_step},
        socket
      ) do
    section =
      case Map.get(section, "class_days") do
        class_days when not (is_nil(class_days) or is_list(class_days)) ->
          Map.put(section, "class_days", [class_days])

        _ ->
          section
      end
      |> convert_dates(socket.assigns.ctx)

    changeset =
      socket.assigns.changeset
      |> Section.changeset(section)

    case current_step do
      step when step == 0 or step == 1 ->
        {:noreply, assign(socket, changeset: changeset, current_step: current_step)}

      2 ->
        if validate_fields(changeset, [:title, :course_section_number, :class_modality]) do
          {:noreply, assign(socket, changeset: changeset, current_step: current_step)}
        else
          {:noreply,
           assign(socket, changeset: changeset)
           |> put_flash(:form_error, "Some fields require your attention")}
        end

      3 ->
        class_modality =
          Ecto.Changeset.fetch_field(changeset, :class_modality)
          |> elem(1)

        fields_to_validate =
          if class_modality != :never do
            [:class_days, :start_date, :end_date, :preferred_scheduling_time]
          else
            [:start_date, :end_date, :preferred_scheduling_time]
          end

        if validate_fields(changeset, fields_to_validate) do
          if validate_course_dates(changeset) do
            create_section(assign(socket, changeset: changeset))
          else
            {:noreply,
             assign(socket, changeset: localize_dates(changeset, socket.assigns.ctx))
             |> put_flash(
               :form_error,
               "The course's start date must be earlier than its end date"
             )}
          end
        else
          {:noreply,
           assign(socket, changeset: localize_dates(changeset, socket.assigns.ctx))
           |> put_flash(:form_error, "Some fields require your attention")}
        end
    end
  end

  def handle_event(
        "js_form_data_response",
        %{"current_step" => current_step},
        socket
      ) do
    {:noreply, assign(socket, current_step: current_step)}
  end

  defp validate_fields(changeset, fields) do
    fields
    |> Enum.map(&Ecto.Changeset.fetch_field(changeset, &1))
    |> Enum.all?(fn field ->
      case field do
        {_, nil} -> false
        {_, []} -> false
        :error -> false
        _ -> true
      end
    end)
  end

  defp convert_dates(%{"start_date" => start_date, "end_date" => end_date} = params, ctx) do
    utc_start_date = FormatDateTime.datestring_to_utc_datetime(start_date, ctx)
    utc_end_date = FormatDateTime.datestring_to_utc_datetime(end_date, ctx)

    params
    |> Map.put("start_date", utc_start_date)
    |> Map.put("end_date", utc_end_date)
  end

  defp convert_dates(params, _ctx), do: params

  defp localize_dates(changeset, ctx) do
    utc_start_date = Common.fetch_field(changeset, :start_date)
    utc_end_date = Common.fetch_field(changeset, :end_date)

    local_start_date = FormatDateTime.convert_datetime(utc_start_date, ctx)
    local_end_date = FormatDateTime.convert_datetime(utc_end_date, ctx)

    changeset
    |> Ecto.Changeset.put_change(:start_date, local_start_date)
    |> Ecto.Changeset.put_change(:end_date, local_end_date)
  end

  defp validate_course_dates(changeset) do
    {_, start_date} = Ecto.Changeset.fetch_field(changeset, :start_date)
    {_, end_date} = Ecto.Changeset.fetch_field(changeset, :end_date)
    DateTime.compare(start_date, end_date) == :lt
  end
end<|MERGE_RESOLUTION|>--- conflicted
+++ resolved
@@ -18,12 +18,6 @@
   alias OliWeb.Common.Stepper.Step
   alias OliWeb.Components.Common
   alias OliWeb.Delivery.NewCourse.{CourseDetails, NameCourse, SelectSource}
-<<<<<<< HEAD
-=======
-  alias Lti_1p3.Tool.ContextRoles
-  alias Oli.Lti.LtiParams
->>>>>>> b92b37a4
-
   alias Phoenix.LiveView.JS
 
   import OliWeb.Components.Delivery.Layouts
@@ -65,27 +59,7 @@
       }
     ]
 
-<<<<<<< HEAD
     current_user = Accounts.preload_author(socket.assigns.current_user)
-
-    # Get the context id from the params if it exists. This will only be present for LTI sections.
-    context_id = Map.get(params, "context_id")
-=======
-    {current_user, lti_params} =
-      case socket.assigns.current_user do
-        nil ->
-          {nil, nil}
-
-        current_user ->
-          current_user =
-            Accounts.preload_author(current_user)
-
-          lti_params =
-            case LtiParams.get_latest_user_lti_params(current_user.id) do
-              nil -> nil
-              %LtiParams{params: lti_params} -> lti_params
-            end
->>>>>>> b92b37a4
 
     # Build section delivery spec
     delivery_spec = DeliverySpecification.new(current_user, socket.assigns.live_action)
@@ -101,7 +75,6 @@
        current_step: 0,
        current_user: current_user,
        delivery_spec: delivery_spec,
-       context_id: context_id,
        changeset: changeset,
        breadcrumbs: breadcrumbs(socket.assigns.live_action),
        loading: false
