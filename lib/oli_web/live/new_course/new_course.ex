--- conflicted
+++ resolved
@@ -19,9 +19,6 @@
   alias Phoenix.LiveView.JS
 
   import OliWeb.Components.Delivery.Layouts
-
-  on_mount {OliWeb.UserAuth, :ensure_authenticated}
-  on_mount OliWeb.LiveSessionPlugs.SetCtx
 
   @context_claims "https://purl.imsglobal.org/spec/lti/claim/context"
   @resource_link_claims "https://purl.imsglobal.org/spec/lti/claim/resource_link"
@@ -288,156 +285,6 @@
     {:noreply, assign(socket, loading: true)}
   end
 
-<<<<<<< HEAD
-  def create_section(_, socket) do
-    %{source: source, changeset: changeset} = socket.assigns
-
-    liveview_pid = self()
-
-    Task.Supervisor.start_child(Oli.TaskSupervisor, fn ->
-      case source_info(source) do
-        {project, _, :project_slug} ->
-          %{id: project_id, has_experiments: has_experiments} =
-            Oli.Authoring.Course.get_project_by_slug(project.slug)
-
-          publication =
-            Oli.Publishing.get_latest_published_publication_by_slug(project.slug)
-            |> Repo.preload(:project)
-
-          customizations =
-            case publication.project.customizations do
-              nil -> nil
-              labels -> Map.from_struct(labels)
-            end
-
-          section_params =
-            changeset
-            |> Ecto.Changeset.apply_changes()
-            |> Map.from_struct()
-            |> Map.merge(%{
-              type: :enrollable,
-              base_project_id: project_id,
-              open_and_free: true,
-              context_id: UUID.uuid4(),
-              customizations: customizations,
-              has_experiments: has_experiments,
-              analytics_version: :v2,
-              welcome_title: project.welcome_title,
-              encouraging_subtitle: project.encouraging_subtitle,
-              certificate: nil
-            })
-
-          case create_from_publication(socket, publication, section_params) do
-            {:ok, section} ->
-              send(liveview_pid, {:section_created, section.id, section.slug})
-
-            {:error, error} ->
-              {_error_id, error_msg} = log_error("Failed to create new section", error)
-              send(liveview_pid, {:section_created_error, error_msg})
-          end
-
-        {blueprint, _, :product_slug} ->
-          project = Oli.Repo.get(Oli.Authoring.Course.Project, blueprint.base_project_id)
-
-          section_params =
-            changeset
-            |> Ecto.Changeset.apply_changes()
-            |> Map.from_struct()
-            |> Map.take([
-              :title,
-              :course_section_number,
-              :class_modality,
-              :class_days,
-              :start_date,
-              :end_date,
-              :preferred_scheduling_time,
-              :timezone
-            ])
-            |> Map.merge(%{
-              blueprint_id: blueprint.id,
-              required_survey_resource_id: project.required_survey_resource_id,
-              type: :enrollable,
-              open_and_free: true,
-              has_experiments: project.has_experiments,
-              context_id: UUID.uuid4(),
-              analytics_version: :v2,
-              welcome_title: blueprint.welcome_title,
-              encouraging_subtitle: blueprint.encouraging_subtitle
-            })
-
-          case create_from_product(socket, blueprint, section_params) do
-            {:ok, section} ->
-              send(liveview_pid, {:section_created, section.id, section.slug})
-
-            {:error, error} ->
-              {_error_id, error_msg} = log_error("Failed to create new section", error)
-
-              send(liveview_pid, {:section_created_error, error_msg})
-          end
-      end
-    end)
-
-    {:noreply, assign(socket, loading: true)}
-  end
-
-  defp source_info(source_id) do
-    case source_id do
-      "product:" <> id ->
-        {Sections.get_section!(String.to_integer(id)), "Source Product", :product_slug}
-
-      "publication:" <> id ->
-        publication =
-          Oli.Publishing.get_publication!(String.to_integer(id)) |> Repo.preload(:project)
-
-        {publication.project, "Source Project", :project_slug}
-
-      "project:" <> id ->
-        project = Oli.Authoring.Course.get_project!(id)
-
-        {project, "Source Project", :project_slug}
-    end
-  end
-
-  defp create_from_publication(socket, publication, section_params) do
-    Repo.transaction(fn ->
-      with {:ok, section} <- Sections.create_section(section_params),
-           {:ok, section} <- Sections.create_section_resources(section, publication),
-           {:ok, _} <- Sections.rebuild_contained_pages(section),
-           {:ok, _} <- Sections.rebuild_contained_objectives(section),
-           {:ok, _enrollment} <- enroll(socket, section) do
-        PostProcessing.apply(section, :all)
-      else
-        {:error, changeset} ->
-          Repo.rollback(changeset)
-      end
-    end)
-  end
-
-  defp create_from_product(socket, blueprint, section_params) do
-    Repo.transaction(fn ->
-      with {:ok, section} <- Oli.Delivery.Sections.Blueprint.duplicate(blueprint, section_params),
-           {:ok, _} <- Sections.rebuild_contained_pages(section),
-           {:ok, _} <- Sections.rebuild_contained_objectives(section),
-           {:ok, _maybe_enrollment} <- enroll(socket, section) do
-        PostProcessing.apply(section, :discussions)
-      else
-        {:error, changeset} -> Repo.rollback(changeset)
-      end
-    end)
-  end
-
-  defp enroll(socket, section) do
-    if is_nil(socket.assigns.current_user) do
-      {:ok, nil}
-    else
-      Sections.enroll(socket.assigns.current_user.id, section.id, [
-        ContextRoles.get_role(:context_instructor)
-      ])
-    end
-  end
-
-=======
->>>>>>> cf6d5e22
   def handle_info({:section_created, section_id, section_slug}, socket) do
     Task.Supervisor.start_child(Oli.TaskSupervisor, fn ->
       depot_desc = SectionResourceDepot.depot_desc()
