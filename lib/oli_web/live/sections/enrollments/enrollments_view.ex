--- conflicted
+++ resolved
@@ -13,6 +13,7 @@
   alias Oli.Delivery.Sections
   alias OliWeb.Sections.Mount
   alias OliWeb.Common.SessionContext
+  alias Surface.Components.Link
   alias Oli.Delivery.Metrics
   alias Oli.Delivery.Paywall
 
@@ -25,23 +26,6 @@
     text_search: nil
   }
 
-<<<<<<< HEAD
-=======
-  data breadcrumbs, :any
-  data title, :string, default: "Enrollments"
-  data section, :any, default: nil
-
-  data tabel_model, :struct
-  data total_count, :integer, default: 0
-  data offset, :integer, default: 0
-  data limit, :integer, default: @limit
-  data options, :any
-  data add_enrollments_step, :atom, default: :step_1
-  data add_enrollments_selected_role, :atom, default: :student
-  data add_enrollments_emails, :list, default: []
-  data add_enrollments_users_not_found, :list, default: []
-
->>>>>>> bad51446
   def set_breadcrumbs(type, section) do
     type
     |> OliWeb.Sections.OverviewView.set_breadcrumbs(section)
@@ -142,17 +126,15 @@
   attr :offset, :integer, default: 0
   attr :limit, :integer, default: @limit
   attr :options, :any
+  attr :add_enrollments_step, :atom, default: :step_1
+  attr :add_enrollments_selected_role, :atom, default: :student
+  attr :add_enrollments_emails, :list, default: []
+  attr :add_enrollments_users_not_found, :list, default: []
 
   def render(assigns) do
-<<<<<<< HEAD
     ~H"""
-    <div class="container mx-auto">
-      <div class="d-flex justify-content-between">
-        <TextSearch.render id="text-search" />
-=======
-    ~F"""
     <div id="enrollments_view" class="container mx-auto">
-      {#if @is_admin and @section.open_and_free == true}
+      <%= if @is_admin and @section.open_and_free == true do %>
         <.live_component
           module={OliWeb.Components.LiveModal}
           id="enrollments_view_add_enrollments_modal"
@@ -165,7 +147,11 @@
             end
           }
           on_confirm_label={if @add_enrollments_step == :step_3, do: "Confirm", else: "Next"}
-          on_cancel={if @add_enrollments_step == :step_1, do: nil, else: JS.push("add_enrollments_go_to_step_1")}
+          on_cancel={
+            if @add_enrollments_step == :step_1,
+              do: nil,
+              else: JS.push("add_enrollments_go_to_step_1")
+          }
           on_confirm_disabled={if length(@add_enrollments_emails) == 0, do: true, else: false}
           on_cancel_label={if @add_enrollments_step == :step_1, do: nil, else: "Back"}
         >
@@ -177,33 +163,30 @@
             section_slug={@section.slug}
           />
         </.live_component>
-      {/if}
-
+      <% end %>
 
       <div class="flex justify-between">
-        <TextSearch id="text-search"/>
->>>>>>> bad51446
+        <TextSearch.render id="text-search" />
 
         <%= if @is_admin do %>
           <.link
             href={Routes.page_delivery_path(OliWeb.Endpoint, :export_enrollments, @section.slug)}
             class="btn btn-outline-primary"
-<<<<<<< HEAD
-            method="post"
+            method={:post}
           >
             Download as .CSV
           </.link>
+
+          <%= if @section.open_and_free == true do %>
+            <button
+              phx-click="open"
+              phx-target="#enrollments_view_add_enrollments_modal"
+              class="torus-button primary"
+            >
+              Add Enrollments
+            </button>
+          <% end %>
         <% end %>
-=======
-            method={:post} />
-
-            {#if @section.open_and_free == true}
-              <button phx-click="open" phx-target="#enrollments_view_add_enrollments_modal" class="torus-button primary">
-                Add Enrollments
-              </button>
-            {/if}
-        {/if}
->>>>>>> bad51446
       </div>
 
       <div class="mb-3" />
@@ -244,72 +227,83 @@
   #### Add enrollments modal related stuff ####
   def add_enrollments(%{add_enrollments_step: :step_1} = assigns) do
     ~H"""
-      <div class="px-4">
-        <p class="mb-2">
-          Please write the email addresses of the users you want to invite to the course.
-        </p>
-        <OliWeb.Components.EmailList.render
-          id="enrollments_email_list"
-          users_list={@add_enrollments_emails}
-          on_update="add_enrollments_update_list"
-          on_remove="add_enrollments_remove_from_list"
-        />
-        <label class="flex flex-col mt-4 w-40 ml-auto">
-          <small class="torus-small uppercase">Role</small>
-          <form class="w-full" phx-change="add_enrollments_change_selected_role">
-            <select name="role" class="torus-select w-full">
-              <option selected={:instructor == @add_enrollments_selected_role} value={:instructor}>Instructor</option>
-              <option selected={:student == @add_enrollments_selected_role} value={:student}>Student</option>
-            </select>
-          </form>
-        </label>
-      </div>
+    <div class="px-4">
+      <p class="mb-2">
+        Please write the email addresses of the users you want to invite to the course.
+      </p>
+      <OliWeb.Components.EmailList.render
+        id="enrollments_email_list"
+        users_list={@add_enrollments_emails}
+        on_update="add_enrollments_update_list"
+        on_remove="add_enrollments_remove_from_list"
+      />
+      <label class="flex flex-col mt-4 w-40 ml-auto">
+        <small class="torus-small uppercase">Role</small>
+        <form class="w-full" phx-change="add_enrollments_change_selected_role">
+          <select name="role" class="torus-select w-full">
+            <option selected={:instructor == @add_enrollments_selected_role} value={:instructor}>
+              Instructor
+            </option>
+            <option selected={:student == @add_enrollments_selected_role} value={:student}>
+              Student
+            </option>
+          </select>
+        </form>
+      </label>
+    </div>
     """
   end
 
   def add_enrollments(%{add_enrollments_step: :step_2} = assigns) do
     ~H"""
-      <div class="px-4">
-        <p>
-          The following emails don't exist in the database. If you still want to proceed, an email will be sent and they
-          will become enrolled once they sign up. Please, review them and click on "Next" to continue.
-        </p>
-        <div>
-          <li class="list-none mt-4 max-h-80 overflow-y-scroll">
-            <%= for user <- @add_enrollments_users_not_found do %>
-              <ul class="odd:bg-gray-200 even:bg-gray-100 p-2 first:rounded-t last:rounded-b">
-                <div class="flex items-center justify-between">
-                  <p><%= user %></p>
-                  <button phx-click="add_enrollments_remove_from_list" phx-value-user={user} class="torus-button error">Remove</button>
-                </div>
-              </ul>
-            <% end %>
-          </li>
-        </div>
+    <div class="px-4">
+      <p>
+        The following emails don't exist in the database. If you still want to proceed, an email will be sent and they
+        will become enrolled once they sign up. Please, review them and click on "Next" to continue.
+      </p>
+      <div>
+        <li class="list-none mt-4 max-h-80 overflow-y-scroll">
+          <%= for user <- @add_enrollments_users_not_found do %>
+            <ul class="odd:bg-gray-200 even:bg-gray-100 p-2 first:rounded-t last:rounded-b">
+              <div class="flex items-center justify-between">
+                <p><%= user %></p>
+                <button
+                  phx-click="add_enrollments_remove_from_list"
+                  phx-value-user={user}
+                  class="torus-button error"
+                >
+                  Remove
+                </button>
+              </div>
+            </ul>
+          <% end %>
+        </li>
       </div>
+    </div>
     """
   end
 
   def add_enrollments(%{add_enrollments_step: :step_3} = assigns) do
     ~H"""
-      <.form
-        for={:enrollments}
-        id="add_enrollments_form"
-        class="hidden"
-        method="POST"
-        action={Routes.invite_path(OliWeb.Endpoint, :create_bulk, @section_slug)}>
-          <%= for email <- @add_enrollments_emails do %>
-            <input name="emails[]" value={email} hidden />
-          <% end %>
-          <input name="role" value={@add_enrollments_selected_role} />
-          <input name="section_slug" value={@section_slug} />
-          <button type="submit" class="hidden" />
-      </.form>
-      <div class="px-4">
-        <p>
-          Are you sure you want to enroll <%= "#{if length(@add_enrollments_emails) == 1, do: "one user", else: "#{length(@add_enrollments_emails)} users"}"%>?
-        </p>
-      </div>
+    <.form
+      for={:enrollments}
+      id="add_enrollments_form"
+      class="hidden"
+      method="POST"
+      action={Routes.invite_path(OliWeb.Endpoint, :create_bulk, @section_slug)}
+    >
+      <%= for email <- @add_enrollments_emails do %>
+        <input name="emails[]" value={email} hidden />
+      <% end %>
+      <input name="role" value={@add_enrollments_selected_role} />
+      <input name="section_slug" value={@section_slug} />
+      <button type="submit" class="hidden" />
+    </.form>
+    <div class="px-4">
+      <p>
+        Are you sure you want to enroll <%= "#{if length(@add_enrollments_emails) == 1, do: "one user", else: "#{length(@add_enrollments_emails)} users"}" %>?
+      </p>
+    </div>
     """
   end
 
