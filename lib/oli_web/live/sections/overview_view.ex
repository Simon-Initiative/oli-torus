--- conflicted
+++ resolved
@@ -414,67 +414,65 @@
           description="View and manage the AI Assistant details"
           is_last={true}
         >
-<<<<<<< HEAD
           <div :if={Sections.assistant_enabled?(@section)}>
-=======
-          <section class="flex flex-col space-y-4">
-            <ul class="link-list">
-              <li>
-                <a href={~p"/sections/#{@section.slug}/assistant/conversations"} class="btn btn-link">
-                  Browse Student Conversations
-                </a>
-              </li>
-            </ul>
-          </section>
-
-          <section class="flex flex-col space-y-4 mt-8 pt-6 border-t border-gray-200">
-            <h5>Prompt Templates</h5>
-
->>>>>>> 2249446e
-            <MonacoEditor.render
-              id="attribute-monaco-editor"
-              height="200px"
-              language="text"
-              on_change="monaco_editor_on_change"
-              set_options="monaco_editor_set_options"
-              set_value="monaco_editor_set_value"
-              get_value="monaco_editor_get_value"
-              validate_schema_uri=""
-              default_value={
-                if is_nil(@section.page_prompt_template) do
-                  ""
-                else
-                  @section.page_prompt_template
-                end
-              }
-              default_options={
-                %{
-                  "readOnly" => false,
-                  "selectOnLineNumbers" => true,
-                  "minimap" => %{"enabled" => false},
-                  "scrollBeyondLastLine" => false,
-                  "tabSize" => 2
+            <section class="flex flex-col space-y-4">
+              <ul class="link-list">
+                <li>
+                  <a
+                    href={~p"/sections/#{@section.slug}/assistant/conversations"}
+                    class="btn btn-link"
+                  >
+                    Browse Student Conversations
+                  </a>
+                </li>
+              </ul>
+            </section>
+
+            <section class="flex flex-col space-y-4 mt-8 pt-6 border-t border-gray-200">
+              <h5>Prompt Templates</h5>
+
+              <MonacoEditor.render
+                id="attribute-monaco-editor"
+                height="200px"
+                language="text"
+                on_change="monaco_editor_on_change"
+                set_options="monaco_editor_set_options"
+                set_value="monaco_editor_set_value"
+                get_value="monaco_editor_get_value"
+                validate_schema_uri=""
+                default_value={
+                  if is_nil(@section.page_prompt_template) do
+                    ""
+                  else
+                    @section.page_prompt_template
+                  end
                 }
-              }
-              use_code_lenses={[]}
-            />
-<<<<<<< HEAD
-            <button type="button" class="btn btn-primary action-button mt-4" phx-click="save_prompt">
-              Save
-            </button>
+                default_options={
+                  %{
+                    "readOnly" => false,
+                    "selectOnLineNumbers" => true,
+                    "minimap" => %{"enabled" => false},
+                    "scrollBeyondLastLine" => false,
+                    "tabSize" => 2
+                  }
+                }
+                use_code_lenses={[]}
+              />
+
+              <div>
+                <button
+                  type="button"
+                  class="btn btn-primary action-button mt-4"
+                  phx-click="save_prompt"
+                >
+                  Save
+                </button>
+              </div>
+            </section>
           </div>
           <div class="my-2">
             <.assistant_toggle_button section={@section} />
           </div>
-=======
-
-            <div>
-              <button type="button" class="btn btn-primary action-button mt-4" phx-click="save_prompt">
-                Save
-              </button>
-            </div>
-          </section>
->>>>>>> 2249446e
         </Group.render>
       </div>
     </Groups.render>
