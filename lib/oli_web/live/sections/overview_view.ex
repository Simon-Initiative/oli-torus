defmodule OliWeb.Sections.OverviewView do
  use OliWeb, :live_view
  use OliWeb.Common.Modal

  alias Oli.Repo.{Paging, Sorting}
  alias OliWeb.Common.{Breadcrumb, DeleteModalNoConfirmation}
  alias OliWeb.Common.Properties.{Groups, Group, ReadOnly}
  alias Oli.Delivery.Sections
  alias Oli.Delivery.Sections.{Section, EnrollmentBrowseOptions}
  alias OliWeb.Router.Helpers, as: Routes
  alias OliWeb.Sections.{Instructors, Mount, UnlinkSection}
  alias Oli.Publishing.DeliveryResolver
  alias Oli.Resources.Collaboration
  alias OliWeb.Projects.RequiredSurvey
  alias OliWeb.Common.MonacoEditor
  alias Oli.Repo

  def set_breadcrumbs(:admin, section) do
    OliWeb.Sections.SectionsView.set_breadcrumbs()
    |> breadcrumb(section)
  end

  def set_breadcrumbs(_, section) do
    breadcrumb([], section)
  end

  def breadcrumb(previous, section) do
    previous ++
      [
        Breadcrumb.new(%{
          full_title: section.title,
          link:
            Routes.live_path(
              OliWeb.Endpoint,
              OliWeb.Delivery.InstructorDashboard.InstructorDashboardLive,
              section.slug,
              :manage
            )
        })
      ]
  end

  def mount(params, session, socket) do
    section_slug =
      case params do
        :not_mounted_at_router -> Map.get(session, "section_slug")
        _ -> Map.get(params, "section_slug")
      end

    case Mount.for(section_slug, session) do
      {:error, e} ->
        Mount.handle_error(socket, {:error, e})

      {type, user, section} ->
        updates_count =
          Sections.check_for_available_publication_updates(section)
          |> Enum.count()

        show_required_section_config =
          if section.required_survey_resource_id != nil or
               Sections.get_base_project_survey(section.slug) do
            true
          else
            false
          end

        %{slug: revision_slug} = DeliveryResolver.root_container(section.slug)

        {:ok, collab_space_config} =
          Collaboration.get_collab_space_config_for_page_in_section(
            revision_slug,
            section.slug
          )

        %{base_project: base_project} = section |> Repo.preload(:base_project)

        {:ok,
         assign(socket,
           page_prompt_template: section.page_prompt_template,
           is_system_admin: type == :admin,
           is_lms_or_system_admin: Mount.is_lms_or_system_admin?(user, section),
           breadcrumbs: set_breadcrumbs(type, section),
           instructors: fetch_instructors(section),
           user: user,
           section: section,
           updates_count: updates_count,
           has_submitted_attempts:
             Oli.Delivery.Attempts.ManualGrading.has_submitted_attempts(section),
           collab_space_config: collab_space_config,
           resource_slug: revision_slug,
           show_required_section_config: show_required_section_config,
           base_project: base_project
         )}
    end
  end

  defp fetch_instructors(section) do
    Sections.browse_enrollments(
      section,
      %Paging{offset: 0, limit: 50},
      %Sorting{direction: :asc, field: :name},
      %EnrollmentBrowseOptions{
        is_student: false,
        is_instructor: true,
        text_search: nil
      }
    )
  end

  attr(:user, :any)
  attr(:modal, :any, default: nil)
  attr(:breadcrumbs, :any)
  attr(:title, :string, default: "Section Details")
  attr(:section, :any, default: nil)
  attr(:instructors, :list, default: [])
  attr(:updates_count, :integer)
  attr(:has_submitted_attempts, :boolean)
  attr(:section_has_student_data, :boolean)

  def render(assigns) do
    assigns = assign(assigns, deployment: assigns.section.lti_1p3_deployment)

    ~H"""
    <%= render_modal(assigns) %>
    <Groups.render>
      <Group.render label="Details" description="Overview of course section details">
        <ReadOnly.render label="Course Section ID" value={@section.slug} />
        <ReadOnly.render label="Title" value={@section.title} />
        <ReadOnly.render label="Course Section Type" value={type_to_string(@section)} />
        <ReadOnly.render label="URL" show_copy_btn={true} value={url(~p"/sections/#{@section.slug}")} />
        <%= unless is_nil(@deployment) do %>
          <ReadOnly.render
            label="Institution"
            type={if @is_system_admin, do: "link"}
            link_label={@deployment.institution.name}
            value={
              if @is_system_admin,
                do: Routes.institution_path(OliWeb.Endpoint, :show, @deployment.institution_id),
                else: @deployment.institution.name
            }
          />
        <% end %>
        <div class="flex flex-col form-group">
          <label>Base Project</label>
          <a href={
            Routes.live_path(OliWeb.Endpoint, OliWeb.Projects.OverviewLive, @base_project.slug)
          }>
            <%= @base_project.title %>
          </a>
        </div>
        <%= unless is_nil(@section.blueprint_id) do %>
          <div class="flex flex-col form-group">
            <label>Product</label>
            <a href={
              Routes.live_path(OliWeb.Endpoint, OliWeb.Products.DetailsView, @section.blueprint.slug)
            }>
              <%= @section.blueprint.title %>
            </a>
          </div>
        <% end %>
      </Group.render>
      <Group.render label="Instructors" description="Manage users with instructor level access">
        <Instructors.render users={@instructors} />
      </Group.render>
      <Group.render label="Curriculum" description="Manage content delivered to students">
        <ul class="link-list">
          <li>
            <a target="_blank" href={~p"/sections/#{@section.slug}/preview"} class="btn btn-link">
              <span>Preview Course as Student</span>
              <i class="fas fa-external-link-alt self-center ml-1" />
            </a>
          </li>
          <li>
            <a
              href={Routes.live_path(OliWeb.Endpoint, OliWeb.Delivery.RemixSection, @section.slug)}
              class="btn btn-link"
            >
              Customize Content
            </a>
          </li>
          <li>
            <a
              href={Routes.live_path(OliWeb.Endpoint, OliWeb.Sections.ScheduleView, @section.slug)}
              class="btn btn-link"
            >
              Scheduling
            </a>
          </li>
          <li>
            <a
              disabled={@updates_count == 0}
              href={
                Routes.source_materials_path(
                  OliWeb.Endpoint,
                  OliWeb.Delivery.ManageSourceMaterials,
                  @section.slug
                )
              }
              class="btn btn-link"
            >
              Manage Source Materials
              <%= if @updates_count > 0 do %>
                <span class="badge badge-primary"><%= @updates_count %> available</span>
              <% end %>
            </a>
          </li>
        </ul>
      </Group.render>
      <Group.render label="Manage" description="Manage all aspects of course delivery">
        <ul class="link-list">
          <%= if @section.open_and_free do %>
            <li>
              <a
                href={Routes.live_path(OliWeb.Endpoint, OliWeb.Sections.InviteView, @section.slug)}
                class="btn btn-link"
              >
                Invite Students
              </a>
            </li>
          <% end %>
          <li>
            <a
              href={Routes.live_path(OliWeb.Endpoint, OliWeb.Sections.EditView, @section.slug)}
              class="btn btn-link"
            >
              Edit Section Details
            </a>
          </li>
          <li>
            <a
              href={Routes.collab_spaces_index_path(OliWeb.Endpoint, :instructor, @section.slug)}
              class="btn btn-link"
            >
              Browse Collaborative Spaces
            </a>
          </li>
          <li>
            <a
              href={
                Routes.live_path(
                  OliWeb.Endpoint,
                  OliWeb.Sections.AssessmentSettings.SettingsLive,
                  @section.slug,
                  :settings,
                  :all
                )
              }
              class="btn btn-link"
            >
              Assessment Settings
            </a>
          </li>
          <li>
            <button
              type="button"
              class="btn btn-link text-danger action-button"
              phx-click="show_delete_modal"
            >
              Delete Section
            </button>
          </li>
        </ul>
      </Group.render>
      <Group.render
        label="Required Survey"
        description="Show a required to students who access the course for the first time"
      >
        <%= if @show_required_section_config do %>
          <.live_component
            module={RequiredSurvey}
            project={@section}
            enabled={@section.required_survey_resource_id}
            is_section={true}
            id="section-required-survey-section"
          />
        <% else %>
          <div class="flex items-center h-full ml-8">
            <p class="m-0">
              You are not allowed to have student surveys in this resource.<br />Please contact the admin to be granted with that permission.
            </p>
          </div>
        <% end %>
      </Group.render>

      <%= live_render(@socket, OliWeb.CollaborationLive.CollabSpaceConfigView,
        id: "collab_space_config",
        session: %{
          "collab_space_config" => @collab_space_config,
          "section_slug" => @section.slug,
          "resource_slug" => @resource_slug,
          "is_overview_render" => true,
          "is_delivery" => true
        }
      ) %>

      <Group.render label="Agenda" description="Include Schedule on Home Screen">
        <section>
          <div class="inline-flex py-2 mb-2">
            <span>Enable Agenda</span>
            <.toggle_switch
              class="ml-4"
              checked={@section.agenda}
              on_toggle="toggle_agenda"
              name="toggle_agenda"
            />
          </div>
        </section>
      </Group.render>

      <Group.render
        label="Scoring"
        description="View and manage student scores and progress"
        is_last={not @is_lms_or_system_admin or @section.open_and_free}
      >
        <ul class="link-list">
          <li>
            <a
              href={
                Routes.live_path(
                  OliWeb.Endpoint,
                  OliWeb.ManualGrading.ManualGradingView,
                  @section.slug
                )
              }
              class="btn btn-link"
            >
<<<<<<< HEAD
              Score Manually Graded Activities
              <%= if @has_submitted_attempts do %>
                <span class="badge badge-primary">*</span>
=======
              Review Manually Scored Activities
              <%= if @submission_count > 0 do %>
                <span class="badge badge-primary"><%= @submission_count %></span>
>>>>>>> 004595a5
              <% end %>
            </a>
          </li>
          <li>
            <a
              href={Routes.live_path(OliWeb.Endpoint, OliWeb.Grades.GradebookView, @section.slug)}
              class="btn btn-link"
            >
              View all Scores
            </a>
          </li>
          <li>
            <a
              href={Routes.page_delivery_path(OliWeb.Endpoint, :export_gradebook, @section.slug)}
              class="btn btn-link"
            >
              Download Gradebook as <code>.csv</code> file
            </a>
          </li>

          <%= if @is_system_admin do %>
            <li>
              <a
                href={
                  Routes.live_path(OliWeb.Endpoint, OliWeb.Snapshots.SnapshotsView, @section.slug)
                }
                class="btn btn-link"
              >
                Manage Snapshot Records
              </a>
            </li>
          <% end %>
          <%= if !@section.open_and_free do %>
            <li>
              <a
                href={Routes.live_path(OliWeb.Endpoint, OliWeb.Grades.GradesLive, @section.slug)}
                class="btn btn-link"
              >
                Manage LMS Gradebook
              </a>
            </li>
            <li>
              <a
                href={
                  Routes.live_path(OliWeb.Endpoint, OliWeb.Grades.FailedGradeSyncLive, @section.slug)
                }
                class="btn btn-link"
              >
                View scores that failed to sync
              </a>
            </li>
            <%= if @is_lms_or_system_admin do %>
              <li>
                <a
                  href={
                    Routes.live_path(
                      OliWeb.Endpoint,
                      OliWeb.Grades.ObserveGradeUpdatesView,
                      @section.slug
                    )
                  }
                  class="btn btn-link"
                >
                  Observe score updates in real-time
                </a>
              </li>
            <% end %>
            <li>
              <a
                href={
                  Routes.live_path(OliWeb.Endpoint, OliWeb.Grades.BrowseUpdatesView, @section.slug)
                }
                class="btn btn-link"
              >
                Browse LMS Score Update Log
              </a>
            </li>
          <% end %>
        </ul>
      </Group.render>

      <%= if @is_lms_or_system_admin and !@section.open_and_free do %>
        <Group.render
          label="LMS Admin"
          description="Administrator LMS Connection"
          is_last={!@is_system_admin}
        >
          <UnlinkSection.render unlink="unlink" section={@section} />
        </Group.render>
      <% end %>

      <div :if={@is_system_admin} class="border-t dark:border-gray-700">
        <Group.render
          label="AI Assistant"
          description="View and manage the AI Assistant details"
          is_last={true}
        >
          <div :if={Sections.assistant_enabled?(@section)}>
            <section class="flex flex-col space-y-4">
              <ul class="link-list">
                <li>
                  <a
                    href={~p"/sections/#{@section.slug}/assistant/conversations"}
                    class="btn btn-link"
                  >
                    Browse Student Conversations
                  </a>
                </li>
              </ul>
            </section>

            <section class="flex flex-col space-y-4 mt-8 pt-6 border-t border-gray-200">
              <h5>Prompt Templates</h5>

              <MonacoEditor.render
                id="attribute-monaco-editor"
                height="200px"
                language="text"
                on_change="monaco_editor_on_change"
                set_options="monaco_editor_set_options"
                set_value="monaco_editor_set_value"
                get_value="monaco_editor_get_value"
                validate_schema_uri=""
                default_value={
                  if is_nil(@section.page_prompt_template) do
                    ""
                  else
                    @section.page_prompt_template
                  end
                }
                default_options={
                  %{
                    "readOnly" => false,
                    "selectOnLineNumbers" => true,
                    "minimap" => %{"enabled" => false},
                    "scrollBeyondLastLine" => false,
                    "tabSize" => 2
                  }
                }
                use_code_lenses={[]}
              />

              <div>
                <button
                  type="button"
                  class="btn btn-primary action-button mt-4"
                  phx-click="save_prompt"
                >
                  Save
                </button>
              </div>
            </section>
          </div>
          <div class="my-2">
            <.assistant_toggle_button section={@section} />
          </div>
        </Group.render>
      </div>
    </Groups.render>
    """
  end

  defp type_to_string(section) do
    case section.open_and_free do
      true -> "Direct Delivery"
      _ -> "LTI"
    end
  end

  def handle_event("monaco_editor_on_change", value, socket) do
    {:noreply, assign(socket, page_prompt_template: value)}
  end

  def handle_event("save_prompt", _, socket) do
    section = socket.assigns.section

    Oli.Delivery.Sections.update_section(section, %{
      page_prompt_template: socket.assigns.page_prompt_template
    })

    socket =
      socket
      |> put_flash(:info, "Prompt successfully saved")

    {:noreply, socket}
  end

  def handle_event("unlink", _, socket) do
    %{section: section} = socket.assigns

    {:ok, _deleted} = Oli.Delivery.Sections.soft_delete_section(section)

    {:noreply, push_navigate(socket, to: Routes.delivery_path(socket, :index))}
  end

  def handle_event("show_delete_modal", _params, socket) do
    section_has_student_data = Sections.has_student_data?(socket.assigns.section.slug)

    {message, action} =
      if section_has_student_data do
        {"""
           This section has student data and will be archived rather than deleted.
           Are you sure you want to archive it? You will no longer have access to the data. Archiving this section will make it so students can no longer access it.
         """, "Archive"}
      else
        {"""
           This action cannot be undone. Are you sure you want to delete this section?
         """, "Delete"}
      end

    modal_assigns = %{
      id: "delete_section_modal",
      description: message,
      entity_type: "section",
      entity_id: socket.assigns.section.id,
      delete_enabled: true,
      delete: "delete_section",
      modal_action: action
    }

    modal = fn assigns ->
      ~H"""
      <DeleteModalNoConfirmation.render {@modal_assigns} />
      """
    end

    {:noreply,
     show_modal(socket, modal,
       modal_assigns: modal_assigns,
       section_has_student_data: section_has_student_data
     )}
  end

  def handle_event("delete_section", _, socket) do
    socket = clear_flash(socket)

    socket =
      if socket.assigns.section_has_student_data ==
           Sections.has_student_data?(socket.assigns.section.slug) do
        {action_function, action} =
          if socket.assigns.section_has_student_data do
            {&Sections.update_section(&1, %{status: :archived}), "archived"}
          else
            {&Sections.update_section(&1, %{status: :deleted}), "deleted"}
          end

        case action_function.(socket.assigns.section) do
          {:ok, _section} ->
            is_admin = socket.assigns.is_system_admin

            redirect_path =
              if is_admin do
                Routes.live_path(OliWeb.Endpoint, OliWeb.Sections.SectionsView)
              else
                ~p"/workspaces/instructor"
              end

            socket
            |> put_flash(:info, "Section successfully #{action}.")
            |> redirect(to: redirect_path)

          {:error, %Ecto.Changeset{}} ->
            put_flash(
              socket,
              :error,
              "Section couldn't be #{action}."
            )
        end
      else
        put_flash(
          socket,
          :error,
          "Section had student activity recently. It can now only be archived, please try again."
        )
      end

    {:noreply, socket |> hide_modal(modal_assigns: nil, section_has_student_data: nil)}
  end

  def handle_event("toggle_assistant", _, socket) do
    section = socket.assigns.section
    assistant_enabled = section.assistant_enabled

    {:ok, section} =
      Oli.Delivery.Sections.update_section(section, %{assistant_enabled: !assistant_enabled})

    socket =
      socket
      |> put_flash(:info, "Assistant settings updated successfully")

    {:noreply, assign(socket, section: section)}
  end

  def handle_event("toggle_agenda", _params, socket) do
    section = socket.assigns.section

    {:ok, section} = Sections.update_section(section, %{agenda: !section.agenda})

    {:noreply, assign(socket, section: section)}
  end

  attr :section, Section

  def assistant_toggle_button(assigns) do
    ~H"""
    <%= if Sections.assistant_enabled?(@section) do %>
      <.button variant={:warning} phx-click="toggle_assistant">
        Disable Assistant
      </.button>
    <% else %>
      <.button variant={:primary} phx-click="toggle_assistant">
        Enable Assistant
      </.button>
    <% end %>
    """
  end
end<|MERGE_RESOLUTION|>--- conflicted
+++ resolved
@@ -324,15 +324,9 @@
               }
               class="btn btn-link"
             >
-<<<<<<< HEAD
               Score Manually Graded Activities
               <%= if @has_submitted_attempts do %>
                 <span class="badge badge-primary">*</span>
-=======
-              Review Manually Scored Activities
-              <%= if @submission_count > 0 do %>
-                <span class="badge badge-primary"><%= @submission_count %></span>
->>>>>>> 004595a5
               <% end %>
             </a>
           </li>
