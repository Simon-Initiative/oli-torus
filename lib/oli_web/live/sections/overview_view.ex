defmodule OliWeb.Sections.OverviewView do
  use OliWeb, :live_view
  use OliWeb.Common.Modal

  alias Oli.Repo.{Paging, Sorting}
  alias OliWeb.Common.{Breadcrumb, DeleteModalNoConfirmation}
  alias OliWeb.Common.Properties.{Groups, Group, ReadOnly}
  alias Oli.Delivery.Sections
  alias Oli.Delivery.Sections.EnrollmentBrowseOptions
  alias OliWeb.Router.Helpers, as: Routes
  alias OliWeb.Sections.{Instructors, Mount, UnlinkSection}
  alias Oli.Publishing.DeliveryResolver
  alias Oli.Resources.Collaboration
  alias OliWeb.Projects.RequiredSurvey
  alias Oli.Repo

  def set_breadcrumbs(:admin, section) do
    OliWeb.Sections.SectionsView.set_breadcrumbs()
    |> breadcrumb(section)
  end

  def set_breadcrumbs(_, section) do
    breadcrumb([], section)
  end

  def breadcrumb(previous, section) do
    previous ++
      [
        Breadcrumb.new(%{
          full_title: "Manage Section",
          link:
            Routes.live_path(
              OliWeb.Endpoint,
              OliWeb.Delivery.InstructorDashboard.InstructorDashboardLive,
              section.slug,
              :manage
            )
        })
      ]
  end

  def mount(params, session, socket) do
    section_slug =
      case params do
        :not_mounted_at_router -> Map.get(session, "section_slug")
        _ -> Map.get(params, "section_slug")
      end

    case Mount.for(section_slug, session) do
      {:error, e} ->
        Mount.handle_error(socket, {:error, e})

      {type, user, section} ->
        updates_count =
          Sections.check_for_available_publication_updates(section)
          |> Enum.count()

        show_required_section_config =
          if section.required_survey_resource_id != nil or
               Sections.get_base_project_survey(section.slug) do
            true
          else
            false
          end

        %{slug: revision_slug} = DeliveryResolver.root_container(section.slug)

        {:ok, collab_space_config} =
          Collaboration.get_collab_space_config_for_page_in_section(
            revision_slug,
            section.slug
          )

        %{base_project: base_project} = section |> Repo.preload(:base_project)

        {:ok,
         assign(socket,
           is_system_admin: type == :admin,
           is_lms_or_system_admin: Mount.is_lms_or_system_admin?(user, section),
           breadcrumbs: set_breadcrumbs(type, section),
           instructors: fetch_instructors(section),
           user: user,
           section: section,
           updates_count: updates_count,
           submission_count:
             Oli.Delivery.Attempts.ManualGrading.count_submitted_attempts(section),
           collab_space_config: collab_space_config,
           resource_slug: revision_slug,
           show_required_section_config: show_required_section_config,
           base_project: base_project
         )}
    end
  end

  defp fetch_instructors(section) do
    Sections.browse_enrollments(
      section,
      %Paging{offset: 0, limit: 50},
      %Sorting{direction: :asc, field: :name},
      %EnrollmentBrowseOptions{
        is_student: false,
        is_instructor: true,
        text_search: nil
      }
    )
  end

  attr :user, :any
  attr :modal, :any, default: nil
  attr :breadcrumbs, :any
  attr :title, :string, default: "Section Details"
  attr :section, :any, default: nil
  attr :instructors, :list, default: []
  attr :updates_count, :integer
  attr :submission_count, :integer
  attr :section_has_student_data, :boolean

  def render(assigns) do
    assigns = assign(assigns, deployment: assigns.section.lti_1p3_deployment)

    ~H"""
    <%= render_modal(assigns) %>
    <Groups.render>
      <Group.render label="Details" description="Overview of course section details">
        <ReadOnly.render label="Course Section ID" value={@section.slug} />
        <ReadOnly.render label="Title" value={@section.title} />
        <ReadOnly.render label="Course Section Type" value={type_to_string(@section)} />
        <ReadOnly.render
          label="URL"
          show_copy_btn={true}
          value={Routes.page_delivery_url(OliWeb.Endpoint, :index, @section.slug)}
        />
        <%= unless is_nil(@deployment) do %>
          <ReadOnly.render
            label="Institution"
            type={if @is_system_admin, do: "link"}
            link_label={@deployment.institution.name}
            value={
              if @is_system_admin,
                do: Routes.institution_path(OliWeb.Endpoint, :show, @deployment.institution_id),
                else: @deployment.institution.name
            }
          />
        <% end %>
        <div class="flex flex-col form-group">
          <label>Base Project</label>
          <a href={
            Routes.live_path(OliWeb.Endpoint, OliWeb.Projects.OverviewLive, @base_project.slug)
          }>
            <%= @base_project.title %>
          </a>
        </div>
        <%= unless is_nil(@section.blueprint_id) do %>
          <div class="flex flex-col form-group">
            <label>Product</label>
            <a href={
              Routes.live_path(OliWeb.Endpoint, OliWeb.Products.DetailsView, @section.blueprint.slug)
            }>
              <%= @section.blueprint.title %>
            </a>
          </div>
        <% end %>
      </Group.render>
      <Group.render label="Instructors" description="Manage users with instructor level access">
        <Instructors.render users={@instructors} />
      </Group.render>
      <Group.render label="Curriculum" description="Manage content delivered to students">
        <ul class="link-list">
          <li>
            <a
              target="_blank"
              href={Routes.page_delivery_path(OliWeb.Endpoint, :index_preview, @section.slug)}
              class="btn btn-link"
            >
              <span>Preview Course as Instructor</span>
              <i class="fas fa-external-link-alt self-center ml-1" />
            </a>
          </li>
          <li>
            <a
              href={Routes.live_path(OliWeb.Endpoint, OliWeb.Delivery.RemixSection, @section.slug)}
              class="btn btn-link"
            >
              Customize Curriculum
            </a>
          </li>
          <li>
            <a
              href={Routes.live_path(OliWeb.Endpoint, OliWeb.Sections.ScheduleView, @section.slug)}
              class="btn btn-link"
            >
              Scheduling
            </a>
          </li>
          <li>
            <a
              href={
                Routes.live_path(OliWeb.Endpoint, OliWeb.Sections.GatingAndScheduling, @section.slug)
              }
              class="btn btn-link"
            >
              Advanced Gating and Scheduling
            </a>
          </li>
          <li>
            <a
              disabled={@updates_count == 0}
              href={
                Routes.source_materials_path(
                  OliWeb.Endpoint,
                  OliWeb.Delivery.ManageSourceMaterials,
                  @section.slug
                )
              }
              class="btn btn-link"
            >
              Manage Source Materials
              <%= if @updates_count > 0 do %>
                <span class="badge badge-primary"><%= @updates_count %> available</span>
              <% end %>
            </a>
          </li>
        </ul>
      </Group.render>
      <Group.render label="Manage" description="Manage all aspects of course delivery">
        <ul class="link-list">
          <li>
            <a
              href={
                Routes.live_path(OliWeb.Endpoint, OliWeb.Sections.EnrollmentsViewLive, @section.slug)
              }
              class="btn btn-link"
<<<<<<< HEAD
            >
              Manage Enrolled Students
            </a>
          </li>
          <%= if @section.open_and_free do %>
            <li>
              <a
=======
            >Manage Enrollments</a></li>
          {#if @section.open_and_free}
            <li><a
>>>>>>> bad51446
                href={Routes.live_path(OliWeb.Endpoint, OliWeb.Sections.InviteView, @section.slug)}
                class="btn btn-link"
              >
                Invite Students
              </a>
            </li>
          <% end %>
          <li>
            <a
              href={Routes.live_path(OliWeb.Endpoint, OliWeb.Sections.EditView, @section.slug)}
              class="btn btn-link"
            >
              Edit Section Details
            </a>
          </li>
          <li>
            <a
              href={Routes.collab_spaces_index_path(OliWeb.Endpoint, :instructor, @section.slug)}
              class="btn btn-link"
            >
              Browse Collaborative Spaces
            </a>
          </li>
          <li>
            <a
              href={
                Routes.live_path(
                  OliWeb.Endpoint,
                  OliWeb.Sections.AssessmentSettings.SettingsLive,
                  @section.slug,
                  :settings,
                  :all
                )
              }
              class="btn btn-link"
            >
              Assessment Settings
            </a>
          </li>
          <li>
            <button
              type="button"
              class="btn btn-link text-danger action-button"
              phx-click="show_delete_modal"
            >
              Delete Section
            </button>
          </li>
        </ul>
      </Group.render>
      <Group.render
        label="Required Survey"
        description="Show a required to students who access the course for the first time"
      >
        <%= if @show_required_section_config do %>
          <%= live_component(RequiredSurvey, %{
            project: @section,
            enabled: @section.required_survey_resource_id,
            is_section: true,
            id: "section-required-survey-section"
          }) %>
        <% else %>
          <div class="flex items-center h-full ml-8">
            <p class="m-0">
              You are not allowed to have student surveys in this resource.<br />Please contact the admin to be granted with that permission.
            </p>
          </div>
        <% end %>
      </Group.render>
      <Group.render
        label="Collaborative Space"
        description="Activate and configure a collaborative space for this section"
      >
        <div class="container mx-auto">
          <%= if @collab_space_config && @collab_space_config.status != :disabled do %>
            <%= live_render(@socket, OliWeb.CollaborationLive.CollabSpaceConfigView,
              id: "collab_space_config",
              session: %{
                "collab_space_config" => @collab_space_config,
                "section_slug" => @section.slug,
                "resource_slug" => @resource_slug,
                "is_overview_render" => true,
                "is_delivery" => true
              }
            ) %>
          <% else %>
            <p class="ml-8 mt-2">
              Collaborative spaces are not enabled by the course project.<br />Please contact a system administrator to enable.
            </p>
          <% end %>
        </div>
      </Group.render>
      <Group.render
        label="Grading"
        description="View and manage student grades and progress"
        is_last={not @is_lms_or_system_admin or @section.open_and_free}
      >
        <ul class="link-list">
          <li>
            <a
              href={
                Routes.live_path(
                  OliWeb.Endpoint,
                  OliWeb.ManualGrading.ManualGradingView,
                  @section.slug
                )
              }
              class="btn btn-link"
            >
              Score Manually Graded Activities
              <%= if @submission_count > 0 do %>
                <span class="badge badge-primary"><%= @submission_count %></span>
              <% end %>
            </a>
          </li>
          <li>
            <a
              href={Routes.live_path(OliWeb.Endpoint, OliWeb.Grades.GradebookView, @section.slug)}
              class="btn btn-link"
            >
              View all Grades
            </a>
          </li>
          <li>
            <a
              href={Routes.page_delivery_path(OliWeb.Endpoint, :export_gradebook, @section.slug)}
              class="btn btn-link"
            >
              Download Gradebook as <code>.csv</code> file
            </a>
          </li>

          <%= if @is_system_admin do %>
            <li>
              <a
                href={
                  Routes.live_path(OliWeb.Endpoint, OliWeb.Snapshots.SnapshotsView, @section.slug)
                }
                class="btn btn-link"
              >
                Manage Snapshot Records
              </a>
            </li>
          <% end %>
          <%= if !@section.open_and_free do %>
            <li>
              <a
                href={Routes.live_path(OliWeb.Endpoint, OliWeb.Grades.GradesLive, @section.slug)}
                class="btn btn-link"
              >
                Manage LMS Gradebook
              </a>
            </li>
            <li>
              <a
                href={
                  Routes.live_path(OliWeb.Endpoint, OliWeb.Grades.FailedGradeSyncLive, @section.slug)
                }
                class="btn btn-link"
              >
                View Grades that failed to sync
              </a>
            </li>
            <%= if @is_lms_or_system_admin do %>
              <li>
                <a
                  href={
                    Routes.live_path(
                      OliWeb.Endpoint,
                      OliWeb.Grades.ObserveGradeUpdatesView,
                      @section.slug
                    )
                  }
                  class="btn btn-link"
                >
                  Observe grade updates in real-time
                </a>
              </li>
            <% end %>
            <li>
              <a
                href={
                  Routes.live_path(OliWeb.Endpoint, OliWeb.Grades.BrowseUpdatesView, @section.slug)
                }
                class="btn btn-link"
              >
                Browse LMS Grade Update Log
              </a>
            </li>
          <% end %>
        </ul>
      </Group.render>

      <%= if @is_lms_or_system_admin and !@section.open_and_free do %>
        <Group.render label="LMS Admin" description="Administrator LMS Connection" is_last={true}>
          <UnlinkSection.render unlink="unlink" section={@section} />
        </Group.render>
      <% end %>
    </Groups.render>
    """
  end

  defp type_to_string(section) do
    case section.open_and_free do
      true -> "Direct Delivery"
      _ -> "LTI"
    end
  end

  def handle_event("unlink", _, socket) do
    %{section: section} = socket.assigns

    {:ok, _deleted} = Oli.Delivery.Sections.soft_delete_section(section)

    {:noreply, push_redirect(socket, to: Routes.delivery_path(socket, :index))}
  end

  def handle_event("show_delete_modal", _params, socket) do
    section_has_student_data = Sections.has_student_data?(socket.assigns.section.slug)

    {message, action} =
      if section_has_student_data do
        {"""
           This section has student data and will be archived rather than deleted.
           Are you sure you want to archive it? You will no longer have access to the data. Archiving this section will make it so students can no longer access it.
         """, "Archive"}
      else
        {"""
           This action cannot be undone. Are you sure you want to delete this section?
         """, "Delete"}
      end

    modal_assigns = %{
      id: "delete_section_modal",
      description: message,
      entity_type: "section",
      entity_id: socket.assigns.section.id,
      delete_enabled: true,
      delete: "delete_section",
      modal_action: action
    }

    modal = fn assigns ->
      ~H"""
      <DeleteModalNoConfirmation.render {@modal_assigns} />
      """
    end

    {:noreply,
     show_modal(socket, modal,
       modal_assigns: modal_assigns,
       section_has_student_data: section_has_student_data
     )}
  end

  def handle_event("delete_section", _, socket) do
    socket = clear_flash(socket)

    socket =
      if socket.assigns.section_has_student_data ==
           Sections.has_student_data?(socket.assigns.section.slug) do
        {action_function, action} =
          if socket.assigns.section_has_student_data do
            {&Sections.update_section(&1, %{status: :archived}), "archived"}
          else
            {&Sections.delete_section/1, "deleted"}
          end

        case action_function.(socket.assigns.section) do
          {:ok, _section} ->
            is_admin = socket.assigns.is_system_admin

            redirect_path =
              if is_admin do
                Routes.live_path(OliWeb.Endpoint, OliWeb.Sections.SectionsView)
              else
                Routes.delivery_path(socket.endpoint, :open_and_free_index)
              end

            socket
            |> put_flash(:info, "Section successfully #{action}.")
            |> redirect(to: redirect_path)

          {:error, %Ecto.Changeset{}} ->
            put_flash(
              socket,
              :error,
              "Section couldn't be #{action}."
            )
        end
      else
        put_flash(
          socket,
          :error,
          "Section had student activity recently. It can now only be archived, please try again."
        )
      end

    {:noreply, socket |> hide_modal(modal_assigns: nil, section_has_student_data: nil)}
  end
end<|MERGE_RESOLUTION|>--- conflicted
+++ resolved
@@ -230,19 +230,13 @@
                 Routes.live_path(OliWeb.Endpoint, OliWeb.Sections.EnrollmentsViewLive, @section.slug)
               }
               class="btn btn-link"
-<<<<<<< HEAD
-            >
-              Manage Enrolled Students
+            >
+              Manage Enrollments
             </a>
           </li>
           <%= if @section.open_and_free do %>
             <li>
               <a
-=======
-            >Manage Enrollments</a></li>
-          {#if @section.open_and_free}
-            <li><a
->>>>>>> bad51446
                 href={Routes.live_path(OliWeb.Endpoint, OliWeb.Sections.InviteView, @section.slug)}
                 class="btn btn-link"
               >
