--- conflicted
+++ resolved
@@ -20,14 +20,18 @@
     |> html_text_body()
   end
 
-<<<<<<< HEAD
   @spec help_desk_email(String.t(), String.t(), String.t(), String.t(), atom(), map()) :: Bamboo.Email.t()
   def help_desk_email(name, from_email, help_desk_email, subject, view, assigns) do
     base_email()
     |> from(name <> "<" <> from_email <> ">")
     |> put_header("Reply-To", name <> " <" <> from_email <> ">")
+    |> put_layout({OliWeb.LayoutView, :help_email})
     |> to(help_desk_email)
-=======
+    |> subject(subject)
+    |> render(view, assigns)
+    |> html_text_body()
+  end
+
   @doc """
   Creates a generic email with an html and text body.
   Returns a Bamboo.Email struct ready for delivery.
@@ -39,7 +43,6 @@
   def create_email(recipient_email, subject, view, assigns) do
     base_email()
     |> to(recipient_email)
->>>>>>> b7de7f0f
     |> subject(subject)
     |> render(view, assigns)
     |> html_text_body()
@@ -53,8 +56,8 @@
     new_email()
     |> from({from_email_name, from_email_address})
     |> put_header("Reply-To", email_reply_to)
-    # render both email.html and email.text layouts using :help_email
-    |> put_layout({OliWeb.LayoutView, :help_email})
+    # render both email.html and email.text layouts using :email
+    |> put_layout({OliWeb.LayoutView, :email})
   end
 
   def html_text_body(email) do
