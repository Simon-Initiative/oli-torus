defmodule Oli.Publishing.DeliveryResolver do
  import Oli.Timing
  import Ecto.Query, warn: false
  import Oli.Utils

  alias Oli.Analytics.Summary.ResourceSummary
  alias Oli.Repo
  alias Oli.Publishing.Resolver
  alias Oli.Resources.Revision
  alias Oli.Publishing.PublishedResource
  alias Oli.Delivery.Sections.Section
  alias Oli.Delivery.Sections.SectionResource
  alias Oli.Delivery.Sections.SectionsProjectsPublications
  alias Oli.Delivery.Hierarchy.HierarchyNode
  alias Oli.Resources.Numbering
  alias Oli.Branding.CustomLabels
  alias Oli.Delivery.Attempts.Core.{ResourceAttempt, ResourceAccess}
  alias Oli.Authoring.Course.Project

  defp section_resources(section_slug) do
    from(sr in SectionResource,
      as: :sr,
      join: s in Section,
      as: :s,
      on: s.id == sr.section_id,
      where: s.slug == ^section_slug
    )
  end

  def section_resource_revisions(section_slug) do
    from([sr, s] in section_resources(section_slug),
      join: spp in SectionsProjectsPublications,
      as: :spp,
      on: s.id == spp.section_id,
      where: sr.project_id == spp.project_id,
      join: pr in PublishedResource,
      as: :pr,
      on: pr.publication_id == spp.publication_id,
      where: pr.resource_id == sr.resource_id,
      join: rev in Revision,
      as: :rev,
      on: rev.id == pr.revision_id
    )
  end

  def graded_pages_revisions_and_section_resources(section_slug) do
    from([sr, s, _spp, _pr, rev] in section_resource_revisions(section_slug),
      where: rev.resource_type_id == 1 and rev.graded == true,
      select: {rev, sr},
      order_by: [asc: sr.numbering_level, asc: sr.numbering_index]
    )
    |> Repo.all()
  end

<<<<<<< HEAD
  def graded_pages_revisions_and_section_resources_with_surveys(section_slug) do
    from([sr, s, _spp, _pr, rev] in section_resource_revisions(section_slug),
      join: content_elem in fragment("jsonb_array_elements(?->'model')", rev.content),
      on: true,
      where:
        rev.resource_type_id == 1 and rev.graded == true and rev.deleted == false and
          fragment("?->>'type'", content_elem) == "survey",
=======
  def ungraded_pages_revisions_and_section_resources(section_slug) do
    from([sr, s, _spp, _pr, rev] in section_resource_revisions(section_slug),
      where: rev.resource_type_id == 1 and rev.graded == false,
>>>>>>> f29253eb
      select: {rev, sr},
      order_by: [asc: sr.numbering_level, asc: sr.numbering_index]
    )
    |> Repo.all()
  end

  def students_with_attempts_for_page(
        page,
        %Section{analytics_version: :v2, id: section_id} = _section,
        student_ids
      ) do
    from(rs in ResourceSummary,
      where:
        rs.section_id == ^section_id and rs.resource_id == ^page.resource_id and
          rs.user_id in ^student_ids,
      distinct: rs.user_id,
      select: rs.user_id
    )
    |> Repo.all()
  end

  def students_with_attempts_for_page(
        page,
        %Section{id: section_id},
        student_ids
      ) do
    from(ra in ResourceAttempt,
      join: rac in ResourceAccess,
      on: ra.resource_access_id == rac.id,
      where:
        ra.lifecycle_state == :evaluated and
          rac.section_id == ^section_id and rac.user_id in ^student_ids and
          rac.resource_id == ^page.resource_id,
      group_by: rac.user_id,
      select: rac.user_id
    )
    |> Repo.all()
  end

  def objectives_by_resource_ids(resource_ids, section_slug) do
    from([_sr, _s, _spp, _pr, rev] in section_resource_revisions(section_slug),
      where: rev.resource_id in ^resource_ids,
      select: rev
    )
    |> Repo.all()
  end

  @behaviour Resolver

  @impl Resolver
  def from_resource_id(section_slug, resource_ids) when is_list(resource_ids) do
    fn ->
      revisions =
        from([pr: pr, rev: rev] in section_resource_revisions(section_slug),
          where: pr.resource_id in ^resource_ids,
          select: rev
        )
        |> Repo.all()

      # order them according to the resource_ids
      map = Enum.reduce(revisions, %{}, fn e, m -> Map.put(m, e.resource_id, e) end)

      Enum.map(resource_ids, fn resource_id -> Map.get(map, resource_id) end)
    end
    |> run()
    |> emit([:oli, :resolvers, :delivery], :duration)
  end

  @impl Resolver
  def from_resource_id(section_slug, resource_id) do
    fn ->
      from([s: s, pr: pr, rev: rev] in section_resource_revisions(section_slug),
        where: s.slug == ^section_slug and pr.resource_id == ^resource_id,
        limit: 1,
        select: rev
      )
      |> Repo.one()
    end
    |> run()
    |> emit([:oli, :resolvers, :delivery], :duration)
  end

  @impl Resolver
  def from_revision_slug(section_slug, revision_slug) do
    fn ->
      from(rev in Revision,
        join: sr in SectionResource,
        as: :sr,
        on: sr.resource_id == rev.resource_id,
        join: s in Section,
        as: :s,
        on: s.id == sr.section_id,
        where: s.slug == ^section_slug,
        join: spp in SectionsProjectsPublications,
        as: :spp,
        on: s.id == spp.section_id,
        where: sr.project_id == spp.project_id,
        join: pr in PublishedResource,
        as: :pr,
        on: pr.publication_id == spp.publication_id,
        where: pr.resource_id == sr.resource_id,
        join: rev2 in Revision,
        as: :rev2,
        on: rev2.id == pr.revision_id,
        where: rev.slug == ^revision_slug,
        limit: 1,
        select: rev2
      )
      |> Repo.one()
    end
    |> run()
    |> emit([:oli, :resolvers, :delivery], :duration)
  end

  @impl Resolver
  def root_container(section_slug) do
    fn ->
      from([s: s, sr: sr, rev: rev] in section_resource_revisions(section_slug),
        where: sr.id == s.root_section_resource_id,
        select: rev
      )
      |> Repo.one()
    end
    |> run()
    |> emit([:oli, :resolvers, :delivery], :duration)
  end

  @impl Resolver
  def all_pages(section_slug) do
    page_id = Oli.Resources.ResourceType.get_id_by_type("page")

    fn ->
      from([s: s, sr: sr, rev: rev] in section_resource_revisions(section_slug),
        where: rev.resource_type_id == ^page_id,
        select: rev
      )
      |> Repo.all()
    end
    |> run()
    |> emit([:oli, :resolvers, :delivery], :duration)
  end

  def pages_with_attached_objectives(section_slug) do
    page_id = Oli.Resources.ResourceType.get_id_by_type("page")

    fn ->
      from([s: s, sr: sr, rev: rev] in section_resource_revisions(section_slug),
        where:
          rev.resource_type_id == ^page_id and
            fragment("? != '[]'", rev.objectives["attached"]),
        select: %{
          resource_id: rev.resource_id,
          objectives: rev.objectives
        }
      )
      |> Repo.all()
    end
    |> run()
    |> emit([:oli, :resolvers, :delivery], :duration)
  end

  @impl Resolver
  def all_revisions(section_slug) do
    fn ->
      from([s: s, sr: sr, rev: rev] in section_resource_revisions(section_slug),
        select: rev
      )
      |> Repo.all()
    end
    |> run()
    |> emit([:oli, :resolvers, :delivery], :duration)
  end

  @impl Resolver
  def revisions_of_type(section_slug, resource_type_id) do
    fn ->
      from([s: s, sr: sr, rev: rev] in section_resource_revisions(section_slug),
        where: rev.resource_type_id == ^resource_type_id and rev.deleted == false,
        select: rev
      )
      |> Repo.all()
    end
    |> run()
    |> emit([:oli, :resolvers, :delivery], :duration)
  end

  @impl Resolver
  def all_revisions_in_hierarchy(section_slug) do
    page_id = Oli.Resources.ResourceType.get_id_by_type("page")
    container_id = Oli.Resources.ResourceType.get_id_by_type("container")

    fn ->
      from([s: s, sr: sr, rev: rev] in section_resource_revisions(section_slug),
        where:
          rev.resource_type_id == ^page_id or
            rev.resource_type_id == ^container_id,
        select: rev
      )
      |> Repo.all()
    end
    |> run()
    |> emit([:oli, :resolvers, :delivery], :duration)
  end

  @impl Resolver
  @spec full_hierarchy(String.t()) :: %HierarchyNode{}
  def full_hierarchy(section_slug) do
    {hierarchy_nodes, root_hierarchy_node} = hierarchy_nodes_by_sr_id(section_slug)

    hierarchy_node_with_children(root_hierarchy_node, hierarchy_nodes)
  end

  defp hierarchy_node_with_children(
         %HierarchyNode{children: children_ids} = node,
         nodes_by_sr_id
       ) do
    Map.put(
      node,
      :children,
      Enum.map(children_ids, fn sr_id ->
        Map.get(nodes_by_sr_id, sr_id)
        |> hierarchy_node_with_children(nodes_by_sr_id)
      end)
    )
  end

  # Returns a map of resource ids to hierarchy nodes and the root hierarchy node
  defp hierarchy_nodes_by_sr_id(section_slug) do
    page_id = Oli.Resources.ResourceType.get_id_by_type("page")
    container_id = Oli.Resources.ResourceType.get_id_by_type("container")

    fn ->
      from(
        [s: s, sr: sr, rev: rev, spp: spp] in section_resource_revisions(section_slug),
        join: p in Project,
        on: p.id == spp.project_id,
        where:
          rev.resource_type_id == ^page_id or
            rev.resource_type_id == ^container_id,
        select:
          {s, sr, rev,
           fragment(
             "CASE WHEN ? = ? THEN true ELSE false END",
             sr.id,
             s.root_section_resource_id
           ), p.slug}
      )
      |> Repo.all()
      |> Enum.reduce({%{}, nil}, fn {s, sr, rev, is_root?, proj_slug}, {nodes, root} ->
        labels =
          case s.customizations do
            nil -> Map.from_struct(CustomLabels.default())
            l -> Map.from_struct(l)
          end

        node = %HierarchyNode{
          uuid: uuid(),
          numbering: %Numbering{
            index: sr.numbering_index,
            level: sr.numbering_level,
            labels: labels
          },
          children: sr.children,
          resource_id: rev.resource_id,
          project_id: sr.project_id,
          project_slug: proj_slug,
          revision: rev,
          section_resource: sr
        }

        {
          Map.put(
            nodes,
            sr.id,
            node
          ),
          if(is_root?, do: node, else: root)
        }
      end)
    end
    |> run()
    |> emit([:oli, :resolvers, :delivery], :duration)
  end

  @impl Resolver
  def find_parent_objectives(_, []), do: []

  def find_parent_objectives(section_slug, resource_ids) do
    fn ->
      from(pr in PublishedResource,
        join: rev in Revision,
        on: rev.id == pr.revision_id,
        ## postgres && syntax means 'any element in left array is found in right array'
        where:
          pr.publication_id in subquery(section_publication_ids(section_slug)) and
            rev.deleted == false and
            fragment("? && ?", rev.children, ^resource_ids),
        order_by: [rev.inserted_at, rev.id],
        select: rev
      )
      |> Repo.all()
    end
    |> run()
    |> emit([:oli, :resolvers, :authoring], :duration)
  end

  defp section_publication_ids(section_slug) do
    from(s in Section,
      where: s.slug == ^section_slug,
      join: spp in SectionsProjectsPublications,
      on: s.id == spp.section_id,
      select: spp.publication_id
    )
  end

  @doc """
  Returns the current revisions of all page resources whose purpose type matches the one it receives as parameter
  ## Examples
      iex> get_by_purpose(valid_section_slug, valid_purpose)
      [%Revision{}, ...]

      iex> get_by_purpose(invalid_section_slug, invalid_purpose)
      []
  """

  def get_by_purpose(section_slug, purpose) do
    page_id = Oli.Resources.ResourceType.get_id_by_type("page")

    Repo.all(
      from([sr: sr, rev: rev] in section_resource_revisions(section_slug),
        where:
          rev.purpose == ^purpose and rev.deleted == false and
            rev.resource_type_id == ^page_id,
        select: rev,
        order_by: [asc: :resource_id]
      )
    )
  end

  @doc """
  Returns the current revisions of all page resources whose have the given resource_id in their "relates_to" attribute
  ## Examples
      iex> targeted_via_related_to(valid_section_slug, valid_resource_id)
      [%Revision{}, ...]

      iex> targeted_via_related_to(invalid_section_slug, invalid_resource_id)
      []
  """

  def targeted_via_related_to(section_slug, resource_id) do
    page_id = Oli.Resources.ResourceType.get_id_by_type("page")

    Repo.all(
      from([sr: sr, rev: rev] in section_resource_revisions(section_slug),
        where:
          ^resource_id in rev.relates_to and rev.deleted == false and
            rev.resource_type_id == ^page_id,
        select: rev,
        order_by: [asc: :resource_id]
      )
    )
  end
end<|MERGE_RESOLUTION|>--- conflicted
+++ resolved
@@ -52,7 +52,15 @@
     |> Repo.all()
   end
 
-<<<<<<< HEAD
+  def ungraded_pages_revisions_and_section_resources(section_slug) do
+    from([sr, s, _spp, _pr, rev] in section_resource_revisions(section_slug),
+      where: rev.resource_type_id == 1 and rev.graded == false,
+      select: {rev, sr},
+      order_by: [asc: sr.numbering_level, asc: sr.numbering_index]
+    )
+    |> Repo.all()
+  end
+
   def graded_pages_revisions_and_section_resources_with_surveys(section_slug) do
     from([sr, s, _spp, _pr, rev] in section_resource_revisions(section_slug),
       join: content_elem in fragment("jsonb_array_elements(?->'model')", rev.content),
@@ -60,11 +68,6 @@
       where:
         rev.resource_type_id == 1 and rev.graded == true and rev.deleted == false and
           fragment("?->>'type'", content_elem) == "survey",
-=======
-  def ungraded_pages_revisions_and_section_resources(section_slug) do
-    from([sr, s, _spp, _pr, rev] in section_resource_revisions(section_slug),
-      where: rev.resource_type_id == 1 and rev.graded == false,
->>>>>>> f29253eb
       select: {rev, sr},
       order_by: [asc: sr.numbering_level, asc: sr.numbering_index]
     )
