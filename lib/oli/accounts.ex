defmodule Oli.Accounts do
  import Ecto.Query, warn: false
  import Oli.Utils, only: [value_or: 2]

  alias Ecto.Multi

  alias Oli.Accounts.{
    User,
    UserToken,
    UserNotifier,
    Author,
    AuthorToken,
    AuthorNotifier,
    SystemRole,
    UserBrowseOptions,
    AuthorBrowseOptions,
    AuthorPreferences,
    UserPreferences
  }

  alias Oli.Groups
  alias Oli.Groups.CommunityAccount
  alias Oli.Institutions.Institution
  alias Oli.Repo
  alias Oli.Repo.{Paging, Sorting}
  alias Oli.Delivery.Sections.Enrollment
  alias Oli.Delivery.Sections.{Section, Enrollment}
  alias Lti_1p3.DataProviders.EctoProvider

  def browse_users(
        %Paging{limit: limit, offset: offset},
        %Sorting{field: field, direction: direction},
        %UserBrowseOptions{} = options
      ) do
    filter_by_guest =
      if options.include_guests do
        true
      else
        dynamic([s, _], s.guest == false)
      end

    filter_by_text =
      if options.text_search == "" or is_nil(options.text_search) do
        true
      else
        text_search = String.trim(options.text_search)

        dynamic(
          [s, _],
          ilike(s.name, ^"%#{text_search}%") or
            ilike(s.email, ^"%#{text_search}%") or
            ilike(s.given_name, ^"%#{text_search}%") or
            ilike(s.family_name, ^"%#{text_search}%")
        )
      end

    query =
      User
      |> join(:left, [u], e in "enrollments", on: u.id == e.user_id)
      |> join(:left, [u, _e], a in "authors", on: u.author_id == a.id)
      |> where(^filter_by_text)
      |> where(^filter_by_guest)
      |> limit(^limit)
      |> offset(^offset)
      |> preload(:author)
      |> group_by([u, _, _], u.id)
      |> group_by([_, _, a], a.email)
      |> select_merge([u, e, _], %{
        enrollments_count: count(e.id),
        total_count: fragment("count(*) OVER()")
      })

    query =
      case field do
        :enrollments_count -> order_by(query, [_, e, _], {^direction, count(e.id)})
        :author -> order_by(query, [_, _, a], {^direction, a.email})
        _ -> order_by(query, [u, _, _], {^direction, field(u, ^field)})
      end

    Repo.all(query)
  end

  @spec get_users_by_email(list(String.t())) :: list(User.t())
  def get_users_by_email(email_list) do
    User
    |> where([u], u.independent_learner == true and u.email in ^email_list)
    |> select([u], %{
      id: u.id,
      email: u.email
    })
    |> Repo.all()
  end

  @doc """
  Creates multiple invited users
  ## Examples
<<<<<<< HEAD
       iex> bulk_create_invited_users(["email_1@test.com", "email_2@test.com"], %User{id: 1})
=======
      iex> bulk_create_invited_users(["email_1@test.com", "email_2@test.com"], %Author{id: 1})
>>>>>>> fe803e67
      [%User{id: 3}, %User{id: 4}]
  """
  def bulk_create_invited_users(user_emails, inviter_user) do
    now = DateTime.utc_now() |> DateTime.truncate(:second)

    users =
      Enum.map(user_emails, fn email ->
        %{changes: changes} =
          User.invite_changeset(%User{}, %{email: email, invited_by_id: inviter_user.id})

        Enum.into(changes, %{inserted_at: now, updated_at: now})
      end)

    Repo.insert_all(User, users, returning: [:id, :email])
  end

  def create_invited_author(_email) do
    # MER-4068 TODO
    throw("Not implemented")
  end

  def create_invited_author(_email) do
    # MER-4068 TODO
    throw("Not implemented")
  end

  def browse_authors(
        %Paging{limit: limit, offset: offset},
        %Sorting{field: field, direction: direction},
        %AuthorBrowseOptions{} = options
      ) do
    filter_by_text =
      if options.text_search == "" or is_nil(options.text_search) do
        true
      else
        text_search = String.trim(options.text_search)

        dynamic(
          [s, _],
          ilike(s.name, ^"%#{text_search}%") or
            ilike(s.email, ^"%#{text_search}%") or
            ilike(s.given_name, ^"%#{text_search}%") or
            ilike(s.family_name, ^"%#{text_search}%")
        )
      end

    query =
      Author
      |> join(:left, [u], e in Oli.Authoring.Authors.AuthorProject, on: u.id == e.author_id)
      |> where(^filter_by_text)
      |> limit(^limit)
      |> offset(^offset)
      |> group_by([u, _], u.id)
      |> select_merge([u, e], %{
        collaborations_count: count(e.project_id),
        total_count: fragment("count(*) OVER()")
      })

    query =
      case field do
        :collaborations_count -> order_by(query, [_, e], {^direction, count(e.project_id)})
        _ -> order_by(query, [p, _], {^direction, field(p, ^field)})
      end

    Repo.all(query)
  end

  @doc """
  Returns the list of users.
  ## Examples
      iex> list_users()
      [%User{}, ...]
  """
  def list_users do
    from(u in User,
      left_join: a in Author,
      on: a.id == u.author_id,
      where: u.guest == false,
      preload: [author: a]
    )
    |> Repo.all()
  end

  @doc """
  Returns the list of authors.
  ## Examples
      iex> list_authors()
      [%Author{}, ...]
  """
  def list_authors do
    Repo.all(Author)
  end

  #### MER-3835 TODO: Reconcile these functions with new functions at end of module

  @doc """
  Gets a single user.
  Raises `Ecto.NoResultsError` if the User does not exist.
  ## Examples
      iex> get_user!(123)
      %User{}
      iex> get_user!(456)
      ** (Ecto.NoResultsError)

  """
  def get_user!(id), do: Repo.get!(User, id)

  def get_user!(id, preload: preloads), do: Repo.get!(User, id) |> Repo.preload(preloads)

  def get_user(id, preload: preloads), do: Repo.get(User, id) |> Repo.preload(preloads)

  @doc """
  Gets a single user by query parameter
  ## Examples
      iex> get_user_by(sub: "123")
      %User{}
      iex> get_user_by(sub: "111")
      nil
  """
  def get_user_by(clauses), do: Repo.get_by(User, clauses)

  @doc """
  Gets a single independent user by query parameter
  ## Examples
      iex> get_independent_user_by(email: "student1@example.com")
      %User{independent_learner: true, ...}
      iex> get_independent_user_by(email: "student2@example.com")
      nil
  """
  def get_independent_user_by(clauses),
    do: Repo.get_by(User, Enum.into([independent_learner: true], clauses))

  @doc """
  Gets a single user with platform roles and author preloaded
  Returns `nil` if the User does not exist.
  ## Examples
      iex> get_user_with_roles(123)
      %User{}
      iex> get_user_with_roles(456)
      nil

  """
  def get_user_with_roles(id) do
    from(user in User,
      where: user.id == ^id,
      left_join: platform_roles in assoc(user, :platform_roles),
      left_join: author in assoc(user, :author),
      preload: [platform_roles: platform_roles, author: author]
    )
    |> Repo.one()
  end

  @doc """
  Creates a guest user.
  ## Examples
      iex> create_guest_user(%{field: value})
      {:ok, %User{}}
      iex> create_guest_user(%{field: bad_value})
      {:error, %Ecto.Changeset{}}
  """
  def create_guest_user(attrs \\ %{}) do
    %User{
      # generate a unique sub identifier which is also used so a user can access
      # their progress in the future or using a different browser
      sub: UUID.uuid4(),
      guest: true
    }
    |> User.noauth_changeset(attrs)
    |> Repo.insert()
  end

  @doc """
  Updates a user.
  ## Examples
      iex> update_user(user, %{field: new_value})
      {:ok, %User{}}
      iex> update_user(user, %{field: bad_value})
      {:error, %Ecto.Changeset{}}
  """
  def update_user(%User{} = user, attrs) do
    user
    |> User.noauth_changeset(attrs)
    |> Repo.update()
  end

  @doc """
  Deletes a user.
  ## Examples
      iex> delete_user(user)
      {:ok, %User{}}
      iex> delete_user(user)
      {:error, %Ecto.Changeset{}}
  """
  def delete_user(%User{} = user) do
    Repo.delete(user)
  end

  @doc """
  Updates user details if a record matches the given `sub` and `institution_id`. If no user is found, creates a new user.

  The function checks for a user who is enrolled in an active section, where the section and enrollment belong to the specified institution.

  ## Examples

      iex> insert_or_update_lms_user(%{sub: "123", field: value}, institution_id)
      {:ok, %User{}}    -> # Inserted or updated with success
      {:error, changeset} -> # Something went wrong

  ## Parameters
  - `changes`: A map containing the user details to be updated or inserted.
  - `institution_id`: The ID of the institution to match the user's enrollment.
  """

  def insert_or_update_lms_user(%{sub: sub} = changes, institution_id) do
    # using enrollment records, we can infer the user's institution. This is because
    # an LTI user can be enrolled in multiple sections, but all sections must be from
    # the same institution.
    from(e in Enrollment,
      join: s in Section,
      on: e.section_id == s.id,
      join: u in User,
      on: e.user_id == u.id,
      join: institution in Institution,
      on: s.institution_id == institution.id,
      where:
        u.sub == ^sub and institution.id == ^institution_id and s.status == :active and
          e.status == :enrolled,
      limit: 1,
      select: u
    )
    |> Repo.one()
    |> insert_or_update_external_user(changes)
  end

  @doc """
  Updates user details if a record matches sub, otherwise creates a new user

  ## Examples

      iex> insert_or_update_sso_user(%{sub, "123", field: value})
      {:ok, %User{}}    -> # Inserted or updated with success
      {:error, changeset}         -> # Something went wrong

  """
  def insert_or_update_sso_user(%{sub: sub} = changes) do
    # TODO: fix collision of user subs along different institutions that use SSO.
    Repo.get_by(User, sub: sub)
    |> insert_or_update_external_user(changes)
  end

  defp insert_or_update_external_user(user, %{sub: sub} = changes) do
    case user do
      nil -> %User{sub: sub, independent_learner: false}
      user -> user
    end
    |> User.external_user_changeset(changes)
    |> Repo.insert_or_update()
    |> case do
      {:ok, %User{}} = res ->
        res

      error ->
        error
    end
  end

  @doc """
  Preloads the user's LTI params.
  """
  def load_lti_params(user) do
    user
    |> Repo.preload(:lti_params)
  end

  @doc """
  Updates the platform roles associated with a user
  ## Examples
      iex> update_user_platform_roles(user, roles)
      {:ok, user}       -> # Updated with success

      iex> update_user_platform_roles(user, roles)
      {:error, changeset} -> # Something went wrong
  """
  def update_user_platform_roles(%User{} = user, roles) do
    roles = Lti_1p3.DataProviders.EctoProvider.Marshaler.to(roles)

    user
    |> Repo.preload([:platform_roles])
    |> User.noauth_changeset()
    |> Ecto.Changeset.put_assoc(:platform_roles, roles)
    |> Repo.update()
  end

  @doc """
    Updates the context role for a specific enrollment.
  """

  def update_user_context_role(enrollment, role) do
    context_role = EctoProvider.Marshaler.to([role])

    res =
      enrollment
      |> Repo.preload([:context_roles])
      |> Enrollment.changeset(%{})
      |> Ecto.Changeset.put_assoc(:context_roles, context_role)
      |> Repo.update()

    case res do
      {:ok, %Enrollment{}} ->
        res

      error ->
        error
    end
  end

  @doc """
  Preloads the user's platform roles.
  """
  def preload_platform_roles(%User{} = user) do
    Repo.preload(user, :platform_roles)
  end

  def preload_platform_roles(nil), do: nil

  @doc """
  Preloads the user's linked authoring account.
  """
  def preload_linked_author(%User{} = user) do
    Repo.preload(user, :author)
  end

  def preload_linked_author(nil), do: nil

  @doc """
  Links a User to Author account

  ## Examples
      iex> link_user_author_account(user, author_id)
      {:ok, %User{}}
      iex> update_user(user, %{field: bad_value})
      {:error, %Ecto.Changeset{}}
  """
  def link_user_author_account(nil, _author),
    do:
      throw(
        "No current_user to link to author. This function should only be called in an LTI context"
      )

  def link_user_author_account(_user, nil),
    do:
      throw("No author to link. This function should only be called after an author is logged in")

  def link_user_author_account(user, author) do
    update_user(user, %{author_id: author.id})
  end

  def unlink_user_author_account(user) do
    update_user(user, %{author_id: nil})
  end

  @doc """
  Returns true if a user belongs to an LMS.
  """
  def is_lms_user?(nil), do: false

  def is_lms_user?(email) do
    query =
      from user in User,
        where: user.email == ^email and user.independent_learner == false

    Repo.exists?(query)
  end

  # MER-3835 TODO: reconcile with new functions below

  def at_least_content_admin?(%Author{system_role_id: system_role_id}) do
    SystemRole.role_id().content_admin == system_role_id or
      SystemRole.role_id().account_admin == system_role_id or
      SystemRole.role_id().system_admin == system_role_id
  end

  def at_least_content_admin?(_), do: false

  def at_least_account_admin?(%Author{system_role_id: system_role_id}) do
    SystemRole.role_id().account_admin == system_role_id or
      SystemRole.role_id().system_admin == system_role_id
  end

  def at_least_account_admin?(_), do: false

  @doc """
  Returns true if an author has some role admin.
  """

  def is_admin?(%Author{system_role_id: system_role_id}) do
    system_role_id in [
      SystemRole.role_id().system_admin,
      SystemRole.role_id().account_admin,
      SystemRole.role_id().content_admin
    ]
  end

  def is_admin?(_), do: false

  @doc """
  Returns true if an author has some role admin. System admins have all roles by definition.

  This function can either accept the role_id, typically provided in the long form:

  ## Examples
      iex> has_admin_role?(author, SystemRole.role_id().content_admin)
      false

      iex> has_admin_role?(author, SystemRole.role_id().account_admin)
      true

      iex> has_admin_role?(author, SystemRole.role_id().system_admin)
      false

  or the role can also be passed as a short-hand key form:

  ## Examples
      iex> has_admin_role?(author, :content_admin)
      false

      iex> has_admin_role?(author, :account_admin)
      true

      iex> has_admin_role?(author, :system_admin)
      false

  """
  def has_admin_role?(%Author{system_role_id: system_role_id}, role_id)
      when is_integer(role_id) do
    system_role_id == role_id or system_role_id == SystemRole.role_id().system_admin
<<<<<<< HEAD
  end

  def has_admin_role?(%Author{system_role_id: system_role_id}, role) when is_atom(role) do
    system_role_id == SystemRole.role_id()[role] or
      system_role_id == SystemRole.role_id().system_admin
  end

=======
  end

  def has_admin_role?(%Author{system_role_id: system_role_id}, role) when is_atom(role) do
    system_role_id == SystemRole.role_id()[role] or
      system_role_id == SystemRole.role_id().system_admin
  end

>>>>>>> fe803e67
  def has_admin_role?(_, _), do: false

  @doc """
  Returns true if an author is a community admin.
  """
  def is_community_admin?(%Author{community_admin_count: community_admin_count}) do
    community_admin_count > 0
  end

  @doc """
  Returns an author if one matches given email, or creates and returns a new author

  ## Examples
      iex> insert_or_update_author(%{field: value})
      {:ok, %Author{}}
  """
  def insert_or_update_author(%{email: email} = changes) do
    case Repo.get_by(Author, email: email) do
      nil -> %Author{}
      author -> author
    end
    |> Author.noauth_changeset(changes)
    |> Repo.insert_or_update()
  end

  @doc """
  Updates an author.
  ## Examples
      iex> update_author(author, %{field: new_value})
      {:ok, %Author{}}
      iex> update_author(author, %{field: bad_value})
      {:error, %Ecto.Changeset{}}
  """
  def update_author(%Author{} = author, attrs) do
    author
    |> Author.noauth_changeset(attrs)
    |> Repo.update()
  end

  @doc """
  Gets a single author.
  Raises `Ecto.NoResultsError` if the Author does not exist.
  ## Examples
      iex> get_author!(123)
      %Author{}
      iex> get_author!(456)
      ** (Ecto.NoResultsError)

  """
  def get_author!(id), do: Repo.get!(Author, id)

  @doc """
    Gets a single author.
    Returns nil if the Author does not exist.
    ## Examples
      iex> get_author(123)
      %Author{}
      iex> get_author(456)
      nil

  """
  def get_author(id), do: Repo.get(Author, id)

  @doc """
  Gets a single author with the count of communities for which the author is an admin.

  ## Examples
      iex> get_author_with_community_admin_count(1)
      %Author{community_admin_count: 1}

      iex> get_author_with_community_admin_count(456)
      nil

  """
  def get_author_with_community_admin_count(id) do
    from(
      author in Author,
      left_join: community_account in CommunityAccount,
      on: community_account.author_id == author.id and community_account.is_admin == true,
      where: author.id == ^id,
      group_by: author.id,
      select: author,
      select_merge: %{
        community_admin_count: count(community_account)
      }
    )
    |> Repo.one()
  end

  @doc """
  Deletes an author.
  ## Examples
      iex> delete_author(author)
      {:ok, %Author{}}
      iex> delete_author(author)
      {:error, %Ecto.Changeset{}}
  """
  def delete_author(%Author{} = author) do
    Repo.delete(author)
  end

  @doc """
  Searches for a list of authors with an email matching the exact string
  """
  def search_authors_matching(query) do
    Repo.all(
      from(author in Author,
        where: ilike(author.email, ^query)
      )
    )
  end

  @doc """
  Returns true if a author exists
  """
  def author_with_email_exists?(email) do
    email = String.downcase(email)

    case Repo.get_by(Author, email: email) do
      nil -> false
      _author -> true
    end
  end

  @doc """
  Returns an author preference using the key provided. If the preference isn't set or
  the author preferences have not been created yet, the default value will be returned.

  Accepts an Author struct or author id. If an id is given, the latest author record
  will be queried from the database. Otherwise, the preferences in the Author struct
  is used.

  See AuthorPreferences for available key options
  """
  def get_author_preference(author, key, default \\ nil)

  def get_author_preference(%Author{preferences: preferences}, key, default) do
    preferences
    |> value_or(%AuthorPreferences{})
    |> get_preference(key, default)
  end

  def get_author_preference(author_id, key, default) when is_integer(author_id) do
    author_id
    |> get_author!()
    |> get_author_preference(key, default)
  end

  @doc """
  Returns a user preference using the key provided. If the preference isn't set or
  the user preferences have not been created yet, the default value will be returned.

  Accepts a User struct or user id. If an id is given, the latest user record
  will be queried from the database. Otherwise, the preferences in the User struct
  is used.

  See UserPreferences for available key options
  """
  def get_user_preference(user, key, default \\ nil)

  def get_user_preference(%User{preferences: preferences}, key, default) do
    preferences
    |> value_or(%UserPreferences{})
    |> get_preference(key, default)
  end

  def get_user_preference(user_id, key, default) when is_integer(user_id) do
    user_id
    |> get_user!()
    |> get_user_preference(key, default)
  end

  @doc """
  Returns both platform roles and context roles for a specific user id
  """
  def user_roles(user_id) do
    from(user in Oli.Accounts.User,
      where: user.id == ^user_id,
      left_join: enrollments in assoc(user, :enrollments),
      left_join: platform_roles in assoc(user, :platform_roles),
      left_join: context_roles in assoc(enrollments, :context_roles),
      select: [platform_roles, context_roles]
    )
    |> Repo.all()
    |> List.flatten()
    |> Enum.uniq()
    |> Enum.filter(& &1)
  end

  defp get_preference(preferences, key, default) do
    preferences
    |> Map.get(key, default)
    |> value_or(default)
  end

  @doc """
  Set's an author preference to the provided value at a given key

  See AuthorPreferences for available key options
  """
  def set_author_preference(author_id, key, value) when is_integer(author_id) do
    author_id
    |> get_author!()
    |> set_author_preference(key, value)
  end

  def set_author_preference(%Author{preferences: preferences} = author, key, value) do
    updated_preferences =
      preferences
      |> value_or(%AuthorPreferences{})
      |> Map.put(key, value)
      |> Map.from_struct()

    update_author(author, %{preferences: updated_preferences})
  end

  @doc """
  Set's an user preference to the provided value at a given key

  See UserPreferences for available key options
  """
  def set_user_preference(user_id, key, value) when is_integer(user_id) do
    user_id
    |> get_user!()
    |> set_user_preference(key, value)
  end

  def set_user_preference(%User{preferences: preferences} = user, key, value) do
    updated_preferences =
      preferences
      |> value_or(%UserPreferences{})
      |> Map.put(key, value)
      |> Map.from_struct()

    update_user(user, %{preferences: updated_preferences})
  end

  def can_access?(author, project) do
    if has_admin_role?(author, :content_admin) do
      # Admin authors have access to every project
      true
    else
      # querying join table rather than author's project associations list
      # in case the author has many projects
      Repo.one(
        from(assoc in "authors_projects",
          where:
            assoc.author_id == ^author.id and
              assoc.project_id == ^project.id,
          select: count(assoc)
        )
      ) != 0
    end
  end

  def can_access_via_slug?(author, project_slug) do
    if has_admin_role?(author, :content_admin) do
      # Admin authors have access to every project
      true
    else
      # querying join table rather than author's project associations list
      # in case the author has many projects
      Repo.one(
        from(assoc in "authors_projects",
          join: p in "projects",
          on: assoc.project_id == p.id,
          where:
            assoc.author_id == ^author.id and
              p.slug == ^project_slug,
          select: count(assoc)
        )
      ) != 0
    end
  end

  def project_author_count(project) do
    Repo.one(
      from(assoc in "authors_projects",
        join: author in Author,
        on: assoc.author_id == author.id,
        where:
          assoc.project_id in ^project.id and
            (is_nil(author.invitation_token) or not is_nil(author.invitation_accepted_at)),
        select: count(author)
      )
    )
  end

  def project_authors(project_ids) when is_list(project_ids) do
    Repo.all(
      from(assoc in "authors_projects",
        join: author in Author,
        on: assoc.author_id == author.id,
        where:
          assoc.project_id in ^project_ids and
            (is_nil(author.invitation_token) or not is_nil(author.invitation_accepted_at)),
        select: [author, assoc.project_id]
      )
    )
  end

  def project_authors(project) do
    Repo.all(
      from(assoc in "authors_projects",
        join: author in Author,
        on: assoc.author_id == author.id,
        where:
          assoc.project_id == ^project.id and
            (is_nil(author.invitation_token) or not is_nil(author.invitation_accepted_at)),
        select: author
      )
    )
  end

  @doc """
  Get all the communities for which the author is an admin.

  ## Examples

      iex> list_admin_communities(1)
      {:ok, [%Community{}, ...]}

      iex> list_admin_communities(123)
      {:ok, []}
  """
  def list_admin_communities(author_id) do
    Repo.all(
      from(
        community_account in CommunityAccount,
        join: community in assoc(community_account, :community),
        where: community_account.author_id == ^author_id and community_account.is_admin == true,
        select: community
      )
    )
  end

  @doc """
  Finds or creates an author and user logged in via sso, adds the user as a member of the given community
  and links both user and author.

  ## Examples

      iex> setup_sso_author(fields, community_id)
      {:ok, %Author{}}    -> # Inserted or updated with success
      {:error, changeset}         -> # Something went wrong

  """
  def setup_sso_author(fields, community_id) do
    res =
      Multi.new()
      |> Multi.run(:user, &create_sso_user(&1, &2, fields))
      |> Multi.run(:community_account, &create_community_account(&1, &2, community_id))
      |> Multi.run(:author, &create_sso_author(&1, &2, fields))
      |> Multi.run(:linked_user, &link_user_with_author(&1, &2))
      |> Repo.transaction()

    case res do
      {:ok, %{author: author}} ->
        {:ok, author}

      {:error, _, changeset, _} ->
        {:error, changeset}
    end
  end

  @doc """
  Inserts or updates a user logged in via SSO, and adds the user as a member of the given community.

  ## Examples

      iex> setup_sso_user(fields, community_id)
      {:ok, %User{}, nil}          # Inserted or updated successfully, no author linked

      iex> setup_sso_user(fields, community_id)
      {:error, changeset}          # Something went wrong

  """
  def setup_sso_user(fields, community_id) do
    res =
      Multi.new()
      |> Multi.run(:user, &create_sso_user(&1, &2, fields))
      |> Multi.run(:community_account, &create_community_account(&1, &2, community_id))
      |> Multi.run(:author, &get_or_create_author(&1, &2, fields))
      |> Repo.transaction()

    case res do
      {:ok, %{user: user, author: author}} ->
        {:ok, Repo.reload(user), author}

      {:error, _, changeset, _} ->
        {:error, changeset}
    end
  end

  defp create_sso_user(_repo, _changes, fields) do
    insert_or_update_sso_user(%{
      sub: Map.get(fields, "sub"),
      preferred_username: Map.get(fields, "cognito:username"),
      email: Map.get(fields, "email"),
      name: Map.get(fields, "name"),
      can_create_sections: true
    })
  end

  defp get_or_create_author(_repo, %{user: %{author_id: nil} = user}, fields) do
    email = Map.get(fields, "email")
    name = Map.get(fields, "name")

    %Author{}
    |> Author.sso_changeset(%{name: name, email: email})
    |> Repo.insert()
    |> case do
      {:ok, author} = result ->
        case link_user_author_account(user, author) do
          {:ok, _user} ->
            result

          error ->
            error
        end

      error ->
        error
    end
  end

  defp get_or_create_author(_repo, %{user: %{author_id: author_id} = _user}, _fields) do
    {:ok, get_author(author_id)}
  end

  defp create_sso_author(_repo, _changes, fields) do
    email = Map.get(fields, "email")
    name = Map.get(fields, "name")

    case get_author_by_email(email) do
      nil ->
        %Author{}
        |> Author.noauth_changeset(%{name: name, email: email})
        |> Repo.insert()

      author ->
        {:ok, author}
    end
  end

  defp link_user_with_author(_repo, %{user: user, author: nil}), do: {:ok, user}

  defp link_user_with_author(_repo, %{user: user, author: author}),
    do: link_user_author_account(user, author)

  defp create_community_account(_repo, %{user: %User{id: user_id}}, community_id) do
    Groups.find_or_create_community_user_account(user_id, community_id)
  end

  @doc """
  Gets a user by email.

  ## Examples

<<<<<<< HEAD
      iex> get_user_by_email("foo@example.com")
      %User{}

      iex> get_user_by_email("unknown@example.com")
      nil

  """
  def get_user_by_email(email) when is_binary(email) do
    Repo.get_by(User, email: email)
=======
      iex> get_independent_user_by_email("foo@example.com")
      %User{}

      iex> get_independent_user_by_email("unknown@example.com")
      nil

  """
  def get_independent_user_by_email(email) when is_binary(email) do
    Repo.get_by(User, email: email, independent_learner: true)
>>>>>>> fe803e67
  end

  @doc """
  Gets a user by email and password.

  ## Examples

<<<<<<< HEAD
      iex> get_user_by_email_and_password("foo@example.com", "correct_password")
      %User{}

      iex> get_user_by_email_and_password("foo@example.com", "invalid_password")
      nil

  """
  def get_user_by_email_and_password(email, password)
      when is_binary(email) and is_binary(password) do
    user = Repo.get_by(User, email: email)
    if User.valid_password?(user, password), do: user
  end

  def get_user_by_email_and_password(_email, _password), do: nil

=======
      iex> get_independent_user_by_email_and_password("foo@example.com", "correct_password")
      %User{}

      iex> get_independent_user_by_email_and_password("foo@example.com", "invalid_password")
      nil

  """
  def get_independent_user_by_email_and_password(email, password)
      when is_binary(email) and is_binary(password) do
    user = Repo.get_by(User, email: email, independent_learner: true)
    if User.valid_password?(user, password), do: user
  end

>>>>>>> fe803e67
  ## User registration

  @doc """
  Registers a user.

  ## Examples

      iex> register_independent_user(%{field: value})
      {:ok, %User{independent_learner: true, guest: false, ...}}

      iex> register_independent_user(%{field: bad_value})
      {:error, %Ecto.Changeset{}}

  """
  def register_independent_user(attrs) do
    %User{independent_learner: true, guest: false}
    |> User.registration_changeset(attrs)
    |> Repo.insert()
  end

  @doc """
  Returns an `%Ecto.Changeset{}` for tracking user changes.

  ## Examples

      iex> change_user_registration(user)
      %Ecto.Changeset{data: %User{}}

  """
  def change_user_registration(%User{} = user, attrs \\ %{}) do
    User.registration_changeset(user, attrs,
      hash_password: false,
      validate_email: false
    )
  end

<<<<<<< HEAD
  ## Email invitations

  @doc """
  When a new user accepts an invitation to a section, the user -student or instructor- data is updated (password for intance)
  and the enrollment status is updated from `:pending_confirmation` to `:enrolled`.

  Since both operations are related, they are wrapped in a transaction.
  """
  def accept_user_invitation(user, enrollment, attrs \\ %{}) do
    Repo.transaction(fn ->
      user
      |> User.accept_invitation_changeset(attrs)
      |> Repo.update!()

      enrollment
      |> Enrollment.changeset(%{status: :enrolled})
      |> Repo.update!()
    end)
  end

=======
>>>>>>> fe803e67
  ## Settings

  @doc """
  Returns an `%Ecto.Changeset{}` for changing the user details.

  ## Examples

      iex> change_user(user)
      %Ecto.Changeset{data: %User{}}

  """
  def change_user_details(user, attrs \\ %{}) do
    User.details_changeset(user, attrs)
  end

  @doc """
  Returns an `%Ecto.Changeset{}` for changing the user email.

  ## Examples

      iex> change_user_email(user)
      %Ecto.Changeset{data: %User{}}

  """
  def change_user_email(user, attrs \\ %{}) do
    User.email_changeset(user, attrs, validate_email: false)
  end

  @doc """
  Emulates that the email will change without actually changing
  it in the database.

  ## Examples

      iex> apply_user_email(user, "valid password", %{email: ...})
      {:ok, %User{}}

      iex> apply_user_email(user, "invalid password", %{email: ...})
      {:error, %Ecto.Changeset{}}

  """
  def apply_user_email(user, password, attrs) do
    user
    |> User.email_changeset(attrs)
    |> User.validate_current_password(password)
    |> Ecto.Changeset.apply_action(:update)
  end

  @doc """
  Updates the user email using the given token.

  If the token matches, the user email is updated and the token is deleted.
  The confirmed_at date is also updated to the current time.
  """
  def update_user_email(user, token) do
    context = "change:#{user.email}"

    with {:ok, query} <- UserToken.verify_change_email_token_query(token, context),
         %UserToken{sent_to: email} <- Repo.one(query),
         {:ok, _} <- Repo.transaction(user_email_multi(user, email, context)) do
      :ok
    else
      _ -> :error
    end
  end

  defp user_email_multi(user, email, context) do
    changeset =
      user
      |> User.email_changeset(%{email: email})
      |> User.confirm_changeset()

    Ecto.Multi.new()
    |> Ecto.Multi.update(:user, changeset)
    |> Ecto.Multi.delete_all(:tokens, UserToken.user_and_contexts_query(user, [context]))
  end

  @doc ~S"""
  Delivers the update email instructions to the given user.

  ## Examples

      iex> deliver_user_update_email_instructions(user, current_email, &url(~p"/users/settings/confirm_email/#{&1})")
      {:ok, %{to: ..., body: ...}}

  """
  def deliver_user_update_email_instructions(%User{} = user, current_email, update_email_url_fun)
      when is_function(update_email_url_fun, 1) do
    {encoded_token, user_token} = UserToken.build_email_token(user, "change:#{current_email}")

    Repo.insert!(user_token)
    UserNotifier.deliver_confirmation_instructions(user, update_email_url_fun.(encoded_token))
  end

  @doc """
  Returns an `%Ecto.Changeset{}` for changing the user password.

  ## Examples

      iex> change_user_password(user)
      %Ecto.Changeset{data: %User{}}

  """
  def change_user_password(user, attrs \\ %{}) do
    User.password_changeset(user, attrs, hash_password: false)
  end

  @doc """
  Updates the user password.

  ## Examples

      iex> update_user_password(user, "valid password", %{password: ...})
      {:ok, %User{}}

      iex> update_user_password(user, "invalid password", %{password: ...})
      {:error, %Ecto.Changeset{}}

  """
  def update_user_password(user, password, attrs) do
    changeset =
      user
      |> User.password_changeset(attrs)
      |> User.validate_current_password(password)

    Ecto.Multi.new()
    |> Ecto.Multi.update(:user, changeset)
    |> Ecto.Multi.delete_all(:tokens, UserToken.user_and_contexts_query(user, :all))
    |> Repo.transaction()
    |> case do
      {:ok, %{user: user}} -> {:ok, user}
      {:error, :user, changeset, _} -> {:error, changeset}
    end
  end

  @doc """
  Adds a user password. Used for accounts initially created by a login provider. This function
  should only run when the user has no password set.

  ## Examples

      iex> create_user_password(user, %{password: ...})
      {:ok, %User{}}

      iex> create_user_password(user, %{password: ...})
      {:error, %Ecto.Changeset{}}

  """
  def create_user_password(%{password_hash: nil} = user, attrs) do
    changeset =
      user
      |> User.password_changeset(attrs)

    Ecto.Multi.new()
    |> Ecto.Multi.update(:user, changeset)
    |> Ecto.Multi.delete_all(:tokens, UserToken.user_and_contexts_query(user, :all))
    |> Repo.transaction()
    |> case do
      {:ok, %{user: user}} -> {:ok, user}
      {:error, :user, changeset, _} -> {:error, changeset}
    end
  end

  ## Session

  @doc """
  Generates a session token.
  """
  def generate_user_session_token(user) do
    {token, user_token} = UserToken.build_session_token(user)
    Repo.insert!(user_token)
    token
  end

  @doc """
  Gets the user with the given signed token.
  """
  def get_user_by_session_token(token) do
    {:ok, query} = UserToken.verify_session_token_query(token)

    query
    |> Repo.one()
  end

  @doc """
  Deletes the signed token with the given context.
  """
  def delete_user_session_token(token) do
    Repo.delete_all(UserToken.token_and_context_query(token, "session"))
    :ok
  end

  ## Confirmation

  @doc ~S"""
  Delivers the confirmation email instructions to the given user.

  ## Examples

      iex> deliver_user_confirmation_instructions(user, &url(~p"/users/confirm/#{&1}"))
      {:ok, %{to: ..., body: ...}}

      iex> deliver_user_confirmation_instructions(confirmed_user, &url(~p"/users/confirm/#{&1}"))
      {:error, :already_confirmed}

  """
  def deliver_user_confirmation_instructions(%User{} = user, confirmation_url_fun)
      when is_function(confirmation_url_fun, 1) do
    if user.email_confirmed_at do
      {:error, :already_confirmed}
    else
      {encoded_token, user_token} = UserToken.build_email_token(user, "confirm")
      Repo.insert!(user_token)
      UserNotifier.deliver_confirmation_instructions(user, confirmation_url_fun.(encoded_token))
    end
  end

  @doc """
  Confirms a user by the given token.

  If the token matches, the user account is marked as confirmed
  and the token is deleted.
  """
  def confirm_user(token) do
    with {:ok, query} <- UserToken.verify_email_token_query(token, "confirm"),
         %User{} = user <- Repo.one(query),
         {:ok, %{user: user}} <- Repo.transaction(confirm_user_multi(user)) do
      {:ok, user}
    else
      _ -> :error
    end
  end

  defp confirm_user_multi(user) do
    Ecto.Multi.new()
    |> Ecto.Multi.update(:user, User.confirm_changeset(user))
    |> Ecto.Multi.delete_all(:tokens, UserToken.user_and_contexts_query(user, ["confirm"]))
  end

  @doc """
  Confirms a user as an admin.
  """
  def admin_confirm_user(user) do
    user
    |> User.confirm_changeset()
    |> Repo.update()
  end

  ## Reset password

  @doc ~S"""
  Delivers the reset password email to the given user.

  ## Examples

      iex> deliver_user_reset_password_instructions(user, &url(~p"/users/reset_password/#{&1}"))
      {:ok, %{to: ..., body: ...}}

  """
  def deliver_user_reset_password_instructions(%User{} = user, reset_password_url_fun)
      when is_function(reset_password_url_fun, 1) do
    {encoded_token, user_token} = UserToken.build_email_token(user, "reset_password")
    Repo.insert!(user_token)
    UserNotifier.deliver_reset_password_instructions(user, reset_password_url_fun.(encoded_token))
  end

  @doc """
  Generates a reset password token for the given user which can be used to generate a reset password URL.
  """
  def generate_user_reset_password_token(user) do
    {encoded_token, user_token} = UserToken.build_email_token(user, "reset_password")
    Repo.insert!(user_token)

    encoded_token
  end

  @doc """
  Gets the user by reset password token.

  ## Examples

      iex> get_user_by_reset_password_token("validtoken")
      %User{}

      iex> get_user_by_reset_password_token("invalidtoken")
      nil

  """
  def get_user_by_reset_password_token(token) do
    with {:ok, query} <- UserToken.verify_email_token_query(token, "reset_password"),
         %User{} = user <- Repo.one(query) do
      user
    else
      _ -> nil
    end
  end

  @doc """
<<<<<<< HEAD
  Gets the user by enrollment invitation token.

  ## Examples

      iex> get_user_by_enrollment_invitation_token("validtoken")
      %User{}

      iex> get_user_by_enrollment_invitation_token("invalidtoken")
      nil

  """
  def get_user_token_by_enrollment_invitation_token(token) do
    with {:ok, query} <- UserToken.enrollment_invitation_token_query(token),
         %UserToken{} = user_token <- Repo.one(query) |> Repo.preload(:user) do
      user_token
    else
      _ -> nil
    end
  end

  @doc """
=======
>>>>>>> fe803e67
  Resets the user password.

  ## Examples

      iex> reset_user_password(user, %{password: "new long password", password_confirmation: "new long password"})
      {:ok, %User{}}

      iex> reset_user_password(user, %{password: "valid", password_confirmation: "not the same"})
      {:error, %Ecto.Changeset{}}

  """
  def reset_user_password(user, attrs) do
    Ecto.Multi.new()
    |> Ecto.Multi.update(:user, User.password_changeset(user, attrs))
    |> Ecto.Multi.delete_all(:tokens, UserToken.user_and_contexts_query(user, :all))
    |> Repo.transaction()
    |> case do
      {:ok, %{user: user}} -> {:ok, user}
      {:error, :user, changeset, _} -> {:error, changeset}
    end
  end

  @doc """
  Locks a user account preventing them from logging in.
  """
  def lock_user(user) do
    user
    |> User.lock_account_changeset(true)
    |> Repo.update()
  end

  @doc """
  Unlocks a user account.
  """
  def unlock_user(user) do
    user
    |> User.lock_account_changeset(false)
    |> Repo.update()
  end

  @doc """
  Returns whether the user account is waiting for confirmation or not.

  ## Examples

      iex> user_confirmation_pending?(%{email_confirmed_at: nil})
      true

      iex> user_confirmation_pending?(%{email_confirmed_at: ~U[2022-01-11 16:54:00Z]})
      false
  """
  def user_confirmation_pending?(%{email_confirmed_at: nil}), do: true

  def user_confirmation_pending?(_user), do: false

  ## Author

  @doc """
  Gets an author by email.

  ## Examples

      iex> get_author_by_email("foo@example.com")
      %Author{}

      iex> get_author_by_email("unknown@example.com")
      nil

  """
  def get_author_by_email(email) when is_binary(email) do
    Repo.get_by(Author, email: email)
  end

  @doc """
  Gets a author by email and password.

  ## Examples

      iex> get_author_by_email_and_password("foo@example.com", "correct_password")
      %Author{}

      iex> get_author_by_email_and_password("foo@example.com", "invalid_password")
      nil

  """
  def get_author_by_email_and_password(email, password)
      when is_binary(email) and is_binary(password) do
    author = Repo.get_by(Author, email: email)
    if Author.valid_password?(author, password), do: author
  end

  ## Author registration

  @doc """
  Registers a author.

  ## Examples

      iex> register_author(%{field: value})
      {:ok, %Author{}}

      iex> register_author(%{field: bad_value})
      {:error, %Ecto.Changeset{}}

  """
  def register_author(attrs) do
    %Author{}
    |> Author.registration_changeset(attrs)
    |> Repo.insert()
  end

  @doc """
  Returns an `%Ecto.Changeset{}` for tracking author changes.

  ## Examples

      iex> change_author_registration(author)
      %Ecto.Changeset{data: %Author{}}

  """
  def change_author_registration(%Author{} = author, attrs \\ %{}) do
    Author.registration_changeset(author, attrs,
      hash_password: false,
      validate_email: false
    )
  end

  ## Settings

  @doc """
  Returns an `%Ecto.Changeset{}` for changing the author details.

  ## Examples

      iex> change_author_details(author)
      %Ecto.Changeset{data: %Author{}}

  """
  def change_author_details(author, attrs \\ %{}) do
    Author.noauth_changeset(author, attrs)
  end

  @doc """
  Returns an `%Ecto.Changeset{}` for changing the author email.

  ## Examples

      iex> change_author_email(author)
      %Ecto.Changeset{data: %Author{}}

  """
  def change_author_email(author, attrs \\ %{}) do
    Author.email_changeset(author, attrs, validate_email: false)
  end

  @doc """
  Emulates that the email will change without actually changing
  it in the database.

  ## Examples

      iex> apply_author_email(author, "valid password", %{email: ...})
      {:ok, %Author{}}

      iex> apply_author_email(author, "invalid password", %{email: ...})
      {:error, %Ecto.Changeset{}}

  """
  def apply_author_email(author, password, attrs) do
    author
    |> Author.email_changeset(attrs)
    |> Author.validate_current_password(password)
    |> Ecto.Changeset.apply_action(:update)
  end

  @doc """
  Updates the author email using the given token.

  If the token matches, the author email is updated and the token is deleted.
  The confirmed_at date is also updated to the current time.
  """
  def update_author_email(author, token) do
    context = "change:#{author.email}"

    with {:ok, query} <- AuthorToken.verify_change_email_token_query(token, context),
         %AuthorToken{sent_to: email} <- Repo.one(query),
         {:ok, _} <- Repo.transaction(author_email_multi(author, email, context)) do
      :ok
    else
      _ -> :error
    end
  end

  defp author_email_multi(author, email, context) do
    changeset =
      author
      |> Author.email_changeset(%{email: email})
      |> Author.confirm_changeset()

    Ecto.Multi.new()
    |> Ecto.Multi.update(:author, changeset)
    |> Ecto.Multi.delete_all(:tokens, AuthorToken.author_and_contexts_query(author, [context]))
  end

  @doc ~S"""
  Delivers the update email instructions to the given author.

  ## Examples

      iex> deliver_author_update_email_instructions(author, current_email, &url(~p"/authors/settings/confirm_email/#{&1})")
      {:ok, %{to: ..., body: ...}}

  """
  def deliver_author_update_email_instructions(
        %Author{} = author,
        current_email,
        update_email_url_fun
      )
      when is_function(update_email_url_fun, 1) do
    {encoded_token, author_token} =
      AuthorToken.build_email_token(author, "change:#{current_email}")

    Repo.insert!(author_token)
    AuthorNotifier.deliver_confirmation_instructions(author, update_email_url_fun.(encoded_token))
  end

  @doc """
  Returns an `%Ecto.Changeset{}` for changing the author password.

  ## Examples

      iex> change_author_password(author)
      %Ecto.Changeset{data: %Author{}}

  """
  def change_author_password(author, attrs \\ %{}) do
    Author.password_changeset(author, attrs, hash_password: false)
  end

  @doc """
  Updates the author password.

  ## Examples

      iex> update_author_password(author, "valid password", %{password: ...})
      {:ok, %Author{}}

      iex> update_author_password(author, "invalid password", %{password: ...})
      {:error, %Ecto.Changeset{}}

  """
  def update_author_password(author, password, attrs) do
    changeset =
      author
      |> Author.password_changeset(attrs)
      |> Author.validate_current_password(password)

    Ecto.Multi.new()
    |> Ecto.Multi.update(:author, changeset)
    |> Ecto.Multi.delete_all(:tokens, AuthorToken.author_and_contexts_query(author, :all))
    |> Repo.transaction()
    |> case do
      {:ok, %{author: author}} -> {:ok, author}
      {:error, :author, changeset, _} -> {:error, changeset}
    end
  end

  @doc """
  Updates an author as an admin.
  """
  def admin_update_author(author, attrs \\ %{}) do
    author
    |> Author.noauth_changeset(attrs)
    |> Repo.update()
  end

  @doc """
  Adds an author password. Used for accounts initially created by a login provider. This function
  should only run when the author has no password set.

  ## Examples

      iex> create_author_password(author, %{password: ...})
      {:ok, %Author{}}

      iex> create_author_password(author, %{password: ...})
      {:error, %Ecto.Changeset{}}

  """
  def create_author_password(%{password_hash: nil} = author, attrs) do
    changeset =
      author
      |> Author.password_changeset(attrs)

    Ecto.Multi.new()
    |> Ecto.Multi.update(:author, changeset)
    |> Ecto.Multi.delete_all(:tokens, AuthorToken.author_and_contexts_query(author, :all))
    |> Repo.transaction()
    |> case do
      {:ok, %{author: author}} -> {:ok, author}
      {:error, :author, changeset, _} -> {:error, changeset}
    end
  end

  ## Session

  @doc """
  Generates a session token.
  """
  def generate_author_session_token(author) do
    {token, author_token} = AuthorToken.build_session_token(author)
    Repo.insert!(author_token)
    token
  end

  @doc """
  Gets the author with the given signed token.
  """
  def get_author_by_session_token(token) do
    {:ok, query} = AuthorToken.verify_session_token_query(token)

    query
    |> Repo.one()
  end

  @doc """
  Deletes the signed token with the given context.
  """
  def delete_author_session_token(token) do
    Repo.delete_all(AuthorToken.token_and_context_query(token, "session"))
    :ok
  end

  ## Confirmation

  @doc ~S"""
  Delivers the confirmation email instructions to the given author.

  ## Examples

      iex> deliver_author_confirmation_instructions(author, &url(~p"/authors/confirm/#{&1}"))
      {:ok, %{to: ..., body: ...}}

      iex> deliver_author_confirmation_instructions(confirmed_author, &url(~p"/authors/confirm/#{&1}"))
      {:error, :already_confirmed}

  """
  def deliver_author_confirmation_instructions(%Author{} = author, confirmation_url_fun)
      when is_function(confirmation_url_fun, 1) do
    if author.email_confirmed_at do
      {:error, :already_confirmed}
    else
      {encoded_token, author_token} = AuthorToken.build_email_token(author, "confirm")
      Repo.insert!(author_token)

      AuthorNotifier.deliver_confirmation_instructions(
        author,
        confirmation_url_fun.(encoded_token)
      )
    end
  end

  @doc """
  Confirms a author by the given token.

  If the token matches, the author account is marked as confirmed
  and the token is deleted.
  """
  def confirm_author(token) do
    with {:ok, query} <- AuthorToken.verify_email_token_query(token, "confirm"),
         %Author{} = author <- Repo.one(query),
         {:ok, %{author: author}} <- Repo.transaction(confirm_author_multi(author)) do
      {:ok, author}
    else
      _ -> :error
    end
  end

  defp confirm_author_multi(author) do
    Ecto.Multi.new()
    |> Ecto.Multi.update(:author, Author.confirm_changeset(author))
    |> Ecto.Multi.delete_all(:tokens, AuthorToken.author_and_contexts_query(author, ["confirm"]))
  end

  @doc """
  Confirms an author as an admin.
  """
  def admin_confirm_author(author) do
    author
    |> Author.confirm_changeset()
    |> Repo.update()
  end

  ## Reset password

  @doc ~S"""
  Delivers the reset password email to the given author.

  ## Examples

      iex> deliver_author_reset_password_instructions(author, &url(~p"/authors/reset_password/#{&1}"))
      {:ok, %{to: ..., body: ...}}

  """
  def deliver_author_reset_password_instructions(%Author{} = author, reset_password_url_fun)
      when is_function(reset_password_url_fun, 1) do
    {encoded_token, author_token} = AuthorToken.build_email_token(author, "reset_password")
    Repo.insert!(author_token)

    AuthorNotifier.deliver_reset_password_instructions(
      author,
      reset_password_url_fun.(encoded_token)
    )
  end

  @doc """
  Generates a reset password token for the given user which can be used to generate a reset password URL.
  """
  def generate_author_reset_password_token(user) do
    {encoded_token, author_token} = AuthorToken.build_email_token(user, "reset_password")
    Repo.insert!(author_token)

    encoded_token
  end

  @doc """
  Gets the author by reset password token.

  ## Examples

      iex> get_author_by_reset_password_token("validtoken")
      %Author{}

      iex> get_author_by_reset_password_token("invalidtoken")
      nil

  """
  def get_author_by_reset_password_token(token) do
    with {:ok, query} <- AuthorToken.verify_email_token_query(token, "reset_password"),
         %Author{} = author <- Repo.one(query) do
      author
    else
      _ -> nil
    end
  end

  @doc """
  Resets the author password.

  ## Examples

      iex> reset_author_password(author, %{password: "new long password", password_confirmation: "new long password"})
      {:ok, %Author{}}

      iex> reset_author_password(author, %{password: "valid", password_confirmation: "not the same"})
      {:error, %Ecto.Changeset{}}

  """
  def reset_author_password(author, attrs) do
    Ecto.Multi.new()
    |> Ecto.Multi.update(:author, Author.password_changeset(author, attrs))
    |> Ecto.Multi.delete_all(:tokens, AuthorToken.author_and_contexts_query(author, :all))
    |> Repo.transaction()
    |> case do
      {:ok, %{author: author}} -> {:ok, author}
      {:error, :author, changeset, _} -> {:error, changeset}
    end
  end

  @doc """
  Locks an author account preventing them from logging in.
  """
  def lock_author(author) do
    author
    |> Author.lock_account_changeset(true)
    |> Repo.update()
  end

  @doc """
  Unlocks an author account.
  """
  def unlock_author(author) do
    author
    |> Author.lock_account_changeset(false)
    |> Repo.update()
  end

  @doc """
  Returns whether the author account is waiting for confirmation or not.

  ## Examples

      iex> author_confirmation_pending?(%{email_confirmed_at: nil})
      true

      iex> author_confirmation_pending?(%{email_confirmed_at: ~U[2022-01-11 16:54:00Z]})
      false
  """
  def author_confirmation_pending?(%{email_confirmed_at: nil}), do: true

  def author_confirmation_pending?(_user), do: false
end<|MERGE_RESOLUTION|>--- conflicted
+++ resolved
@@ -94,11 +94,7 @@
   @doc """
   Creates multiple invited users
   ## Examples
-<<<<<<< HEAD
        iex> bulk_create_invited_users(["email_1@test.com", "email_2@test.com"], %User{id: 1})
-=======
-      iex> bulk_create_invited_users(["email_1@test.com", "email_2@test.com"], %Author{id: 1})
->>>>>>> fe803e67
       [%User{id: 3}, %User{id: 4}]
   """
   def bulk_create_invited_users(user_emails, inviter_user) do
@@ -535,7 +531,6 @@
   def has_admin_role?(%Author{system_role_id: system_role_id}, role_id)
       when is_integer(role_id) do
     system_role_id == role_id or system_role_id == SystemRole.role_id().system_admin
-<<<<<<< HEAD
   end
 
   def has_admin_role?(%Author{system_role_id: system_role_id}, role) when is_atom(role) do
@@ -543,15 +538,6 @@
       system_role_id == SystemRole.role_id().system_admin
   end
 
-=======
-  end
-
-  def has_admin_role?(%Author{system_role_id: system_role_id}, role) when is_atom(role) do
-    system_role_id == SystemRole.role_id()[role] or
-      system_role_id == SystemRole.role_id().system_admin
-  end
-
->>>>>>> fe803e67
   def has_admin_role?(_, _), do: false
 
   @doc """
@@ -1011,17 +997,6 @@
 
   ## Examples
 
-<<<<<<< HEAD
-      iex> get_user_by_email("foo@example.com")
-      %User{}
-
-      iex> get_user_by_email("unknown@example.com")
-      nil
-
-  """
-  def get_user_by_email(email) when is_binary(email) do
-    Repo.get_by(User, email: email)
-=======
       iex> get_independent_user_by_email("foo@example.com")
       %User{}
 
@@ -1031,7 +1006,6 @@
   """
   def get_independent_user_by_email(email) when is_binary(email) do
     Repo.get_by(User, email: email, independent_learner: true)
->>>>>>> fe803e67
   end
 
   @doc """
@@ -1039,7 +1013,6 @@
 
   ## Examples
 
-<<<<<<< HEAD
       iex> get_user_by_email_and_password("foo@example.com", "correct_password")
       %User{}
 
@@ -1055,7 +1028,10 @@
 
   def get_user_by_email_and_password(_email, _password), do: nil
 
-=======
+  @doc """
+  Gets an independent user by email and password.
+
+  ## Examples
       iex> get_independent_user_by_email_and_password("foo@example.com", "correct_password")
       %User{}
 
@@ -1069,7 +1045,6 @@
     if User.valid_password?(user, password), do: user
   end
 
->>>>>>> fe803e67
   ## User registration
 
   @doc """
@@ -1106,7 +1081,6 @@
     )
   end
 
-<<<<<<< HEAD
   ## Email invitations
 
   @doc """
@@ -1127,8 +1101,6 @@
     end)
   end
 
-=======
->>>>>>> fe803e67
   ## Settings
 
   @doc """
@@ -1427,7 +1399,7 @@
   end
 
   @doc """
-<<<<<<< HEAD
+  <<<<<<< HEAD
   Gets the user by enrollment invitation token.
 
   ## Examples
@@ -1449,8 +1421,8 @@
   end
 
   @doc """
-=======
->>>>>>> fe803e67
+  =======
+  >>>>>>> master
   Resets the user password.
 
   ## Examples
