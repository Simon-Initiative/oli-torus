--- conflicted
+++ resolved
@@ -51,10 +51,7 @@
       :annotated_resource_id,
       :annotated_block_id,
       :annotation_type,
-<<<<<<< HEAD
-=======
       :visibility,
->>>>>>> 7f0d7709
       :replies_count,
       :anonymous
     ])
