--- conflicted
+++ resolved
@@ -1,18 +1,8 @@
 defmodule Oli.Activities.Model.Part do
   defstruct [:id, :scoring_strategy, :responses, :hints, :parts]
 
-<<<<<<< HEAD
   def parse(%{"id" => id} = part) do
-    responses = Map.get(part, "responses", [])
     scoring_strategy = Map.get(part, "scoringStrategy", Oli.Resources.ScoringStrategy.get_id_by_type("average"))
-=======
-  def parse(
-        %{
-          "id" => id,
-          "scoringStrategy" => scoring_strategy
-        } = part
-      ) do
->>>>>>> 9cb0c5bd
     hints = Map.get(part, "hints", [])
     parts = Map.get(part, "parts", [])
     responses = Map.get(part, "responses", [])
