--- conflicted
+++ resolved
@@ -11,9 +11,12 @@
 
   alias Oli.Publishing.Publication
   alias Oli.Learning.Objective
-<<<<<<< HEAD
   alias Oli.Learning.ObjectiveFamily
 
+  alias Oli.Learning.ObjectiveRevision
+  alias Oli.Publishing
+  alias Oli.Publishing.ObjectiveMapping
+  
   def create_objective_family(attrs \\ %{}) do
     %ObjectiveFamily{}
     |> ObjectiveFamily.changeset(attrs)
@@ -26,11 +29,6 @@
       })
   end
 
-=======
-  alias Oli.Learning.ObjectiveRevision
-  alias Oli.Publishing
-  alias Oli.Publishing.ObjectiveMapping
->>>>>>> d477541f
   @doc """
   Returns the list of objectives.
 
