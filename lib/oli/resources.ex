defmodule Oli.Resources do
  import Ecto.Query, warn: false
  alias Oli.Repo

  # Resources only know about Resources.  Resources
  # should not have a dependency on a Project or Publication
  # or Page or Container or any other higher level construct
  alias Oli.Resources.Resource
  alias Oli.Resources.ScoringStrategy
  alias Oli.Resources.Revision
  alias Oli.Resources.ResourceType

  @doc """
  Create a new resource with given attributes of a specific resource tyoe.

  Returns {:ok, revision}
  """
  def create_new(attrs, resource_type_id) do
    {:ok, resource} = create_new_resource()

    with_type =
      convert_strings_to_atoms(attrs)
      |> Map.put(:resource_type_id, resource_type_id)
      |> Map.put(:resource_id, resource.id)

    create_revision(with_type)
  end

  @doc """
  Returns the list of resources.
  ## Examples
      iex> list_resources()
      [%Resource{}, ...]
  """
  def list_resources do
    Repo.all(Resource)
  end

  @doc """
  Gets a single resource.
  Raises `Ecto.NoResultsError` if the Resource does not exist.
  ## Examples
      iex> get_resource!(123)
      %Resource{}
      iex> get_resource!(456)
      ** (Ecto.NoResultsError)
  """
  def get_resource!(id), do: Repo.get!(Resource, id)

  @doc """
  Gets a single resource.
  Returns nil if resource does not exist.
  ## Examples
      iex> get_resource(123)
      %Resource{}
      iex> get_resource(456)
      nil
  """
  def get_resource(id), do: Repo.get(Resource, id)

  @doc """
  Gets a single resource, based on a revision  slug.
  """
  @spec get_resource_from_slug(String.t()) :: any
  def get_resource_from_slug(revision) do
    query =
      from r in Resource,
        distinct: r.id,
        join: v in Revision,
        on: v.resource_id == r.id,
        where: v.slug == ^revision,
        select: r

    Repo.one(query)
  end

  @doc """
  Gets a list of resources, based on a list of revision slugs.
  """
  @spec get_resources_from_slug([]) :: any
  def get_resources_from_slug(revisions) do
    query =
      from r in Resource,
        distinct: r.id,
        join: v in Revision,
        on: v.resource_id == r.id,
        where: v.slug in ^revisions,
        select: r

    resources = Repo.all(query)

    # order them according to the input revisions
    map = Enum.reduce(resources, %{}, fn e, m -> Map.put(m, e.id, e) end)
    Enum.map(revisions, fn r -> Map.get(map, r.resource_id) end)
  end

  @doc """
  Gets a list of resource ids and slugs, based on a list of revision slugs.
  """
  def map_resource_ids_from_slugs(revision_slugs) do
    query =
      from r in Revision,
        where: r.slug in ^revision_slugs,
        group_by: [r.slug, r.resource_id],
        select: map(r, [:slug, :resource_id])

    Repo.all(query)
  end

  def create_new_resource() do
    %Resource{}
    |> Resource.changeset(%{})
    |> Repo.insert()
  end

  @doc """
  Creates a new resource and revision pair, returning both newly
  created constructs.
  ## Examples
      iex> create_resource_and_revision(%{title: "title", resource_type_id: 1})
      {:ok, %{%Resource{}, %Revision{}}
      iex> create_resource_and_revision(resource, %{field: bad_value})
      {:error, %Ecto.Changeset{}}
  """
  def create_resource_and_revision(attrs) do
    case create_new_resource() do
      {:ok, resource} ->
        case Map.merge(attrs, %{resource_id: resource.id})
             |> create_revision() do
          {:ok, revision} -> {:ok, %{resource: resource, revision: revision}}
          error -> error
        end

      error ->
        error
    end
  end

  # returns a list of resource ids that refer to activity references in a page
  def activity_references(%Revision{content: content} = _page) do
    Oli.Resources.PageContent.flat_filter(content, &(&1["type"] == "activity-reference"))
    |> Enum.map(& &1["activity_id"])
  end

  @doc """
  Updates a resource.
  ## Examples
      iex> update_resource(resource, %{field: new_value})
      {:ok, %Resource{}}
      iex> update_resource(resource, %{field: bad_value})
      {:error, %Ecto.Changeset{}}
  """
  def update_resource(%Resource{} = resource, attrs) do
    resource
    |> Resource.changeset(attrs)
    |> Repo.update()
  end

  @doc """
  Returns an `%Ecto.Changeset{}` for tracking resource changes.
  ## Examples
      iex> change_resource(resource)
      %Ecto.Changeset{source: %Resource{}}
  """
  def change_resource(%Resource{} = resource) do
    Resource.changeset(resource, %{})
  end

  @doc """
  Returns the list of resource_types.
  ## Examples
      iex> list_resource_types()
      [%ResourceType{}, ...]
  """
  def list_resource_types do
    Repo.all(ResourceType)
  end

  @doc """
  Gets a single resource_type.
  Raises `Ecto.NoResultsError` if the Resource type does not exist.
  ## Examples
      iex> get_resource_type!(123)
      %ResourceType{}
      iex> get_resource_type!(456)
      ** (Ecto.NoResultsError)
  """
  def get_resource_type!(id), do: Repo.get!(ResourceType, id)

  @doc """
  Creates a resource_type.
  ## Examples
      iex> create_resource_type(%{field: value})
      {:ok, %ResourceType{}}
      iex> create_resource_type(%{field: bad_value})
      {:error, %Ecto.Changeset{}}
  """
  def create_resource_type(attrs \\ %{}) do
    %ResourceType{}
    |> ResourceType.changeset(attrs)
    |> Repo.insert()
  end

  @doc """
  Creates a scoring strategy.
  ## Examples
      iex> create_scoring_strategy(%{field: value})
      {:ok, %ScoringStrategy{}}
      iex> create_scoring_strategy(%{field: bad_value})
      {:error, %Ecto.Changeset{}}
  """
  def create_scoring_strategy(attrs \\ %{}) do
    %ScoringStrategy{}
    |> ScoringStrategy.changeset(attrs)
    |> Repo.insert()
  end

  @doc """
  Updates a resource_type.
  ## Examples
      iex> update_resource_type(resource_type, %{field: new_value})
      {:ok, %ResourceType{}}
      iex> update_resource_type(resource_type, %{field: bad_value})
      {:error, %Ecto.Changeset{}}
  """
  def update_resource_type(%ResourceType{} = resource_type, attrs) do
    resource_type
    |> ResourceType.changeset(attrs)
    |> Repo.update()
  end

  @doc """
  Returns an `%Ecto.Changeset{}` for tracking resource_type changes.
  ## Examples
      iex> change_resource_type(resource_type)
      %Ecto.Changeset{source: %ResourceType{}}
  """
  def change_resource_type(%ResourceType{} = resource_type) do
    ResourceType.changeset(resource_type, %{})
  end

  @doc """
  Returns the list of revisions.
  ## Examples
      iex> list_revisions()
      [%Revision{}, ...]
  """
  def list_revisions do
    Repo.all(Revision)
  end

  @doc """
  Gets a single revision.
  Raises `Ecto.NoResultsError` if the Resource revision does not exist.
  ## Examples
      iex> get_revision!(123)
      %Revision{}
      iex> get_revision!(456)
      ** (Ecto.NoResultsError)
  """
  def get_revision!(id), do: Repo.get!(Revision, id)

  @doc """
  Creates a revision.
  ## Examples
      iex> create_revision(%{field: value})
      {:ok, %Revision{}}
      iex> create_revision(%{field: bad_value})
      {:error, %Ecto.Changeset{}}
  """
  def create_revision(attrs \\ %{}) do
    %Revision{}
    |> Revision.changeset(attrs)
    |> Repo.insert()
  end

  @doc """
  Updates a revision.
  ## Examples
      iex> update_revision(revision, %{field: new_value})
      {:ok, %Revision{}}
      iex> update_revision(revision, %{field: bad_value})
      {:error, %Ecto.Changeset{}}
  """
  def update_revision(revision, attrs) do
    Revision.changeset(revision, attrs)
    |> Repo.update()
  end

  def create_revision_from_previous(previous_revision, attrs) do
    attrs =
      Map.merge(
        %{
          content: previous_revision.content,
          objectives: previous_revision.objectives,
          children: previous_revision.children,
          deleted: previous_revision.deleted,
          slug: previous_revision.slug,
          title: previous_revision.title,
          graded: previous_revision.graded,
          author_id: previous_revision.author_id,
          resource_id: previous_revision.resource_id,
          previous_revision_id: previous_revision.id,
          resource_type_id: previous_revision.resource_type_id,
          activity_type_id: previous_revision.activity_type_id,
          scoring_strategy_id: previous_revision.scoring_strategy_id,
          primary_resource_id: previous_revision.primary_resource_id,
          max_attempts: previous_revision.max_attempts,
          recommended_attempts: previous_revision.recommended_attempts,
          time_limit: previous_revision.time_limit,
          scope: previous_revision.scope,
          retake_mode: previous_revision.retake_mode,
<<<<<<< HEAD
          tags: previous_revision.tags,
          explanation_strategy: previous_revision.explanation_strategy
=======
          parameters: previous_revision.parameters,
          tags: previous_revision.tags
>>>>>>> 9d0c6747
        },
        convert_strings_to_atoms(attrs)
      )

    create_revision(attrs)
  end

  @doc """
  Returns an `%Ecto.Changeset{}` for tracking revision changes.
  ## Examples
      iex> change_revision(revision, params)
      %Ecto.Changeset{source: %Revision{}}
  """
  def change_revision(revision, params \\ %{}) do
    Revision.changeset(revision, params)
  end

  defp convert_strings_to_atoms(attrs) do
    Map.keys(attrs)
    |> Enum.reduce(%{}, fn k, m ->
      case k do
        s when is_binary(s) -> Map.put(m, String.to_existing_atom(s), Map.get(attrs, s))
        atom -> Map.put(m, atom, Map.get(attrs, atom))
      end
    end)
  end
end<|MERGE_RESOLUTION|>--- conflicted
+++ resolved
@@ -310,13 +310,9 @@
           time_limit: previous_revision.time_limit,
           scope: previous_revision.scope,
           retake_mode: previous_revision.retake_mode,
-<<<<<<< HEAD
+          parameters: previous_revision.parameters,
           tags: previous_revision.tags,
           explanation_strategy: previous_revision.explanation_strategy
-=======
-          parameters: previous_revision.parameters,
-          tags: previous_revision.tags
->>>>>>> 9d0c6747
         },
         convert_strings_to_atoms(attrs)
       )
