defmodule Oli.Resources do
  import Ecto.Query, warn: false
  alias Oli.Publishing.Publications.Publication
  alias Oli.Authoring.Course.ProjectResource
  alias Oli.Repo

  # Resources only know about Resources.  Resources
  # should not have a dependency on a Project or Publication
  # or Page or Container or any other higher level construct
  alias Oli.Resources.Resource
  alias Oli.Resources.ScoringStrategy
  alias Oli.Resources.Revision
  alias Oli.Resources.ResourceType
  alias Oli.Rendering.Content.ResourceSummary

  @doc """
  Create a new resource with given attributes of a specific resource tyoe.

  Returns {:ok, revision}
  """
  def create_new(attrs, resource_type_id) do
    {:ok, resource} = create_new_resource()

    with_type =
      convert_strings_to_atoms(attrs)
      |> Map.put(:resource_type_id, resource_type_id)
      |> Map.put(:resource_id, resource.id)

    create_revision(with_type)
  end

  @doc """
  Returns the list of resources.
  ## Examples
      iex> list_resources()
      [%Resource{}, ...]
  """
  def list_resources do
    Repo.all(Resource)
  end

  @doc """
  Gets a single resource.
  Raises `Ecto.NoResultsError` if the Resource does not exist.
  ## Examples
      iex> get_resource!(123)
      %Resource{}
      iex> get_resource!(456)
      ** (Ecto.NoResultsError)
  """
  def get_resource!(id), do: Repo.get!(Resource, id)

  @doc """
  Gets a single resource.
  Returns nil if resource does not exist.
  ## Examples
      iex> get_resource(123)
      %Resource{}
      iex> get_resource(456)
      nil
  """
  def get_resource(id), do: Repo.get(Resource, id)

  @doc """
  Gets a single resource, based on a revision  slug.
  """
  @spec get_resource_from_slug(String.t()) :: any
  def get_resource_from_slug(revision) do
    query =
      from(r in Resource,
        distinct: r.id,
        join: v in Revision,
        on: v.resource_id == r.id,
        where: v.slug == ^revision,
        select: r
      )

    Repo.one(query)
  end

  @doc """
  Gets a list of resources, based on a list of revision slugs.
  """
  @spec get_resources_from_slug([]) :: any
  def get_resources_from_slug(revisions) do
    query =
      from(r in Resource,
        distinct: r.id,
        join: v in Revision,
        on: v.resource_id == r.id,
        where: v.slug in ^revisions,
        select: r
      )

    resources = Repo.all(query)

    # order them according to the input revisions
    map = Enum.reduce(resources, %{}, fn e, m -> Map.put(m, e.id, e) end)
    Enum.map(revisions, fn r -> Map.get(map, r.resource_id) end)
  end

  @doc """
  Gets a list of resource ids and slugs, based on a list of revision slugs.
  """
  def map_resource_ids_from_slugs(revision_slugs) do
    query =
      from(r in Revision,
        where: r.slug in ^revision_slugs,
        group_by: [r.slug, r.resource_id],
        select: map(r, [:slug, :resource_id])
      )

    Repo.all(query)
  end

  @doc """
  Gets a list of slugs and resources_ids, based on a list of resource ids.
  """
  def map_slugs_from_resources_ids(revision_resources_ids) do
    query =
      from(r in Revision,
        where: r.resource_id in ^revision_resources_ids,
        group_by: [r.resource_id, r.slug],
        select: {r.resource_id, r.slug}
      )

    Repo.all(query)
  end

  def create_new_resource() do
    %Resource{}
    |> Resource.changeset(%{})
    |> Repo.insert()
  end

  @doc """
  Creates a new resource and revision pair, returning both newly
  created constructs.
  ## Examples
      iex> create_resource_and_revision(%{title: "title", resource_type_id: 1})
      {:ok, %{%Resource{}, %Revision{}}
      iex> create_resource_and_revision(resource, %{field: bad_value})
      {:error, %Ecto.Changeset{}}
  """
  def create_resource_and_revision(attrs) do
    case create_new_resource() do
      {:ok, resource} ->
        case Map.merge(attrs, %{resource_id: resource.id})
             |> create_revision() do
          {:ok, revision} -> {:ok, %{resource: resource, revision: revision}}
          error -> error
        end

      error ->
        error
    end
  end

  # returns a list of resource ids that refer to activity references in a page
  def activity_references(%Revision{content: content} = _page) do
    Oli.Resources.PageContent.flat_filter(content, &(&1["type"] == "activity-reference"))
    |> Enum.map(& &1["activity_id"])
  end

  @doc """
  Updates a resource.
  ## Examples
      iex> update_resource(resource, %{field: new_value})
      {:ok, %Resource{}}
      iex> update_resource(resource, %{field: bad_value})
      {:error, %Ecto.Changeset{}}
  """
  def update_resource(%Resource{} = resource, attrs) do
    resource
    |> Resource.changeset(attrs)
    |> Repo.update()
  end

  @doc """
  Returns an `%Ecto.Changeset{}` for tracking resource changes.
  ## Examples
      iex> change_resource(resource)
      %Ecto.Changeset{source: %Resource{}}
  """
  def change_resource(%Resource{} = resource) do
    Resource.changeset(resource, %{})
  end

  @doc """
  Returns the list of resource_types.
  ## Examples
      iex> list_resource_types()
      [%ResourceType{}, ...]
  """
  def list_resource_types do
    Repo.all(ResourceType)
  end

  @doc """
  Gets a single resource_type.
  Raises `Ecto.NoResultsError` if the Resource type does not exist.
  ## Examples
      iex> get_resource_type!(123)
      %ResourceType{}
      iex> get_resource_type!(456)
      ** (Ecto.NoResultsError)
  """
  def get_resource_type!(id), do: Repo.get!(ResourceType, id)

  @doc """
  Creates a resource_type.
  ## Examples
      iex> create_resource_type(%{field: value})
      {:ok, %ResourceType{}}
      iex> create_resource_type(%{field: bad_value})
      {:error, %Ecto.Changeset{}}
  """
  def create_resource_type(attrs \\ %{}) do
    %ResourceType{}
    |> ResourceType.changeset(attrs)
    |> Repo.insert()
  end

  @doc """
  Creates a scoring strategy.
  ## Examples
      iex> create_scoring_strategy(%{field: value})
      {:ok, %ScoringStrategy{}}
      iex> create_scoring_strategy(%{field: bad_value})
      {:error, %Ecto.Changeset{}}
  """
  def create_scoring_strategy(attrs \\ %{}) do
    %ScoringStrategy{}
    |> ScoringStrategy.changeset(attrs)
    |> Repo.insert()
  end

  @doc """
  Updates a resource_type.
  ## Examples
      iex> update_resource_type(resource_type, %{field: new_value})
      {:ok, %ResourceType{}}
      iex> update_resource_type(resource_type, %{field: bad_value})
      {:error, %Ecto.Changeset{}}
  """
  def update_resource_type(%ResourceType{} = resource_type, attrs) do
    resource_type
    |> ResourceType.changeset(attrs)
    |> Repo.update()
  end

  @doc """
  Returns an `%Ecto.Changeset{}` for tracking resource_type changes.
  ## Examples
      iex> change_resource_type(resource_type)
      %Ecto.Changeset{source: %ResourceType{}}
  """
  def change_resource_type(%ResourceType{} = resource_type) do
    ResourceType.changeset(resource_type, %{})
  end

  @doc """
  Returns the list of revisions.
  ## Examples
      iex> list_revisions()
      [%Revision{}, ...]
  """
  def list_revisions do
    Repo.all(Revision)
  end

  @doc """
  Gets a single revision.
  Raises `Ecto.NoResultsError` if the Resource revision does not exist.
  ## Examples
      iex> get_revision!(123)
      %Revision{}
      iex> get_revision!(456)
      ** (Ecto.NoResultsError)
  """
  def get_revision!(id), do: Repo.get!(Revision, id)

  @doc """
  Creates a revision.
  ## Examples
      iex> create_revision(%{field: value})
      {:ok, %Revision{}}
      iex> create_revision(%{field: bad_value})
      {:error, %Ecto.Changeset{}}
  """
  def create_revision(attrs \\ %{}) do
    %Revision{}
    |> Revision.changeset(attrs)
    |> Repo.insert()
  end

  @doc """
  Updates a revision.
  ## Examples
      iex> update_revision(revision, %{field: new_value})
      {:ok, %Revision{}}
      iex> update_revision(revision, %{field: bad_value})
      {:error, %Ecto.Changeset{}}
  """
  def update_revision(revision, attrs) do
    Revision.changeset(revision, attrs)
    |> Repo.update()
  end

  def create_revision_from_previous(previous_revision, attrs) do
    attrs =
      Map.merge(
        %{
          content: previous_revision.content,
          objectives: previous_revision.objectives,
          children: previous_revision.children,
          deleted: previous_revision.deleted,
          slug: previous_revision.slug,
          title: previous_revision.title,
          graded: previous_revision.graded,
          duration_minutes: previous_revision.duration_minutes,
          intro_content: previous_revision.intro_content,
          intro_video: previous_revision.intro_video,
          poster_image: previous_revision.poster_image,
          author_id: previous_revision.author_id,
          resource_id: previous_revision.resource_id,
          previous_revision_id: previous_revision.id,
          resource_type_id: previous_revision.resource_type_id,
          activity_type_id: previous_revision.activity_type_id,
          scoring_strategy_id: previous_revision.scoring_strategy_id,
          primary_resource_id: previous_revision.primary_resource_id,
          max_attempts: previous_revision.max_attempts,
          recommended_attempts: previous_revision.recommended_attempts,
          time_limit: previous_revision.time_limit,
          scope: previous_revision.scope,
          retake_mode: previous_revision.retake_mode,
          parameters: previous_revision.parameters,
          legacy: previous_revision.legacy |> convert_legacy,
          tags: previous_revision.tags,
          explanation_strategy: previous_revision.explanation_strategy,
          collab_space_config: previous_revision.collab_space_config,
          purpose: previous_revision.purpose,
          relates_to: previous_revision.relates_to
        },
        convert_strings_to_atoms(attrs)
      )

    create_revision(attrs)
  end

  defp convert_legacy(nil), do: nil
  defp convert_legacy(legacy) when is_struct(legacy), do: Map.from_struct(legacy)
  defp convert_legacy(legacy) when is_map(legacy), do: legacy
  defp convert_legacy(item), do: item

  @doc """
  Returns an `%Ecto.Changeset{}` for tracking revision changes.
  ## Examples
      iex> change_revision(revision, params)
      %Ecto.Changeset{source: %Revision{}}
  """
  def change_revision(revision, params \\ %{}) do
    Revision.changeset(revision, params)
  end

  defp convert_strings_to_atoms(attrs) do
    Map.keys(attrs)
    |> Enum.reduce(%{}, fn k, m ->
      case k do
        s when is_binary(s) -> Map.put(m, String.to_existing_atom(s), Map.get(attrs, s))
        atom -> Map.put(m, atom, Map.get(attrs, atom))
      end
    end)
  end

  @doc """
  Returns a resource summary for a given resource_id, project or section slug and resolver.
  """
  def resource_summary(resource_id, project_or_section_slug, resolver) do
    resolver.from_resource_id(project_or_section_slug, resource_id)
    |> then(fn %Revision{title: title, slug: slug} ->
      %ResourceSummary{title: title, slug: slug}
    end)
  end

  @doc """
  Returns a list of alternatives groups for a given project or section slug and resolver.
  """
  def alternatives_groups(project_or_section_slug, resolver) do
    case resolver.revisions_of_type(
           project_or_section_slug,
           ResourceType.id_for_alternatives()
         ) do
      alternatives when is_list(alternatives) ->
        {:ok,
         Enum.map(alternatives, fn a ->
           %{
             id: a.resource_id,
             title: a.title,
             options: a.content["options"],
             strategy: Map.get(a.content, "strategy", "user_section_preference")
           }
         end)}

      error ->
        error
    end
  end

  @doc """
  Returns the revision slug of the curriculum for the given revision id.
  """

  def get_revision_root_slug(revision_id) do
    from(r in Revision,
      join: pr in ProjectResource,
      on: r.resource_id == pr.resource_id,
      where: r.id == ^revision_id,
      join: pub in Publication,
      on: pr.project_id == pub.project_id,
      join: r2 in Revision,
      on: pub.root_resource_id == r2.resource_id,
      select: r2.slug,
      limit: 1
    )
    |> Repo.one()
  end

<<<<<<< HEAD
  def get_report_activities(project_id) do
    query =
      Revision
      |> join(:left, [rev], pr in Oli.Publishing.PublishedResource, on: pr.revision_id == rev.id)
      |> join(:left, [_, pr], pub in Oli.Publishing.Publications.Publication,
        on: pr.publication_id == pub.id
      )
      |> join(:left, [_, _, pub], proj in Oli.Authoring.Course.Project,
        on: pub.project_id == proj.id
      )
      |> join(:left, [rev, _, _, _], reg in Oli.Activities.ActivityRegistration,
        on: rev.activity_type_id == reg.id
      )
      |> where(
        [rev, _, pub, proj, reg],
        proj.id == ^project_id and is_nil(pub.published) and
          reg.generates_report == true
      )
      |> select([rev, _, _, _, reg], %{
        id: rev.resource_id,
        type: reg.slug,
        title: rev.title
      })

    Repo.all(query)
=======
  @doc """
  Returns a list of revisions for the given resource ids.
  """
  def get_revisions_by_resource_id(resource_ids) do
    from(r in Revision,
      where: r.resource_id in ^resource_ids,
      select: r
    )
    |> Repo.all()
>>>>>>> c9a1352e
  end
end<|MERGE_RESOLUTION|>--- conflicted
+++ resolved
@@ -426,33 +426,6 @@
     |> Repo.one()
   end
 
-<<<<<<< HEAD
-  def get_report_activities(project_id) do
-    query =
-      Revision
-      |> join(:left, [rev], pr in Oli.Publishing.PublishedResource, on: pr.revision_id == rev.id)
-      |> join(:left, [_, pr], pub in Oli.Publishing.Publications.Publication,
-        on: pr.publication_id == pub.id
-      )
-      |> join(:left, [_, _, pub], proj in Oli.Authoring.Course.Project,
-        on: pub.project_id == proj.id
-      )
-      |> join(:left, [rev, _, _, _], reg in Oli.Activities.ActivityRegistration,
-        on: rev.activity_type_id == reg.id
-      )
-      |> where(
-        [rev, _, pub, proj, reg],
-        proj.id == ^project_id and is_nil(pub.published) and
-          reg.generates_report == true
-      )
-      |> select([rev, _, _, _, reg], %{
-        id: rev.resource_id,
-        type: reg.slug,
-        title: rev.title
-      })
-
-    Repo.all(query)
-=======
   @doc """
   Returns a list of revisions for the given resource ids.
   """
@@ -462,6 +435,32 @@
       select: r
     )
     |> Repo.all()
->>>>>>> c9a1352e
+  end
+
+  def get_report_activities(project_id) do
+    query =
+      Revision
+      |> join(:left, [rev], pr in Oli.Publishing.PublishedResource, on: pr.revision_id == rev.id)
+      |> join(:left, [_, pr], pub in Oli.Publishing.Publications.Publication,
+           on: pr.publication_id == pub.id
+         )
+      |> join(:left, [_, _, pub], proj in Oli.Authoring.Course.Project,
+           on: pub.project_id == proj.id
+         )
+      |> join(:left, [rev, _, _, _], reg in Oli.Activities.ActivityRegistration,
+           on: rev.activity_type_id == reg.id
+         )
+      |> where(
+           [rev, _, pub, proj, reg],
+           proj.id == ^project_id and is_nil(pub.published) and
+           reg.generates_report == true
+         )
+      |> select([rev, _, _, _, reg], %{
+        id: rev.resource_id,
+        type: reg.slug,
+        title: rev.title
+      })
+
+    Repo.all(query)
   end
 end