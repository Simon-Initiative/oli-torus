--- conflicted
+++ resolved
@@ -311,13 +311,9 @@
           scope: previous_revision.scope,
           retake_mode: previous_revision.retake_mode,
           parameters: previous_revision.parameters,
-<<<<<<< HEAD
+          legacy: previous_revision.legacy,
           tags: previous_revision.tags,
           explanation_strategy: previous_revision.explanation_strategy
-=======
-          legacy: previous_revision.legacy,
-          tags: previous_revision.tags
->>>>>>> c48c4a61
         },
         convert_strings_to_atoms(attrs)
       )
