--- conflicted
+++ resolved
@@ -9,9 +9,6 @@
   def login_as_author(%{conn: conn} = seeds, author, _tags \\ []) do
     [author] = unpack(seeds, [author])
 
-<<<<<<< HEAD
-    conn = TestHelpers.log_in_author(conn, author)
-=======
     token = Oli.Accounts.generate_author_session_token(author)
 
     conn =
@@ -19,7 +16,6 @@
       |> Phoenix.ConnTest.init_test_session(%{})
       |> Plug.Conn.put_session(:author_token, token)
       |> Plug.Conn.put_session(:current_author_id, author.id)
->>>>>>> fe803e67
 
     %{seeds | conn: conn}
   end
@@ -30,9 +26,6 @@
   def login_as_user(%{conn: conn} = seeds, user, _tags \\ []) do
     [user] = unpack(seeds, [user])
 
-<<<<<<< HEAD
-    conn = TestHelpers.log_in_user(conn, user)
-=======
     token = Oli.Accounts.generate_user_session_token(user)
 
     conn =
@@ -40,7 +33,6 @@
       |> Phoenix.ConnTest.init_test_session(%{})
       |> Plug.Conn.put_session(:user_token, token)
       |> Plug.Conn.put_session(:current_user_id, user.id)
->>>>>>> fe803e67
 
     %{seeds | conn: conn}
   end
