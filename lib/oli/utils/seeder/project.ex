--- conflicted
+++ resolved
@@ -352,18 +352,12 @@
         nil ->
           seeds
 
-<<<<<<< HEAD
-        attach_to_container_revision ->
-          seeds
-          |> attach_to([resource], attach_to_container_revision, publication,
-=======
         container_revision ->
           attach_to(
             seeds,
             [resource],
             container_revision,
             publication,
->>>>>>> 23c23b0f
             container_revision_tag: container_revision_tag
           )
       end
@@ -429,18 +423,12 @@
         nil ->
           seeds
 
-<<<<<<< HEAD
-        attach_to_container_revision ->
-          seeds
-          |> attach_to([resource], attach_to_container_revision, publication,
-=======
         container_revision ->
           attach_to(
             seeds,
             [resource],
             container_revision,
             publication,
->>>>>>> 23c23b0f
             container_revision_tag: container_revision_tag
           )
       end
