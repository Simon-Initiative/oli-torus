defmodule Oli.Seeder do
  import Ecto.Query, warn: false
  import Oli.Delivery.Attempts.Core

  alias Oli.Publishing
  alias Oli.Repo
  alias Oli.Accounts.{SystemRole, ProjectRole, Author}
  alias Oli.Institutions.Institution
  alias Oli.Delivery.Attempts.Core.ResourceAccess
  alias Oli.Activities
  alias Oli.Activities.Model.Part
  alias Oli.Authoring.Authors.{AuthorProject, ProjectRole}
  alias Oli.Authoring.Course.{Project, Family}
  alias Oli.Publishing.Publications.Publication
  alias Oli.Accounts.User
  alias Oli.Delivery.Sections
  alias Oli.Delivery.Sections.Section
  alias Oli.Delivery.Sections.SectionsProjectsPublications
  alias Oli.Delivery.Sections.SectionResource
  alias Oli.Inventories
  alias Oli.Qa.Reviews
  alias Oli.Activities
  alias Oli.Delivery.Gating
  alias Oli.Delivery.Attempts.PageLifecycle
  alias Oli.Delivery.Attempts.PageLifecycle.FinalizationSummary
  alias Oli.Utils.Seeder.StudentAttemptSeed
  alias Oli.Delivery.Attempts.ActivityLifecycle.Evaluate
<<<<<<< HEAD
  alias Oli.AccountsFixtures
=======
  alias Oli.Utils.Seeder.AccountsFixtures
>>>>>>> fe803e67

  def base_project_with_resource(author) do
    {:ok, family} =
      Family.changeset(%Family{}, %{description: "description", title: "title"}) |> Repo.insert()

    publisher = Inventories.default_publisher()

    {:ok, project} =
      Project.changeset(%Project{}, %{
        description: "description",
        title: "Example Course",
        version: "1",
        family_id: family.id,
        publisher_id: publisher.id
      })
      |> Repo.insert()

    {:ok, _} =
      AuthorProject.changeset(%AuthorProject{}, %{
        author_id: author.id,
        project_id: project.id,
        project_role_id: ProjectRole.role_id().owner
      })
      |> Repo.insert()

    {:ok, institution} =
      Institution.changeset(%Institution{}, %{
        name: "Example Institution",
        country_code: "US",
        institution_email: author.email,
        institution_url: "example.edu"
      })
      |> Repo.insert()

    # A single container resource with a mapped revision
    {:ok, container_resource} =
      Oli.Resources.Resource.changeset(%Oli.Resources.Resource{}, %{}) |> Repo.insert()

    {:ok, _} =
      Oli.Authoring.Course.ProjectResource.changeset(%Oli.Authoring.Course.ProjectResource{}, %{
        project_id: project.id,
        resource_id: container_resource.id
      })
      |> Repo.insert()

    {:ok, container_revision} =
      Oli.Resources.create_revision(%{
        author_id: author.id,
        objectives: %{},
        resource_type_id: Oli.Resources.ResourceType.id_for_container(),
        children: [],
        content: %{},
        deleted: false,
        slug: "root_container",
        title: "Curriculum",
        resource_id: container_resource.id
      })

    {:ok, publication} =
      Publication.changeset(%Publication{}, %{
        root_resource_id: container_resource.id,
        project_id: project.id,
        ids_added: true
      })
      |> Repo.insert()

    create_published_resource(publication, container_resource, container_revision)

    %{resource: page1, revision: revision1} =
      create_page("Page one", publication, project, author)

    %{resource: page2, revision: revision2} =
      create_page("Page two", publication, project, author, create_sample_content())

    container_revision =
      attach_pages_to([page1, page2], container_resource, container_revision, publication)

    Map.put(%{}, :family, family)
    |> Map.put(:project, project)
    |> Map.put(:author, author)
    |> Map.put(:institution, institution)
    |> Map.put(:publication, publication)
    |> Map.put(:container, %{resource: container_resource, revision: container_revision})
    |> Map.put(:page1, page1)
    |> Map.put(:page2, page2)
    |> Map.put(:revision1, revision1)
    |> Map.put(:revision2, revision2)
  end

  @doc """
  A simple project with no units or modules
  - Curriculum
    - page 1
    - page 2
  """
  def base_project_with_pages() do
    {:ok, family} =
      Family.changeset(%Family{}, %{description: "description", title: "title"}) |> Repo.insert()

    publisher = Inventories.default_publisher()

    {:ok, author} =
      Author.noauth_changeset(%Author{}, %{
        email: "test#{System.unique_integer([:positive])}@test.com",
        given_name: "First",
        family_name: "Last",
        provider: "foo",
        system_role_id: SystemRole.role_id().author
      })
      |> Repo.insert()

    {:ok, project} =
      Project.changeset(%Project{}, %{
        description: "description",
        title: "Example Course",
        version: "1",
        family_id: family.id,
        publisher_id: publisher.id
      })
      |> Repo.insert()

    {:ok, _} =
      AuthorProject.changeset(%AuthorProject{}, %{
        author_id: author.id,
        project_id: project.id,
        project_role_id: ProjectRole.role_id().owner
      })
      |> Repo.insert()

    {:ok, institution} =
      Institution.changeset(%Institution{}, %{
        name: "Example Institution",
        country_code: "US",
        institution_email: author.email,
        institution_url: "example.edu"
      })
      |> Repo.insert()

    # A single container resource with a mapped revision
    {:ok, container_resource} =
      Oli.Resources.Resource.changeset(%Oli.Resources.Resource{}, %{}) |> Repo.insert()

    {:ok, _} =
      Oli.Authoring.Course.ProjectResource.changeset(%Oli.Authoring.Course.ProjectResource{}, %{
        project_id: project.id,
        resource_id: container_resource.id
      })
      |> Repo.insert()

    {:ok, container_revision} =
      Oli.Resources.create_revision(%{
        author_id: author.id,
        objectives: %{},
        resource_type_id: Oli.Resources.ResourceType.id_for_container(),
        children: [],
        content: %{},
        deleted: false,
        slug: "root_container",
        title: "Curriculum",
        resource_id: container_resource.id
      })

    {:ok, publication} =
      Publication.changeset(%Publication{}, %{
        root_resource_id: container_resource.id,
        project_id: project.id,
        ids_added: true
      })
      |> Repo.insert()

    create_published_resource(publication, container_resource, container_revision)

    %{resource: page1, revision: revision1} =
      create_page("Page one", publication, project, author)

    %{resource: page2, revision: revision2} =
      create_page("Page two", publication, project, author, create_sample_content())

    container_revision =
      attach_pages_to([page1, page2], container_resource, container_revision, publication)

    {:ok, pub1} = Publishing.publish_project(project, "some changes", author.id)

    {:ok, section} =
      Sections.create_section(%{
        title: "Section Title",
        registration_open: true,
        open_and_free: true,
        context_id: UUID.uuid4(),
        institution_id: institution.id,
        base_project_id: project.id
      })
      |> then(fn {:ok, section} -> section end)
      |> Sections.create_section_resources(pub1)

    Map.put(%{}, :family, family)
    |> Map.put(:project, project)
    |> Map.put(:author, author)
    |> Map.put(:institution, institution)
    |> Map.put(:publication, publication)
    |> Map.put(:container, %{resource: container_resource, revision: container_revision})
    |> Map.put(:page1, page1)
    |> Map.put(:page2, page2)
    |> Map.put(:revision1, revision1)
    |> Map.put(:revision2, revision2)
    |> Map.put(:section, section)
  end

  @doc """
  A project with units but no modules

  - Curriculum
    - Unit 1
      - Page 1
      - Page 2
    - Unit 2
      - Page 3
      - Page 4
  """
  def base_project_with_units() do
    {:ok, family} =
      Family.changeset(%Family{}, %{description: "description", title: "title"}) |> Repo.insert()

    publisher = Inventories.default_publisher()

    {:ok, author} =
      Author.noauth_changeset(%Author{}, %{
        email: "test#{System.unique_integer([:positive])}@test.com",
        given_name: "First",
        family_name: "Last",
        provider: "foo",
        system_role_id: SystemRole.role_id().author
      })
      |> Repo.insert()

    {:ok, project} =
      Project.changeset(%Project{}, %{
        description: "description",
        title: "Example Course",
        version: "1",
        family_id: family.id,
        publisher_id: publisher.id
      })
      |> Repo.insert()

    {:ok, _} =
      AuthorProject.changeset(%AuthorProject{}, %{
        author_id: author.id,
        project_id: project.id,
        project_role_id: ProjectRole.role_id().owner
      })
      |> Repo.insert()

    {:ok, institution} =
      Institution.changeset(%Institution{}, %{
        name: "Example Institution",
        country_code: "US",
        institution_email: author.email,
        institution_url: "example.edu"
      })
      |> Repo.insert()

    # A single container resource with a mapped revision
    {:ok, container_resource} =
      Oli.Resources.Resource.changeset(%Oli.Resources.Resource{}, %{}) |> Repo.insert()

    {:ok, _} =
      Oli.Authoring.Course.ProjectResource.changeset(%Oli.Authoring.Course.ProjectResource{}, %{
        project_id: project.id,
        resource_id: container_resource.id
      })
      |> Repo.insert()

    {:ok, container_revision} =
      Oli.Resources.create_revision(%{
        author_id: author.id,
        objectives: %{},
        resource_type_id: Oli.Resources.ResourceType.id_for_container(),
        children: [],
        content: %{},
        deleted: false,
        slug: "root_container",
        title: "Curriculum",
        resource_id: container_resource.id
      })

    {:ok, publication} =
      Publication.changeset(%Publication{}, %{
        root_resource_id: container_resource.id,
        project_id: project.id,
        ids_added: true
      })
      |> Repo.insert()

    create_published_resource(publication, container_resource, container_revision)

    %{resource: unit1_resource, revision: unit1_revision} =
      create_container("Unit 1", publication, project, author)

    %{resource: unit2_resource, revision: unit2_revision} =
      create_container("Unit 2", publication, project, author)

    %{resource: page1, revision: _revision1} = create_page("Page 1", publication, project, author)

    %{resource: page2, revision: _revision2} = create_page("Page 2", publication, project, author)

    %{resource: page3, revision: _revision3} = create_page("Page 3", publication, project, author)

    %{resource: page4, revision: _revision4} = create_page("Page 4", publication, project, author)

    unit1_revision = attach_pages_to([page1, page2], unit1_resource, unit1_revision, publication)
    unit2_revision = attach_pages_to([page3, page4], unit2_resource, unit2_revision, publication)

    container_revision =
      attach_pages_to(
        [unit1_resource, unit2_resource],
        container_resource,
        container_revision,
        publication
      )

    {:ok, pub1} = Publishing.publish_project(project, "some changes", author.id)

    {:ok, section} =
      Sections.create_section(%{
        title: "Section Title",
        registration_open: true,
        open_and_free: true,
        context_id: UUID.uuid4(),
        institution_id: institution.id,
        base_project_id: project.id
      })
      |> then(fn {:ok, section} -> section end)
      |> Sections.create_section_resources(pub1)

    Map.put(%{}, :family, family)
    |> Map.put(:project, project)
    |> Map.put(:author, author)
    |> Map.put(:institution, institution)
    |> Map.put(:publication, publication)
    |> Map.put(:container, %{resource: container_resource, revision: container_revision})
    |> Map.put(:unit1_resource, unit1_resource)
    |> Map.put(:unit2_resource, unit2_resource)
    |> Map.put(:unit1_revision, unit1_revision)
    |> Map.put(:unit2_revision, unit2_revision)
    |> Map.put(:page1, page1)
    |> Map.put(:page2, page2)
    |> Map.put(:page3, page3)
    |> Map.put(:page4, page4)
    |> Map.put(:section, section)
  end

  def base_project_with_resource2() do
    {:ok, family} =
      Family.changeset(%Family{}, %{description: "description", title: "title"}) |> Repo.insert()

    publisher = Inventories.default_publisher()

    {:ok, project} =
      Project.changeset(%Project{}, %{
        description: "description",
        title: "Example Open and Free Course",
        version: "1",
        family_id: family.id,
        publisher_id: publisher.id
      })
      |> Repo.insert()

    author =
      AccountsFixtures.author_fixture(%{
        email: "test#{System.unique_integer([:positive])}@test.com",
        given_name: "First",
        family_name: "Last",
        provider: "foo",
        system_role_id: SystemRole.role_id().author
      })

    author2 =
      AccountsFixtures.author_fixture(%{
        email: "test#{System.unique_integer([:positive])}@test.com",
        given_name: "First",
        family_name: "Last",
        provider: "foo",
        system_role_id: SystemRole.role_id().author
      })

    {:ok, _} =
      AuthorProject.changeset(%AuthorProject{}, %{
        author_id: author.id,
        project_id: project.id,
        project_role_id: ProjectRole.role_id().owner
      })
      |> Repo.insert()

    {:ok, _} =
      AuthorProject.changeset(%AuthorProject{}, %{
        author_id: author2.id,
        project_id: project.id,
        project_role_id: ProjectRole.role_id().owner
      })
      |> Repo.insert()

    {:ok, institution} =
      Institution.changeset(%Institution{}, %{
        name: "CMU",
        country_code: "some country_code",
        institution_email: "some institution_email",
        institution_url: "some institution_url",
        author_id: author.id
      })
      |> Repo.insert()

    # A single container resource with a mapped revision
    {:ok, container_resource} =
      Oli.Resources.Resource.changeset(%Oli.Resources.Resource{}, %{}) |> Repo.insert()

    {:ok, _} =
      Oli.Authoring.Course.ProjectResource.changeset(%Oli.Authoring.Course.ProjectResource{}, %{
        project_id: project.id,
        resource_id: container_resource.id
      })
      |> Repo.insert()

    {:ok, container_revision} =
      Oli.Resources.create_revision(%{
        author_id: author.id,
        objectives: %{},
        resource_type_id: Oli.Resources.ResourceType.id_for_container(),
        children: [],
        content: %{},
        deleted: false,
        slug: "root_container",
        title: "Root Container",
        resource_id: container_resource.id
      })

    {:ok, publication} =
      Publication.changeset(%Publication{}, %{
        root_resource_id: container_resource.id,
        project_id: project.id,
        ids_added: true
      })
      |> Repo.insert()

    create_published_resource(publication, container_resource, container_revision)

    %{resource: page1, revision: revision1, published_resource: published_resource1} =
      create_page("Page one", publication, project, author)

    %{resource: page2, revision: revision2} =
      create_page("Page two", publication, project, author, create_sample_content())

    container_revision =
      attach_pages_to([page1, page2], container_resource, container_revision, publication)

    Map.put(%{}, :family, family)
    |> Map.put(:project, project)
    |> Map.put(:author, author)
    |> Map.put(:author2, author2)
    |> Map.put(:institution, institution)
    |> Map.put(:publication, publication)
    |> Map.put(:container, %{resource: container_resource, revision: container_revision})
    |> Map.put(:page1, page1)
    |> Map.put(:page2, page2)
    |> Map.put(:revision1, revision1)
    |> Map.put(:revision2, revision2)
    |> Map.put(:published_resource1, published_resource1)
  end

  def add_adaptive_page(
        %{project: project, publication: publication, author: author, container: container} =
          seed,
        activity_resource_tag \\ :adaptive_resource,
        activity_revision_tag \\ :adaptive_revision,
        page_resource_tag \\ :adaptive_page_resource,
        page_revision_tag \\ :adaptive_page_revision
      ) do
    # A minimal adaptive activity consisting of a single hello-world screen
    adaptive_content = %{
      "custom" => %{
        "x" => 0,
        "y" => 0,
        "z" => 0,
        "facts" => [],
        "width" => 1024,
        "height" => 800
      },
      "authoring" => %{
        "parts" => [
          %{
            "id" => "__default",
            "type" => "janus-text-flow",
            "owner" => "aa_4134662282",
            "inherited" => false
          }
        ],
        "rules" => [],
        "variablesRequiredForEvaluation" => [],
        "activitiesRequiredForEvaluation" => []
      },
      "partsLayout" => [
        %{
          "id" => "hello_world",
          "type" => "janus-text-flow",
          "custom" => %{
            "x" => 100,
            "y" => 213,
            "z" => 0,
            "nodes" => [
              %{
                "tag" => "p",
                "children" => [
                  %{
                    "tag" => "span",
                    "style" => %{},
                    "children" => [
                      %{
                        "tag" => "text",
                        "text" => "Hello World",
                        "children" => []
                      }
                    ]
                  }
                ]
              }
            ],
            "width" => 330,
            "height" => 22,
            "visible" => true,
            "overrideWidth" => true,
            "customCssClass" => "",
            "overrideHeight" => false
          }
        }
      ]
    }

    %{resource: activity_resource, revision: activity_revision} =
      create_activity(
        %{
          activity_type_id: Activities.get_registration_by_slug("oli_adaptive").id,
          content: adaptive_content
        },
        publication,
        project,
        author
      )

    %{resource: page_resource, revision: page_revision} =
      create_page(
        "Seeded Adaptive Page",
        publication,
        project,
        author,
        create_sample_adaptive_page_content(activity_revision.resource_id)
      )

    container_revision =
      attach_pages_to([page_resource], container.resource, container.revision, publication)

    seed
    |> Map.put(:container, %{resource: container.resource, revision: container_revision})
    |> Map.put(page_resource_tag, page_resource)
    |> Map.put(page_revision_tag, page_revision)
    |> Map.put(activity_resource_tag, activity_resource)
    |> Map.put(activity_revision_tag, activity_revision)
  end

  def base_project_with_resource3() do
    mappings = base_project_with_resource2()

    %{
      container: %{resource: container_resource, revision: container_revision},
      publication: publication,
      project: project,
      author: author
    } = mappings

    %{resource: unit1_resource, revision: unit1_revision} =
      create_container("Unit 1", publication, project, author)

    # create some nested children
    %{resource: nested_page1, revision: nested_revision1} =
      create_page("Nested Page One", publication, project, author)

    %{resource: nested_page2, revision: nested_revision2} =
      create_page("Nested Page Two", publication, project, author, create_sample_content())

    unit1_revision =
      attach_pages_to([nested_page1, nested_page2], unit1_resource, unit1_revision, publication)

    container_revision =
      attach_pages_to([unit1_resource], container_resource, container_revision, publication)

    Map.merge(mappings, %{
      container: %{resource: container_resource, revision: container_revision},
      unit1_container: %{resource: unit1_resource, revision: unit1_revision},
      nested_page1: nested_page1,
      nested_revision1: nested_revision1,
      nested_page2: nested_page2,
      nested_revision2: nested_revision2
    })
  end

  defp n_pages_for(n, pub, project, author, container_resource, container_revision) do
    pages =
      1..n
      |> Enum.map(fn n ->
        create_page("Page #{n}", pub, project, author)
      end)

    resources = Enum.map(pages, fn %{resource: r} -> r end)

    attach_pages_to(resources, container_resource, container_revision, pub)

    pages
  end

  def base_project_with_larger_hierarchy() do
    mappings =
      base_project_with_resource2()
      |> add_activity(%{title: "title 1"}, :publication, :project, :author, :activity_a)
      |> add_activity(%{title: "title 2"}, :publication, :project, :author, :activity_b)
      |> add_activity(%{title: "title 3"}, :publication, :project, :author, :activity_c)
      |> add_activity(%{title: "title 4"}, :publication, :project, :author, :activity_d)
      |> add_activity(%{title: "title 5"}, :publication, :project, :author, :activity_e)

    %{
      container: %{resource: container_resource, revision: container_revision},
      publication: publication,
      project: project,
      author: author
    } = mappings

    %{resource: unit1_resource, revision: unit1_revision} =
      create_container("Unit 1", publication, project, author)

    %{resource: unit2_resource, revision: unit2_revision} =
      create_container("Unit 2", publication, project, author)

    %{resource: mod1_resource, revision: mod1_revision} =
      create_container("Module 1", publication, project, author)

    %{resource: mod2_resource, revision: mod2_revision} =
      create_container("Module 2", publication, project, author)

    %{resource: mod3_resource, revision: mod3_revision} =
      create_container("Module 3", publication, project, author)

    mod1_pages = n_pages_for(3, publication, project, author, mod1_resource, mod1_revision)
    mod2_pages = n_pages_for(3, publication, project, author, mod2_resource, mod2_revision)
    mod3_pages = n_pages_for(4, publication, project, author, mod3_resource, mod3_revision)

    attach_pages_to([mod1_resource, mod2_resource], unit1_resource, unit1_revision, publication)
    attach_pages_to([mod3_resource], unit2_resource, unit2_revision, publication)

    container_revision =
      attach_pages_to(
        [unit1_resource, unit2_resource],
        container_resource,
        container_revision,
        publication
      )

    {:ok, pub1} = Publishing.publish_project(project, "some changes", mappings.author.id)

    {:ok, section} =
      Sections.create_section(%{
        title: "3",
        registration_open: true,
        open_and_free: true,
        context_id: UUID.uuid4(),
        institution_id: mappings.institution.id,
        base_project_id: project.id,
        analytics_version: :v1
      })
      |> then(fn {:ok, section} -> section end)
      |> Sections.create_section_resources(pub1)

    Map.merge(mappings, %{
      container: %{resource: container_resource, revision: container_revision},
      unit1_container: %{resource: unit1_resource, revision: unit1_revision},
      unit2_container: %{resource: unit2_resource, revision: unit2_revision},
      mod1_pages: mod1_pages,
      mod2_pages: mod2_pages,
      mod3_pages: mod3_pages,
      mod1_resource: mod1_resource,
      mod2_resource: mod2_resource,
      mod3_resource: mod3_resource,
      unit1_resource: unit1_resource,
      unit2_resource: unit2_resource,
      section: section
    })
  end

  def base_project_with_resource4() do
    map =
      base_project_with_resource3()
      |> add_objective("child1", :child1)
      |> add_objective("child2", :child2)
      |> add_objective("child3", :child3)
      |> add_objective("child4", :child4)
      |> add_objective_with_children("parent1", [:child1, :child2, :child3], :parent1)
      |> add_objective_with_children("parent2", [:child4], :parent2)

    # Create another project with resources and revisions
    project2_map = another_project(map.author, map.institution)

    # Publish the current state of our test project:
    {:ok, pub1} = Publishing.publish_project(map.project, "some changes", map.author.id)

    # Track a series of changes for both resources:
    pub = Publishing.project_working_publication(map.project.slug)

    latest1 =
      Publishing.publish_new_revision(map.revision1, %{title: "1"}, pub, map.author.id)
      |> Publishing.publish_new_revision(%{title: "2"}, pub, map.author.id)
      |> Publishing.publish_new_revision(%{title: "3"}, pub, map.author.id)
      |> Publishing.publish_new_revision(%{title: "4"}, pub, map.author.id)

    latest2 =
      Publishing.publish_new_revision(map.revision2, %{title: "A"}, pub, map.author.id)
      |> Publishing.publish_new_revision(%{title: "B"}, pub, map.author.id)
      |> Publishing.publish_new_revision(%{title: "C"}, pub, map.author.id)
      |> Publishing.publish_new_revision(%{title: "D"}, pub, map.author.id)

    # Create a new page that wasn't present during the first publication
    %{revision: latest3} = create_page("New To Pub2", pub, map.project, map.author)

    second_map = add_objective(Map.merge(map, %{publication: pub}), "child5", :child5)

    second_map =
      add_objective_with_children(
        Map.merge(second_map, %{publication: pub}),
        "parent3",
        [:child5],
        :parent3
      )

    # Publish again
    {:ok, pub2} = Publishing.publish_project(map.project, "some changes", map.author.id)

    # Create a fourth page that is completely unpublished
    pub = Publishing.project_working_publication(map.project.slug)
    %{revision: latest4} = create_page("Unpublished", pub, map.project, map.author)

    third_map = add_objective(Map.merge(map, %{publication: pub}), "child6", :child6)

    third_map =
      add_objective_with_children(
        Map.merge(third_map, %{publication: pub}),
        "parent4",
        [:child6],
        :parent4
      )

    customizations =
      case map.project.customizations do
        nil -> nil
        labels -> Map.from_struct(labels)
      end

    # Create a course section, one for each publication
    {:ok, section_1} =
      Sections.create_section(%{
        title: "1",
        registration_open: true,
        context_id: UUID.uuid4(),
        institution_id: map.institution.id,
        base_project_id: map.project.id,
        customizations: customizations
      })
      |> then(fn {:ok, section} -> section end)
      |> Sections.create_section_resources(pub1)

    {:ok, section_2} =
      Sections.create_section(%{
        title: "2",
        registration_open: true,
        context_id: UUID.uuid4(),
        institution_id: map.institution.id,
        base_project_id: map.project.id,
        customizations: customizations
      })
      |> then(fn {:ok, section} -> section end)
      |> Sections.create_section_resources(pub2)

    {:ok, oaf_section_1} =
      Sections.create_section(%{
        title: "3",
        registration_open: true,
        open_and_free: true,
        context_id: UUID.uuid4(),
        institution_id: map.institution.id,
        base_project_id: map.project.id,
        customizations: customizations
      })
      |> then(fn {:ok, section} -> section end)
      |> Sections.create_section_resources(pub2)

    Map.put(map, :latest1, latest1)
    |> Map.put(:latest2, latest2)
    |> Map.put(:pub1, pub1)
    |> Map.put(:pub2, pub2)
    |> Map.put(:latest3, latest3)
    |> Map.put(:latest4, latest4)
    |> Map.put(:child5, Map.get(second_map, :child5))
    |> Map.put(:parent3, Map.get(second_map, :parent3))
    |> Map.put(:child6, Map.get(third_map, :child6))
    |> Map.put(:parent4, Map.get(third_map, :parent4))
    |> Map.put(:section_1, section_1)
    |> Map.put(:section_2, section_2)
    |> Map.put(:oaf_section_1, oaf_section_1)
    |> Map.put(:project2, project2_map.project)
    |> Map.put(:project2_map, project2_map)
  end

  def create_section(map) do
    params = %{
      end_date: ~U[2010-04-17 00:00:00.000000Z],
      open_and_free: false,
      registration_open: true,
      start_date: ~U[2010-04-17 00:00:00.000000Z],
      title: "some title",
      context_id: UUID.uuid4(),
      base_project_id: map.project.id,
      institution_id: map.institution.id,
      contains_explorations: map[:contains_explorations] || false,
      contains_deliberate_practice: map[:contains_deliberate_practice] || false
    }

    {:ok, section} =
      Section.changeset(%Section{}, params)
      |> Repo.insert()

    Map.put(map, :section, section)
  end

  def create_product(map, attrs, tag) do
    params =
      Map.merge(
        %{
          end_date: ~U[2010-04-17 00:00:00.000000Z],
          type: :blueprint,
          registration_open: true,
          start_date: ~U[2010-04-17 00:00:00.000000Z],
          title: "some title",
          description: "a description",
          context_id: UUID.uuid4(),
          base_project_id: map.project.id,
          institution_id: map.institution.id,
          publisher_id: map.project.publisher_id
        },
        attrs
      )

    {:ok, section} =
      Section.changeset(%Section{}, params)
      |> Repo.insert()

    Map.put(map, tag, section)
  end

  def create_section_resources(%{section: section, publication: publication} = map) do
    {:ok, section} =
      section
      |> Sections.create_section_resources(publication)

    Map.put(map, :section, section)
  end

  def rebuild_section_resources(
        %{section: %Section{id: section_id} = section, publication: publication} = map
      ) do
    section
    |> Section.changeset(%{root_section_resource_id: nil})
    |> Repo.update!()

    from(sr in SectionResource,
      where: sr.section_id == ^section_id
    )
    |> Repo.delete_all()

    from(spp in SectionsProjectsPublications,
      where: spp.section_id == ^section_id
    )
    |> Repo.delete_all()

    {:ok, section} =
      section
      |> Sections.create_section_resources(publication)

    Map.put(map, :section, section)
  end

  def another_project(author, institution, title \\ "title") do
    {:ok, family} =
      Family.changeset(%Family{}, %{description: "description", title: "title"}) |> Repo.insert()

    publisher = Inventories.default_publisher()

    {:ok, project} =
      Project.changeset(%Project{}, %{
        description: "description",
        title: title,
        version: "1",
        family_id: family.id,
        publisher_id: publisher.id
      })
      |> Repo.insert()

    {:ok, _} =
      AuthorProject.changeset(%AuthorProject{}, %{
        author_id: author.id,
        project_id: project.id,
        project_role_id: ProjectRole.role_id().owner
      })
      |> Repo.insert()

    # A single container resource with a mapped revision
    {:ok, container_resource} =
      Oli.Resources.Resource.changeset(%Oli.Resources.Resource{}, %{}) |> Repo.insert()

    {:ok, _} =
      Oli.Authoring.Course.ProjectResource.changeset(%Oli.Authoring.Course.ProjectResource{}, %{
        project_id: project.id,
        resource_id: container_resource.id
      })
      |> Repo.insert()

    {:ok, container_revision} =
      Oli.Resources.create_revision(%{
        author_id: author.id,
        objectives: %{},
        resource_type_id: Oli.Resources.ResourceType.id_for_container(),
        children: [],
        content: %{},
        deleted: false,
        slug: "some_title",
        title: "some title",
        resource_id: container_resource.id
      })

    {:ok, publication} =
      Publication.changeset(%Publication{}, %{
        root_resource_id: container_resource.id,
        project_id: project.id
      })
      |> Repo.insert()

    create_published_resource(publication, container_resource, container_revision)

    %{resource: page1, revision: revision1} =
      create_page("Page one", publication, project, author)

    %{resource: page2, revision: revision2} =
      create_page("Page two", publication, project, author)

    container_revision =
      attach_pages_to([page1, page2], container_resource, container_revision, publication)

    Map.put(%{}, :family, family)
    |> Map.put(:project, project)
    |> Map.put(:author, author)
    |> Map.put(:institution, institution)
    |> Map.put(:publication, publication)
    |> Map.put(:container_resource, container_resource)
    |> Map.put(:container_revision, container_revision)
    |> Map.put(:page1, page1)
    |> Map.put(:page2, page2)
    |> Map.put(:revision1, revision1)
    |> Map.put(:revision2, revision2)
  end

  def create_resource_attempt(map, attrs, user_tag, resource_tag, tag) do
    user = Map.get(map, user_tag)
    resource = Map.get(map, resource_tag).resource
    revision = Map.get(map, resource_tag).revision
    section = map.section

    %ResourceAccess{id: id} = track_access(resource.id, section.id, user.id)

    attrs =
      Map.merge(attrs, %{
        resource_access_id: id,
        revision_id: revision.id,
        attempt_guid: UUID.uuid4(),
        errors: [],
        content: revision.content
      })

    {:ok, attempt} = create_resource_attempt(attrs)

    case tag do
      nil -> map
      t -> Map.put(map, t, attempt)
    end
  end

  def create_resource_attempt(map, attrs, user_tag, resource_tag, revision_tag, tag) do
    user = Map.get(map, user_tag)
    resource = Map.get(map, resource_tag)
    revision = Map.get(map, revision_tag)
    section = map.section

    %ResourceAccess{id: id} = track_access(resource.id, section.id, user.id)

    attrs =
      Map.merge(attrs, %{
        resource_access_id: id,
        revision_id: revision.id,
        attempt_guid: UUID.uuid4(),
        errors: [],
        content: revision.content
      })

    {:ok, attempt} = create_resource_attempt(attrs)

    case tag do
      nil -> map
      t -> Map.put(map, t, attempt)
    end
  end

  def create_activity_attempt(map, attrs, activity_tag, attempt_tag, tag \\ nil) do
    resource_attempt = Map.get(map, attempt_tag)
    resource = Map.get(map, activity_tag).resource
    revision = Map.get(map, activity_tag).revision

    attrs =
      Map.merge(attrs, %{
        resource_attempt_id: resource_attempt.id,
        revision_id: revision.id,
        resource_id: resource.id,
        attempt_guid: UUID.uuid4()
      })

    {:ok, attempt} = create_activity_attempt(attrs)

    case tag do
      nil -> map
      t -> Map.put(map, t, attempt)
    end
  end

  def create_part_attempt(map, attrs, %Part{} = part, attempt_tag, tag \\ nil) do
    activity_attempt = Map.get(map, attempt_tag)

    attrs =
      Map.merge(attrs, %{
        activity_attempt_id: activity_attempt.id,
        part_id: part.id,
        attempt_guid: UUID.uuid4(),
        datashop_session_id: UUID.uuid4()
      })

    {:ok, attempt} = create_part_attempt(attrs)

    case tag do
      nil -> map
      t -> Map.put(map, t, attempt)
    end
  end

  def finalize_graded_attempt(map, datashop_session_id, tag \\ nil, selector_tags \\ %{}) do
    section_tag = Map.get(selector_tags, :section, :section)
    attempt_tag = Map.get(selector_tags, :attempt, :attempt)

    {:ok, %FinalizationSummary{resource_access: resource_access}} =
      PageLifecycle.finalize(
        map[section_tag].slug,
        map[attempt_tag].attempt_guid,
        datashop_session_id
      )

    case tag do
      nil -> map
      t -> Map.put(map, t, resource_access)
    end
  end

  def simulate_student_attempt(map, %StudentAttemptSeed{
        user: user,
        datashop_session_id: datashop_session_id,
        resource: resource,
        activity: activity,
        get_part_inputs: get_part_inputs,
        transformed_model: transformed_model,
        resource_attempt_tag: resource_attempt_tag,
        activity_attempt_tag: activity_attempt_tag,
        part_attempt_tag: part_attempt_tag
      }) do
    map =
      map
      |> create_resource_attempt(
        %{attempt_number: 1},
        user,
        resource,
        resource_attempt_tag
      )
      |> create_activity_attempt(
        %{
          attempt_number: 1,
          transformed_model: transformed_model,
          lifecycle_state: :active
        },
        activity,
        resource_attempt_tag,
        activity_attempt_tag
      )
      |> create_part_attempt(
        %{
          attempt_number: 1,
          grading_approach: :automatic,
          lifecycle_state: :active
        },
        %Part{
          id: "1",
          responses: [],
          hints: [],
          grading_approach: :automatic
        },
        activity_attempt_tag,
        part_attempt_tag
      )

    section_slug = Map.get(map, :section).slug
    activity_attempt_guid = Map.get(map, activity_attempt_tag).attempt_guid
    part_attempt_guid = Map.get(map, part_attempt_tag).attempt_guid

    part_inputs = get_part_inputs.(part_attempt_guid)

    {:ok, _} =
      Evaluate.evaluate_from_input(
        section_slug,
        activity_attempt_guid,
        part_inputs,
        datashop_session_id
      )

    map
  end

  def publish_project(
        map,
        project_tag \\ :project,
        description \\ "some changes made",
        tag \\ nil
      ) do
    {:ok, published_publication} =
      Publishing.publish_project(map[project_tag], description, map.author.id)

    case tag do
      nil -> map
      t -> Map.put(map, t, published_publication)
    end
  end

  def ensure_published(%{publication: publication} = map) do
    {:ok, pub} = ensure_published(publication.id)

    Map.put(map, :publication, pub)
  end

  def ensure_published(publication_id) when is_integer(publication_id) do
    case Repo.get(Publication, publication_id) do
      nil ->
        true

      %Publication{published: nil} = p ->
        {:ok, pub} = Oli.Publishing.update_publication(p, %{published: DateTime.utc_now()})
        Oli.Publishing.insert_revision_part_records(pub.id)

        {:ok, pub}
    end
  end

  defp create_published_resource(publication, resource, revision) do
    Publishing.create_published_resource(%{
      publication_id: publication.id,
      resource_id: resource.id,
      revision_id: revision.id
    })
  end

  def create_page(title, publication, project, author, content \\ %{"model" => []}) do
    {:ok, resource} =
      Oli.Resources.Resource.changeset(%Oli.Resources.Resource{}, %{}) |> Repo.insert()

    {:ok, revision} =
      Oli.Resources.create_revision(%{
        author_id: author.id,
        objectives: %{"attached" => []},
        scoring_strategy_id: Oli.Resources.ScoringStrategy.get_id_by_type("average"),
        resource_type_id: Oli.Resources.ResourceType.id_for_page(),
        children: [],
        content: content,
        deleted: false,
        title: title,
        resource_id: resource.id,
        ids_added: true
      })

    {:ok, _} =
      Oli.Authoring.Course.ProjectResource.changeset(%Oli.Authoring.Course.ProjectResource{}, %{
        project_id: project.id,
        resource_id: resource.id
      })
      |> Repo.insert()

    {:ok, published_resource} = create_published_resource(publication, resource, revision)

    %{resource: resource, revision: revision, published_resource: published_resource}
  end

  def create_container(title, publication, project, author, children \\ []) do
    {:ok, resource} =
      Oli.Resources.Resource.changeset(%Oli.Resources.Resource{}, %{}) |> Repo.insert()

    {:ok, _} =
      Oli.Authoring.Course.ProjectResource.changeset(%Oli.Authoring.Course.ProjectResource{}, %{
        project_id: project.id,
        resource_id: resource.id
      })
      |> Repo.insert()

    {:ok, revision} =
      Oli.Resources.create_revision(%{
        author_id: author.id,
        objectives: %{},
        resource_type_id: Oli.Resources.ResourceType.id_for_container(),
        children: children,
        content: %{},
        deleted: false,
        slug: Oli.Utils.Slug.generate("revisions", title),
        title: title,
        resource_id: resource.id
      })

    create_published_resource(publication, resource, revision)

    %{resource: resource, revision: revision}
  end

  def create_sample_adaptive_page_content(activity_resource_id) do
    %{
      "advancedDelivery" => true,
      "advancedAuthoring" => true,
      "displayApplicationChrome" => false,
      "model" => [
        %{
          "id" => "1649184696677",
          "type" => "group",
          "layout" => "deck",
          "children" => [
            %{
              "type" => "activity-reference",
              "activity_id" => activity_resource_id
            }
          ]
        }
      ]
    }
  end

  def create_sample_content() do
    %{
      "model" => [
        %{
          "children" => [
            %{
              "children" => [
                %{
                  "text" => "Here's some test content"
                }
              ],
              "id" => "3371710400",
              "type" => "p"
            }
          ],
          "id" => "158828742",
          "purpose" => "none",
          "selection" => %{
            "anchor" => %{
              "offset" => 24,
              "path" => [
                0,
                0
              ]
            },
            "focus" => %{
              "offset" => 24,
              "path" => [
                0,
                0
              ]
            }
          },
          "type" => "content"
        }
      ]
    }
  end

  def add_user(map, attrs, tag \\ nil) do
    {:ok, user} =
      User.noauth_changeset(
        %User{
          sub: UUID.uuid4(),
          name: "Ms Jane Marie Doe",
          given_name: "Jane",
          family_name: "Doe",
          middle_name: "Marie",
          picture: "https://platform.example.edu/jane.jpg",
          email: "jane#{System.unique_integer([:positive])}@platform.example.edu",
          locale: "en-US",
          independent_learner: false,
          age_verified: true
        },
        attrs
      )
      |> Repo.insert()

    case tag do
      nil -> map
      t -> Map.put(map, t, user)
    end
  end

  def add_guest_user(map, attrs, tag \\ nil) do
    {:ok, user} =
      User.noauth_changeset(
        %User{
          sub: UUID.uuid4(),
          guest: true,
          independent_learner: true,
          age_verified: true
        },
        attrs
      )
      |> Repo.insert()

    case tag do
      nil -> map
      t -> Map.put(map, t, user)
    end
  end

  def add_users_to_section(map, section_tag, user_tags) do
    # Make users
    map =
      user_tags
      |> Enum.with_index()
      |> Enum.reduce(
        map,
        fn {tag, index}, acc ->
          add_user(
            acc,
            %{
              sub: Atom.to_string(tag),
              given_name: "Jane #{index}",
              family_name: "Doe",
              email: "jane#{index}@platform.example.edu"
            },
            tag
          )
        end
      )

    # Enroll users
    user_tags
    |> Enum.each(fn user_tag ->
      Sections.enroll(map[user_tag].id, map[section_tag].id, [
        Lti_1p3.Tool.ContextRoles.get_role(:context_learner)
      ])
    end)

    map
  end

  def create_hierarchy(map, nodes) do
    author = map.author
    project = map.project
    publication = map.publication
    container_revision = map.container.revision
    container_resource = map.container.resource

    children =
      Enum.map(nodes, fn n -> create_hierarchy_helper(author, project, publication, n) end)
      |> Enum.map(fn rev -> rev.resource_id end)

    {:ok, container_revision} =
      Oli.Resources.update_revision(container_revision, %{children: children})

    Publishing.upsert_published_resource(publication, container_revision)

    Map.put(map, :container, %{resource: container_resource, revision: container_revision})
  end

  def create_hierarchy_helper(author, project, publication, node) do
    created =
      Enum.map(node.children, fn node ->
        create_hierarchy_helper(author, project, publication, node)
      end)

    children = Enum.map(created, fn rev -> rev.resource_id end)

    {:ok, resource} =
      Oli.Resources.Resource.changeset(%Oli.Resources.Resource{}, %{}) |> Repo.insert()

    attrs = %{
      author_id: author.id,
      objectives: %{},
      resource_type_id: Oli.Resources.ResourceType.id_for_container(),
      children: children,
      content: %{},
      deleted: false,
      title: node.title,
      resource_id: resource.id
    }

    {:ok, revision} = Oli.Resources.create_revision(attrs)

    {:ok, _} =
      Oli.Authoring.Course.ProjectResource.changeset(%Oli.Authoring.Course.ProjectResource{}, %{
        project_id: project.id,
        resource_id: resource.id
      })
      |> Repo.insert()

    create_published_resource(publication, resource, revision)

    revision
  end

  def add_page(map, attrs, container_tag \\ :container, tag) do
    author = map.author
    project = map.project
    publication = map.publication

    {:ok, resource} =
      Oli.Resources.Resource.changeset(%Oli.Resources.Resource{}, %{}) |> Repo.insert()

    attrs =
      Map.merge(
        %{
          author_id: author.id,
          objectives: %{"attached" => []},
          scoring_strategy_id: Oli.Resources.ScoringStrategy.get_id_by_type("best"),
          resource_type_id: Oli.Resources.ResourceType.id_for_page(),
          children: [],
          content: %{"model" => []},
          deleted: false,
          title: "title",
          resource_id: resource.id,
          ids_added: true
        },
        attrs
      )

    {:ok, revision} = Oli.Resources.create_revision(attrs)

    {:ok, _} =
      Oli.Authoring.Course.ProjectResource.changeset(%Oli.Authoring.Course.ProjectResource{}, %{
        project_id: project.id,
        resource_id: resource.id
      })
      |> Repo.insert()

    create_published_resource(publication, resource, revision)
    %{revision: container_revision, resource: container_resource} = Map.get(map, container_tag)

    container_revision =
      attach_pages_to([resource], container_resource, container_revision, publication)

    map
    |> Map.put(tag, %{revision: revision, resource: resource})
    |> Map.update(container_tag, map[container_tag], &%{&1 | revision: container_revision})
  end

  def create_tag(map, title, tag) do
    {:ok, resource} =
      Oli.Resources.Resource.changeset(%Oli.Resources.Resource{}, %{}) |> Repo.insert()

    attrs = %{
      author_id: Map.get(map, :author).id,
      title: title,
      resource_type_id: Oli.Resources.ResourceType.id_for_tag(),
      resource_id: resource.id
    }

    {:ok, revision} = Oli.Resources.create_revision(attrs)

    {:ok, _} =
      Oli.Authoring.Course.ProjectResource.changeset(%Oli.Authoring.Course.ProjectResource{}, %{
        project_id: Map.get(map, :project).id,
        resource_id: resource.id
      })
      |> Repo.insert()

    create_published_resource(Map.get(map, :publication), resource, revision)

    Map.put(map, tag, %{resource: resource, revision: revision})
  end

  def create_bib_entry(map, tag, title, content) do
    {:ok, resource} =
      Oli.Resources.Resource.changeset(%Oli.Resources.Resource{}, %{}) |> Repo.insert()

    attrs = %{
      author_id: Map.get(map, :author).id,
      title: title,
      content: content,
      resource_type_id: Oli.Resources.ResourceType.id_for_bibentry(),
      resource_id: resource.id
    }

    {:ok, revision} = Oli.Resources.create_revision(attrs)

    {:ok, _} =
      Oli.Authoring.Course.ProjectResource.changeset(%Oli.Authoring.Course.ProjectResource{}, %{
        project_id: Map.get(map, :project).id,
        resource_id: resource.id
      })
      |> Repo.insert()

    create_published_resource(Map.get(map, :publication), resource, revision)

    Map.put(map, tag, %{resource: resource, revision: revision})
  end

  def create_activity(attrs, publication, project, author) do
    {:ok, resource} =
      Oli.Resources.Resource.changeset(%Oli.Resources.Resource{}, %{}) |> Repo.insert()

    attrs =
      Map.merge(
        %{
          activity_type_id: Activities.get_registration_by_slug("oli_multiple_choice").id,
          author_id: author.id,
          objectives: %{"attached" => []},
          scoring_strategy_id: Oli.Resources.ScoringStrategy.get_id_by_type("best"),
          resource_type_id: Oli.Resources.ResourceType.id_for_activity(),
          children: [],
          content: %{},
          deleted: false,
          title: "test",
          resource_id: resource.id,
          ids_added: true
        },
        attrs
      )

    {:ok, revision} = Oli.Resources.create_revision(attrs)

    {:ok, _} =
      Oli.Authoring.Course.ProjectResource.changeset(%Oli.Authoring.Course.ProjectResource{}, %{
        project_id: project.id,
        resource_id: resource.id
      })
      |> Repo.insert()

    create_published_resource(publication, resource, revision)

    %{resource: resource, revision: revision}
  end

  def add_activity(map, attrs, tag \\ nil) do
    author = map.author
    project = map.project
    publication = map.publication

    {:ok, resource} =
      Oli.Resources.Resource.changeset(%Oli.Resources.Resource{}, %{}) |> Repo.insert()

    attrs =
      Map.merge(
        %{
          activity_type_id: Activities.get_registration_by_slug("oli_multiple_choice").id,
          author_id: author.id,
          objectives: %{},
          scoring_strategy_id: Oli.Resources.ScoringStrategy.get_id_by_type("best"),
          resource_type_id: Oli.Resources.ResourceType.id_for_activity(),
          children: [],
          content: %{},
          deleted: false,
          title: "test",
          resource_id: resource.id,
          ids_added: true
        },
        attrs
      )

    {:ok, revision} = Oli.Resources.create_revision(attrs)

    {:ok, _} =
      Oli.Authoring.Course.ProjectResource.changeset(%Oli.Authoring.Course.ProjectResource{}, %{
        project_id: project.id,
        resource_id: resource.id
      })
      |> Repo.insert()

    create_published_resource(publication, resource, revision)

    case tag do
      nil -> map
      t -> Map.put(map, t, %{revision: revision, resource: resource})
    end
  end

  def add_activity(map, attrs, publication_tag, project_tag, author_tag, activity_tag) do
    add_activity(
      map,
      attrs,
      publication_tag,
      project_tag,
      author_tag,
      activity_tag,
      Activities.get_registration_by_slug("oli_multiple_choice").id
    )
  end

  def add_activity(
        map,
        attrs,
        publication_tag,
        project_tag,
        author_tag,
        activity_tag,
        activity_type_id
      ) do
    author = Map.get(map, author_tag)
    project = Map.get(map, project_tag)
    publication = Map.get(map, publication_tag)

    {:ok, resource} =
      Oli.Resources.Resource.changeset(%Oli.Resources.Resource{}, %{}) |> Repo.insert()

    attrs =
      Map.merge(
        %{
          activity_type_id: activity_type_id,
          author_id: author.id,
          objectives: %{"attached" => []},
          scoring_strategy_id: Oli.Resources.ScoringStrategy.get_id_by_type("best"),
          resource_type_id: Oli.Resources.ResourceType.id_for_activity(),
          children: [],
          content: %{},
          deleted: false,
          title: "test",
          resource_id: resource.id,
          ids_added: true
        },
        attrs
      )

    {:ok, revision} = Oli.Resources.create_revision(attrs)

    {:ok, _} =
      Oli.Authoring.Course.ProjectResource.changeset(%Oli.Authoring.Course.ProjectResource{}, %{
        project_id: project.id,
        resource_id: resource.id
      })
      |> Repo.insert()

    create_published_resource(publication, resource, revision)

    map
    |> Map.put(activity_tag, %{resource: resource, revision: revision})
  end

  def attach_pages_to(resources, container, container_revision, publication) do
    new_children = Enum.map(resources, fn r -> r.id end)

    set_container_children(
      container_revision.children ++ new_children,
      container,
      container_revision,
      publication
    )
  end

  def delete_page(page, page_revision, container, container_revision, publication) do
    new_children = Enum.filter(container_revision.children, fn id -> id != page.id end)

    set_container_children(
      new_children,
      container,
      container_revision,
      publication
    )

    {:ok, updated} = Oli.Resources.create_revision_from_previous(page_revision, %{deleted: true})

    Publishing.get_published_resource!(publication.id, page.id)
    |> Publishing.update_published_resource(%{revision_id: updated.id})

    updated
  end

  def replace_pages_with(resources, container, container_revision, publication) do
    children = Enum.map(resources, fn r -> r.id end)
    set_container_children(children, container, container_revision, publication)
  end

  defp set_container_children(children, container, container_revision, publication) do
    {:ok, updated} =
      Oli.Resources.create_revision_from_previous(container_revision, %{children: children})

    Publishing.get_published_resource!(publication.id, container.id)
    |> Publishing.update_published_resource(%{revision_id: updated.id})

    updated
  end

  def revise_page(changes, container, container_revision, publication) do
    {:ok, updated} = Oli.Resources.create_revision_from_previous(container_revision, changes)

    Publishing.get_published_resource!(publication.id, container.id)
    |> Publishing.update_published_resource(%{revision_id: updated.id})

    updated
  end

  def add_objective(
        %{project: project, publication: publication, author: author} = map,
        title,
        tag \\ nil
      ) do
    {:ok, resource} =
      Oli.Resources.Resource.changeset(%Oli.Resources.Resource{}, %{}) |> Repo.insert()

    {:ok, revision} =
      Oli.Resources.create_revision(%{
        author_id: author.id,
        objectives: %{},
        resource_type_id: Oli.Resources.ResourceType.id_for_objective(),
        children: [],
        content: %{},
        deleted: false,
        title: title,
        resource_id: resource.id
      })

    {:ok, _} =
      Oli.Authoring.Course.ProjectResource.changeset(%Oli.Authoring.Course.ProjectResource{}, %{
        project_id: project.id,
        resource_id: resource.id
      })
      |> Repo.insert()

    create_published_resource(publication, resource, revision)

    case tag do
      nil -> map
      t -> Map.put(map, t, %{revision: revision, resource: resource})
    end
  end

  def add_objective_with_children(
        %{project: project, publication: publication, author: author} = map,
        title,
        children_tags,
        tag \\ nil
      ) do
    children = Enum.map(children_tags, fn tag -> Map.get(map, tag).revision.resource_id end)

    {:ok, resource} =
      Oli.Resources.Resource.changeset(%Oli.Resources.Resource{}, %{}) |> Repo.insert()

    {:ok, revision} =
      Oli.Resources.create_revision(%{
        author_id: author.id,
        objectives: %{},
        resource_type_id: Oli.Resources.ResourceType.id_for_objective(),
        children: children,
        content: %{},
        deleted: false,
        title: title,
        resource_id: resource.id
      })

    {:ok, _} =
      Oli.Authoring.Course.ProjectResource.changeset(%Oli.Authoring.Course.ProjectResource{}, %{
        project_id: project.id,
        resource_id: resource.id
      })
      |> Repo.insert()

    create_published_resource(publication, resource, revision)

    case tag do
      nil -> map
      t -> Map.put(map, t, %{revision: revision, resource: resource})
    end
  end

  def add_collaborator(%{project: project} = map, author, atom) do
    {:ok, _} =
      AuthorProject.changeset(%AuthorProject{}, %{
        author_id: author.id,
        project_id: project.id,
        project_role_id: ProjectRole.role_id().contributor
      })
      |> Repo.insert()

    Map.put(map, atom, author)
  end

  def add_review(map, type, tag) do
    {:ok, review} = Reviews.create_review(Map.get(map, :project), type)

    map
    |> Map.put(tag, review)
  end

  def add_resource_accesses(map, section_tag, score_map) do
    # Effectful. Adds resource accesses with scores to DB, but does not add to map.
    score_map
    |> Map.to_list()
    |> Enum.each(fn {revision_tag, %{out_of: out_of, scores: scores}} ->
      scores
      |> Map.to_list()
      |> Enum.each(fn {user_tag, score} ->
        %ResourceAccess{}
        |> ResourceAccess.changeset(%{
          access_count: 1,
          score: score,
          out_of: out_of,
          user_id: map[user_tag].id,
          section_id: map[section_tag].id,
          # Revision tag is used some places as the real revision tag in the map, other times it's the
          # tag that points to the {resource, revision} pair
          resource_id:
            try do
              map[revision_tag].resource_id
            rescue
              _e -> map[revision_tag].resource.id
            end
        })
        |> Repo.insert()
      end)
    end)

    map
  end

  def create_schedule_gating_condition(start_datetime, end_datetime, resource_id, section_id) do
    {:ok, gating_condition} =
      Gating.create_gating_condition(%{
        type: :schedule,
        data: %{
          start_datetime: start_datetime,
          end_datetime: end_datetime
        },
        resource_id: resource_id,
        section_id: section_id
      })

    gating_condition
  end
end<|MERGE_RESOLUTION|>--- conflicted
+++ resolved
@@ -25,11 +25,7 @@
   alias Oli.Delivery.Attempts.PageLifecycle.FinalizationSummary
   alias Oli.Utils.Seeder.StudentAttemptSeed
   alias Oli.Delivery.Attempts.ActivityLifecycle.Evaluate
-<<<<<<< HEAD
-  alias Oli.AccountsFixtures
-=======
   alias Oli.Utils.Seeder.AccountsFixtures
->>>>>>> fe803e67
 
   def base_project_with_resource(author) do
     {:ok, family} =
