defmodule Oli.Accounts.User do
  use Ecto.Schema

  import Ecto.Query, warn: false
  import Ecto.Changeset
  import Oli.Utils

  alias Ecto.Changeset

  schema "users" do
    field :email, :string
    field :password, :string, virtual: true, redact: true
    field :password_hash, :string, redact: true
    field :email_confirmed_at, :utc_datetime

    field :invitation_accepted_at, :utc_datetime

    # user fields are based on the openid connect core standard, most of which are provided via LTI 1.3
    # see https://openid.net/specs/openid-connect-core-1_0.html#StandardClaims for full descriptions
    field :sub, :string
    field :name, :string
    field :given_name, :string
    field :family_name, :string
    field :middle_name, :string
    field :nickname, :string
    field :preferred_username, :string
    field :profile, :string
    field :picture, :string
    field :website, :string
    field :email_verified, :boolean
    field :gender, :string
    field :birthdate, :string
    field :zoneinfo, :string
    field :locale, :string
    field :phone_number, :string
    field :phone_number_verified, :boolean
    field :address, :string
    field :guest, :boolean, default: false
    field :independent_learner, :boolean, default: true
    field :research_opt_out, :boolean
    field :state, :map, default: %{}
    field :locked_at, :utc_datetime
    field :can_create_sections, :boolean, default: false
    field :age_verified, :boolean

    has_many :user_identities,
             Oli.AssentAuth.UserIdentity,
             on_delete: :delete_all,
             foreign_key: :user_id

    has_one :lti_params, Oli.Lti.LtiParams, on_delete: :delete_all, on_replace: :delete

    # A user may optionally be linked to an author account and Institution
    belongs_to :author, Oli.Accounts.Author
    field :lti_institution_id, :integer, default: nil

    belongs_to :invited_by, Oli.Accounts.User
    has_many :invited_users, Oli.Accounts.User, foreign_key: :invited_by_id

    has_many :enrollments, Oli.Delivery.Sections.Enrollment, on_delete: :delete_all

    has_many :consent_cookies, Oli.Consent.CookiesConsent, on_delete: :delete_all

    has_many :assistant_conversation_messages, Oli.Conversation.ConversationMessage,
      on_delete: :delete_all

    many_to_many :platform_roles, Lti_1p3.DataProviders.EctoProvider.PlatformRole,
      join_through: "users_platform_roles",
      on_replace: :delete

    many_to_many :users, Oli.Delivery.Sections.UserGroup,
      join_through: "user_groups_users",
      on_replace: :delete

    many_to_many :communities, Oli.Groups.Community, join_through: Oli.Groups.CommunityAccount

    field :enrollments_count, :integer, virtual: true
    field :total_count, :integer, virtual: true
    field :enrollment_date, :utc_datetime, virtual: true
    field :payment_date, :utc_datetime, virtual: true
    field :payment_id, :integer, virtual: true
    field :payment, :map, virtual: true
    field :context_role_id, :integer, virtual: true
    field :enrollment, :map, virtual: true
    field :email_confirmation, :string, virtual: true

    field :enroll_after_email_confirmation, :string, virtual: true

    embeds_one :preferences, Oli.Accounts.UserPreferences, on_replace: :delete

    timestamps(type: :utc_datetime)
  end

  @doc """
  A user changeset for registration.

  It is important to validate the length of both email and password.
  Otherwise databases may truncate the email without warnings, which
  could lead to unpredictable or insecure behaviour. Long passwords may
  also be very expensive to hash for certain algorithms.

  ## Options

    * `:hash_password` - Hashes the password so it can be stored securely
      in the database and ensures the password field is cleared to prevent
      leaks in the logs. If password hashing is not needed and clearing the
      password field is not desired (like when using this changeset for
      validations on a LiveView form), this option can be set to `false`.
      Defaults to `true`.

    * `:validate_email` - Validates the uniqueness of the email, in case
      you don't want to validate the uniqueness of the email (like when
      using this changeset for validations on a LiveView form before
      submitting the form), this option can be set to `false`.
      Defaults to `true`.
  """
  def registration_changeset(user, attrs, opts \\ []) do
    user
    |> cast(attrs, [
      :email,
      :password,
      :given_name,
      :family_name,
      :picture,
      :guest
    ])
    |> validate_confirmation(:password, message: "does not match password")
    |> validate_email(opts)
    |> validate_password(opts)
    |> put_change(:independent_learner, true)
    |> maybe_create_unique_sub()
    |> maybe_name_from_given_and_family()
  end

  defp validate_email(changeset, opts) do
    changeset
    |> validate_required([:email])
    |> validate_format(:email, ~r/^[^\s]+@[^\s]+$/, message: "must have the @ sign and no spaces")
    |> validate_length(:email, max: 160)
    |> maybe_validate_unique_email(opts)
  end

  defp validate_password(changeset, opts) do
    changeset
    |> validate_required([:password])
    |> validate_length(:password, min: 12, max: 72)
    # Examples of additional password validation:
    # |> validate_format(:password, ~r/[a-z]/, message: "at least one lower case character")
    # |> validate_format(:password, ~r/[A-Z]/, message: "at least one upper case character")
    # |> validate_format(:password, ~r/[!?@#$%^&*_0-9]/, message: "at least one digit or punctuation character")
    |> maybe_hash_password(opts)
  end

  defp maybe_hash_password(changeset, opts) do
    hash_password? = Keyword.get(opts, :hash_password, true)
    password = get_change(changeset, :password)

    if hash_password? && password && changeset.valid? do
      changeset
      # If using Bcrypt, then further validate it is at most 72 bytes long
      |> validate_length(:password, max: 72, count: :bytes)
      # Hashing could be done with `Ecto.Changeset.prepare_changes/2`, but that
      # would keep the database transaction open longer and hurt performance.
      |> put_change(:password_hash, Bcrypt.hash_pwd_salt(password))
      |> delete_change(:password)
    else
      changeset
    end
  end

  defp maybe_validate_unique_email(changeset, opts) do
    if Keyword.get(opts, :validate_email, true) do
      changeset
      |> unsafe_validate_unique([:email], Oli.Repo,
        message: "Email has already been taken by another independent learner",
        query: from(u in Oli.Accounts.User, where: u.independent_learner == true)
      )
      |> unique_constraint(:email,
        name: :users_email_independent_learner_index,
        message: "Email has already been taken by another independent learner"
      )
    else
      changeset
    end
  end

  @doc """
  A user changeset for changing the email.

  It requires the email to change otherwise an error is added.
  """
  def email_changeset(user, attrs, opts \\ []) do
    user
    |> cast(attrs, [:email])
    |> validate_email(opts)
    |> case do
      %{changes: %{email: _}} = changeset -> changeset
      %{} = changeset -> add_error(changeset, :email, "did not change")
    end
  end

  @doc """
  A user changeset for changing the password.

  ## Options

    * `:hash_password` - Hashes the password so it can be stored securely
      in the database and ensures the password field is cleared to prevent
      leaks in the logs. If password hashing is not needed and clearing the
      password field is not desired (like when using this changeset for
      validations on a LiveView form), this option can be set to `false`.
      Defaults to `true`.
  """
  def password_changeset(user, attrs, opts \\ []) do
    user
    |> cast(attrs, [:password])
    |> validate_confirmation(:password, message: "does not match password")
    |> validate_password(opts)
  end

  @doc """
  Confirms the account by setting `email_confirmed_at`.
  """
  def confirm_changeset(user) do
    now = DateTime.utc_now() |> DateTime.truncate(:second)
    change(user, email_confirmed_at: now)
  end

  @doc """
  Verifies the password.

  If there is no user or the user doesn't have a password, we call
  `Bcrypt.no_user_verify/0` to avoid timing attacks.
  """
  def valid_password?(%Oli.Accounts.User{password_hash: password_hash}, password)
      when is_binary(password_hash) and byte_size(password) > 0 do
    Bcrypt.verify_pass(password, password_hash)
  end

  def valid_password?(_, _) do
    Bcrypt.no_user_verify()
    false
  end

  @doc """
  Validates the current password otherwise adds an error to the changeset.
  """
  def validate_current_password(changeset, password) do
    if valid_password?(changeset.data, password) do
      changeset
    else
      add_error(changeset, :current_password, "is not valid")
    end
  end

  @doc """
  Changeset for creating or updating users with a user identity.
  """
  def user_identity_changeset(user_or_changeset, user_identity, attrs) do
    user_or_changeset
    |> cast(attrs, [
      :sub,
      :email,
      :email_verified,
      :name,
      :given_name,
      :family_name,
      :middle_name,
      :nickname,
      :preferred_username,
      :profile,
      :picture,
      :website,
      :gender,
      :birthdate,
      :zoneinfo,
      :locale,
      :phone_number,
      :phone_number_verified,
      :address
    ])
    |> cast(%{user_identities: [user_identity]}, [])
    |> cast_assoc(:user_identities)
    |> put_change(:independent_learner, true)
    |> put_change(:guest, false)
    |> unique_constraint(:email, name: :users_email_independent_learner_index)
    |> maybe_create_unique_sub()
    |> maybe_name_from_given_and_family()
    |> confirm_email_if_verified()
  end

  @doc """
  Changeset for updating user details that are not related to authentication.
  """
  def details_changeset(user, attrs \\ %{}) do
    user
    |> cast(attrs, [
      :name,
      :given_name,
      :family_name,
      :middle_name,
      :nickname,
      :preferred_username,
      :profile,
      :picture,
      :website,
      :gender,
      :birthdate,
      :zoneinfo,
      :locale,
      :phone_number,
      :address,
      :research_opt_out
    ])
    |> cast_embed(:preferences)
    |> validate_required([:given_name, :family_name])
    |> maybe_name_from_given_and_family()
  end

  @doc """
  Creates a changeset that doesn't require a current password, used for any changes to user
  that are not authentication related.
  """
  def noauth_changeset(user, attrs \\ %{}) do
    user
    |> cast(attrs, [
      :sub,
      :email,
      :email_verified,
      :email_confirmed_at,
      :name,
      :given_name,
      :family_name,
      :middle_name,
      :nickname,
      :preferred_username,
      :profile,
      :picture,
      :website,
      :gender,
      :birthdate,
      :zoneinfo,
      :locale,
      :phone_number,
      :phone_number_verified,
      :address,
      :author_id,
      :lti_institution_id,
      :guest,
      :independent_learner,
      :research_opt_out,
      :state,
      :can_create_sections,
      :age_verified
    ])
    |> cast_embed(:preferences)
<<<<<<< HEAD
    |> validate_email_if(&is_independent_learner_and_not_guest/1)
    |> maybe_create_unique_sub()
=======
    |> validate_required_if([:email], &is_independent_learner_not_guest/1)
    |> unique_constraint(:email, name: :users_email_independent_learner_index)
    |> lowercase_email()
>>>>>>> 11a71ca4
    |> maybe_name_from_given_and_family()
  end

  defp validate_email_if(changeset, condition) do
    if condition.(changeset) do
      validate_email(changeset, [])
    else
      changeset
    end
  end

  @doc """
  Creates a changeset used by LTI launch to update user information.
  """
  def external_user_changeset(user, attrs \\ %{}) do
    user
    |> cast(attrs, [
      :sub,
      :name,
      :given_name,
      :family_name,
      :middle_name,
      :nickname,
      :preferred_username,
      :profile,
      :picture,
      :website,
      :email,
      :email_verified,
      :gender,
      :birthdate,
      :zoneinfo,
      :locale,
      :phone_number,
      :phone_number_verified,
      :address,
      :author_id,
      :lti_institution_id,
      :guest,
      :independent_learner,
      :research_opt_out,
      :state,
      :locked_at,
      :email_confirmed_at,
      :can_create_sections,
      :age_verified
    ])
    |> cast_embed(:preferences)
<<<<<<< HEAD
    |> maybe_create_unique_sub()
=======
    |> validate_required_if([:email], &is_independent_learner_not_guest/1)
    |> lowercase_email()
    |> maybe_name_from_given_and_family()
  end

  def update_changeset_for_admin(%__MODULE__{} = user, attrs \\ %{}) do
    user
    |> cast(attrs, [:given_name, :family_name, :independent_learner, :can_create_sections, :email])
    |> validate_required([:given_name, :family_name])
    |> maybe_name_from_given_and_family()
    |> lowercase_email()
    |> pow_user_id_field_changeset(attrs)
    |> unique_constraint(:email,
      name: :users_email_independent_learner_index,
      message: "Email has already been taken by another independent learner"
    )
  end

  @doc """
  Creates a changeset that is used to update a user's profile
  """

  def update_changeset(user, attrs \\ %{}) do
    user
    |> pow_changeset(attrs)
    |> cast(attrs, [:given_name, :family_name, :email])
    |> validate_required_if([:email], &is_independent_learner_not_guest/1)
    |> unique_constraint(:email, name: :users_email_independent_learner_index)
    |> lowercase_email()
>>>>>>> 11a71ca4
    |> maybe_name_from_given_and_family()
  end

  @doc """
  Creates a changeset that if configured, runs the age check validation.
  Used on user creation through frontend form.
  """
  def verification_changeset(user, attrs \\ %{}) do
    user
    |> cast(attrs, [
      :sub,
      :name,
      :given_name,
      :family_name,
      :middle_name,
      :nickname,
      :preferred_username,
      :profile,
      :picture,
      :website,
      :email,
      :email_verified,
      :email_confirmation,
      :gender,
      :birthdate,
      :zoneinfo,
      :locale,
      :phone_number,
      :phone_number_verified,
      :address,
      :author_id,
      :lti_institution_id,
      :guest,
      :independent_learner,
      :research_opt_out,
      :state,
      :locked_at,
      :email_confirmed_at,
      :can_create_sections,
      :age_verified
    ])
    |> validate_required_if([:email], &is_independent_learner_and_not_guest/1)
    |> validate_acceptance_if(
      :age_verified,
      &is_age_verification_enabled/1,
      "You must verify you are old enough to access our site in order to continue"
    )
    |> unique_constraint(:email, name: :users_email_independent_learner_index)
<<<<<<< HEAD
    |> maybe_create_unique_sub()
=======
    |> lowercase_email()
>>>>>>> 11a71ca4
    |> validate_email_confirmation()
    |> maybe_name_from_given_and_family()
  end

<<<<<<< HEAD
  @doc """
  Creates a changeset that is used to lock/unlock a user account
  """
  def lock_account_changeset(user_or_changeset, locked) do
=======
  def user_identity_changeset(user_or_changeset, user_identity, attrs, user_id_attrs) do
    user_or_changeset
    |> Ecto.Changeset.cast(attrs, [:name, :given_name, :family_name, :picture])
    |> pow_assent_user_identity_changeset(user_identity, attrs, user_id_attrs)
  end

  @spec lock_changeset(Ecto.Schema.t() | Ecto.Changeset.t()) :: Ecto.Changeset.t()
  def lock_changeset(user_or_changeset) do
>>>>>>> 11a71ca4
    changeset = Ecto.Changeset.change(user_or_changeset)

    if locked do
      locked_at = DateTime.truncate(DateTime.utc_now(), :second)

      Ecto.Changeset.change(changeset, locked_at: locked_at)
    else
      Ecto.Changeset.change(changeset, locked_at: nil)
    end
  end

  def is_independent_learner_and_not_guest(%{changes: changes, data: data} = _changeset) do
    independent_learner =
      Map.get(changes, :independent_learner) || Map.get(data, :independent_learner)

    guest = Map.get(changes, :guest) || Map.get(data, :guest)

    independent_learner && !guest
  end

  defp validate_email_confirmation(changeset) do
    changeset = Ecto.Changeset.update_change(changeset, :email_confirmation, &String.downcase/1)

    if Ecto.Changeset.get_field(changeset, :email) !=
         Ecto.Changeset.get_field(changeset, :email_confirmation) do
      Ecto.Changeset.add_error(changeset, :email_confirmation, "does not match Email")
    else
      changeset
    end
  end

  defp is_age_verification_enabled(_changeset),
    do: Application.fetch_env!(:oli, :age_verification)[:is_enabled] == "true"

  @doc """
  Invites user.

  Only the user id will be set, and the persisted user won't have
  any password for authentication.
  (The user will set the password in the redeem invitation flow)
  """
  @spec invite_changeset(Ecto.Schema.t() | Changeset.t(), map(), list()) :: Changeset.t()
  def invite_changeset(user, attrs, opts \\ [])

  def invite_changeset(%Changeset{} = changeset, attrs, opts) do
    changeset
    |> cast(attrs, [:email])
    |> validate_required([:email])
    |> validate_email(opts)
  end

  def invite_changeset(user, attrs, opts) do
    user
    |> Ecto.Changeset.change()
    |> invite_changeset(attrs, opts)
  end

  @doc """
  Accepts an invitation.

  `:invitation_accepted_at` and `email_confirmed_at` will be updated. The password can be set,
  and the email will be marked as verified since this changeset is used for accepting email invitations
  (if they recieved the email invitation and accessed the link to accept it we can conclude that the email exists and belongs to the user).
  """
  def accept_invitation_changeset(user, attrs, opts \\ []) do
    now = Oli.DateTime.utc_now() |> DateTime.truncate(:second)

    user
    |> cast(attrs, [
      :email,
      :password,
      :given_name,
      :family_name
    ])
    |> validate_confirmation(:password, message: "does not match password")
    |> validate_email(opts)
    |> validate_password(opts)
    |> put_change(:independent_learner, true)
    |> put_change(:invitation_accepted_at, now)
    |> put_change(:email_confirmed_at, now)
    |> put_change(:email_verified, true)
    |> maybe_create_unique_sub()
    |> maybe_name_from_given_and_family()
  end
end

# define implementations required for LTI 1.3 library integration
defimpl Lti_1p3.Tool.Lti_1p3_User, for: Oli.Accounts.User do
  import Ecto.Query, warn: false
  alias Oli.Repo
  alias Oli.Delivery.Sections.Section
  alias Oli.Delivery.Sections.Enrollment

  def get_platform_roles(user) do
    # %User{} being passed in here is expected to have platform_roles preloaded
    user.platform_roles
  end

  def get_context_roles(user, section_slug) do
    user_id = user.id

    query =
      from e in Enrollment,
        preload: [:context_roles],
        join: s in Section,
        on: e.section_id == s.id,
        where: e.user_id == ^user_id and s.slug == ^section_slug,
        select: e

    case Repo.one(query) do
      nil -> []
      enrollment -> enrollment.context_roles
    end
  end
end<|MERGE_RESOLUTION|>--- conflicted
+++ resolved
@@ -128,7 +128,6 @@
     |> validate_email(opts)
     |> validate_password(opts)
     |> put_change(:independent_learner, true)
-    |> maybe_create_unique_sub()
     |> maybe_name_from_given_and_family()
   end
 
@@ -284,7 +283,6 @@
     |> put_change(:independent_learner, true)
     |> put_change(:guest, false)
     |> unique_constraint(:email, name: :users_email_independent_learner_index)
-    |> maybe_create_unique_sub()
     |> maybe_name_from_given_and_family()
     |> confirm_email_if_verified()
   end
@@ -345,23 +343,16 @@
       :phone_number_verified,
       :address,
       :author_id,
-      :lti_institution_id,
       :guest,
       :independent_learner,
       :research_opt_out,
       :state,
       :can_create_sections,
-      :age_verified
+      :age_verified,
+      :lti_institution_id
     ])
     |> cast_embed(:preferences)
-<<<<<<< HEAD
     |> validate_email_if(&is_independent_learner_and_not_guest/1)
-    |> maybe_create_unique_sub()
-=======
-    |> validate_required_if([:email], &is_independent_learner_not_guest/1)
-    |> unique_constraint(:email, name: :users_email_independent_learner_index)
-    |> lowercase_email()
->>>>>>> 11a71ca4
     |> maybe_name_from_given_and_family()
   end
 
@@ -410,39 +401,6 @@
       :age_verified
     ])
     |> cast_embed(:preferences)
-<<<<<<< HEAD
-    |> maybe_create_unique_sub()
-=======
-    |> validate_required_if([:email], &is_independent_learner_not_guest/1)
-    |> lowercase_email()
-    |> maybe_name_from_given_and_family()
-  end
-
-  def update_changeset_for_admin(%__MODULE__{} = user, attrs \\ %{}) do
-    user
-    |> cast(attrs, [:given_name, :family_name, :independent_learner, :can_create_sections, :email])
-    |> validate_required([:given_name, :family_name])
-    |> maybe_name_from_given_and_family()
-    |> lowercase_email()
-    |> pow_user_id_field_changeset(attrs)
-    |> unique_constraint(:email,
-      name: :users_email_independent_learner_index,
-      message: "Email has already been taken by another independent learner"
-    )
-  end
-
-  @doc """
-  Creates a changeset that is used to update a user's profile
-  """
-
-  def update_changeset(user, attrs \\ %{}) do
-    user
-    |> pow_changeset(attrs)
-    |> cast(attrs, [:given_name, :family_name, :email])
-    |> validate_required_if([:email], &is_independent_learner_not_guest/1)
-    |> unique_constraint(:email, name: :users_email_independent_learner_index)
-    |> lowercase_email()
->>>>>>> 11a71ca4
     |> maybe_name_from_given_and_family()
   end
 
@@ -491,30 +449,14 @@
       "You must verify you are old enough to access our site in order to continue"
     )
     |> unique_constraint(:email, name: :users_email_independent_learner_index)
-<<<<<<< HEAD
-    |> maybe_create_unique_sub()
-=======
-    |> lowercase_email()
->>>>>>> 11a71ca4
     |> validate_email_confirmation()
     |> maybe_name_from_given_and_family()
   end
 
-<<<<<<< HEAD
   @doc """
   Creates a changeset that is used to lock/unlock a user account
   """
   def lock_account_changeset(user_or_changeset, locked) do
-=======
-  def user_identity_changeset(user_or_changeset, user_identity, attrs, user_id_attrs) do
-    user_or_changeset
-    |> Ecto.Changeset.cast(attrs, [:name, :given_name, :family_name, :picture])
-    |> pow_assent_user_identity_changeset(user_identity, attrs, user_id_attrs)
-  end
-
-  @spec lock_changeset(Ecto.Schema.t() | Ecto.Changeset.t()) :: Ecto.Changeset.t()
-  def lock_changeset(user_or_changeset) do
->>>>>>> 11a71ca4
     changeset = Ecto.Changeset.change(user_or_changeset)
 
     if locked do
@@ -596,7 +538,6 @@
     |> put_change(:invitation_accepted_at, now)
     |> put_change(:email_confirmed_at, now)
     |> put_change(:email_verified, true)
-    |> maybe_create_unique_sub()
     |> maybe_name_from_given_and_family()
   end
 end
