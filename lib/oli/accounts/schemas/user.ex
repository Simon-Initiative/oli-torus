--- conflicted
+++ resolved
@@ -62,12 +62,8 @@
       :phone_number,
       :phone_number_verified,
       :address,
-<<<<<<< HEAD
       :author_id,
-      :research_opt_out,
-=======
-      :author_id
->>>>>>> 020562d8
+      :research_opt_out
     ])
     |> validate_required([:sub])
     |> maybe_name_from_given_and_family()
