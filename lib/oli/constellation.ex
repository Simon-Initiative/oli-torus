--- conflicted
+++ resolved
@@ -3,7 +3,7 @@
   Constellation SDK.
   """
 
-  #import Elixir.HTTPoison.Retry
+  # import Elixir.HTTPoison.Retry
 
   @spec login(String.t(), String.t()) :: String.t()
   def login(username, password) do
@@ -121,14 +121,8 @@
         body = Poison.encode!(data)
         HTTPoison.post(path, body, headers, [])
     end
-<<<<<<< HEAD
-    #|>  autoretry(max_attempts: 5, wait: 1000, include_404s: false, retry_unknown_errors: false)
-    |>  handle_constellation_response()
-
-=======
-    |> autoretry(max_attempts: 5, wait: 1000, include_404s: false, retry_unknown_errors: false)
+    # |> autoretry(max_attempts: 5, wait: 1000, include_404s: false, retry_unknown_errors: false)
     |> handle_constellation_response()
->>>>>>> 1b8f1c53
   end
 
   def handle_constellation_response(response_tuple) do
