defmodule Oli.Analytics.Datashop.Elements.EventDescriptor do
  @moduledoc """
  <event_descriptor>
    <selection>(ARC-BD-MEASURE QUESTION1 REASON)</selection>
    <action>INPUT-CELL-VALUE</action>
    <input>HINT</input>
  </event_descriptor>

  <event_descriptor>
    <selection>(ARC-BD-MEASURE QUESTION1 REASON)</selection>
    <action>INPUT-CELL-VALUE</action>
    <input>given</input>
  </event_descriptor>
  """
  import XmlBuilder
  require Logger
  alias Oli.Analytics.Datashop.Utils
  alias Oli.Rendering.Utils, as: RenderUtils
  alias Oli.Delivery.Attempts.Core.PartAttempt
  alias Oli.Delivery.Attempts.Core

  def setup(type, %{
        problem_name: problem_name,
        part_attempt: part_attempt,
        activity_types: activity_types
      }) do
    element(:event_descriptor, [
      element(:selection, problem_name),
      element(:action, get_action(part_attempt, activity_types)),
      element(:input, get_input(type, part_attempt, activity_types))
    ])
  end

  defp get_action(part_attempt, activity_types) do
    case activity_type(part_attempt, activity_types) do
      "oli_short_answer" -> "Short answer submission"
      "oli_multiple_choice" -> "Multiple choice submission"
      "oli_check_all_that_apply" -> "Check all that apply submission"
      "oli_ordering" -> "Ordering submission"
      "oli_multi_input" -> "Multi input submission"
      "oli_image_coding" -> "Image coding submission"
      "oli_adaptive" -> "Adaptive submission"
      _unregistered -> "Activity submission"
    end
  end

  defp get_input(type, part_attempt, activity_types) do
    try do
      case type do
        # Hints do not record student input
        "HINT" ->
          "HINT"

        "HINT_MSG" ->
          "HINT"

        "ATTEMPT" ->
          part_attempt
          |> handle_input_by_activity(activity_types)
          # Datashop `<input>` elements have a maximum character count of 255
          |> String.slice(0..254)
          |> Utils.cdata()

        "RESULT" ->
          part_attempt
          |> select_feedback()
          |> Utils.structured_content_to_cdata()
      end
    rescue
      e ->
        Logger.error(e)

        Logger.error("""
        Error in EventDescriptor.get_input.
        Type: #{type}, part attempt: #{Kernel.inspect(part_attempt)}"
        The input that created this event could not be found.
        """)

        # Return a generic "Student input" string for datashop if the actual input
        # cannot be parsed just to give a hint as to what the message is for.
        "Student input"
    end
  end

  def handle_input_by_activity(part_attempt, activity_types) do
    input = part_attempt.response["input"]

    case activity_type(part_attempt, activity_types) do
      "oli_short_answer" -> short_answer_input(part_attempt, input)
      "oli_multiple_choice" -> multiple_choice_input(part_attempt, input)
      "oli_check_all_that_apply" -> check_all_that_apply_input(part_attempt, input)
      "oli_ordering" -> ordering_input(part_attempt, input)
      "oli_multi_input" -> multi_input_input(part_attempt, input)
      "oli_image_coding" -> image_coding_input(part_attempt, input)
      "oli_adaptive" -> adaptive_input(part_attempt, input)
      "oli_directed_discussion" -> directed_discussion(part_attempt, input)
      _unregistered -> unregistered_activity_input(part_attempt, input)
    end
  end

  # SA student input is the string entered in the html input field
  def short_answer_input(_part_attempt, input) do
    input
  end

  # MC Student input looks like "choiceId"
  def multiple_choice_input(part_attempt, input), do: choices_input(part_attempt, input)

  # CATA student input looks like "id1 id2 id3"
  def check_all_that_apply_input(part_attempt, input), do: choices_input(part_attempt, input)

  # Ordering student input looks like "id1 id2 id3"
  def ordering_input(part_attempt, input), do: choices_input(part_attempt, input)

  # Multi input student inputs are split into separate parts.
  # A part corresponds to either a dropdown, numeric, or text input.
  # For dropdown inputs (input like "id1"), model like other activities with choices.
  # For numeric/text, model as short answer input.
  def multi_input_input(part_attempt, input) do
    input_option = Enum.find(all_inputs(part_attempt), &(&1["partId"] == part_attempt.part_id))

    case input_option["inputType"] do
      "dropdown" -> choices_input(part_attempt, input)
      "numeric" -> input
      "text" -> input
    end
  end

  # Image coding are a more complicated case with client-side evaluation.
  # Just give back the raw student input.
  def image_coding_input(_part_attempt, input) do
    input
  end

  # Adaptive inputs are another special case.
  # Just give back the raw student input.
  def adaptive_input(_part_attempt, _input) do
    "Adaptive Activity"
<<<<<<< HEAD
=======
  end

  def directed_discussion(_part_attempt, _input) do
    "Directed Discussion"
>>>>>>> 23c23b0f
  end

  # For non-native OLI activities, we don't know what the model looks like.
  def unregistered_activity_input(_part_attempt, _input) do
    "Unknown Activity"
  end

  defp activity_type(%PartAttempt{} = part_attempt, activity_types) do
    case Map.get(activity_types, part_attempt.activity_attempt.revision.activity_type_id) do
      nil -> "unknown"
      type -> type.slug
    end
  end

  def choices_input(part_attempt, input) do
    selected_choices(all_choices(part_attempt), selected_choice_ids(input))
    |> Enum.map(&get_content(&1))
    |> RenderUtils.parse_html_content()
  end

  defp all_choices(part_attempt), do: Core.select_model(part_attempt.activity_attempt)["choices"]
  defp all_inputs(part_attempt), do: Core.select_model(part_attempt.activity_attempt)["inputs"]

  defp selected_choice_ids(input), do: String.split(input, " ")

  defp selected_choices(all_choices, selected_ids),
    do: Enum.filter(all_choices, &Enum.member?(selected_ids, &1["id"]))

  defp get_content(content_item), do: maybe_get_model(content_item["content"])

  defp maybe_get_model(%{"model" => model}), do: model
  defp maybe_get_model(contents) when is_list(contents), do: maybe_get_model(hd(contents))
  defp maybe_get_model(content), do: content

  defp select_feedback(%PartAttempt{} = part_attempt) do
    get_content(part_attempt.feedback)
  end
end<|MERGE_RESOLUTION|>--- conflicted
+++ resolved
@@ -136,13 +136,10 @@
   # Just give back the raw student input.
   def adaptive_input(_part_attempt, _input) do
     "Adaptive Activity"
-<<<<<<< HEAD
-=======
   end
 
   def directed_discussion(_part_attempt, _input) do
     "Directed Discussion"
->>>>>>> 23c23b0f
   end
 
   # For non-native OLI activities, we don't know what the model looks like.
