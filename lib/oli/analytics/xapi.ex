defmodule Oli.Analytics.XAPI do
  alias Oli.Analytics.XAPI.StatementBundle

  @chars "abcdefghijklmnopqrstuvwxyz1234567890" |> String.split("", trim: true)

  def emit(%StatementBundle{} = bundle) do
<<<<<<< HEAD

    config = Application.fetch_env!(:oli, :xapi_upload_pipeline)

    if !Keyword.get(config, :suppress_event_emitting, false) do
      producer =
        Oli.Analytics.XAPI.UploadPipeline
        |> Broadway.producer_names()
        |> Enum.random()

      GenStage.cast(producer, {:insert, bundle})
    end

=======
    producer =
      Oli.Analytics.XAPI.UploadPipeline
      |> Broadway.producer_names()
      |> Enum.random()

    GenStage.cast(producer, {:insert, bundle})
>>>>>>> f99970cc
  end

  def emit(category, events) when is_list(events) do
    context = hd(events) |> extract_context()

    %StatementBundle{
      body: events |> Oli.Analytics.Common.to_jsonlines(),
      bundle_id: context.bundle_id,
      partition_id: context.section_id,
      category: category,
      # TODO, we will want to detect the partition once we start
      partition: :section
      # emitting from the authoring side
    }
    |> emit()
  end

  def emit(category, event), do: emit(category, [event])

  defp extract_context(event) do
    section_id = event["context"]["extensions"]["http://oli.cmu.edu/extensions/section_id"]

    guid =
      Map.get(
        event["context"]["extensions"],
        "http://oli.cmu.edu/extensions/page_attempt_guid",
        UUID.uuid4()
      )

    bundle_id =
      :crypto.hash(:md5, guid <> "-" <> random_string(10))
      |> Base.encode16()

    %{section_id: section_id, bundle_id: bundle_id}
  end

  defp random_string(length) do
    Enum.reduce(1..length, [], fn _i, acc ->
      [Enum.random(@chars) | acc]
    end)
    |> Enum.join("")
  end
end<|MERGE_RESOLUTION|>--- conflicted
+++ resolved
@@ -4,9 +4,7 @@
   @chars "abcdefghijklmnopqrstuvwxyz1234567890" |> String.split("", trim: true)
 
   def emit(%StatementBundle{} = bundle) do
-<<<<<<< HEAD
-
-    config = Application.fetch_env!(:oli, :xapi_upload_pipeline)
+   config = Application.fetch_env!(:oli, :xapi_upload_pipeline)
 
     if !Keyword.get(config, :suppress_event_emitting, false) do
       producer =
@@ -16,15 +14,6 @@
 
       GenStage.cast(producer, {:insert, bundle})
     end
-
-=======
-    producer =
-      Oli.Analytics.XAPI.UploadPipeline
-      |> Broadway.producer_names()
-      |> Enum.random()
-
-    GenStage.cast(producer, {:insert, bundle})
->>>>>>> f99970cc
   end
 
   def emit(category, events) when is_list(events) do
