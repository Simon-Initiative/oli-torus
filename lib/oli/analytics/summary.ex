defmodule Oli.Analytics.Summary do
  import Ecto.Query

  alias Oli.Analytics.Summary.{
    AttemptGroup,
    ResponseLabel,
    ResourceSummary,
    ResponseSummary,
    ResourcePartResponse,
    StudentResponse
  }

  alias Oli.Analytics.Common.Pipeline
  alias Oli
  alias Oli.Repo
  alias Oli.Resources.ResourceType

  require Logger

  @resource_fields "project_id, section_id, user_id, resource_id, part_id, resource_type_id, num_correct, num_attempts, num_hints, num_first_attempts, num_first_attempts_correct"
  @response_fields "project_id, section_id, page_id, activity_id, resource_part_response_id, part_id, count"

  @doc """
  Executes the analytics pipeline for a given snapshot attempt summary. This will produce
  the base AttemptGroup struct to upsert resource and response summary tables.
  After upserts are done, a new job is scheduled with S3 uploader worker (Oli.Delivery.Snapshots.S3UploaderWorker)
  that will contain the required data to emit an xAPI statement bundle.

  Eventually, once snapshots are excised from the system, we will need a different entry
  point for this pipeline. In fact, we will likely relocate the xAPI bundle generation
  at the point where individual parts, activities, and pages are evaluated, and then
  change this pipeline to use a more optimized query for powering the summary upserts.
  """
  def execute_analytics_pipeline(snapshot_attempt_summary, project_id, host_name) do
    Pipeline.init("SummaryAnalyticsPipeline")
    |> AttemptGroup.from_attempt_summary(snapshot_attempt_summary, project_id, host_name)
    |> upsert_resource_summaries()
    |> upsert_response_summaries()
    |> Pipeline.all_done()
  end

  # From all of the part attempts that were evaluated, upsert the appropriate records
  # into the resource summary table.
  def upsert_resource_summaries(%Pipeline{data: nil} = pipeline),
    do: Pipeline.step_done(pipeline, :resource_summary)

  def upsert_resource_summaries(%Pipeline{data: attempt_group, errors: []} = pipeline) do
    pipeline =
      case assemble_proto_records(attempt_group) |> upsert_counts() do
        {:ok, _} ->
          pipeline

        {:error, error} ->
          Pipeline.add_error(pipeline, error)
      end

    Pipeline.step_done(pipeline, :resource_summary)
  end

  def upsert_resource_summaries(pipeline), do: Pipeline.step_done(pipeline, :resource_summary)

  # From all of the part attempts that were evaluated, upsert the appropriate records
  # into the response summary table.
  def upsert_response_summaries(%Pipeline{data: nil} = pipeline),
    do: Pipeline.step_done(pipeline, :response_summary)

  def upsert_response_summaries(%Pipeline{data: attempt_group, errors: []} = pipeline) do
    # Read all activity registrations
    registered_activities =
      Oli.Activities.list_activity_registrations()
      |> Enum.reduce(%{}, fn activity_registration, map ->
        Map.put(map, activity_registration.id, activity_registration)
      end)

    pipeline =
      case Oli.Repo.transaction(fn ->
             part_attempt_tuples =
               upsert_responses(attempt_group.part_attempts, registered_activities)

             create_response_proto_records(attempt_group, part_attempt_tuples)
             |> upsert_response_counts()

             upsert_student_responses(attempt_group, part_attempt_tuples)
           end) do
        {:ok, _} ->
          pipeline

        {:error, error} ->
          Pipeline.add_error(pipeline, error)
      end

    Pipeline.step_done(pipeline, :response_summary)
  end

  def upsert_response_summaries(pipeline), do: Pipeline.step_done(pipeline, :response_summary)

  defp upsert_student_responses(attempt_group, part_attempt_tuples) do
    values =
      Enum.map(part_attempt_tuples, fn {id, _} ->
        """
        (
          #{attempt_group.context.section_id},
          #{id},
          #{attempt_group.resource_attempt.resource_id},
          #{attempt_group.context.user_id}
        )
        """
      end)
      |> Enum.join(", ")

    sql = """
    INSERT INTO student_responses (section_id, resource_part_response_id, page_id, user_id)
    VALUES
      #{values}
    ON CONFLICT (section_id, resource_part_response_id, page_id, user_id)
    DO NOTHING;
    """

    Ecto.Adapters.SQL.query(Oli.Repo, sql, [])
  end

  defp create_response_proto_records(attempt_group, part_attempt_tuples) do
    Enum.reduce(part_attempt_tuples, [], fn {id, part_attempt}, proto_records ->
      Enum.map(response_scope_builder_fns(), fn scope_builder_fn ->
        scope_builder_fn.(attempt_group.context) ++
          [
            attempt_group.resource_attempt.resource_id,
            part_attempt.activity_revision.resource_id,
            id,
            "\'#{part_attempt.part_id}\'",
            1
          ]
      end) ++
        proto_records
    end)
  end

  defp upsert_responses(part_attempts, registered_activities) do
    {values, params} =
      Enum.with_index(part_attempts)
      |> Enum.reduce({[], []}, fn {part_attempt, index}, {values, params} ->
        activity_type =
          Map.get(registered_activities, part_attempt.activity_revision.activity_type_id)

        %ResponseLabel{response: response, label: label} =
          ResponseLabel.build(part_attempt, activity_type.slug)

        values = [
          "(#{part_attempt.activity_revision.resource_id}, \'#{part_attempt.part_id}\', $#{index * 2 + 1}, $#{index * 2 + 2})"
          | values
        ]

        params = params ++ [response, label]

        {values, params}
      end)

    values = Enum.join(values, ", ")

    sql = """
    INSERT INTO resource_part_responses (resource_id, part_id, response, label)
    VALUES
      #{values}
    ON CONFLICT (resource_id, part_id, response)
    DO UPDATE SET label = EXCLUDED.label
    RETURNING id, resource_id, part_id;
    """

    {:ok, %{rows: rows}} = Ecto.Adapters.SQL.query(Oli.Repo, sql, params)

    part_attempt_by_resource_part =
      Enum.reduce(part_attempts, %{}, fn part_attempt, map ->
        Map.put(
          map,
          {part_attempt.activity_revision.resource_id, part_attempt.part_id},
          part_attempt
        )
      end)

    Enum.map(rows, fn [id, resource_id, part_id] ->
      result = Map.get(part_attempt_by_resource_part, {resource_id, part_id})
      {id, result}
    end)
  end

  # For each part attempt that is being updated in the resource summary table, we need to
  # track data counts in serveral different "scopes".  This function returns a list of
  # functions that can be used to build the scope portion of the resource summary table
  # record upserts.
  defp resource_scope_builder_fns() do
    [
      # [project_id, section_id, user_id]

      # Project-wide, agnostic of sections
      fn ctx -> [ctx.project_id, nil, nil] end,

      # Course section speficic, agnostic of publication
      fn ctx -> [nil, ctx.section_id, nil] end,

      # Student specific
      fn ctx -> [nil, ctx.section_id, ctx.user_id] end
    ]
  end

  # Similar to response summary scope builder, this function returns a list of functions
  # that build the scope portion of the response summary table record upserts.
  defp response_scope_builder_fns() do
    [
      # [project_id, section_id]

      # Project-wide, agnostic of publications and sections
      fn ctx -> [ctx.project_id, nil] end,

      # Course section speficic, agnostic of publication
      fn ctx -> [nil, ctx.section_id] end
    ]
  end

  defp to_values(proto_records) do
    Enum.map(proto_records, fn record ->
      record =
        Enum.map(record, fn value ->
          case value do
            nil -> -1
            _ -> value
          end
        end)

      "(#{Enum.join(record, ", ")})"
    end)
    |> Enum.join(", ")
  end

  defp upsert_counts(proto_records) do
    data = to_values(proto_records)

    sql = """
      INSERT INTO resource_summary (#{@resource_fields})
      VALUES
      #{data}
      ON CONFLICT (project_id, section_id, user_id, resource_id, resource_type_id, part_id)
      DO UPDATE SET
        num_correct = resource_summary.num_correct + EXCLUDED.num_correct,
        num_attempts = resource_summary.num_attempts + EXCLUDED.num_attempts,
        num_hints = resource_summary.num_hints + EXCLUDED.num_hints,
        num_first_attempts = resource_summary.num_first_attempts + EXCLUDED.num_first_attempts,
        num_first_attempts_correct = resource_summary.num_first_attempts_correct + EXCLUDED.num_first_attempts_correct;
    """

    Ecto.Adapters.SQL.query(Oli.Repo, sql, [])
  end

  defp upsert_response_counts(proto_records) do
    data = to_values(proto_records)

    sql = """
      INSERT INTO response_summary (#{@response_fields})
      VALUES
      #{data}
      ON CONFLICT (project_id, section_id, page_id, activity_id, resource_part_response_id, part_id)
      DO UPDATE SET
        count = response_summary.count + EXCLUDED.count;
    """

    Ecto.Adapters.SQL.query(Oli.Repo, sql, [])
  end

  defp assemble_proto_records(attempt_group) do
    context = attempt_group.context

    # Create all activity focused proto-records.
    activity_proto_records =
      Enum.reduce(attempt_group.part_attempts, [], fn part_attempt, proto_records ->
        Enum.map(resource_scope_builder_fns(), fn scope_builder_fn ->
          scope_builder_fn.(context) ++ activity(part_attempt) ++ counts(part_attempt)
        end) ++
          proto_records
      end)

    # Objective proto-records
    objective_proto_records =
      Enum.reduce(attempt_group.part_attempts, %{}, fn part_attempt, map ->
        get_objectives(part_attempt)
        |> Enum.reduce(map, fn objective_id, map ->
          case Map.get(map, objective_id) do
            nil ->
              Map.put(map, objective_id, counts(part_attempt))

            existing ->
              updated =
                counts(part_attempt)
                |> Enum.zip(existing)
                |> Enum.map(fn {a, b} -> a + b end)

              Map.put(map, objective_id, updated)
          end
        end)
      end)
      |> Enum.reduce([], fn {objective_id, counts}, all ->
        Enum.map(resource_scope_builder_fns(), fn scope_builder_fn ->
          scope_builder_fn.(context) ++ objective(objective_id) ++ counts
        end) ++
          all
      end)

    aggregate_counts =
      Enum.reduce(attempt_group.part_attempts, [0, 0, 0, 0, 0], fn part_attempt, totals ->
        counts(part_attempt)
        |> Enum.zip(totals)
        |> Enum.map(fn {a, b} -> a + b end)
      end)

    page_proto_records =
      Enum.map(resource_scope_builder_fns(), fn scope_builder_fn ->
        scope_builder_fn.(context) ++
          page(attempt_group.resource_attempt.resource_id) ++ aggregate_counts
      end)

    activity_proto_records ++ objective_proto_records ++ page_proto_records
  end

  defp get_objectives(part_attempt) do
    case part_attempt.activity_revision.objectives do
      nil -> []
      list when is_list(list) -> list
      map when is_map(map) -> Map.get(map, part_attempt.part_id, [])
    end
  end

  defp activity(pa) do
    [
      pa.activity_revision.resource_id,
      "\'#{pa.part_id}\'",
      Oli.Resources.ResourceType.id_for_activity()
    ]
  end

  defp objective(objective_id) do
    [
      objective_id,
      "\'unknown\'",
      Oli.Resources.ResourceType.id_for_objective()
    ]
  end

  defp page(page_id) do
    [
      page_id,
      "\'unknown\'",
      Oli.Resources.ResourceType.id_for_page()
    ]
  end

  defp counts(pa) do
    correct =
      if pa.score == pa.out_of do
        1
      else
        0
      end

    [
      correct,
      1,
      length(pa.hints),
      if pa.attempt_number == 1 and pa.activity_attempt.attempt_number == 1 do
        1
      else
        0
      end,
      if pa.attempt_number == 1 and pa.activity_attempt.attempt_number == 1 do
        correct
      else
        0
      end
    ]
  end

  def create_resource_summary(attrs \\ %{}) do
    %ResourceSummary{}
    |> ResourceSummary.changeset(attrs)
    |> Oli.Repo.insert()
  end

  def create_response_summary(attrs \\ %{}) do
    %ResponseSummary{}
    |> ResponseSummary.changeset(attrs)
    |> Oli.Repo.insert()
  end

  def create_resource_part_response(attrs \\ %{}) do
    %ResourcePartResponse{}
    |> ResourcePartResponse.changeset(attrs)
    |> Oli.Repo.insert()
  end

  def create_student_response(attrs \\ %{}) do
    %StudentResponse{}
    |> StudentResponse.changeset(attrs)
    |> Oli.Repo.insert()
  end

  @doc """
  Retrieves the resource summaries for the activities present on a specified page in a
  specified section. If `only_for_activity_ids` is provided, only the activities with the
  specified IDs will be included in the result. If `only_for_activity_ids` is nil, all
  activities on the page will be included in the result.
  """
  def summarize_activities_for_page(section_id, page_id, only_for_activity_ids) do
    activity_constraint =
      case only_for_activity_ids do
        nil -> true
        _ -> dynamic([rs, _], rs.activity_id in ^only_for_activity_ids)
      end

    # The only way to query resource summary for all activities in a page is
    # to go through the response summary and constrain by page_id
    from(rs in ResponseSummary,
      join: s in ResourceSummary,
      on: rs.activity_id == s.resource_id and rs.section_id == s.section_id,
      where:
        rs.project_id == -1 and rs.section_id == ^section_id and
          rs.page_id == ^page_id,
<<<<<<< HEAD
      where: s.user_id == -1 and s.project_id == -1 and s.publication_id == -1,
=======
      where: s.user_id != -1 and s.project_id == -1,
>>>>>>> 684d037a
      where: ^activity_constraint,
      distinct: [s.resource_id, s.part_id],
      select: s
    )
    |> Repo.all()
  end

  @doc """
  Counts the number of attempts made by a list of students for a given activity in a given section.
  """
  @spec count_student_attempts(
          activity_resource_id :: integer(),
          section_id :: integer(),
          student_ids :: [integer()]
        ) :: integer() | nil
  def count_student_attempts(activity_resource_id, section_id, student_ids) do
    page_type_id = ResourceType.get_id_by_type("activity")

    from(rs in ResourceSummary,
      where:
        rs.section_id == ^section_id and rs.resource_id == ^activity_resource_id and
          rs.user_id in ^student_ids and rs.project_id == -1 and
          rs.resource_type_id == ^page_type_id,
      select: sum(rs.num_attempts)
    )
    |> Repo.one()
  end

  @doc """
  Returns a list of response summaries for a given page resource id, section id, and activity resource ids.
  """
  @spec get_response_summary_for(
          page_resource_id :: integer(),
          section_id :: integer(),
          activity_resource_ids :: [integer()]
        ) :: [map()]
  def get_response_summary_for(
        page_resource_id,
        section_id,
        only_for_activity_ids \\ nil
      ) do
    activity_constraint =
      case only_for_activity_ids do
        nil -> true
        _ -> dynamic([s, _], s.activity_id in ^only_for_activity_ids)
      end

    from(rs in ResponseSummary,
      join: rpp in ResourcePartResponse,
      on: rs.resource_part_response_id == rpp.id,
      left_join: sr in StudentResponse,
      on:
        rs.section_id == sr.section_id and
          rs.page_id == sr.page_id and
          rs.resource_part_response_id == sr.resource_part_response_id,
      where:
<<<<<<< HEAD
        rs.section_id == ^section_id and
          rs.page_id == ^page_resource_id and
          rs.publication_id == -1 and
=======
        rs.section_id == ^section_id and rs.page_id == ^page_resource_id and
>>>>>>> 684d037a
          rs.project_id == -1,
      where: ^activity_constraint,
      group_by: [rs.id, rpp.part_id, rpp.response, rs.count, rs.activity_id],
      select: %{
        part_id: rpp.part_id,
        response: rpp.response,
        count: rs.count,
        activity_id: rs.activity_id,
        users: fragment("COALESCE(array_agg(?), '{}')", sr.user_id)
      }
    )
    |> Repo.all()
  end
end<|MERGE_RESOLUTION|>--- conflicted
+++ resolved
@@ -421,11 +421,7 @@
       where:
         rs.project_id == -1 and rs.section_id == ^section_id and
           rs.page_id == ^page_id,
-<<<<<<< HEAD
-      where: s.user_id == -1 and s.project_id == -1 and s.publication_id == -1,
-=======
       where: s.user_id != -1 and s.project_id == -1,
->>>>>>> 684d037a
       where: ^activity_constraint,
       distinct: [s.resource_id, s.part_id],
       select: s
@@ -482,13 +478,7 @@
           rs.page_id == sr.page_id and
           rs.resource_part_response_id == sr.resource_part_response_id,
       where:
-<<<<<<< HEAD
-        rs.section_id == ^section_id and
-          rs.page_id == ^page_resource_id and
-          rs.publication_id == -1 and
-=======
         rs.section_id == ^section_id and rs.page_id == ^page_resource_id and
->>>>>>> 684d037a
           rs.project_id == -1,
       where: ^activity_constraint,
       group_by: [rs.id, rpp.part_id, rpp.response, rs.count, rs.activity_id],
