defmodule Oli.Analytics.RawAnalyticsExportWorker do
  use Oban.Worker,
    queue: :analytics_export,
    priority: 3,
    max_attempts: 1

  require Logger

  alias Oli.Utils
  alias Oli.Authoring.Broadcaster
  alias Oli.Repo.{Paging, Sorting}
  alias Oli.Analytics.Summary.BrowseInsights
  alias Oli.Authoring.Course

  @impl Oban.Worker
  def perform(%Oban.Job{args: %{"project_slug" => project_slug} = _args}) do
    try do
      {full_upload_url, timestamp} = generate(project_slug)

      # notify subscribers that the export is available
      Broadcaster.broadcast_analytics_export_status(
        project_slug,
        {:available, full_upload_url, timestamp}
      )
    rescue
      e ->
        # notify subscribers that the export failed
        Broadcaster.broadcast_analytics_export_status(
          project_slug,
          {:error, e}
        )

        Logger.error(Exception.format(:error, e, __STACKTRACE__))
        reraise e, __STACKTRACE__
    end

    :ok
  end

  def generate(project_slug) do
    timestamp = DateTime.utc_now()

    # create file and prepare for streaming data to it
    full_upload_url =
      Utils.use_tmp(fn tmp_dir ->
        write_raw_snapshot_data(project_slug, tmp_dir)
        write_derived_analytics_data(project_slug, tmp_dir)

        # zip.create requires charlists
        files =
          File.ls!(tmp_dir)
          |> Enum.map(&String.to_charlist/1)

        # zip up the files
        random_string = Oli.Utils.random_string(16)

        {:ok, file_timestamp} = timestamp |> Timex.format("%Y-%m-%d-%H%M%S", :strftime)

        filename = "analytics_#{project_slug}_#{file_timestamp}.zip"

        zip_filepath = Path.join([tmp_dir, filename])
        {:ok, filepath} = :zip.create(zip_filepath, files, cwd: tmp_dir)

        bucket_name = Application.fetch_env!(:oli, :s3_media_bucket_name)
        analytics_snapshot_path = Path.join(["analytics", project_slug, random_string, filename])

        {:ok, full_upload_url} =
          Utils.S3Storage.stream_file(bucket_name, analytics_snapshot_path, filepath)

        full_upload_url
      end)

    # update the project's last_exported_at timestamp
    Course.update_project_latest_analytics_snapshot_url(project_slug, full_upload_url, timestamp)

    {full_upload_url, timestamp}
  end

  def write_raw_snapshot_data(project_slug, tmp_dir) do
    snapshots_title_row = [
      "Part Attempt ID",
      "Activity ID",
      "Page ID",
      "Objective ID",
      "Activity Title",
      "Activity Type",
      "Objective Title",
      "Attempt Number",
      "Graded?",
      "Correct?",
      "Activity Score",
      "Activity Out Of",
      "Hints Requested",
      "Part Score",
      "Part Out Of",
      "Student Response",
      "Feedback",
      "Activity Content",
      "Section Title",
      "Section Slug",
      "Date Created",
      "Student ID",
      "Activity Attempt ID",
      "Resource Attempt ID"
    ]

    tmp_filepath = Path.join([tmp_dir, "raw_analytics.tsv"])

    encoded_snapshots_title_row =
      [snapshots_title_row] |> CSV.encode(separator: ?\t) |> Enum.join("")

    # create file by writing the header row
    File.write!(
      tmp_filepath,
      encoded_snapshots_title_row
    )

    Oli.Analytics.Common.stream_project_raw_analytics_to_file!(project_slug, tmp_filepath)

    [tmp_filepath]
  end

  def write_derived_analytics_data(project_slug, tmp_filepath) do
    analytics_title_row = [
      "Resource Title",
      "Activity Title",
      "Number of Attempts",
      "Relative Difficulty",
      "Eventually Correct",
      "First Try Correct"
    ]

    project_id = Oli.Authoring.Course.get_project_by_slug(project_slug).id

    [
      {"by_page.tsv",
       analytics_by_resource_type(
         project_id,
         Oli.Resources.ResourceType.get_id_by_type("page")
       )},
      {"by_activity.tsv",
       analytics_by_resource_type(
         project_id,
         Oli.Resources.ResourceType.get_id_by_type("activity")
       )},
      {"by_objective.tsv",
       analytics_by_resource_type(
         project_id,
         Oli.Resources.ResourceType.get_id_by_type("objective")
       )}
    ]
    |> Enum.map(fn {name, data} ->
      records = Enum.map(data, fn data -> extract_analytics(data) end)
      {name, [analytics_title_row | records]}
    end)
    |> Enum.map(fn {name, data} ->
      {name, data |> CSV.encode(separator: ?\t)}
    end)
    # |> Enum.map(fn {name, data} -> {name, Enum.join(data, "")} end)
    |> Enum.map(fn {name, data} ->
      filepath = Path.join([tmp_filepath, name])

      data
      |> Stream.into(File.stream!(filepath))
      |> Stream.run()

      filepath
    end)
  end

  defp analytics_by_resource_type(project_id, resource_type_id) do
    options = %Oli.Analytics.Summary.BrowseInsightsOptions{
      project_id: project_id,
      resource_type_id: resource_type_id,
      section_ids: []
    }

    BrowseInsights.browse_insights(
      %Paging{offset: 0, limit: 50000},
      %Sorting{field: :resource_id, direction: :asc},
      options
    )
    |> Enum.map(fn r ->
      %{
        resource_id: r.resource_id,
        title: r.title,
        number_of_attempts: r.num_attempts,
        relative_difficulty: r.relative_difficulty,
        eventually_correct: r.eventually_correct,
        first_attempt_correct: r.first_attempt_correct
      }
    end)
  end

  def extract_analytics(%{
<<<<<<< HEAD
          title: title,
          resource_id: resource_id,
          number_of_attempts: number_of_attempts,
          relative_difficulty: relative_difficulty,
          eventually_correct: eventually_correct,
          first_attempt_correct: first_try_correct
        }) do
      [
        resource_id,
        title,
        if is_nil(number_of_attempts) do
          "No attempts"
        else
          Integer.to_string(number_of_attempts)
        end,
        if is_nil(relative_difficulty) do
          ""
        else
          Float.to_string(truncate(relative_difficulty))
        end,
        if is_nil(eventually_correct) do
          ""
        else
          format_percent(eventually_correct)
        end,
        if is_nil(first_try_correct) do
          ""
        else
          format_percent(first_try_correct)
        end
      ]
=======
        title: title,
        resource_id: resource_id,
        number_of_attempts: number_of_attempts,
        relative_difficulty: relative_difficulty,
        eventually_correct: eventually_correct,
        first_try_correct: first_try_correct
      }) do
    [
      resource_id,
      title,
      if is_nil(number_of_attempts) do
        "No attempts"
      else
        Integer.to_string(number_of_attempts)
      end,
      if is_nil(relative_difficulty) do
        ""
      else
        Float.to_string(truncate(relative_difficulty))
      end,
      if is_nil(eventually_correct) do
        ""
      else
        format_percent(eventually_correct)
      end,
      if is_nil(first_try_correct) do
        ""
      else
        format_percent(first_try_correct)
      end
    ]
>>>>>>> 4e1f9fdb
  end

  def extract_analytics([]), do: []

  def truncate(float_or_nil) when is_nil(float_or_nil), do: nil
  def truncate(float_or_nil) when is_float(float_or_nil), do: Float.round(float_or_nil, 2)

  def format_percent(float_or_nil) when is_nil(float_or_nil), do: nil

  def format_percent(float_or_nil) when is_float(float_or_nil),
    do: "#{round(100 * float_or_nil)}%"
end<|MERGE_RESOLUTION|>--- conflicted
+++ resolved
@@ -193,7 +193,6 @@
   end
 
   def extract_analytics(%{
-<<<<<<< HEAD
           title: title,
           resource_id: resource_id,
           number_of_attempts: number_of_attempts,
@@ -225,39 +224,6 @@
           format_percent(first_try_correct)
         end
       ]
-=======
-        title: title,
-        resource_id: resource_id,
-        number_of_attempts: number_of_attempts,
-        relative_difficulty: relative_difficulty,
-        eventually_correct: eventually_correct,
-        first_try_correct: first_try_correct
-      }) do
-    [
-      resource_id,
-      title,
-      if is_nil(number_of_attempts) do
-        "No attempts"
-      else
-        Integer.to_string(number_of_attempts)
-      end,
-      if is_nil(relative_difficulty) do
-        ""
-      else
-        Float.to_string(truncate(relative_difficulty))
-      end,
-      if is_nil(eventually_correct) do
-        ""
-      else
-        format_percent(eventually_correct)
-      end,
-      if is_nil(first_try_correct) do
-        ""
-      else
-        format_percent(first_try_correct)
-      end
-    ]
->>>>>>> 4e1f9fdb
   end
 
   def extract_analytics([]), do: []
