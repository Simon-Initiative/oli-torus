--- conflicted
+++ resolved
@@ -190,7 +190,7 @@
          {:ok, project} <- Course.get_project_by_slug(project_slug) |> trap_nil(),
          {:ok} <- authorize_user(author, project),
          {:ok, publication} <-
-           Publishing.get_unpublished_publication_by_slug!(project_slug) |> trap_nil() do
+           Publishing.working_project_publication(project_slug) |> trap_nil() do
       {:ok, {author, project, publication}}
     else
       error -> error
@@ -338,14 +338,11 @@
           | {:error, {:not_authorized}}
   def edit(project_slug, lock_id, activity_id, author_email, update) do
     result =
-      with {:ok, {author, project, publication}} <-
+      with {:ok, {author, project, _publication}} <-
              authorize_edit(project_slug, author_email, update),
            {:ok, activity} <- Resources.get_resource(activity_id) |> trap_nil(),
-<<<<<<< HEAD
            {:ok, publication} <-
              Publishing.working_project_publication(project_slug) |> trap_nil(),
-=======
->>>>>>> f21b8064
            {:ok, resource} <- Resources.get_resource(lock_id) |> trap_nil() do
         Repo.transaction(fn ->
           case Locks.update(project.slug, publication.id, resource.id, author.id) do
