--- conflicted
+++ resolved
@@ -24,8 +24,6 @@
   import Ecto.Query, warn: false
 
   @doc """
-<<<<<<< HEAD
-=======
   Retrieves a list of activity resources.
 
   Returns:
@@ -51,7 +49,6 @@
   end
 
   @doc """
->>>>>>> f6603ab2
   Retrieves an activity resource.
 
   Returns:
