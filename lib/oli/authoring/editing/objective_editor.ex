--- conflicted
+++ resolved
@@ -30,25 +30,12 @@
           {:ok, container} <- maybe_append_to_container(container_slug, publication, revision, project.slug, author)
       do
 
-<<<<<<< HEAD
-        {:ok,
-          %{
-            resource: resource,
-            revision: revision,
-            project: project,
-            mapping: mapping,
-            container: container
-          }
-=======
-        Broadcaster.broadcast_resource(revision, project.slug)
-
         %{
           resource: resource,
           revision: revision,
           project: project,
           mapping: mapping,
           container: container
->>>>>>> c3893d9a
         }
 
       else
@@ -85,12 +72,6 @@
           {:ok, new_revision} <- Resources.create_revision_from_previous(revision, attrs),
           {:ok, _} <- Publishing.upsert_published_resource(publication, new_revision)
       do
-<<<<<<< HEAD
-=======
-
-        Broadcaster.broadcast_revision(new_revision, project.slug)
-
->>>>>>> c3893d9a
         new_revision
       else
         error -> Repo.rollback(error)
@@ -313,12 +294,9 @@
 
   end
 
-<<<<<<< HEAD
-  def append_to_container(container_slug, publication, revision_to_attach, _, author) do
-
-=======
-  defp append_to_container(container_slug, publication, revision_to_attach, project_slug, author) do
->>>>>>> c3893d9a
+
+  defp append_to_container(container_slug, publication, revision_to_attach, _, author) do
+
     with {:ok, resource} <- Resources.get_resource_from_slug(container_slug) |> trap_nil(),
         {:ok, revision} <- Publishing.get_published_revision(publication.id, resource.id) |> trap_nil()
     do
