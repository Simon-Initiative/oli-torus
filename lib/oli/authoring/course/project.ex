--- conflicted
+++ resolved
@@ -18,12 +18,9 @@
     field :has_experiments, :boolean, default: false
     field :legacy_svn_root, :string
     field :allow_ecl_content_type, :boolean, default: false
-<<<<<<< HEAD
     field :latest_analytics_snapshot_url, :string
     field :latest_analytics_snapshot_timestamp, :utc_datetime
-=======
-    field(:analytics_version, Ecto.Enum, values: [:v1, :v2], default: :v1)
->>>>>>> 84d7c6d3
+    field :analytics_version, Ecto.Enum, values: [:v1, :v2], default: :v1
 
     embeds_one :customizations, CustomLabels, on_replace: :delete
     embeds_one :attributes, ProjectAttributes, on_replace: :delete
