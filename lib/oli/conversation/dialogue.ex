defmodule Oli.Conversation.Dialogue do
  require Logger
  alias Oli.Conversation.Message

  defstruct [
    :messages,
    :response_handler_fn,
    :functions
  ]

  def init(system_message, response_handler_fn) do
    %__MODULE__{
      messages: [%Message{role: :system, content: system_message}],
      response_handler_fn: response_handler_fn,
      functions: [
        %{
          name: "up_next",
          description:
            "Returns the next scheduled lessons in the course as a list of objects with the following keys: title, url, due_date, num_attempts_taken",
          parameters: %{
            type: "object",
            properties: %{
              current_user_id: %{
                type: "integer",
                description: "The current student's user id"
              },
              section_id: %{
                type: "integer",
                description: "The current course section's id"
              }
            },
            required: ["current_user_id", "section_id"]
          }
        },
        %{
          name: "avg_score_for",
          description:
            "Returns average score across all scored assessments, as a floating point number between 0 and 1, for a given user and section",
          parameters: %{
            type: "object",
            properties: %{
              current_user_id: %{
                type: "integer",
                description: "The current student's user id"
              },
              section_id: %{
                type: "integer",
                description: "The current course section's id"
              }
            },
            required: ["current_user_id", "section_id"]
          }
        }
      ]
    }
  end

  def engage(
        %__MODULE__{messages: messages, response_handler_fn: response_handler_fn} = dialogue,
        :async
      ) do
    OpenAI.chat_completion(
      [
        model: "gpt-3.5-turbo",
        messages: encode_messages(messages),
        functions: dialogue.functions,
        stream: true
      ],
      config(:async)
    )
    |> Stream.each(fn response ->
      case delta(response) do
        {:delta, type, content} ->
          response_handler_fn.(dialogue, type, content)

        e ->
          IO.inspect(e)
          Logger.info("Response finished")
      end
    end)
    |> Enum.to_list()
    |> IO.inspect()
  end

<<<<<<< HEAD
  def engage(%__MODULE__{messages: messages} = dialogue, :sync) do
     result = OpenAI.chat_completion([
      model: "gpt-3.5-turbo",
      messages: encode_messages(messages),
      functions: dialogue.functions,
    ], config(:sync))
=======
  def engage(
        %__MODULE__{messages: messages, response_handler_fn: _response_handler_fn} = dialogue,
        :sync
      ) do
    result =
      OpenAI.chat_completion(
        [
          model: "gpt-3.5-turbo",
          messages: encode_messages(messages),
          functions: dialogue.functions
        ],
        config(:sync)
      )
>>>>>>> 84dc2075

    result
  end

  defp encode_messages(messages) do
    Enum.map(messages, fn message ->
      case message.name do
        nil -> %{role: message.role, content: message.content}
        _ -> %{role: message.role, content: message.content, name: message.name}
      end
    end)
  end

  def add_message(%__MODULE__{messages: messages} = dialog, message) do
    %{dialog | messages: messages ++ [message]}
  end

  defp delta(chunk) do
    case chunk["choices"] do
      [] -> {:finished}
      [%{"finish_reason" => "stop"}] -> {:finished}
      [%{"delta" => %{"function_call" => content}}] -> {:delta, :function_call, content}
      [%{"delta" => %{"content" => content}}] -> {:delta, :content, content}
      _ -> {:finished}
    end
  end

  defp config(:sync) do
    %OpenAI.Config{
      http_options: [recv_timeout: 30000],
      api_key: System.get_env("OPENAI_API_KEY"),
      organization_key: System.get_env("OPENAI_ORG_KEY"),
      api_url: "https://api.openai.com"
    }
  end

  defp config(:async) do
    %OpenAI.Config{
      http_options: [recv_timeout: :infinity, stream_to: self(), async: :once],
      api_key: System.get_env("OPENAI_API_KEY"),
      organization_key: System.get_env("OPENAI_ORG_KEY"),
      api_url: "https://api.openai.com"
    }
  end
end<|MERGE_RESOLUTION|>--- conflicted
+++ resolved
@@ -82,28 +82,12 @@
     |> IO.inspect()
   end
 
-<<<<<<< HEAD
   def engage(%__MODULE__{messages: messages} = dialogue, :sync) do
      result = OpenAI.chat_completion([
       model: "gpt-3.5-turbo",
       messages: encode_messages(messages),
       functions: dialogue.functions,
     ], config(:sync))
-=======
-  def engage(
-        %__MODULE__{messages: messages, response_handler_fn: _response_handler_fn} = dialogue,
-        :sync
-      ) do
-    result =
-      OpenAI.chat_completion(
-        [
-          model: "gpt-3.5-turbo",
-          messages: encode_messages(messages),
-          functions: dialogue.functions
-        ],
-        config(:sync)
-      )
->>>>>>> 84dc2075
 
     result
   end
