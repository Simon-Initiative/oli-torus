--- conflicted
+++ resolved
@@ -17,12 +17,8 @@
   @token_usage_high_watermark 0.9
 
   def new(system_message, response_handler_fn, options \\ []) do
-<<<<<<< HEAD
 
     model = options[:model] || Oli.Conversation.Model.default()
-=======
-    model = options[:model] || Oli.Converstation.Model.default_model()
->>>>>>> b34e70fe
 
     system_message = Message.new(:system, system_message)
 
