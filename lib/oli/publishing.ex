defmodule Oli.Publishing do

  import Ecto.Query, warn: false
  alias Oli.Repo

  alias Oli.Authoring.Course.Project
  alias Oli.Authoring.Course.ProjectVisibility
  alias Oli.Accounts.Author
  alias Oli.Authoring.Locks
  alias Oli.Delivery.Sections
  alias Oli.Resources.{Revision, ResourceType}
  alias Oli.Publishing.{Publication, PublishedResource}
  alias Oli.Institutions.Institution
  alias Oli.Authoring.Clone

  def query_unpublished_revisions_by_type(project_slug, type) do
    publication_id = get_unpublished_publication_by_slug!(project_slug).id
    resource_type_id = ResourceType.get_id_by_type(type)

    from rev in Revision,
      join: mapping in PublishedResource,
      on: mapping.revision_id == rev.id,
      distinct: rev.resource_id,
      where: mapping.publication_id == ^publication_id
        and rev.resource_type_id == ^resource_type_id
        and rev.deleted == false,
      select: rev
  end

  def get_unpublished_revisions_by_type(project_slug, type) do
    Repo.all(query_unpublished_revisions_by_type(project_slug, type))
    |> Repo.preload(:resource_type)
  end

  @doc """
  Returns the activity revisions for a list of activity ids
  that pertain to a given publication.
  """
  def get_published_activity_revisions(publication_id, activity_ids) do

    activity = ResourceType.get_id_by_type("activity")

    Repo.all(from mapping in PublishedResource,
      join: rev in Revision, on: mapping.revision_id == rev.id,
      where: rev.resource_type_id == ^activity and mapping.publication_id == ^publication_id and mapping.resource_id in ^activity_ids,
      select: rev) |> Repo.preload(:activity_type)
  end

  # For a project, return the all the current revisions associated
  # with the unpublished publication for a list of resource_ids
  def get_unpublished_revisions(project, resource_ids) do

    project_id = project.id

    revisions = Repo.all(from m in Oli.Publishing.PublishedResource,
      join: rev in Revision, on: rev.id == m.revision_id,
      join: p in Oli.Publishing.Publication, on: p.id == m.publication_id,
      where: p.published == false and m.resource_id in ^resource_ids and p.project_id == ^project_id,
      select: rev)

    # order them according to the resource_ids
    map = Enum.reduce(revisions, %{}, fn e, m -> Map.put(m, e.resource_id, e) end)
    Enum.map(resource_ids, fn resource_id -> Map.get(map, resource_id) end)

  end



  @doc """
  Returns the list of publications.
  ## Examples
      iex> list_publications()
      [%Publication{}, ...]
  """
  def list_publications do
    Repo.all(Publication)
  end

  @doc """
  Returns the list of publications available to an author. If no author is specified,
  then it will only return publicly available open and free publications

  ## Examples
      iex> available_publications(author)
      [%Publication{}, ...]
  """
  def available_publications() do
    subquery = from t in Publication,
      select: %{project_id: t.project_id, max_date: max(t.updated_at)},
      where: t.published == true,
      group_by: t.project_id

    query = from pub in Publication,
      join: u in subquery(subquery), on: pub.project_id == u.project_id and u.max_date == pub.updated_at,
      join: proj in Project, on: pub.project_id == proj.id,
      where: proj.visibility == :global,
      preload: [:project],
      distinct: true,
      select: pub

    Repo.all(query)
  end

  @spec available_publications(Oli.Accounts.Author.t(), Oli.Institutions.Institution.t()) :: any
  def available_publications(%Author{} = author, %Institution{} = institution) do

    subquery = from t in Publication,
      select: %{project_id: t.project_id, max_date: max(t.updated_at)},
      where: t.published == true,
      group_by: t.project_id

    query = from pub in Publication,
      join: u in subquery(subquery), on: pub.project_id == u.project_id and u.max_date == pub.updated_at,
      join: proj in Project, on: pub.project_id == proj.id,
      left_join: a in assoc(proj, :authors),
      left_join: v in ProjectVisibility, on: proj.id == v.project_id,
      where: a.id == ^author.id or proj.visibility == :global or (proj.visibility == :selected and (v.author_id == ^author.id or v.institution_id == ^institution.id)),
      preload: [:project],
      distinct: true,
      select: pub

    Repo.all(query)

  end

  @doc """
  Gets the ID of the unpublished publication for a project. This assumes there is only one unpublished publication per project.
   ## Examples

      iex> get_unpublished_publication_id!(123)
      %Publication{}

      iex> get_unpublished_publication_id!(456)
      ** (Ecto.NoResultsError)
  """
  def get_unpublished_publication_id!(project_id) do
    Repo.one(
      from p in Publication,
      where: p.project_id == ^project_id and p.published == false,
      select: p.id)
  end

  def initial_publication_setup(project, resource, resource_revision) do
    Repo.transaction(fn ->
      with {:ok, publication} <- create_publication(%{
          project_id: project.id,
          root_resource_id: resource.id,
        }),
        {:ok, published_resource} <- create_published_resource(%{
          publication_id: publication.id,
          resource_id: resource.id,
          revision_id: resource_revision.id,
        })
      do
        %{}
        |> Map.put(:publication, publication)
        |> Map.put(:published_resource, published_resource)
      else
        error -> Repo.rollback(error)
      end
    end)
  end

  @doc """
  Get unpublished publication for a project from slug. This assumes there is only one unpublished publication per project.
   ## Examples

      iex> get_unpublished_publication_by_slug!("my-project-slug")
      %Publication{}

      iex> get_unpublished_publication_by_slug!("invalid-slug")
      ** (Ecto.NoResultsError)
  """
  def get_unpublished_publication_by_slug!(project_slug) do
    Repo.one from pub in Publication,
      join: proj in Project, on: pub.project_id == proj.id,
      where: proj.slug == ^project_slug and pub.published == false,
      select: pub
  end

  @doc """
  Gets the latest published publication for a project from slug.
   ## Examples

      iex> get_latest_published_publication_by_slug!("my-project-slug")
      %Publication{}

      iex> get_latest_published_publication_by_slug!("invalid-slug")
      ** (Ecto.NoResultsError)
  """
  def get_latest_published_publication_by_slug!(project_slug) do
    Repo.one from pub in Publication,
      join: proj in Project, on: pub.project_id == proj.id,
      where: proj.slug == ^project_slug and pub.published == true,
      order_by: [desc: pub.updated_at], limit: 1,
      select: pub
  end

  @doc """
  Gets a single publication.
  Raises `Ecto.NoResultsError` if the Publication does not exist.
  ## Examples
      iex> get_publication!(123)
      %Publication{}
      iex> get_publication!(456)
      ** (Ecto.NoResultsError)
  """
  def get_publication!(id), do: Repo.get!(Publication, id)

  @doc """
  Creates a publication.
  ## Examples
      iex> create_publication(%{field: value})
      {:ok, %Publication{}}
      iex> create_publication(%{field: bad_value})
      {:error, %Ecto.Changeset{}}
  """
  def create_publication(attrs \\ %{}) do
    %Publication{}
    |> Publication.changeset(attrs)
    |> Repo.insert()
  end

  def new_project_publication(resource, project) do
    %Publication{}
    |> Publication.changeset(%{
      description: "Initial project creation",
      root_resource_id: resource.id,
      project_id: project.id
    })
  end

  @doc """
  Updates a publication.
  ## Examples
      iex> update_publication(publication, %{field: new_value})
      {:ok, %Publication{}}
      iex> update_publication(publication, %{field: bad_value})
      {:error, %Ecto.Changeset{}}
  """
  def update_publication(%Publication{} = publication, attrs) do
    publication
    |> Publication.changeset(attrs)
    |> Repo.update()
  end

  @doc """
  Deletes a publication.
  ## Examples
      iex> delete_publication(publication)
      {:ok, %Publication{}}
      iex> delete_publication(publication)
      {:error, %Ecto.Changeset{}}
  """
  def delete_publication(%Publication{} = publication) do
    Repo.delete(publication)
  end

  def get_published_objective_details(publication_id) do

    objective = ResourceType.get_id_by_type("objective")

    Repo.all from mapping in PublishedResource,
      join: rev in Revision, on: mapping.revision_id == rev.id,
      where: rev.deleted == false and rev.resource_type_id == ^objective and mapping.publication_id == ^publication_id,
      select: map(rev, [:title, :resource_id, :children])
  end

  @doc """
  Returns an `%Ecto.Changeset{}` for tracking publication changes.
  ## Examples
      iex> change_publication(publication)
      %Ecto.Changeset{source: %Publication{}}
  """

  def change_publication(%Publication{} = publication) do
    Publication.changeset(publication, %{})
  end

  @doc """
  Returns the list of published_resources.
  ## Examples
      iex> list_published_resources()
      [%PublishedResource{}, ...]
  """
  def list_published_resources do
    Repo.all(PublishedResource)
  end

  @doc """
  Returns the list of published_resources for a given publication.

  ## Examples

      iex> get_published_resources_for_publication()
      [%PublishedResource{}, ...]

  """
  def get_published_resources_by_publication(publication_id) do
    from(p in PublishedResource, where: p.publication_id == ^publication_id, preload: [:resource, :revision])
    |> Repo.all()
  end

  def get_objective_mappings_by_publication(publication_id) do

    objective = ResourceType.get_id_by_type("objective")

    Repo.all(from mapping in PublishedResource,
      join: rev in Revision, on: mapping.revision_id == rev.id,
      where: rev.deleted == false and rev.resource_type_id == ^objective and mapping.publication_id == ^publication_id,
      select: mapping,
      preload: [:resource, :revision])

  end

  @doc """
  Gets a single published_resource.
  Raises `Ecto.NoResultsError` if the Resource mapping does not exist.
  ## Examples
      iex> get_published_resource!(123)
      %PublishedResource{}
      iex> get_published_resource!(456)
      ** (Ecto.NoResultsError)
  """
  def get_published_resource!(id), do: Repo.get!(PublishedResource, id)

  def get_published_resource!(publication_id, resource_id) do
    Repo.one!(from p in PublishedResource, where: p.publication_id == ^publication_id and p.resource_id == ^resource_id)
  end

  def get_published_resource(publication_id, resource_id) do
    Repo.one(from p in PublishedResource, where: p.publication_id == ^publication_id and p.resource_id == ^resource_id)
  end

  @doc """
  Creates a new, or updates the existing published resource
  for the given publication and revision.
  """
  def upsert_published_resource(%Publication{} = publication, revision) do
    case get_published_resource(publication.id, revision.resource_id) do
      nil -> create_published_resource(%{publication_id: publication.id, resource_id: revision.resource_id, revision_id: revision.id})
      mapping -> update_published_resource(mapping, %{resource_id: revision.resource_id, revision_id: revision.id})
    end
  end

  def publish_new_revision(previous_revision, changes, publication, author_id) do

    changes = Map.merge(changes, %{author_id: author_id})

    {:ok, revision} = Oli.Resources.create_revision_from_previous(previous_revision, changes)
    {:ok, _} = upsert_published_resource(publication, revision)

    revision
  end

  @doc """
  Creates a published_resource.
  ## Examples
      iex> create_published_resource(%{field: value})
      {:ok, %PublishedResource{}}
      iex> create_published_resource(%{field: bad_value})
      {:error, %Ecto.Changeset{}}
  """
  def create_published_resource(attrs \\ %{}) do
    %PublishedResource{}
    |> PublishedResource.changeset(attrs)
    |> Repo.insert()
  end

  @doc """
  Updates a published_resource.
  ## Examples
      iex> update_published_resource(published_resource, %{field: new_value})
      {:ok, %PublishedResource{}}
      iex> update_published_resource(published_resource, %{field: bad_value})
      {:error, %Ecto.Changeset{}}
  """
  def update_published_resource(%PublishedResource{} = published_resource, attrs) do
    published_resource
    |> PublishedResource.changeset(attrs)
    |> Repo.update()
  end

  @doc """
  Returns an `%Ecto.Changeset{}` for tracking published_resource changes.
  ## Examples
      iex> change_published_resource(published_resource)
      %Ecto.Changeset{source: %PublishedResource{}}
  """
  def change_published_resource(%PublishedResource{} = published_resource, attrs \\ %{}) do
    PublishedResource.changeset(published_resource, attrs)
  end

  @doc """
  Deletes a published_resource.
  ## Examples
      iex> delete_published_resource(published_resource)
      {:ok, %PublishedResource{}}
      iex> delete_published_resource(published_resource)
      {:error, %Ecto.Changeset{}}
  """
  def delete_published_resource(%PublishedResource{} = published_resource) do
    Repo.delete(published_resource)
  end


  @doc """
  Returns the revision that pertains to a given publication and a resource id.
  """
  def get_published_revision(publication_id, resource_id) do
    Repo.one from mapping in PublishedResource,
      join: rev in Revision, on: mapping.revision_id == rev.id,
      where: mapping.resource_id == ^resource_id and mapping.publication_id == ^publication_id,
      select: rev
  end

  @doc """
  Publishes the active publication and creates a new working unpublished publication for a project.
  Returns the published publication

  ## Examples

      iex> publish_project(project)
      {:ok, %Publication{}}
  """
  @spec publish_project(%Project{}) :: {:error, String.t} | {:ok, %Publication{}}
  def publish_project(project) do
<<<<<<< HEAD
    active_publication = get_unpublished_publication_by_slug!(project.slug)

    # create a new publication to capture all further edits
    {:ok, new_publication} = create_publication(%{
      published: false,
      root_resource_id: active_publication.root_resource_id,
      project_id: active_publication.project_id,
    })

    # create new mappings for the new publication
    resource_mappings = get_resource_mappings_by_publication(active_publication.id)

    # create a copy_mapping function bound to new_publication
    copy_mapping_fn = &(copy_mapping_for_publication &1, new_publication)

    # copy mappings for resources, activities, and objectives
    Enum.map(resource_mappings, copy_mapping_fn)

    # set the active publication to published
    result = update_publication(active_publication, %{published: true})

    # push forward all existing sections to this newly published publication
    update_all_section_publications(project, active_publication)

    Oli.Authoring.Broadcaster.broadcast_publication(result, project.slug)
=======
    Repo.transaction(fn ->
      with active_publication <- get_unpublished_publication_by_slug!(project.slug),
        # create a new publication to capture all further edits
        {:ok, new_publication} <- create_publication(%{
          description: active_publication.description,
          published: false,
          open_and_free: active_publication.open_and_free,
          root_resource_id: active_publication.root_resource_id,
          project_id: active_publication.project_id,
        }),
        # Locks must be released so that users who have acquired a resource lock
        # will be forced to re-acquire the lock with the new publication and
        # create a new revision under that publication
        _ <- Locks.release_all(active_publication.id),
        # clone mappings for resources, activities, and objectives. This removes
        # all active locks, forcing the user to refresh the page to re-acquire the lock.
        _ <- Clone.clone_all_published_resources(active_publication.id, new_publication.id),
        # set the active publication to published
        {:ok, publication} <- update_publication(active_publication, %{published: true}),
        # push forward all existing sections to this newly published publication, and
        # error if a failure occurs with `insert!`
        _ <- update_all_section_publications(project, active_publication)
      do
        Oli.Authoring.Broadcaster.broadcast_publication(publication, project.slug)
>>>>>>> db9c2984

        publication
      else
        error -> Repo.rollback(error)
      end
    end)
  end

  def get_all_mappings_for_resource(resource_id, project_slug) do

    Repo.all(from mapping in PublishedResource,
      join: p in Publication, on: mapping.publication_id == p.id,
      join: project in Project, on: p.project_id == project.id,
      where: mapping.resource_id == ^resource_id and project.slug == ^project_slug,
      select: mapping,
      preload: [:publication, :revision])

  end

  # Uses dangerous `update!` to fail the transaction as soon as any update fails
  def update_all_section_publications(project, publication) do
    Sections.get_sections_by_project(project)
    |> Enum.map(&Repo.update!(Sections.change_section(&1, %{publication_id: publication.id})))
  end

  def diff_publications(p1, p2) do
    all_resource_revisions_p1 = get_resource_revisions_for_publication(p1)
    all_resource_revisions_p2 = get_resource_revisions_for_publication(p2)

    # go through every resource in p1 to identify any resources that are identical, changed, or deleted in p2
    {visited, changes} = Map.keys(all_resource_revisions_p1)
    |> Enum.reduce({%{}, %{}}, fn id, {visited, acc} ->
      if Map.has_key?(all_resource_revisions_p2, id) do
        {_res_p1, rev_p1} = all_resource_revisions_p1[id]
        {res_p2, rev_p2} = all_resource_revisions_p2[id]
        if rev_p1.id == rev_p2.id do
          {Map.put(visited, id, true), Map.put_new(acc, id, {:identical, %{resource: res_p2, revision: rev_p2}})}
        else
          {Map.put(visited, id, true), Map.put_new(acc, id, {:changed, %{resource: res_p2, revision: rev_p2}})}
        end
      else
        {res_p1, rev_p1} = all_resource_revisions_p1[id]
        {visited, Map.put_new(acc, id, {:deleted, %{resource: res_p1, revision: rev_p1}})}
      end
    end)

    # go through every resource in p2 that wasn't in p1 to identify new resources
    changes = Map.keys(all_resource_revisions_p2)
    |> Enum.filter(fn id -> !Map.has_key?(visited, id) end)
    |> Enum.reduce(changes, fn id, acc ->
      {res_p2, rev_p2} = all_resource_revisions_p2[id]
      Map.put_new(acc, id, {:added, %{resource: res_p2, revision: rev_p2}})
    end)

    changes
  end

  def get_published_revisions(publication) do
    get_published_resources_by_publication(publication.id)
    |> Enum.map(& Repo.preload(&1, :revision))
    |> Enum.map(& Map.get(&1, :revision))
    |> Enum.filter(& !&1.deleted)
  end

  @doc """
  Returns a map of resource ids to {resource, revision} tuples for a publication

  ## Examples
      iex> get_resource_revisions_for_publication(123)
      %{124 => [{%Resource{}, %Revision{}}], ...}
  """
  def get_resource_revisions_for_publication(publication) do
    published_resources = get_published_resources_by_publication(publication.id)

    # filter out revisions that are marked as deleted, then convert
    # to a map of resource_ids to {resource, revision} tuples
    published_resources
    |> Enum.filter(fn mapping -> mapping.revision.deleted == false end)
    |> Enum.reduce(%{}, fn m, acc -> Map.put_new(acc, m.resource_id, {m.resource, m.revision}) end)
  end


  @doc """
  For a given objective resource id and a given project's publication id,
  this function will find all pages and activities that have the objective
  attached to it.

  This function will return an activity more than once if that activity
  contains multiple parts with the objective attached to it.

  The return value is a list of maps of the following format:
  %{
    id: the revision id
    resource_id: the resource id
    title: the title of the resource
    slug: the slug of the revision
    part: the part name, or "attached" if pertaining to a page
  }
  """
  def find_objective_attachments(resource_id, publication_id) do

    page_id = ResourceType.get_id_by_type("page")
    activity_id = ResourceType.get_id_by_type("activity")

    sql =
      """
      select
        revisions.id, revisions.resource_id, revisions.title, revisions.slug, part
      FROM revisions, jsonb_object_keys(revisions.objectives) p(part)
      WHERE
        revisions.id IN (SELECT revision_id
        FROM published_resources
         WHERE publication_id = #{publication_id})
         AND (
           (revisions.resource_type_id = #{activity_id} AND revisions.objectives->part @> '[#{resource_id}]')
           OR
           (revisions.resource_type_id = #{page_id} AND revisions.objectives->'attached' @> '[#{resource_id}]')
         )
      """

    {:ok, %{rows: results }} = Ecto.Adapters.SQL.query(Oli.Repo, sql, [])

    results
    |> Enum.map(fn [id, resource_id, title, slug, part] ->
      %{
        id: id,
        resource_id: resource_id,
        title: title,
        slug: slug,
        part: part
      }
    end)
  end

  @doc """
  For a given list of resource ids and a given project publication id,
  retrieve the corresponding published resource record, preloading the
  locked_by_id to allow access to the user that might have the resource locked.

  This only returns those records that have an active lock associated with them.
  """
  def retrieve_lock_info(resource_ids, publication_id) do

    Repo.all(from mapping in PublishedResource,
      where: mapping.publication_id == ^publication_id and mapping.resource_id in ^resource_ids,
      select: mapping,
      preload: [:author])

    |> Enum.filter(fn m -> !Locks.expired_or_empty?(m) end)

  end

  @doc """
  For a given list of activity resource ids and a given project publication id,
  find and retrieve all revisions for the pages that contain the activities.

  Returns a map of activity_ids to a map containing the slug and resource id of the
  page that encloses it
  """
  def determine_parent_pages(activity_resource_ids, publication_id) do

    page_id = ResourceType.get_id_by_type("page")

    activities = MapSet.new(activity_resource_ids)

    sql =
      """
      select
        rev.resource_id,
        rev.slug,
        jsonb_path_query(content, '$.model[*] ? (@.type == "activity-reference")')
      from published_resources as mapping
      join revisions as rev
      on mapping.revision_id = rev.id
      where mapping.publication_id = #{publication_id}
        and rev.resource_type_id = #{page_id}
        and rev.deleted is false
      """

    {:ok, %{rows: results }} = Ecto.Adapters.SQL.query(Oli.Repo, sql, [])

    Enum.filter(results, fn [_, _, %{"activity_id" => activity_id}] -> MapSet.member?(activities, activity_id) end)
    |> Enum.reduce(%{}, fn [id, slug, %{"activity_id" => activity_id}], map -> Map.put(map, activity_id, %{slug: slug, id: id}) end)

  end

  @doc """
  Creates a course builder course visibility mapping
  """
  def insert_visibility(attrs) do
    %ProjectVisibility{}
    |> ProjectVisibility.changeset(attrs)
    |> Repo.insert()
  end

  @doc """
  Removes a course builder course visibility mapping
  """
  def remove_visibility(%ProjectVisibility{} = project_visibility) do
    Repo.delete(project_visibility)
  end

  @doc """
  Returns a map containing mappings for which users or institutions have course build access to the project
  """
  def get_all_project_visibilities(project_id) do
    Repo.all from v in ProjectVisibility,
      where: v.project_id == ^project_id,
      left_join: author in Author, on: v.author_id == author.id,
      left_join: institution in Institution, on: v.institution_id == institution.id,
      select: %{
        visibility: v,
        author: author,
        institution: institution
      }
  end

end<|MERGE_RESOLUTION|>--- conflicted
+++ resolved
@@ -224,7 +224,6 @@
   def new_project_publication(resource, project) do
     %Publication{}
     |> Publication.changeset(%{
-      description: "Initial project creation",
       root_resource_id: resource.id,
       project_id: project.id
     })
@@ -425,40 +424,11 @@
   """
   @spec publish_project(%Project{}) :: {:error, String.t} | {:ok, %Publication{}}
   def publish_project(project) do
-<<<<<<< HEAD
-    active_publication = get_unpublished_publication_by_slug!(project.slug)
-
-    # create a new publication to capture all further edits
-    {:ok, new_publication} = create_publication(%{
-      published: false,
-      root_resource_id: active_publication.root_resource_id,
-      project_id: active_publication.project_id,
-    })
-
-    # create new mappings for the new publication
-    resource_mappings = get_resource_mappings_by_publication(active_publication.id)
-
-    # create a copy_mapping function bound to new_publication
-    copy_mapping_fn = &(copy_mapping_for_publication &1, new_publication)
-
-    # copy mappings for resources, activities, and objectives
-    Enum.map(resource_mappings, copy_mapping_fn)
-
-    # set the active publication to published
-    result = update_publication(active_publication, %{published: true})
-
-    # push forward all existing sections to this newly published publication
-    update_all_section_publications(project, active_publication)
-
-    Oli.Authoring.Broadcaster.broadcast_publication(result, project.slug)
-=======
     Repo.transaction(fn ->
       with active_publication <- get_unpublished_publication_by_slug!(project.slug),
         # create a new publication to capture all further edits
         {:ok, new_publication} <- create_publication(%{
-          description: active_publication.description,
           published: false,
-          open_and_free: active_publication.open_and_free,
           root_resource_id: active_publication.root_resource_id,
           project_id: active_publication.project_id,
         }),
@@ -476,7 +446,6 @@
         _ <- update_all_section_publications(project, active_publication)
       do
         Oli.Authoring.Broadcaster.broadcast_publication(publication, project.slug)
->>>>>>> db9c2984
 
         publication
       else
