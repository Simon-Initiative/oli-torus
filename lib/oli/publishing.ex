--- conflicted
+++ resolved
@@ -5,25 +5,8 @@
   alias Oli.Authoring.Course.Project
   alias Oli.Authoring.Learning.ObjectiveRevision
   alias Oli.Accounts.Author
-<<<<<<< HEAD
   alias Oli.Publishing.{Publication, ResourceMapping, ActivityMapping, ObjectiveMapping}
-=======
-  alias Oli.Learning.ObjectiveRevision
-  alias Oli.Publishing.ObjectiveMapping
-
-  alias Oli.Publishing.ActivityMapping
-  alias Oli.Activities.ActivityRevision
-
-  @doc """
-  Returns the list of objectives (their objective_ids, slugs and titles)
-  that pertain to a given publication.
-  """
-  def get_published_objectives(publication_id) do
-    Repo.all from mapping in ObjectiveMapping,
-      join: rev in ObjectiveRevision, on: mapping.revision_id == rev.id,
-      where: mapping.publication_id == ^publication_id,
-      select: map(rev, [:objective_id, :slug, :title])
-  end
+  alias Oli.Authoring.Activities.ActivityRevision
 
   @doc """
   Returns the activity revisions for a list of activity ids
@@ -35,8 +18,6 @@
       where: mapping.publication_id == ^publication_id and mapping.activity_id in ^activity_ids,
       select: rev
   end
-
->>>>>>> 1aa30653
 
   @doc """
   Returns the list of publications.
