--- conflicted
+++ resolved
@@ -119,13 +119,9 @@
     available_publications(nil, nil)
   end
 
-<<<<<<< HEAD
   def available_publications(nil, _institution), do: available_publications()
 
   def available_publications(%Author{} = author, %Institution{} = institution) do
-=======
-  def available_publications(author, institution) do
->>>>>>> f213a30c
     subquery =
       from t in Publication,
         select: max(t.id),
