defmodule Oli.Publishing do
  import Ecto.Query, warn: false
  alias Oli.Repo

  alias Oli.Authoring.Course.Project
  alias Oli.Authoring.Course.ProjectVisibility
  alias Oli.Accounts.Author
  alias Oli.Authoring.Locks
<<<<<<< HEAD
  alias Oli.Delivery.Sections
  alias Oli.Delivery.Sections.Section
=======
>>>>>>> 731a0c7f
  alias Oli.Resources.{Revision, ResourceType}
  alias Oli.Publishing.{Publication, PublishedResource}
  alias Oli.Institutions.Institution
  alias Oli.Authoring.Clone
  alias Oli.Publishing

  def get_publication_for_resource(section_slug, _resource_id) do
    from(p in Publication,
      join: s in Section,
      on: s.publication_id == p.id,
      where: s.slug == ^section_slug,
      select: p
    )
    |> Repo.one()
  end

  def query_unpublished_revisions_by_type(project_slug, type) do
    publication_id = project_working_publication(project_slug).id
    resource_type_id = ResourceType.get_id_by_type(type)

    from rev in Revision,
      join: mapping in PublishedResource,
      on: mapping.revision_id == rev.id,
      distinct: rev.resource_id,
      where:
        mapping.publication_id == ^publication_id and
          rev.resource_type_id == ^resource_type_id and
          rev.deleted == false,
      select: rev
  end

  def get_unpublished_revisions_by_type(project_slug, type) do
    Repo.all(query_unpublished_revisions_by_type(project_slug, type))
    |> Repo.preload(:resource_type)
  end

  @doc """
  Returns the activity revisions for a list of activity ids
  that pertain to a given publication.
  """
  def get_published_activity_revisions(publication_id, activity_ids) do
    activity = ResourceType.get_id_by_type("activity")

    Repo.all(
      from mapping in PublishedResource,
        join: rev in Revision,
        on: mapping.revision_id == rev.id,
        where:
          rev.resource_type_id == ^activity and mapping.publication_id == ^publication_id and
            mapping.resource_id in ^activity_ids,
        select: rev
    )
    |> Repo.preload(:activity_type)
  end

  # For a project, return the all the current revisions associated
  # with the unpublished publication for a list of resource_ids
  def get_unpublished_revisions(project, resource_ids) do
    project_id = project.id

    revisions =
      Repo.all(
        from m in Oli.Publishing.PublishedResource,
          join: rev in Revision,
          on: rev.id == m.revision_id,
          join: p in Oli.Publishing.Publication,
          on: p.id == m.publication_id,
          where:
            is_nil(p.published) and m.resource_id in ^resource_ids and
              p.project_id == ^project_id,
          select: rev
      )

    # order them according to the resource_ids
    map = Enum.reduce(revisions, %{}, fn e, m -> Map.put(m, e.resource_id, e) end)
    Enum.map(resource_ids, fn resource_id -> Map.get(map, resource_id) end)
  end

  @doc """
  Returns the list of publications.
  ## Examples
      iex> list_publications()
      [%Publication{}, ...]
  """
  def list_publications do
    Repo.all(Publication)
  end

  @doc """
  Returns the list of publications available to an author. If no author is specified,
  then it will only return publicly available publications.

  ## Examples
      iex> available_publications()
      [%Publication{}, ...]

      iex> available_publications(author, institution)
      [%Publication{}, ...]
  """
  def available_publications() do
    subquery =
      from t in Publication,
        select: %{project_id: t.project_id, max_date: max(t.published)},
        where: not is_nil(t.published),
        group_by: t.project_id

    query =
      from pub in Publication,
        join: u in subquery(subquery),
        on: pub.project_id == u.project_id and u.max_date == pub.published,
        join: proj in Project,
        on: pub.project_id == proj.id,
        where:
          not is_nil(pub.published) and proj.visibility == :global and proj.status == :active,
        preload: [:project],
        distinct: true,
        select: pub

    Repo.all(query)
  end

  def available_publications(%Author{} = author, %Institution{} = institution) do
    subquery =
      from t in Publication,
        select: %{project_id: t.project_id, max_date: max(t.published)},
        where: not is_nil(t.published),
        group_by: t.project_id

    query =
      from pub in Publication,
        join: u in subquery(subquery),
        on: pub.project_id == u.project_id and u.max_date == pub.published,
        join: proj in Project,
        on: pub.project_id == proj.id,
        left_join: a in assoc(proj, :authors),
        left_join: v in ProjectVisibility,
        on: proj.id == v.project_id,
        where:
          not is_nil(pub.published) and proj.status == :active and
            (a.id == ^author.id or proj.visibility == :global or
               (proj.visibility == :selected and
                  (v.author_id == ^author.id or v.institution_id == ^institution.id))),
        preload: [:project],
        distinct: true,
        select: pub

    Repo.all(query)
  end

  @doc """
  Gets the ID of the unpublished publication for a project. This assumes there is only one unpublished publication per project.
   ## Examples

      iex> get_unpublished_publication_id!(123)
      %Publication{}

      iex> get_unpublished_publication_id!(456)
      ** (Ecto.NoResultsError)
  """
  def get_unpublished_publication_id!(project_id) do
    Repo.one(
      from p in Publication,
        where: p.project_id == ^project_id and is_nil(p.published),
        select: p.id
    )
  end

  def initial_publication_setup(project, resource, resource_revision) do
    Repo.transaction(fn ->
      with {:ok, publication} <-
             create_publication(%{
               project_id: project.id,
               root_resource_id: resource.id
             }),
           {:ok, published_resource} <-
             create_published_resource(%{
               publication_id: publication.id,
               resource_id: resource.id,
               revision_id: resource_revision.id
             }) do
        %{}
        |> Map.put(:publication, publication)
        |> Map.put(:published_resource, published_resource)
      else
        error -> Repo.rollback(error)
      end
    end)
  end

  @doc """
  Get unpublished publication for a project from slug. This assumes there is only one unpublished publication per project.
   ## Examples

      iex> project_working_publication("my-project-slug")
      %Publication{}

      iex> project_working_publication("invalid-slug")
      nil
  """
  def project_working_publication(project_slug) do
    Repo.one(
      from pub in Publication,
        join: proj in Project,
        on: pub.project_id == proj.id,
        where: proj.slug == ^project_slug and is_nil(pub.published),
        select: pub
    )
  end

  @doc """
  Gets the latest published publication for a project from slug.
   ## Examples

      iex> get_latest_published_publication_by_slug("my-project-slug")
      %Publication{}

      iex> get_latest_published_publication_by_slug("invalid-slug")
      nil
  """
  def get_latest_published_publication_by_slug(project_slug) do
    Repo.one(
      from pub in Publication,
        join: proj in Project,
        on: pub.project_id == proj.id,
        where: proj.slug == ^project_slug and not is_nil(pub.published),
        # secondary sort by id is required here to guarantee a deterministic latest record
        # (esp. important in unit tests where subsequent publications can be published instantly)
        order_by: [desc: pub.published, desc: pub.id],
        limit: 1,
        select: pub
    )
  end

  @doc """
  Gets a single publication.
  Raises `Ecto.NoResultsError` if the Publication does not exist.
  ## Examples
      iex> get_publication!(123)
      %Publication{}
      iex> get_publication!(456)
      ** (Ecto.NoResultsError)
  """
  def get_publication!(id), do: Repo.get!(Publication, id)

  @doc """
  Creates a publication.
  ## Examples
      iex> create_publication(%{field: value})
      {:ok, %Publication{}}
      iex> create_publication(%{field: bad_value})
      {:error, %Ecto.Changeset{}}
  """
  def create_publication(attrs \\ %{}) do
    %Publication{}
    |> Publication.changeset(attrs)
    |> Repo.insert()
  end

  def new_project_publication(resource, project) do
    %Publication{}
    |> Publication.changeset(%{
      root_resource_id: resource.id,
      project_id: project.id
    })
  end

  @doc """
  Updates a publication.
  ## Examples
      iex> update_publication(publication, %{field: new_value})
      {:ok, %Publication{}}
      iex> update_publication(publication, %{field: bad_value})
      {:error, %Ecto.Changeset{}}
  """
  def update_publication(%Publication{} = publication, attrs) do
    publication
    |> Publication.changeset(attrs)
    |> Repo.update()
  end

  @doc """
  Deletes a publication.
  ## Examples
      iex> delete_publication(publication)
      {:ok, %Publication{}}
      iex> delete_publication(publication)
      {:error, %Ecto.Changeset{}}
  """
  def delete_publication(%Publication{} = publication) do
    Repo.delete(publication)
  end

  def get_published_objective_details(publication_id) do
    objective = ResourceType.get_id_by_type("objective")

    Repo.all(
      from mapping in PublishedResource,
        join: rev in Revision,
        on: mapping.revision_id == rev.id,
        where:
          rev.deleted == false and rev.resource_type_id == ^objective and
            mapping.publication_id == ^publication_id,
        select: map(rev, [:title, :resource_id, :children])
    )
  end

  @doc """
  Returns an `%Ecto.Changeset{}` for tracking publication changes.
  ## Examples
      iex> change_publication(publication)
      %Ecto.Changeset{source: %Publication{}}
  """

  def change_publication(%Publication{} = publication) do
    Publication.changeset(publication, %{})
  end

  @doc """
  Returns the list of published_resources.
  ## Examples
      iex> list_published_resources()
      [%PublishedResource{}, ...]
  """
  def list_published_resources do
    Repo.all(PublishedResource)
  end

  @doc """
  Returns the list of published_resources for a given publication.

  ## Examples

      iex> get_published_resources_for_publication()
      [%PublishedResource{}, ...]

  """
  def get_published_resources_by_publication(publication_id) do
    from(p in PublishedResource,
      where: p.publication_id == ^publication_id,
      preload: [:resource, :revision]
    )
    |> Repo.all()
  end

  def get_objective_mappings_by_publication(publication_id) do
    objective = ResourceType.get_id_by_type("objective")

    Repo.all(
      from mapping in PublishedResource,
        join: rev in Revision,
        on: mapping.revision_id == rev.id,
        where:
          rev.deleted == false and rev.resource_type_id == ^objective and
            mapping.publication_id == ^publication_id,
        select: mapping,
        preload: [:resource, :revision]
    )
  end

  @doc """
  Gets a single published_resource.
  Raises `Ecto.NoResultsError` if the Resource mapping does not exist.
  ## Examples
      iex> get_published_resource!(123)
      %PublishedResource{}
      iex> get_published_resource!(456)
      ** (Ecto.NoResultsError)
  """
  def get_published_resource!(id), do: Repo.get!(PublishedResource, id)

  def get_published_resource!(publication_id, resource_id) do
    Repo.one!(
      from p in PublishedResource,
        where: p.publication_id == ^publication_id and p.resource_id == ^resource_id
    )
  end

  def get_published_resource(publication_id, resource_id) do
    Repo.one(
      from p in PublishedResource,
        where: p.publication_id == ^publication_id and p.resource_id == ^resource_id
    )
  end

  @doc """
  Creates a new, or updates the existing published resource
  for the given publication and revision.
  """
  def upsert_published_resource(%Publication{} = publication, revision) do
    case get_published_resource(publication.id, revision.resource_id) do
      nil ->
        create_published_resource(%{
          publication_id: publication.id,
          resource_id: revision.resource_id,
          revision_id: revision.id
        })

      mapping ->
        update_published_resource(mapping, %{
          resource_id: revision.resource_id,
          revision_id: revision.id
        })
    end
  end

  def publish_new_revision(previous_revision, changes, publication, author_id) do
    changes = Map.merge(changes, %{author_id: author_id})

    {:ok, revision} = Oli.Resources.create_revision_from_previous(previous_revision, changes)
    {:ok, _} = upsert_published_resource(publication, revision)

    revision
  end

  @doc """
  Creates a published_resource.
  ## Examples
      iex> create_published_resource(%{field: value})
      {:ok, %PublishedResource{}}
      iex> create_published_resource(%{field: bad_value})
      {:error, %Ecto.Changeset{}}
  """
  def create_published_resource(attrs \\ %{}) do
    %PublishedResource{}
    |> PublishedResource.changeset(attrs)
    |> Repo.insert()
  end

  @doc """
  Updates a published_resource.
  ## Examples
      iex> update_published_resource(published_resource, %{field: new_value})
      {:ok, %PublishedResource{}}
      iex> update_published_resource(published_resource, %{field: bad_value})
      {:error, %Ecto.Changeset{}}
  """
  def update_published_resource(%PublishedResource{} = published_resource, attrs) do
    published_resource
    |> PublishedResource.changeset(attrs)
    |> Repo.update()
  end

  @doc """
  Returns an `%Ecto.Changeset{}` for tracking published_resource changes.
  ## Examples
      iex> change_published_resource(published_resource)
      %Ecto.Changeset{source: %PublishedResource{}}
  """
  def change_published_resource(%PublishedResource{} = published_resource, attrs \\ %{}) do
    PublishedResource.changeset(published_resource, attrs)
  end

  @doc """
  Deletes a published_resource.
  ## Examples
      iex> delete_published_resource(published_resource)
      {:ok, %PublishedResource{}}
      iex> delete_published_resource(published_resource)
      {:error, %Ecto.Changeset{}}
  """
  def delete_published_resource(%PublishedResource{} = published_resource) do
    Repo.delete(published_resource)
  end

  @doc """
  Returns the revision that pertains to a given publication and a resource id.
  """
  def get_published_revision(publication_id, resource_id) do
    Repo.one(
      from mapping in PublishedResource,
        join: rev in Revision,
        on: mapping.revision_id == rev.id,
        where: mapping.resource_id == ^resource_id and mapping.publication_id == ^publication_id,
        select: rev
    )
  end

  @doc """
  Publishes the active publication and creates a new working unpublished publication for a project.
  Returns the published publication

  ## Examples

      iex> publish_project(project)
      {:ok, %Publication{}}
  """
  @spec publish_project(%Project{}, String.t()) ::
          {:error, String.t()} | {:ok, %Publication{}}
  def publish_project(project, description) do
    Repo.transaction(fn ->
      with active_publication <- project_working_publication(project.slug),
           latest_published_publication <-
             Publishing.get_latest_published_publication_by_slug(project.slug),
           now <- DateTime.utc_now(),

           # diff publications to determine the new version number
           {{_, {edition, major, minor}}, _changes} <- diff_publications(latest_published_publication, active_publication),

           # create a new publication to capture all further edits
           {:ok, new_publication} <-
             create_publication(%{
               root_resource_id: active_publication.root_resource_id,
               project_id: active_publication.project_id
             }),

           # Locks must be released so that users who have acquired a resource lock
           # will be forced to re-acquire the lock with the new publication and
           # create a new revision under that publication
           _ <- Locks.release_all(active_publication.id),

           # clone mappings for resources, activities, and objectives. This removes
           # all active locks, forcing the user to refresh the page to re-acquire the lock.
           _ <- Clone.clone_all_published_resources(active_publication.id, new_publication.id),

           # set the active publication to published
           {:ok, publication} <-
             update_publication(active_publication, %{
               published: now,
               description: description,
               edition: edition,
               major: major,
               minor: minor
             }) do
        Oli.Authoring.Broadcaster.broadcast_publication(publication, project.slug)

        publication
      else
        error -> Repo.rollback(error)
      end
    end)
  end

  def get_all_mappings_for_resource(resource_id, project_slug) do
    Repo.all(
      from mapping in PublishedResource,
        join: p in Publication,
        on: mapping.publication_id == p.id,
        join: project in Project,
        on: p.project_id == project.id,
        where: mapping.resource_id == ^resource_id and project.slug == ^project_slug,
        select: mapping,
        preload: [:publication, :revision]
    )
  end

  @doc """
  Diff two publications of the same project and returns an overall change status (:major|:minor|:no_changes)
  and a map that contains any changes where the key is the resource id which points to a tuple with the
  first element being the change status (:changed|:added|:deleted) and the second is a
  map containing the resource and revision e.g. {:changed, %{resource: res_p2, revision: rev_p2}}

  ## Examples

      iex> diff_publications(publication1, publication2)
      {:major, %{
        23 => {:changed, %{resource: res1, revision: rev1}}
        24 => {:added, %{resource: res2, revision: rev2}}
        24 => {:added, %{resource: res3, revision: rev3}}
        24 => {:deleted, %{resource: res4, revision: rev4}}
      }}

      iex> diff_publications(publication2, publication3)
      {:minor, %{
        23 => {:changed, %{resource: res1, revision: rev1}}
        24 => {:changed, %{resource: res2, revision: rev2}}
      }}

      iex> diff_publications(publication1, publication1)
      {:no_changes, %{}}
  """
  def diff_publications(p1, p2) do
    all_resource_revisions_p1 = get_resource_revisions_for_publication(p1)
    all_resource_revisions_p2 = get_resource_revisions_for_publication(p2)

    # go through every resource in p1 to identify any resources that are identical, changed, or deleted in p2
    {visited, changes} =
      Map.keys(all_resource_revisions_p1)
      |> Enum.reduce({%{}, %{}}, fn id, {visited, acc} ->
        if Map.has_key?(all_resource_revisions_p2, id) do
          {_res_p1, rev_p1} = all_resource_revisions_p1[id]
          {res_p2, rev_p2} = all_resource_revisions_p2[id]

          # if the resource revision has changed, add it to the change tracker
          if rev_p1.id != rev_p2.id do
            {Map.put(visited, id, true),
             Map.put_new(acc, id, {:changed, %{resource: res_p2, revision: rev_p2}})}
          else
            {Map.put(visited, id, true), acc}
          end
        else
          {res_p1, rev_p1} = all_resource_revisions_p1[id]
          {visited, Map.put_new(acc, id, {:deleted, %{resource: res_p1, revision: rev_p1}})}
        end
      end)

    # go through every resource in p2 that wasn't in p1 to identify new resources
    changes =
      Map.keys(all_resource_revisions_p2)
      |> Enum.filter(fn id -> !Map.has_key?(visited, id) end)
      |> Enum.reduce(changes, fn id, acc ->
        {res_p2, rev_p2} = all_resource_revisions_p2[id]
        Map.put_new(acc, id, {:added, %{resource: res_p2, revision: rev_p2}})
      end)

    {edition, major, minor} =
      case p1 do
        nil ->
          {0, 0, 0}
        p1 ->
          {p1.edition, p1.major, p1.minor}
      end

    {version_change(changes, {edition, major, minor}), changes}
  end

  # classify the changes as either :major, :minor, or :no_changes and return the new version number
  # result e.g. {:major, {1, 0}}
  defp version_change(changes, {edition, major, minor} = _current_version) do
    changes
    |> Enum.reduce({:no_changes, {edition, major, minor}}, fn {_id, {_type, %{resource: _res, revision: rev}}}, {previous, _} = acc ->
      resource_type = Oli.Resources.ResourceType.get_type_by_id(rev.resource_type_id)
      cond do
        # if a container resource has changed, return major
        resource_type == "container" ->
          {:major, {edition, major + 1, 0}}

        # if any other type of change occurred and none of the previous were major
        previous != :major ->
          {:minor, {edition, major, minor + 1}}

        # otherwise, continue with the existing classification
        true ->
          acc
      end
    end)
  end

  def get_published_revisions(publication) do
    get_published_resources_by_publication(publication.id)
    |> Enum.map(&Repo.preload(&1, :revision))
    |> Enum.map(&Map.get(&1, :revision))
    |> Enum.filter(&(!&1.deleted))
  end

  @doc """
  Returns a map of resource ids to {resource, revision} tuples for a publication

  ## Examples
      iex> get_resource_revisions_for_publication(123)
      %{124 => [{%Resource{}, %Revision{}}], ...}
  """
  def get_resource_revisions_for_publication(publication) do
    case publication do
      nil ->
        %{}

      publication ->
        published_resources = get_published_resources_by_publication(publication.id)

        # filter out revisions that are marked as deleted, then convert
        # to a map of resource_ids to {resource, revision} tuples
        published_resources
        |> Enum.filter(fn mapping -> mapping.revision.deleted == false end)
        |> Enum.reduce(%{}, fn m, acc -> Map.put_new(acc, m.resource_id, {m.resource, m.revision}) end)
    end
  end

  @doc """
  For a given objective resource id and a given project's publication id,
  this function will find all pages and activities that have the objective
  attached to it.

  This function will return an activity more than once if that activity
  contains multiple parts with the objective attached to it.

  The return value is a list of maps of the following format:
  %{
    id: the revision id
    resource_id: the resource id
    title: the title of the resource
    slug: the slug of the revision
    part: the part name, or "attached" if pertaining to a page
  }
  """
  def find_objective_attachments(resource_id, publication_id) do
    page_id = ResourceType.get_id_by_type("page")
    activity_id = ResourceType.get_id_by_type("activity")

    sql = """
    select
      revisions.id, revisions.resource_id, revisions.title, revisions.slug, part
    FROM revisions, jsonb_object_keys(revisions.objectives) p(part)
    WHERE
      revisions.id IN (SELECT revision_id
      FROM published_resources
       WHERE publication_id = #{publication_id})
       AND (
         (revisions.resource_type_id = #{activity_id} AND revisions.objectives->part @> '[#{resource_id}]')
         OR
         (revisions.resource_type_id = #{page_id} AND revisions.objectives->'attached' @> '[#{resource_id}]')
       )
    """

    {:ok, %{rows: results}} = Ecto.Adapters.SQL.query(Oli.Repo, sql, [])

    results
    |> Enum.map(fn [id, resource_id, title, slug, part] ->
      %{
        id: id,
        resource_id: resource_id,
        title: title,
        slug: slug,
        part: part
      }
    end)
  end

  @doc """
  For a given list of resource ids and a given project publication id,
  retrieve the corresponding published resource record, preloading the
  locked_by_id to allow access to the user that might have the resource locked.

  This only returns those records that have an active lock associated with them.
  """
  def retrieve_lock_info(resource_ids, publication_id) do
    Repo.all(
      from mapping in PublishedResource,
        where: mapping.publication_id == ^publication_id and mapping.resource_id in ^resource_ids,
        select: mapping,
        preload: [:author]
    )
    |> Enum.filter(fn m -> !Locks.expired_or_empty?(m) end)
  end

  @doc """
  For a given list of activity resource ids and a given project publication id,
  find and retrieve all revisions for the pages that contain the activities.

  Returns a map of activity_ids to a map containing the slug and resource id of the
  page that encloses it
  """
  def determine_parent_pages(activity_resource_ids, publication_id) do
    page_id = ResourceType.get_id_by_type("page")

    activities = MapSet.new(activity_resource_ids)

    sql = """
    select
      rev.resource_id,
      rev.slug,
      jsonb_path_query(content, '$.model[*] ? (@.type == "activity-reference")')
    from published_resources as mapping
    join revisions as rev
    on mapping.revision_id = rev.id
    where mapping.publication_id = #{publication_id}
      and rev.resource_type_id = #{page_id}
      and rev.deleted is false
    """

    {:ok, %{rows: results}} = Ecto.Adapters.SQL.query(Oli.Repo, sql, [])

    Enum.filter(results, fn [_, _, %{"activity_id" => activity_id}] ->
      MapSet.member?(activities, activity_id)
    end)
    |> Enum.reduce(%{}, fn [id, slug, %{"activity_id" => activity_id}], map ->
      Map.put(map, activity_id, %{slug: slug, id: id})
    end)
  end

  @doc """
  Creates a course builder course visibility mapping
  """
  def insert_visibility(attrs) do
    %ProjectVisibility{}
    |> ProjectVisibility.changeset(attrs)
    |> Repo.insert()
  end

  @doc """
  Removes a course builder course visibility mapping
  """
  def remove_visibility(%ProjectVisibility{} = project_visibility) do
    Repo.delete(project_visibility)
  end

  @doc """
  Returns a map containing mappings for which users or institutions have course build access to the project
  """
  def get_all_project_visibilities(project_id) do
    Repo.all(
      from v in ProjectVisibility,
        where: v.project_id == ^project_id,
        left_join: author in Author,
        on: v.author_id == author.id,
        left_join: institution in Institution,
        on: v.institution_id == institution.id,
        select: %{
          visibility: v,
          author: author,
          institution: institution
        }
    )
  end
end<|MERGE_RESOLUTION|>--- conflicted
+++ resolved
@@ -6,25 +6,29 @@
   alias Oli.Authoring.Course.ProjectVisibility
   alias Oli.Accounts.Author
   alias Oli.Authoring.Locks
-<<<<<<< HEAD
-  alias Oli.Delivery.Sections
   alias Oli.Delivery.Sections.Section
-=======
->>>>>>> 731a0c7f
+  alias Oli.Authoring.Course.ProjectResource
   alias Oli.Resources.{Revision, ResourceType}
   alias Oli.Publishing.{Publication, PublishedResource}
   alias Oli.Institutions.Institution
   alias Oli.Authoring.Clone
   alias Oli.Publishing
-
-  def get_publication_for_resource(section_slug, _resource_id) do
-    from(p in Publication,
-      join: s in Section,
-      on: s.publication_id == p.id,
-      where: s.slug == ^section_slug,
-      select: p
-    )
-    |> Repo.one()
+  alias Oli.Delivery.Sections.SectionsProjectsPublications
+
+  def get_publication_id_for_resource(section_slug, resource_id) do
+    spp =
+      from(s in Section,
+        join: spp in SectionsProjectsPublications,
+        on: spp.section_id == s.id,
+        join: pr in ProjectResource,
+        on: pr.project_id == spp.project_id,
+        where: s.slug == ^section_slug and pr.resource_id == ^resource_id,
+        select: spp
+      )
+      |> Repo.all()
+      |> hd
+
+    spp.publication_id
   end
 
   def query_unpublished_revisions_by_type(project_slug, type) do
@@ -507,7 +511,8 @@
            now <- DateTime.utc_now(),
 
            # diff publications to determine the new version number
-           {{_, {edition, major, minor}}, _changes} <- diff_publications(latest_published_publication, active_publication),
+           {{_, {edition, major, minor}}, _changes} <-
+             diff_publications(latest_published_publication, active_publication),
 
            # create a new publication to capture all further edits
            {:ok, new_publication} <-
@@ -619,6 +624,7 @@
       case p1 do
         nil ->
           {0, 0, 0}
+
         p1 ->
           {p1.edition, p1.major, p1.minor}
       end
@@ -630,8 +636,12 @@
   # result e.g. {:major, {1, 0}}
   defp version_change(changes, {edition, major, minor} = _current_version) do
     changes
-    |> Enum.reduce({:no_changes, {edition, major, minor}}, fn {_id, {_type, %{resource: _res, revision: rev}}}, {previous, _} = acc ->
+    |> Enum.reduce({:no_changes, {edition, major, minor}}, fn {_id,
+                                                               {_type,
+                                                                %{resource: _res, revision: rev}}},
+                                                              {previous, _} = acc ->
       resource_type = Oli.Resources.ResourceType.get_type_by_id(rev.resource_type_id)
+
       cond do
         # if a container resource has changed, return major
         resource_type == "container" ->
@@ -674,7 +684,9 @@
         # to a map of resource_ids to {resource, revision} tuples
         published_resources
         |> Enum.filter(fn mapping -> mapping.revision.deleted == false end)
-        |> Enum.reduce(%{}, fn m, acc -> Map.put_new(acc, m.resource_id, {m.resource, m.revision}) end)
+        |> Enum.reduce(%{}, fn m, acc ->
+          Map.put_new(acc, m.resource_id, {m.resource, m.revision})
+        end)
     end
   end
 
