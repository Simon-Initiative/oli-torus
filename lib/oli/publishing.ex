--- conflicted
+++ resolved
@@ -82,7 +82,6 @@
       select: pub
   end
 
-
   @doc """
   Gets a single publication.
   Raises `Ecto.NoResultsError` if the Publication does not exist.
@@ -145,7 +144,6 @@
 
   @doc """
   Get unpublished publication for a project. This assumes there is only one unpublished publication per project.
-<<<<<<< HEAD
   """
   @spec get_unpublished_publication(String.t) :: any
   def get_unpublished_publication(project_slug) do
@@ -153,20 +151,6 @@
           join: proj in Project, on: pub.project_id == proj.id,
           where: proj.slug == ^project_slug and pub.published == false,
           select: pub
-=======
-
-  ## Examples
-      iex> get_unpublished_publication!(123)
-      %Publication{}
-      iex> get_unpublished_publication!(456)
-      ** (Ecto.NoResultsError)
-  """
-  def get_unpublished_publication(project_id) do
-    Repo.one(
-      from p in "publications",
-      where: p.project_id == ^project_id and p.published == false,
-      select: p.id)
->>>>>>> 5b67d50c
   end
 
   @doc """
@@ -352,7 +336,6 @@
   end
 
   @doc """
-<<<<<<< HEAD
   Returns the list of objective_mappings for a given publication.
 
   ## Examples
@@ -370,8 +353,6 @@
   end
 
   @doc """
-=======
->>>>>>> 5b67d50c
   Gets a single objective_mapping.
   Raises `Ecto.NoResultsError` if the Objective mapping does not exist.
   ## Examples
