defmodule Oli.Rendering.Activity.Html do
  @moduledoc """
  Implements the Html writer for activity rendering
  """
  import Oli.Utils
  import Oli.Rendering.Activity.Common

  alias Oli.Rendering.Context
  alias Oli.Rendering.Error
  alias Oli.Rendering.Activity.ActivitySummary

  @behaviour Oli.Rendering.Activity

  def activity(
        %Context{
          activity_map: activity_map,
          render_opts: render_opts,
          mode: mode,
          user: user,
<<<<<<< HEAD
          group_id: group_id,
          survey_id: survey_id,
=======
          bib_app_params: bib_app_params
>>>>>>> 9dadc5ad
        } = context,
        %{"activity_id" => activity_id} = activity
      ) do
       
    activity_summary = activity_map[activity_id]

    bib_params = Enum.reduce(bib_app_params, [], fn x, acc ->
      acc ++ [%{"id" => x.id, "ordinal" => x.ordinal, "slug" => x.slug, "title" => x.title}]
    end)

    {:ok, bib_params_json} = Jason.encode(bib_params)
    case activity_summary do
      nil ->
        {error_id, error_msg} =
          log_error(
            "ActivitySummary with id #{activity_id} missing from activity_map",
            {activity, activity_map}
          )

        if render_opts.render_errors do
          error(context, activity, {:activity_missing, error_id, error_msg})
        else
          []
        end

      %ActivitySummary{
        authoring_element: authoring_element,
        delivery_element: delivery_element,
        state: state,
        graded: graded,
        model: model
      } ->
        tag =
          case mode do
            :instructor_preview -> authoring_element
            _ -> delivery_element
          end

        section_slug = context.section_slug

        activity_html =
          case mode do
            :instructor_preview ->
              [
<<<<<<< HEAD
                ~s|<#{tag} model="#{model}" editmode="false" projectSlug="#{section_slug}"#{maybe_group_id(group_id)}#{maybe_survey_id(survey_id)}></#{tag}>\n|
              ]

            _ ->
              [
                ~s|<#{tag} class="activity-container" graded="#{graded}" state="#{state}" model="#{model}" mode="#{mode}" user_id="#{user.id}" section_slug="#{section_slug}"#{maybe_group_id(group_id)}#{maybe_survey_id(survey_id)}></#{tag}>\n|
=======
                "<#{tag} model=\"#{model_json}\" bib_params=\"#{Base.encode64(bib_params_json)}\" editmode=\"false\" projectSlug=\"#{section_slug}\"></#{tag}>\n"
              ]

            _ ->
              [
                "<#{tag} class=\"activity-container\" bib_params=\"#{Base.encode64(bib_params_json)}\" graded=\"#{graded}\" state=\"#{state}\" model=\"#{model_json}\" mode=\"#{mode}\" user_id=\"#{user.id}\" section_slug=\"#{section_slug}\"></#{tag}>\n"
>>>>>>> 9dadc5ad
              ]
          end

        # purposes types directly on activities is deprecated but rendering is left here to support legacy content
        case activity["purpose"] do
          nil ->
            activity_html

          "none" ->
            activity_html

          purpose ->
            [
              ~s|<h4 class="activity-purpose |,
              Oli.Utils.Slug.slugify(purpose),
              ~s|">|,
              Oli.Utils.Purposes.label_for(purpose),
              "</h4>",
              activity_html
            ]
        end
    end
  end

  def error(%Context{} = context, element, error) do
    Error.render(context, element, error, Error.Html)
  end
end<|MERGE_RESOLUTION|>--- conflicted
+++ resolved
@@ -17,23 +17,21 @@
           render_opts: render_opts,
           mode: mode,
           user: user,
-<<<<<<< HEAD
           group_id: group_id,
           survey_id: survey_id,
-=======
           bib_app_params: bib_app_params
->>>>>>> 9dadc5ad
         } = context,
         %{"activity_id" => activity_id} = activity
       ) do
-       
     activity_summary = activity_map[activity_id]
 
-    bib_params = Enum.reduce(bib_app_params, [], fn x, acc ->
-      acc ++ [%{"id" => x.id, "ordinal" => x.ordinal, "slug" => x.slug, "title" => x.title}]
-    end)
+    bib_params =
+      Enum.reduce(bib_app_params, [], fn x, acc ->
+        acc ++ [%{"id" => x.id, "ordinal" => x.ordinal, "slug" => x.slug, "title" => x.title}]
+      end)
 
     {:ok, bib_params_json} = Jason.encode(bib_params)
+
     case activity_summary do
       nil ->
         {error_id, error_msg} =
@@ -67,21 +65,12 @@
           case mode do
             :instructor_preview ->
               [
-<<<<<<< HEAD
-                ~s|<#{tag} model="#{model}" editmode="false" projectSlug="#{section_slug}"#{maybe_group_id(group_id)}#{maybe_survey_id(survey_id)}></#{tag}>\n|
+                ~s|<#{tag} model="#{model}" editmode="false" projectSlug="#{section_slug}" bib_params="#{Base.encode64(bib_params_json)}" #{maybe_group_id(group_id)}#{maybe_survey_id(survey_id)}></#{tag}>\n|
               ]
 
             _ ->
               [
-                ~s|<#{tag} class="activity-container" graded="#{graded}" state="#{state}" model="#{model}" mode="#{mode}" user_id="#{user.id}" section_slug="#{section_slug}"#{maybe_group_id(group_id)}#{maybe_survey_id(survey_id)}></#{tag}>\n|
-=======
-                "<#{tag} model=\"#{model_json}\" bib_params=\"#{Base.encode64(bib_params_json)}\" editmode=\"false\" projectSlug=\"#{section_slug}\"></#{tag}>\n"
-              ]
-
-            _ ->
-              [
-                "<#{tag} class=\"activity-container\" bib_params=\"#{Base.encode64(bib_params_json)}\" graded=\"#{graded}\" state=\"#{state}\" model=\"#{model_json}\" mode=\"#{mode}\" user_id=\"#{user.id}\" section_slug=\"#{section_slug}\"></#{tag}>\n"
->>>>>>> 9dadc5ad
+                ~s|<#{tag} class="activity-container" graded="#{graded}" state="#{state}" model="#{model}" mode="#{mode}" user_id="#{user.id}" section_slug="#{section_slug}" bib_params="#{Base.encode64(bib_params_json)}" #{maybe_group_id(group_id)}#{maybe_survey_id(survey_id)}></#{tag}>\n|
               ]
           end
 
