--- conflicted
+++ resolved
@@ -12,31 +12,6 @@
 
   @behaviour Oli.Rendering.Activity
 
-<<<<<<< HEAD
-  def activity(
-        %Context{
-          activity_map: activity_map,
-          render_opts: render_opts,
-          mode: mode,
-          user: user,
-          resource_attempt: resource_attempt,
-          group_id: group_id,
-          survey_id: survey_id,
-          bib_app_params: bib_app_params
-        } = context,
-        %{"activity_id" => activity_id} = activity
-      ) do
-    case activity_map[activity_id] do
-      nil ->
-        {error_id, error_msg} =
-          log_error(
-            "ActivitySummary with id #{activity_id} missing from activity_map",
-            {activity, activity_map}
-          )
-
-        if render_opts.render_errors do
-          error(context, activity, {:activity_missing, error_id, error_msg})
-=======
   defp get_activity_model(tag, resource_attempt, activity_id, activity_map, model) do
     case tag do
       "oli-adaptive-delivery" ->
@@ -107,7 +82,6 @@
       :review ->
         if is_adaptive?(tag) do
           render_single_activity_html(tag, context, summary, bib_params, model_json)
->>>>>>> d387c96d
         else
           [
             render_historical_attempts(summary.id, context.historical_attempts, section_slug),
@@ -226,50 +200,9 @@
       ) do
     activity_summary = activity_map[activity_id]
 
-<<<<<<< HEAD
-        bib_params =
-          Enum.reduce(bib_app_params, [], fn x, acc ->
-            acc ++ [%{"id" => x.id, "ordinal" => x.ordinal, "slug" => x.slug, "title" => x.title}]
-          end)
-
-        # See DeliveryElement.ts for a definition of the corresponding client-side type ActivityContext
-        activity_context =
-          %{
-            graded: graded,
-            userId: user.id,
-            sectionSlug: section_slug,
-            surveyId: survey_id,
-            groupId: group_id,
-            bibParams: bib_params,
-            pageAttemptGuid:
-              if is_nil(resource_attempt) do
-                ""
-              else
-                resource_attempt.attempt_guid
-              end
-          }
-          |> Poison.encode!()
-          |> HtmlEntities.encode()
-
-        activity_html =
-          case mode do
-            :instructor_preview ->
-              {:ok, bib_params_json} = Jason.encode(bib_params)
-
-              [
-                ~s|<#{tag} activity_id=\"#{activity_html_id}\" model="#{model_json}" editmode="false" projectSlug="#{section_slug}" bib_params="#{Base.encode64(bib_params_json)}"></#{tag}>\n|
-              ]
-
-            _ ->
-              [
-                ~s|<#{tag} class="activity-container" state="#{state}" model="#{model_json}" mode="#{mode}"  context="#{activity_context}"></#{tag}>\n|
-              ]
-          end
-=======
     case activity_summary do
       nil ->
         render_missing_activity(context, activity, activity_map, activity_id, render_opts)
->>>>>>> d387c96d
 
       %ActivitySummary{} = activity_summary ->
         render_activity(context, activity_summary, activity)
