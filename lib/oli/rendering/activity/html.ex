--- conflicted
+++ resolved
@@ -19,20 +19,14 @@
           render_opts: render_opts,
           mode: mode,
           user: user,
-<<<<<<< HEAD
           resource_attempt: resource_attempt,
-=======
           group_id: group_id,
           survey_id: survey_id,
->>>>>>> 9d9c152f
           bib_app_params: bib_app_params
         } = context,
         %{"activity_id" => activity_id} = activity
       ) do
-<<<<<<< HEAD
-
-=======
->>>>>>> 9d9c152f
+
     activity_summary = activity_map[activity_id]
 
     bib_params =
@@ -69,7 +63,6 @@
             _ -> delivery_element
           end
 
-<<<<<<< HEAD
         state = activity_summary.state
         graded = activity_summary.graded
 
@@ -81,8 +74,6 @@
           _ -> activity_summary.model
         end
 
-=======
->>>>>>> 9d9c152f
         section_slug = context.section_slug
 
         activity_html_id = get_activity_html_id(activity_id, model_json)
@@ -91,16 +82,12 @@
           case mode do
             :instructor_preview ->
               [
-                ~s|<#{tag} model="#{model}" editmode="false" projectSlug="#{section_slug}" bib_params="#{Base.encode64(bib_params_json)}" #{maybe_group_id(group_id)}#{maybe_survey_id(survey_id)}></#{tag}>\n|
+                ~s|<#{tag} model="#{model_json}" editmode="false" projectSlug="#{section_slug}" bib_params="#{Base.encode64(bib_params_json)}" #{maybe_group_id(group_id)}#{maybe_survey_id(survey_id)}></#{tag}>\n|
               ]
 
             _ ->
               [
-<<<<<<< HEAD
-                "<#{tag} id=\"#{activity_html_id}\" class=\"activity-container\"  bib_params=\"#{Base.encode64(bib_params_json)}\" graded=\"#{graded}\" state=\"#{state}\" model=\"#{model_json}\" mode=\"#{mode}\" user_id=\"#{user.id}\" section_slug=\"#{section_slug}\"></#{tag}>\n"
-=======
-                ~s|<#{tag} class="activity-container" graded="#{graded}" state="#{state}" model="#{model}" mode="#{mode}" user_id="#{user.id}" section_slug="#{section_slug}" bib_params="#{Base.encode64(bib_params_json)}" #{maybe_group_id(group_id)}#{maybe_survey_id(survey_id)}></#{tag}>\n|
->>>>>>> 9d9c152f
+                ~s|<#{tag} id=\"#{activity_html_id}\" class="activity-container" graded="#{graded}" state="#{state}" model="#{model_json}" mode="#{mode}" user_id="#{user.id}" section_slug="#{section_slug}" bib_params="#{Base.encode64(bib_params_json)}" #{maybe_group_id(group_id)}#{maybe_survey_id(survey_id)}></#{tag}>\n|
               ]
           end
 
