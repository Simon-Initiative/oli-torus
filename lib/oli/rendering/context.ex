defmodule Oli.Rendering.Context do
  @moduledoc """
  The context struct that is used by the renderers contains useful
  data that may change the way rendering occurs. It is intended to be read-only
  by the renderers
  """
  defstruct user: nil,
            activity_map: %{},
            render_opts: %{
              render_errors: true
            },
            # Mode can be one of  [:delivery, :review, :author_preview, :instructor_preview]
            mode: :delivery,
            revision_slug: nil,
            page_id: nil,
            section_slug: nil,
            project_slug: nil,
            activity_types_map: %{},
<<<<<<< HEAD
            resource_attempt: nil
=======
            bib_app_params: []
>>>>>>> 97e78bc6
end<|MERGE_RESOLUTION|>--- conflicted
+++ resolved
@@ -16,9 +16,6 @@
             section_slug: nil,
             project_slug: nil,
             activity_types_map: %{},
-<<<<<<< HEAD
-            resource_attempt: nil
-=======
+            resource_attempt: nil,
             bib_app_params: []
->>>>>>> 97e78bc6
 end