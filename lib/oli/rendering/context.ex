--- conflicted
+++ resolved
@@ -15,10 +15,7 @@
             section_slug: nil,
             project_slug: nil,
             activity_types_map: %{},
-<<<<<<< HEAD
             group_id: nil,
-            survey_id: nil
-=======
+            survey_id: nil,
             bib_app_params: []
->>>>>>> 9dadc5ad
 end