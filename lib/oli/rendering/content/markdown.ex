defmodule Oli.Rendering.Content.Markdown do
  @moduledoc """
  Implements the Html writer for Oli content rendering.

  Important: any changes to this file must be replicated in writers/html.ts for activity rendering.
  """
  import Oli.Utils
  import Oli.Rendering.Utils

  alias Oli.Rendering.Context
  alias Phoenix.HTML
  alias Oli.Rendering.Content.MathMLSanitizer
  alias HtmlSanitizeEx.Scrubber
  alias Oli.Rendering.Content.ResourceSummary

  @behaviour Oli.Rendering.Content

  defp adhoc_group(label, content) do
    [
      "---\n",
      "##### #{label}\n",
      content,
      "---\n"
    ]
  end

  def callout(%Oli.Rendering.Context{} = _context, next, _) do
    adhoc_group("Callout", next.())
  end

  def callout_inline(%Oli.Rendering.Context{} = _context, next, _) do
    next.()
  end

  def p(%Context{} = _context, next, _) do
    [
      next.(),
      "\n\n"
    ]
  end

  def h1(%Context{} = _context, next, _) do
    [
      "# ",
      next.(),
      "\n\n"
    ]
  end

  def h2(%Context{} = _context, next, _) do
    [
      "## ",
      next.(),
      "\n\n"
    ]
  end

  def h3(%Context{} = _context, next, _) do
    [
      "### ",
      next.(),
      "\n\n"
    ]
  end

  def h4(%Context{} = _context, next, _) do
    [
      "#### ",
      next.(),
      "\n\n"
    ]
  end

  def h5(%Context{} = _context, next, _) do
    [
      "##### ",
      next.(),
      "\n\n"
    ]
  end

  def h6(%Context{} = _context, next, _) do
    [
      "###### ",
      next.(),
      "\n\n"
    ]
  end

  def img(%Context{} = _context, _, %{"src" => src} = attrs) do
    [
      "![#{maybeAlt(attrs)}](#{escape_xml!(src)})\n\n"
    ]
  end

  def img(%Context{} = _context, _, _e), do: ""

  def img_inline(%Context{} = _context, _, %{"src" => src} = attrs) do
    [
      "![#{maybeAlt(attrs)}](#{escape_xml!(src)})\n\n"
    ]
  end

  def img_inline(%Context{} = _context, _, _e), do: ""

  def video(%Context{} = _context, _, attrs) do
    adhoc_group("Video", maybeAlt(attrs))
  end

  def ecl(%Context{} = _context, _, attrs) do
    adhoc_group("Emerald Cloud Lab Code", ["```\n", attrs["code"], "```\n\n"])
  end

  def youtube(%Context{} = _context, _, %{"src" => src} = attrs) do
    adhoc_group("YouTube Video", [maybeAlt(attrs), "\n", "source: #{src}"])
  end

  def youtube(%Context{} = _context, _, _e), do: ""

  def iframe(%Context{} = _context, _, %{"src" => src} = attrs) do
    adhoc_group("External WebPage IFRAME", [maybeAlt(attrs), "\n", "source: #{escape_xml!(src)}"])
  end

  def iframe(%Context{} = context, _, e) do
    missing_media_src(context, e)
  end

  def audio(%Context{} = _context, _, %{"src" => src} = attrs) do
    adhoc_group("Audio Clip", [maybeAlt(attrs), "\n", "source: #{src}"])
  end

  def audio(%Context{} = context, _, e) do
    missing_media_src(context, e)
  end

<<<<<<< HEAD
  def table(%Context{} = _context, next, _attrs) do
    [
      "\n",
=======
  defp tableBorderClass(%{"border" => "hidden"}), do: "table-borderless"
  defp tableBorderClass(_), do: "table-bordered"

  defp tableRowClass(%{"rowstyle" => "alternating"}), do: "table-striped"
  defp tableRowClass(_), do: ""

  def table(%Context{} = context, next, attrs) do
    # We want to ensure that tables are always wrapped
    # in a figure element, even if there is no caption. When
    # a caption attr is present but "empty" we still want the figure,
    # but not an empty <figcaption>.  The <figure> element with its
    # responsive-embed class is needed in all cases to acheive correct
    # table display.

    wrapping_fn =
      case attrs do
        %{"caption" => ""} -> &figure_only/3
        %{"caption" => nil} -> &figure_only/3
        %{"caption" => [%{"children" => [%{"text" => ""}], "type" => "p"}]} -> &figure_only/3
        %{"caption" => _an_actual_caption} -> &captioned_content/3
        _ -> &figure_only/3
      end

    wrapping_fn.(context, attrs, [
      "<table class='#{tableBorderClass(attrs)} #{tableRowClass(attrs)}'>",
>>>>>>> 67ec2063
      next.(),
      "\n\n"
    ]
  end

  def tr(%Context{} = _context, next, _) do
    ["\n|", next.()]
  end

  def th(%Context{} = _context, next, _attrs) do
    [next.(), "|"]
  end

  def td(%Context{} = _context, next, _attrs) do
    [next.(), "|"]
  end

  def tc(%Context{} = _context, next, _attrs) do
    [next.(), "|"]
  end

  def ol(%Context{} = _context, next, %{"style" => _style}) do
    ["\n", next.(), "\n\n"]
  end

  def ol(%Context{} = _context, next, _) do
    ["\n", next.(), "\n\n"]
  end

  def dl(%Context{}, next, title, %{}) do
    ["\n", title, "\n", next.(), "\n\n"]
  end

  def dt(%Context{}, next, %{}) do
    [next.(), "\n"]
  end

  def dd(%Context{}, next, %{}) do
    [": ", next.(), "\n"]
  end

  def ul(%Context{} = _context, next, %{"style" => _style}) do
    ["\n", next.(), "\n\n"]
  end

  def ul(%Context{} = _context, next, _) do
    ["\n", next.(), "\n\n"]
  end

  def li(%Context{} = _context, next, _) do
    ["1. ", next.(), "\n"]
  end

  def conjugation(%Oli.Rendering.Context{}, render_table, _render_pronunciation, attrs) do
    title =
      case attrs["title"] do
        nil -> ""
        title -> title
      end

    verb =
      case attrs["verb"] do
        nil -> ""
        verb -> verb
      end

      adhoc_group("Conjugation", [title, "\n", "verb: #{verb}\n", render_table.()])
  end

  def dialog(%Context{}, next, %{"title" => title}) do
    adhoc_group("Dialog", [title, "\n", next.()])
  end

  def dialog(%Context{}, next, _) do
    adhoc_group("Dialog", next.())
  end

  def dialog_speaker_portrait(image) do
    [
      "![dialog speaker portrait](#{escape_xml!(image)})\n\n",
    ]
  end

  def dialog_speaker_portrait() do
    ""
  end

  def dialog_speaker(speaker_id, %{"speakers" => speakers}) do
    speaker = Enum.find(speakers, fn speaker -> speaker["id"] == speaker_id end)
    case speaker do
      %{"name" => name, "image" => image} ->
        [dialog_speaker_portrait(image), "Speaker: ", name, "\n"]

      %{"name" => name} ->
        [dialog_speaker_portrait(), "Speaker: ", name, "\n"]

      _ ->
        ["Speaker: Unknown Speaker \n"]
    end ++
    ["</div>"]
  end

  def dialog_line_class(speaker_id, %{"speakers" => speakers}) do
    speaker_index = Enum.find_index(speakers, fn speaker -> speaker["id"] == speaker_id end)

    case speaker_index do
      nil -> "speaker-1"
      _ -> "speaker-#{rem(speaker_index, 5) + 1}"
    end
  end

  def dialog_line_class(_, _), do: "speaker-1"

  def dialog_line(%Context{}, next, %{"speaker" => speaker_id}, dialog) do
    [
      dialog_speaker(speaker_id, dialog),
      next.(),
      "\n"
    ]
  end

  def definition_meaning(%Context{} = _context, next, _) do
    ["Meaning: ", next.(), "\n"]
  end

  def definition_translation(%Context{} = _context, next, _) do
    ["Translation: ", next.(), "\n"]
  end

  def pronunciation(%Context{} = _context, next, _element) do
    ["Pronunciation: ", next.()]
  end

  def definition(
        %Context{} = _context,
        render_translation,
        render_pronunciation,
        render_meaning,
        %{"term" => term} = _element
      ) do

    adhoc_group("Definition", [
      term,
      "\n",
      render_pronunciation.(),
      render_translation.(),
      render_meaning.()
    ])
  end

  def foreign(
        %Oli.Rendering.Context{learning_language: _learning_language},
        next,
        _attrs
      ) do
    next.()
  end

  def formula_class(false), do: "formula"
  def formula_class(true), do: "formula-inline"

  def formula(context, next, properties, inline \\ false)

  def formula(
        %Oli.Rendering.Context{} = _context,
        _next,
        %{"subtype" => "latex", "src" => src, "legacyBlockRendered" => true},
        true
      ) do
    ["$$ ", escape_xml!(src), " $$\n"]
  end

  def formula(
        %Oli.Rendering.Context{} = _context,
        _next,
        %{"subtype" => "latex", "src" => src},
        true
      ) do
    ["$$ ", escape_xml!(src), " $$\n"]
  end

  def formula(
        %Oli.Rendering.Context{} = _context,
        _next,
        %{"subtype" => "latex", "src" => src},
        false
      ) do
    ["$$ ", escape_xml!(src), " $$\n"]
  end

  def formula(
        %Oli.Rendering.Context{} = _context,
        _next,
        %{"subtype" => "mathml", "src" => src},
        _inline
      ) do
    [
      Scrubber.scrub(src, MathMLSanitizer),
      "\n"
    ]
  end

  def figure(%Context{} = _context, render_children, render_title, _) do
    [
      render_title.(),
      "\n",
      render_children.(),
      "\n"
    ]
  end

  def formula_inline(context, next, map) do
    formula(context, next, map, true)
  end

  def math(%Context{} = _context, next, _) do
    ["$$ ", next.(), " $$\n"]
  end

  def math_line(%Context{} = _context, next, _) do
    [next.(), "\n"]
  end

  # V2 - presence of "code" attr
  def code(
        %Context{} = _context,
        _next,
        %{
          "language" => language,
          "code" => code
        } = _attrs
      ) do
    safe_language = escape_xml!(language)

    language =
      if Map.has_key?(code_languages(), safe_language) do
        Map.get(code_languages(), safe_language)
      else
        "text"
      end

    [
      "```#{language}\n",
      escape_xml!(code),
      "\n```\n"
    ]
  end

  # V1 - content as children
  def code(
        %Context{} = _context,
        next,
        %{
          "language" => language
        } = _attrs
      ) do
    safe_language = escape_xml!(language)

    language =
      if Map.has_key?(code_languages(), safe_language) do
        Map.get(code_languages(), safe_language)
      else
        "text"
      end

    [
      "```#{language}\n",
      next.(),
      "\n```\n"
    ]
  end

  def code(
        %Context{} = _dcontext,
        next,
        attrs
      ) do
    {_error_id, _error_msg} =
      log_error("Malformed content element. Missing language attribute", attrs)

    [
      "```\n",
      next.(),
      "\n```\n"
    ]
  end

  def code_line(%Context{} = _context, next, _) do
    [next.(), "\n"]
  end

  def command_button(%Context{} = _context, _next, _) do
    ""
  end

  def blockquote(%Context{} = _context, next, _) do
    ["> ", next.(), "\n\n"]
  end

  def a(%Context{} = context, next, %{"href" => href}) do
    if String.starts_with?(href, "/course/link") do
      internal_link(context, next, href)
    else
      external_link(context, next, href)
    end
  end

  def a(%Context{} = _context, next, _attrs) do
    next.()
  end

  defp internal_link(
         %Context{section_slug: section_slug, mode: mode, project_slug: project_slug},
         next,
         href,
         _opts \\ []
       ) do
    href =
      case section_slug do
        nil ->
          case mode do
            :author_preview ->
              "/authoring/project/#{project_slug}/preview/#{revision_slug_from_course_link(href)}"

            _ ->
              "#"
          end

        section_slug ->
          # rewrite internal link using section slug and revision slug
          case mode do
            :instructor_preview ->
              "/sections/#{section_slug}/preview/page/#{revision_slug_from_course_link(href)}"

            _ ->
              "/sections/#{section_slug}/page/#{revision_slug_from_course_link(href)}"
          end
      end

    ["[", next.(), "](#{href})"]
  end

  defp external_link(%Context{} = _context, next, href) do
    ["[", next.(), "](#{href})"]
  end

  def page_link(%Context{resource_summary_fn: resource_summary_fn} = _context, _next, %{
        "idref" => idref
      }) do
    %ResourceSummary{title: title, slug: slug} = resource_summary_fn.(idref)
    href = "/course/link/#{slug}"

    ["[", escape_xml!(title), "](#{href})"]
  end

  def cite(%Context{} = _context, next, _a) do
    next.()
  end

  def popup(%Context{} = _context, _next, _element) do
    []
  end

  def selection(%Context{} = _context, _, _selection) do
    []
  end

  defp revision_slug_from_course_link(href) do
    href
    |> String.replace_prefix("/course/link/", "")
  end

  def text(%Context{} = _context, %{"text" => text} = text_entity) do
    escape_xml!(text) |> wrap_with_marks(text_entity)
  end

  def error(%Context{} = _context, _element, _error) do
    "rendering error\n\n"
  end

  def example(%Context{} = _context, next, _) do
    adhoc_group("Example", next.())
  end

  def learn_more(%Context{} = _context, next, _) do
    adhoc_group("Learn More", next.())
  end

  def manystudentswonder(%Context{} = _context, next, _) do
    adhoc_group("Many Students Wonder", next.())
  end

  def escape_xml!(text) do
    case HTML.html_escape(text) do
      {:safe, result} -> result
    end
  end

  defp wrap_with_marks(text, text_entity) do
    supported_mark_tags = %{
      "em" => "*",
      "strong" => "**",
      "mark" => "==",
      "del" => "",
      "var" => "",
      "term" => "",
      "code" => "`",
      "sub" => "~",
      "doublesub" => "",
      "deemphasis" => "",
      "sup" => "^",
      "underline" => "",
      "strikethrough" => "~~"
    }

    marks =
      Map.keys(text_entity)
      # only include marks that are set to true
      |> Enum.filter(fn attr_name -> Map.get(text_entity, attr_name) == true end)
      # convert mark to tag name
      |> Enum.map(fn attr_name -> Map.get(supported_mark_tags, attr_name) end)
      # filter out any unsupported marks
      |> Enum.filter(fn mark -> mark != nil end)

    Enum.reverse(marks)
    |> Enum.reduce(
      text,
      fn mark, acc ->
        case mark do
          _ -> "#{mark}#{acc}#{mark}"
        end
      end
    )
  end

  defp missing_media_src(%Context{render_opts: render_opts} = context, element) do
    {error_id, error_msg} = log_error("Malformed content element. Missing src attribute", element)

    if render_opts.render_errors do
      error(context, element, {:invalid, error_id, error_msg})
    else
      []
    end
  end

  defp maybeAlt(attrs) do
    case attrs do
      %{"alt" => alt} -> escape_xml!(alt)
      _ -> ""
    end
  end
end<|MERGE_RESOLUTION|>--- conflicted
+++ resolved
@@ -133,37 +133,9 @@
     missing_media_src(context, e)
   end
 
-<<<<<<< HEAD
   def table(%Context{} = _context, next, _attrs) do
     [
       "\n",
-=======
-  defp tableBorderClass(%{"border" => "hidden"}), do: "table-borderless"
-  defp tableBorderClass(_), do: "table-bordered"
-
-  defp tableRowClass(%{"rowstyle" => "alternating"}), do: "table-striped"
-  defp tableRowClass(_), do: ""
-
-  def table(%Context{} = context, next, attrs) do
-    # We want to ensure that tables are always wrapped
-    # in a figure element, even if there is no caption. When
-    # a caption attr is present but "empty" we still want the figure,
-    # but not an empty <figcaption>.  The <figure> element with its
-    # responsive-embed class is needed in all cases to acheive correct
-    # table display.
-
-    wrapping_fn =
-      case attrs do
-        %{"caption" => ""} -> &figure_only/3
-        %{"caption" => nil} -> &figure_only/3
-        %{"caption" => [%{"children" => [%{"text" => ""}], "type" => "p"}]} -> &figure_only/3
-        %{"caption" => _an_actual_caption} -> &captioned_content/3
-        _ -> &figure_only/3
-      end
-
-    wrapping_fn.(context, attrs, [
-      "<table class='#{tableBorderClass(attrs)} #{tableRowClass(attrs)}'>",
->>>>>>> 67ec2063
       next.(),
       "\n\n"
     ]
