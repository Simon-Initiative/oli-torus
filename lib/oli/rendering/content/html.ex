defmodule Oli.Rendering.Content.Html do
  @moduledoc """
  Implements the Html writer for Oli content rendering
  """
  alias Oli.Rendering.Context
  alias Phoenix.HTML

  @behaviour Oli.Rendering.Content

  def example(%Context{} = _context, next, _) do
    ["<div class=\"content-purpose example\"><div class=\"content-purpose-label\">Example</div><div class=\"content-purpose-content\">", next.(), "</div></div>\n"]
  end

  def learn_more(%Context{} = _context, next, _) do
    ["<div class=\"content-purpose learn-more\"><div class=\"content-purpose-label\">Learn more</div><div class=\"content-purpose-content\">", next.(), "</div></div>\n"]
  end

  def p(%Context{} = _context, next, _) do
    ["<p>", next.(), "</p>\n"]
  end

  def h1(%Context{} = _context, next, _) do
    ["<h1>", next.(), "</h1>\n"]
  end

  def h2(%Context{} = _context, next, _) do
    ["<h2>", next.(), "</h2>\n"]
  end

  def h3(%Context{} = _context, next, _) do
    ["<h3>", next.(), "</h3>\n"]
  end

  def h4(%Context{} = _context, next, _) do
    ["<h4>", next.(), "</h4>\n"]
  end

  def h5(%Context{} = _context, next, _) do
    ["<h5>", next.(), "</h5>\n"]
  end

  def h6(%Context{} = _context, next, _) do
    ["<h6>", next.(), "</h6>\n"]
  end

  def img(%Context{} = _context, _, %{"src" => src} = attrs) do

    height_width = case attrs do
      %{"height" => height, "width" => width} -> [" height=#{height} width=#{width}"]
      _ -> []
    end

    wrap_with_figure(attrs, ["<img"]
      ++ height_width
      ++ [" class=\"img-fluid img-thumbnail\""]
      ++ [" style=\"display: block; max-height: 500px; margin-left: auto; margin-right: auto;\" src=\"", src, "\"/>\n"])
  end

  def youtube(%Context{} = _context, _, %{"src" => src} = attrs) do
    wrap_with_figure(attrs, [
    """
    <div class="embed-responsive embed-responsive-16by9 img-thumbnail">
      <iframe class="embed-responsive-item" id="#{src}" allowfullscreen src="https://www.youtube.com/embed/#{src}">
      </iframe>
    </div>
    """])
  end

<<<<<<< HEAD
  def audio(%Context{} = _context, _, %{"src" => src}) do
    ["<audio controls src=\"", src, "\">Your browser does not support the
    <code>audio</code> element.</audio>\n"]
=======
  def audio(%Context{} = _context, _, %{"src" => src} = attrs) do
    wrap_with_figure(attrs, ["<audio src=\"", src, "\">Your browser does not support the
    <code>audio</code> element.</audio>\n"])
>>>>>>> 27e737f1
  end

  def table(%Context{} = _context, next, attrs) do
    caption = case attrs do
      %{"caption" => caption} -> "<caption>#{caption}</caption>"
      _ -> ""
    end
    ["<table class=\"table table-bordered\">#{caption}", next.(), "</table>\n"]
  end

  def tr(%Context{} = _context, next, _) do
    ["<tr>", next.(), "</tr>\n"]
  end

  def th(%Context{} = _context, next, _) do
    ["<th>", next.(), "</th>\n"]
  end

  def td(%Context{} = _context, next, _) do
    ["<td>", next.(), "</td>\n"]
  end

  def ol(%Context{} = _context, next, _) do
    ["<ol>", next.(), "</ol>\n"]
  end

  def ul(%Context{} = _context, next, _) do
    ["<ul>", next.(), "</ul>\n"]
  end

  def li(%Context{} = _context, next, _) do
    ["<li>", next.(), "</li>\n"]
  end

  def math(%Context{} = _context, next, _) do
    ["<div>\\[", next.(), "\\]</div>\n"]
  end

  def math_line(%Context{} = _context, next, _) do
    [next.(), "\n"]
  end

  def code(%Context{} = _context, next, %{
    "language" => _language,
    "startingLineNumber" => _startingLineNumber,
    "showNumbers" => _showNumbers
  } = attrs) do
    wrap_with_figure(attrs, ["<pre><code>", next.(), "</code></pre>\n"])
  end

  def code_line(%Context{} = _context, next, _) do
    [next.(), "\n"]
  end

  def blockquote(%Context{} = _context, next, _) do
    ["<blockquote>", next.(), "</blockquote>\n"]
  end

  def a(%Context{} = _context, next, %{"href" => href}) do
    ["<a href=\"#{escape_xml!(href)}\">", next.(), "</a>\n"]
  end

  def definition(%Context{} = _context, next, _) do
    ["<extra>", next.(), "</extra>\n"]
  end

  def text(%Context{} = _context, %{"text" => text} = text_entity) do
    escape_xml!(text) |> wrap_with_marks(text_entity)
  end

  def error(%Context{} = _context, element, error) do
    case error do
      {:unsupported, error_id, _error_msg} ->
        ["<div class=\"content unsupported\">Content element type '", element["type"] ,"' is not supported. Please contact support with issue ##{error_id}</div>\n"]
      {:invalid, error_id, _error_msg} ->
        ["<div class=\"content invalid\">Content element is invalid. Please contact support with issue ##{error_id}</div>\n"]
      {_, error_id, _error_msg} ->
        ["<div class=\"content invalid\">An error occurred while rendering content . Please contact support with issue ##{error_id}</div>\n"]
    end
  end

  def escape_xml!(text) do
    case HTML.html_escape(text) do
      {:safe, result} -> result
    end
  end

  defp wrap_with_marks(text, text_entity) do
    supported_mark_tags = %{
      "em" => "em",
      "strong" => "strong",
      "mark" => "mark",
      "del" => "del",
      "var" => "var",
      "code" => "code",
      "sub" => "sub",
      "sup" => "sup",
    }
    marks = Map.keys(text_entity)
      # only include marks that are set to true
      |> Enum.filter(fn attr_name -> Map.get(text_entity, attr_name) == true end)
      # convert mark to tag name
      |> Enum.map(fn attr_name -> Map.get(supported_mark_tags, attr_name) end)
      # filter out any unsupported marks
      |> Enum.filter(fn mark -> mark != nil end)

    Enum.reverse(marks)
    |> Enum.reduce(
      text,
      fn mark, acc ->
        "<#{mark}>#{acc}</#{mark}>"
      end
    )
  end


  # Accessible captions are created using a combination of the <figure /> and <figcaption /> elements.
  defp wrap_with_figure(%{"caption" => caption}, content) do
    ["<figure>"] ++ content ++ ["<figcaption>#{caption}</figcaption></figure>"]
  end
  defp wrap_with_figure(_attrs, content), do: content
end<|MERGE_RESOLUTION|>--- conflicted
+++ resolved
@@ -66,15 +66,9 @@
     """])
   end
 
-<<<<<<< HEAD
-  def audio(%Context{} = _context, _, %{"src" => src}) do
-    ["<audio controls src=\"", src, "\">Your browser does not support the
-    <code>audio</code> element.</audio>\n"]
-=======
   def audio(%Context{} = _context, _, %{"src" => src} = attrs) do
     wrap_with_figure(attrs, ["<audio src=\"", src, "\">Your browser does not support the
     <code>audio</code> element.</audio>\n"])
->>>>>>> 27e737f1
   end
 
   def table(%Context{} = _context, next, attrs) do
