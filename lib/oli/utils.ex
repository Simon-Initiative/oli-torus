--- conflicted
+++ resolved
@@ -101,7 +101,6 @@
     end
   end
 
-<<<<<<< HEAD
   def confirm_email_if_verified(changeset) do
     if get_change(changeset, :email_verified) do
       now = DateTime.utc_now() |> DateTime.truncate(:second)
@@ -111,27 +110,6 @@
     end
   end
 
-  def maybe_create_unique_sub(changeset) do
-    case changeset do
-      # if changeset is valid and doesn't have a name in changes or data, derive name from given_name and family_name
-      %Ecto.Changeset{valid?: true, changes: changes, data: data} ->
-        case {Map.get(changes, :sub), Map.get(data, :sub)} do
-          {nil, nil} ->
-            sub = UUID.uuid4()
-
-            Ecto.Changeset.put_change(changeset, :sub, sub)
-
-          _ ->
-            changeset
-        end
-
-      _ ->
-        changeset
-    end
-  end
-
-=======
->>>>>>> 11a71ca4
   def maybe_name_from_given_and_family(changeset) do
     case changeset do
       # here we try to derive a full display name using changes or data for name
