defmodule Oli.Utils do
  require Logger

  import Ecto.Changeset
  import Ecto.Query, warn: false

  import Phoenix.Naming, only: [humanize: 1]

  @url_regex ~r/(https?:\/\/(?:www\.|(?!www))[a-zA-Z0-9][a-zA-Z0-9-]+[a-zA-Z0-9]\.[^\s]{2,}|www\.[a-zA-Z0-9][a-zA-Z0-9-]+[a-zA-Z0-9]\.[^\s]{2,}|https?:\/\/(?:www\.|(?!www))[a-zA-Z0-9]+\.[^\s]{2,}|www\.[a-zA-Z0-9]+\.[^\s]{2,})/i

  @doc """
  Normalizes a string by removing all whitespace and replacing it with a single space
  """
  def normalize_whitespace(str) when is_binary(str) do
    str
    |> String.replace(~r/\s+/, " ")
    |> String.trim()
  end

  def normalize_whitespace(s), do: s

  @doc """
  Generates a random hex string of the given length
  """
  def random_string(length) do
    :crypto.strong_rand_bytes(length) |> Base.encode16() |> binary_part(0, length)
  end

  @doc """
  Logs an error message with a unique identifier. Returns a tuple with the unique identifier
  and a user focused error message that contains a unique identifier for support. This unique
  identifier is included in the server side log message so it can be found quickly.

  Takes in a short message (msg) describing the error (this will be displayed to a user) and
  an optional metadata object (metadata) which will be kernel inspected in the server side log.
  Metadata is not exposed in the user facing error message.
  """
  def log_error(msg, metadata \\ nil) do
    error_id = uuid() |> String.upcase()

    Oli.Utils.Appsignal.capture_error(msg, metadata)

    metadata_str =
      case metadata do
        nil ->
          ""

        metadata ->
          ": #{inspect(metadata)}"
      end

    Logger.error("##{error_id} #{msg}#{metadata_str}")

    error_msg = "#{msg}. Please try again or contact support with issue ##{error_id}."

    {error_id, error_msg}
  end

  @doc """
  Returns the specified value if not nil, otherwise returns the default value
  """
  def value_or(value, default_value) do
    case value do
      nil ->
        default_value

      value ->
        value
    end
  end

  def has_non_empty_value(v) do
    !is_nil(v) and v != ""
  end

  @doc """
  Renders the specified view template with inner content in the do: block
  """
  def render(view, template, assigns, do: content) do
    Phoenix.View.render(view, template, Map.put(assigns, :inner_content, content))
  end

  def snake_case_to_friendly(input) when is_atom(input) do
    input
    |> Atom.to_string()
    |> snake_case_to_friendly()
  end

  def snake_case_to_friendly(snake_input) do
    String.split(snake_input, "_")
    |> Enum.map(fn word -> String.capitalize(word) end)
    |> Enum.join(" ")
  end

  @doc """
  Traps a nil and wraps it in an {:error, _} tuple, otherwise passes thru
  the non-nil result as {:ok, result}
  """
  def trap_nil(result, description_tag \\ :not_found) do
    case result do
      nil -> {:error, {description_tag}}
      _ -> {:ok, result}
    end
  end

<<<<<<< HEAD
=======
  def confirm_email_if_verified(changeset) do
    # if the email_verified field is true and the email_confirmed_at field is nil, then set the email_confirmed_at field to now
    if get_change(changeset, :email_verified) && get_field(changeset, :email_confirmed_at) == nil do
      now = DateTime.utc_now() |> DateTime.truncate(:second)
      change(changeset, email_confirmed_at: now)
    else
      changeset
    end
  end

>>>>>>> d283292a
  def maybe_name_from_given_and_family(changeset) do
    case changeset do
      # here we try to derive a full display name using changes or data for name
      # using the fields :name, :given_name and :family_name.
      #
      # if changeset is valid and doesn't have a name in changes, but there is a change
      # for given_name or family_name, then derive name from given_name and family_name
      %Ecto.Changeset{valid?: true, changes: changes, data: data} ->
        case {
          Map.has_key?(changes, :name),
          Map.has_key?(changes, :given_name) or Map.has_key?(changes, :family_name)
        } do
          {false, true} ->
            first_name =
              Map.get(changes, :given_name)
              |> value_or(Map.get(data, :given_name))
              |> value_or("")

            last_name =
              Map.get(changes, :family_name)
              |> value_or(Map.get(data, :family_name))
              |> value_or("")

            fn_length = String.length(first_name)
            ln_length = String.length(last_name)

            # Check if the first and last names should be shortened
            {first_name, last_name} =
              case {fn_length + ln_length > 255, fn_length > 127, ln_length > 127} do
                {false, _, _} ->
                  {first_name, last_name}

                {true, true, true} ->
                  {"#{String.slice(first_name, 0, 124)}...",
                   "#{String.slice(last_name, 0, 124)}..."}

                {true, true, false} ->
                  {"#{String.slice(first_name, 0, 124)}...", last_name}

                {true, false, true} ->
                  {first_name, "#{String.slice(last_name, 0, 124)}..."}
              end

            name =
              "#{first_name} #{last_name}"
              |> String.trim()

            Ecto.Changeset.put_change(changeset, :name, name)

          _ ->
            changeset
        end

      _ ->
        changeset
    end
  end

  def put_email_confirmed_at(changeset) do
    now = DateTime.utc_now() |> DateTime.truncate(:second)
    Ecto.Changeset.put_change(changeset, :email_confirmed_at, now)
  end

  def lowercase_email(changeset) do
    case changeset.changes[:email] do
      nil -> changeset
      _ -> Ecto.Changeset.update_change(changeset, :email, &String.downcase/1)
    end
  end

  def validate_required_if(%Ecto.Changeset{valid?: false} = changeset, _fields, _condition),
    do: changeset

  def validate_required_if(changeset, fields, condition) when is_function(condition) do
    if condition.(changeset) do
      Ecto.Changeset.validate_required(changeset, fields)
    else
      changeset
    end
  end

  def validate_number_if(
        changeset,
        field,
        condition,
        greater_than_or_equal_to,
        less_than_or_equal_to
      ) do
    if condition.(changeset) do
      Ecto.Changeset.validate_number(
        changeset,
        field,
        greater_than_or_equal_to: greater_than_or_equal_to,
        less_than_or_equal_to: less_than_or_equal_to
      )
    else
      changeset
    end
  end

  def validate_acceptance_if(changeset, field, condition, message \\ "must be accepted") do
    if condition.(changeset) do
      Ecto.Changeset.validate_acceptance(changeset, field, message: message)
    else
      changeset
    end
  end

  def unique_constraint_if(changeset, fields, condition, opts \\ []) do
    if condition.(changeset) do
      Ecto.Changeset.unique_constraint(changeset, fields, opts)
    else
      changeset
    end
  end

  def foreign_key_constraint_if(changeset, field, condition, opts \\ []) do
    if condition.(changeset) do
      Ecto.Changeset.foreign_key_constraint(changeset, field, opts)
    else
      changeset
    end
  end

  def validate_dates_consistency(changeset, start_date_field, end_date_field) do
    changeset =
      validate_change(changeset, start_date_field, fn _, field ->
        # check if the start date is after the end date
        if Timex.compare(field, get_field(changeset, end_date_field)) == 1 do
          [{start_date_field, "must be before the end date"}]
        else
          []
        end
      end)

    validate_change(changeset, end_date_field, fn _, field ->
      # check if the end date is before the start date
      if Timex.compare(field, get_field(changeset, start_date_field)) == -1 do
        [{end_date_field, "must be after the start date"}]
      else
        []
      end
    end)
  end

  @doc """
  Updates specific fields in a given Ecto changeset using a provided function.

  ## Parameters:

  - `changeset`: An Ecto.Changeset that contains the changes we want to apply to.
  - `fields`: A list of fields (atoms) that we want to update within the changeset.
  - `fun`: A function that will be applied to the current value of each specified field in the changeset. This function should accept the current value of the field and return the new value.

  ## Returns:

  - A new Ecto.Changeset with the specified fields updated based on the provided function.

  ## Example:

  Suppose you have a changeset for a User schema and you want to update the fields `:first_name` and `:last_name` to be in uppercase:

      changeset = %Ecto.Changeset{data: %User{first_name: "john", last_name: "doe"}}
      updated_changeset = update_changes(changeset, [:first_name, :last_name], &String.upcase/1)

  The `updated_changeset` will now contain the values "JOHN" for `:first_name` and "DOE" for `:last_name`.

  """
  def update_changes(changeset, fields, fun) do
    Enum.reduce(fields, changeset, fn field, changeset ->
      Ecto.Changeset.update_change(changeset, field, fun)
    end)
  end

  @spec read_json_file(
          binary
          | maybe_improper_list(
              binary | maybe_improper_list(any, binary | []) | char,
              binary | []
            )
        ) :: {:error, atom} | {:ok, false | nil | true | binary | list | number | map}
  def read_json_file(filename) do
    with {:ok, body} <- File.read(filename), {:ok, json} <- Poison.decode(body), do: {:ok, json}
  end

  def positive_or_nil(num) do
    if num > 0 do
      num
    else
      nil
    end
  end

  @doc """
  Returns the base url for torus using the application endpoint configuration
  """
  def get_base_url() do
    url_config = Application.fetch_env!(:oli, OliWeb.Endpoint)[:url]

    port =
      case Keyword.get(url_config, :port, 80) do
        80 -> ""
        443 -> ""
        p -> ":#{p}"
      end

    "https://#{Keyword.get(url_config, :host, "localhost")}#{port}"
  end

  @doc """
  Returns true if the given URL is absolute
  """
  def is_url_absolute(url) do
    String.match?(url, ~r/^(?:[a-z]+:)?\/\//i)
  end

  @doc """
  Returns the given url or path ensuring it is absolute. If a relative path is given, then
  the configured base url will be prepended
  """
  def ensure_absolute_url(nil), do: ""

  def ensure_absolute_url(url) do
    if is_url_absolute(url) do
      url
    else
      get_base_url() <> ensure_prepended_slash(url)
    end
  end

  defp ensure_prepended_slash(url) do
    if String.starts_with?(url, "/") do
      url
    else
      "/#{url}"
    end
  end

  @doc """
  Generates a shortened v4 UUID encoded as base57
  """
  def uuid() do
    {:ok, uuid} = ShortUUID.encode(UUID.uuid4())
    uuid
  end

  @doc """
  Zip up the given filename and content tuples
  """
  def zip(filename_content_tuples, zip_filename) do
    {:ok, {_filename, data}} =
      :zip.create(
        zip_filename,
        filename_content_tuples,
        [:memory]
      )

    data
  end

  # ensure that the JSON that we write to files is nicely formatted
  def pretty(map) do
    Jason.encode_to_iodata!(map)
    |> Jason.Formatter.pretty_print()
  end

  @doc """
  Converts a map with string keys into a map with atom keys.
  """
  def atomize_keys(map) do
    for {key, val} <- map, into: %{}, do: {String.to_atom(key), val}
  end

  @doc """
  Converts a string to a boolean.
  """
  def string_to_boolean("true"), do: true
  def string_to_boolean(_bool), do: false

  @doc """
  Ensures a number (integer/float) is a string
  """
  def ensure_number_is_string(value) when is_integer(value), do: Integer.to_string(value)
  def ensure_number_is_string(value) when is_float(value), do: Float.to_string(value)
  def ensure_number_is_string(value), do: value

  @doc """
  Detects all urls in a string and replaces them with hyperlinks.
  """
  def find_and_linkify_urls_in_string(string) do
    Regex.replace(@url_regex, string, fn _, url ->
      absolute_url =
        if is_url_absolute(url) do
          url
        else
          "//" <> url
        end

      "<a href=\"#{absolute_url}\" target=\"_blank\">#{url}</a>"
    end)
  end

  @doc """
  Receives a map with conditions on entity's fields, and returns dynamic conditions to be used in an Ecto query.
  """
  def filter_conditions(filter) do
    Enum.reduce(filter, false, fn {field, value}, conditions ->
      dynamic([entity], field(entity, ^field) == ^value or ^conditions)
    end)
  end

  @doc """
  Creates a temporary directory and calls the given function with the file path as an argument.
  The directory will be deleted after the function returns.

  If type: :file is passed, the function will create a temporary file instead of a directory.
  """
  def use_tmp(func, opts \\ []) do
    # create tmp file
    tmp_path =
      Path.join([
        System.tmp_dir!(),
        uuid()
      ])

    if Keyword.get(opts, :type) == :file do
      File.touch!(tmp_path)
    else
      File.mkdir!(tmp_path)
    end

    # ensure the file will get cleaned up even if the function fails
    result =
      try do
        func.(tmp_path)
      rescue
        e ->
          # cleanup
          File.rm_rf!(tmp_path)

          Logger.error(Exception.format(:error, e, __STACKTRACE__))
          reraise e, __STACKTRACE__
      end

    # cleanup
    File.rm_rf!(tmp_path)

    result
  end

  @doc """
  Converts an atom into a readable string by replacing underscores with empty spaces.
  """
  def stringify_atom(atom), do: atom |> Atom.to_string() |> String.replace("_", " ")

  @doc """
  Returns the value from a nested map given a list of keys. If the value is not found, returns the default value.
  """
  @spec get_in(map :: map, keys :: list, default :: any) :: any
  def get_in(map, keys, default) do
    case get_in(map, keys) do
      nil -> default
      value -> value
    end
  end

  @doc """
  Returns the value passed in.

  ## Examples
  iex> Utils.identity(1)
  1
  """
  @spec identity(any) :: any
  def identity(x), do: x

  @doc """
  Validate the inequality between two numbers

  ## Examples

      validate_greater_than_or_equal(changeset, :from, :to)
      validate_greater_than_or_equal(changeset, :from, :to, allow_equal: true)

  """
  def validate_greater_than_or_equal(changeset, from, to, opts \\ []) do
    {_, from_value} = fetch_field(changeset, from)
    {_, to_value} = fetch_field(changeset, to)
    allow_equal = Keyword.get(opts, :allow_equal, false)

    if compare(from_value, to_value, allow_equal) do
      changeset
    else
      message = "#{humanize(to)} must be greater than #{humanize(from)}"
      add_error(changeset, from, message, to_field: to)
    end
  end

  defp compare(f, t, true), do: f <= t
  defp compare(f, t, false), do: f < t
end<|MERGE_RESOLUTION|>--- conflicted
+++ resolved
@@ -103,8 +103,6 @@
     end
   end
 
-<<<<<<< HEAD
-=======
   def confirm_email_if_verified(changeset) do
     # if the email_verified field is true and the email_confirmed_at field is nil, then set the email_confirmed_at field to now
     if get_change(changeset, :email_verified) && get_field(changeset, :email_confirmed_at) == nil do
@@ -115,7 +113,6 @@
     end
   end
 
->>>>>>> d283292a
   def maybe_name_from_given_and_family(changeset) do
     case changeset do
       # here we try to derive a full display name using changes or data for name
