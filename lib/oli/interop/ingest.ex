defmodule Oli.Interop.Ingest do
  alias Oli.Repo
  alias Oli.Publishing.ChangeTracker
  alias Oli.Interop.Scrub
  alias Oli.Resources.PageContent

  @project_key "_project"
  @hierarchy_key "_hierarchy"
  @media_key "_media-manifest"

  @doc """
  Ingest a course digest archive that is sitting on the file system
  and turn it into a course project.  Gives the author specified access
  to the new project.

  A course digest archive is a zip file containing a flat list of JSON files.

  There are three required files in a course archive:

  _project.json: a document containing top-level project meta data
  _hierarchy.json: a document that specifies the course project container hierarchy
  _media-manifest.json: a manifest listing all of the media items referenced by the digest

  Any number of other JSON files corresponding to pages and activities can exist
  in the digest archive.

  Returns {:ok, project} on success and {:error, error} on failure
  """
  def ingest(file, as_author) do
    case :zip.unzip(to_charlist(file), [:memory]) do
      {:ok, entries} -> process(entries, as_author)
      _ -> {:error, :invalid_archive}
    end
  end

  # verify that an in memory digest is valid by ensuring that it contains the three
  # required keys (files): the "_project", the "_hierarchy" and the "_media-manifest"
  defp is_valid_digest?(map) do
    if Map.has_key?(map, @project_key) && Map.has_key?(map, @hierarchy_key) &&
         Map.has_key?(map, @media_key) do
      {:ok, map}
    else
      {:error, :invalid_digest}
    end
  end

  # Validates all idrefs in the content of the resource map.
  # Returns {:ok} if all refs are valid and {:error, [...invalid_refs]} if invalid idrefs are found.
  defp validate_idrefs(map) do
    all_id_refs =
      Enum.reduce(map, [], fn {_file, content}, acc ->
        find_all_id_refs(content) ++ acc
      end)

    invalid_idrefs =
      Enum.filter(all_id_refs, fn id_ref ->
        !Map.has_key?(map, id_ref)
      end)

    case invalid_idrefs do
      [] ->
        {:ok}

      invalid_idrefs ->
        {:error, {:invalid_idrefs, invalid_idrefs}}
    end
  end

  defp find_all_id_refs(content) do
    idrefs_recursive_desc(content, [])
  end

  defp idrefs_recursive_desc(el, idrefs) do
    # if this element contains an idref, add it to the list
    idrefs =
      case el["idref"] do
        nil ->
          idrefs

        idref ->
          [idref | idrefs]
      end

    # if this element contains children, recursively process them, otherwise return the list
    case el["children"] do
      nil ->
        idrefs

      children ->
        Enum.reduce(children, idrefs, fn c, acc ->
          idrefs_recursive_desc(c, acc)
        end)
    end
  end

  # Process the unzipped entries of the archive
  def process(entries, as_author) do
    {resource_map, _error_map} = to_map(entries)

    Repo.transaction(fn _ ->
      with {:ok, _} <- is_valid_digest?(resource_map),
           {:ok} <- validate_idrefs(resource_map),
           project_details <- Map.get(resource_map, @project_key),
           media_details <- Map.get(resource_map, @media_key),
           hierarchy_details <- Map.get(resource_map, @hierarchy_key),
           {:ok, %{project: project, resource_revision: root_revision}} <-
             create_project(project_details, as_author),
           {:ok, tag_map} <- create_tags(project, resource_map, as_author),
           {:ok, objective_map} <- create_objectives(project, resource_map, tag_map, as_author),
           {:ok, {activity_map, _}} <-
             create_activities(project, resource_map, objective_map, tag_map, as_author),
           {:ok, {page_map, _}} <-
             create_pages(
               project,
               resource_map,
               activity_map,
               objective_map,
               tag_map,
               as_author
             ),
           {:ok, _} <- create_media(project, media_details),
           {:ok, _} <-
             create_hierarchy(
               project,
               root_revision,
               page_map,
               tag_map,
               hierarchy_details,
               as_author
             ),
           {:ok, _} <- Oli.Ingest.RewireLinks.rewire_all_hyperlinks(page_map, project) do
        project
      else
        {:error, error} -> Repo.rollback(error)
      end
    end)
  end

  defp get_registration_map() do
    Oli.Activities.list_activity_registrations()
    |> Enum.reduce(%{}, fn e, m -> Map.put(m, e.slug, e.id) end)
  end

  # Process the _project file to create the project structure
  defp create_project(project_details, as_author) do
    case Map.get(project_details, "title") do
      nil -> {:error, :missing_project_title}
      "" -> {:error, :empty_project_title}
      title -> Oli.Authoring.Course.create_project(title, as_author)
    end
  end

  defp create_tags(project, resource_map, as_author) do
    tags =
      Map.keys(resource_map)
      |> Enum.map(fn k -> {k, Map.get(resource_map, k)} end)
      |> Enum.filter(fn {_, content} -> Map.get(content, "type") == "Tag" end)

    Repo.transaction(fn ->
      case Enum.reduce_while(tags, %{}, fn {id, tag}, map ->
             case create_tag(project, tag, as_author) do
               {:ok, revision} -> {:cont, Map.put(map, id, revision)}
               {:error, e} -> {:halt, {:error, e}}
             end
           end) do
        {:error, e} -> Repo.rollback(e)
        map -> map
      end
    end)
  end

  defp create_activities(project, resource_map, _, tag_map, as_author) do
    registration_map = get_registration_map()

    {changes, activities} =
      Map.keys(resource_map)
      |> Enum.map(fn k -> {k, Map.get(resource_map, k)} end)
      |> Enum.filter(fn {_, content} -> Map.get(content, "type") == "Activity" end)
      |> scrub_resources()

    Repo.transaction(fn ->
      case Enum.reduce_while(activities, %{}, fn {id, activity}, map ->
             case create_activity(project, activity, as_author, registration_map, tag_map) do
               {:ok, revision} -> {:cont, Map.put(map, id, revision)}
               {:error, e} -> {:halt, {:error, e}}
             end
           end) do
        {:error, e} -> Repo.rollback(e)
        map -> {map, List.flatten(changes)}
      end
    end)
  end

  # Process each resource file of type "Page" to create pages
  defp create_pages(project, resource_map, activity_map, objective_map, tag_map, as_author) do
    {changes, pages} =
      Map.keys(resource_map)
      |> Enum.map(fn k -> {k, Map.get(resource_map, k)} end)
      |> Enum.filter(fn {_, content} -> Map.get(content, "type") == "Page" end)
      |> scrub_resources()

    Repo.transaction(fn ->
      case Enum.reduce_while(pages, %{}, fn {id, page}, map ->
             case create_page(project, page, activity_map, objective_map, tag_map, as_author) do
               {:ok, revision} -> {:cont, Map.put(map, id, revision)}
               {:error, e} -> {:halt, {:error, e}}
             end
           end) do
        {:error, e} -> Repo.rollback(e)
        map -> {map, List.flatten(changes)}
      end
    end)
  end

  defp scrub_resources(resources) do
    Enum.map(resources, fn {id, %{"content" => content, "title" => title} = resource} ->
      case Scrub.scrub(content) do
        {[], _} ->
          {[], {id, resource}}

        {changes, changed} ->
          {Enum.map(changes, fn c -> "#{title}: #{c}" end),
           {id, Map.put(resource, "content", changed)}}
      end
    end)
    |> Enum.unzip()
  end

  defp create_objectives(project, resource_map, tag_map, as_author) do
    objectives =
      Map.keys(resource_map)
      |> Enum.map(fn k -> {k, Map.get(resource_map, k)} end)
      |> Enum.filter(fn {_, content} -> Map.get(content, "type") == "Objective" end)

    Repo.transaction(fn ->
      case Enum.reduce_while(objectives, %{}, fn {id, o}, map ->
             case create_objective(project, o, tag_map, as_author) do
               {:ok, revision} -> {:cont, Map.put(map, id, revision)}
               {:error, e} -> {:halt, {:error, e}}
             end
           end) do
        {:error, e} -> Repo.rollback(e)
        map -> map
      end
    end)
  end

  # import / export can lead to situations where we need to consider first the key
  # as an integer, and secondly the key as a string
  defp retrieve(map, key) do
    case Map.get(map, key) do
      nil ->
        Map.get(map, Integer.to_string(key, 10))

      m ->
        m
    end
  end

  defp rewire_activity_references(content, activity_map) do
    PageContent.map(content, fn e ->
      case e do
        %{"type" => "activity-reference", "activity_id" => original} = ref ->
          Map.put(ref, "activity_id", retrieve(activity_map, original).resource_id)

        other ->
          other
      end
    end)
  end

  defp rewire_bank_selections(content, tag_map) do
    PageContent.map(content, fn e ->
      case e do
        %{"type" => "selection", "logic" => logic} = ref ->
          case logic do
            %{"conditions" => %{"children" => [%{"fact" => "tags", "value" => originals}]}} ->
              ids = Enum.map(originals, fn o -> retrieve(tag_map, o).resource_id end)

              children = [%{"fact" => "tags", "value" => ids, "operator" => "equals"}]
              conditions = Map.put(logic["conditions"], "children", children)
              logic = Map.put(logic, "conditions", conditions)

              Map.put(ref, "logic", logic)

            _ ->
              ref
          end

        other ->
          other
      end
    end)
  end

  # Create one page
  defp create_page(project, page, activity_map, objective_map, tag_map, as_author) do
    content =
      Map.get(page, "content")
      |> rewire_activity_references(activity_map)
      |> rewire_bank_selections(tag_map)
<<<<<<< HEAD

    graded = Map.get(page, "isGraded", false)
=======
>>>>>>> d5e6fc8b

    %{
      tags: transform_tags(page, tag_map),
      title: Map.get(page, "title"),
      content: content,
      author_id: as_author.id,
      objectives: %{
        "attached" =>
          Enum.map(page["objectives"], fn id ->
            case Map.get(objective_map, id) do
              nil -> nil
              r -> r.resource_id
            end
          end)
          |> Enum.filter(fn f -> !is_nil(f) end)
      },
      resource_type_id: Oli.Resources.ResourceType.get_id_by_type("page"),
      scoring_strategy_id: Oli.Resources.ScoringStrategy.get_id_by_type("average"),
      graded: graded,
      max_attempts:
        if graded do
          5
        else
          0
        end
    }
    |> create_resource(project)
  end

  defp create_activity(project, activity, as_author, registration_by_subtype, tag_map) do
    objectives =
      activity["content"]["authoring"]["parts"]
      |> Enum.map(fn %{"id" => id} -> id end)
      |> Enum.reduce(%{}, fn e, m -> Map.put(m, e, []) end)

    title =
      case Map.get(activity, "title") do
        nil -> Map.get(activity, "subType")
        "" -> Map.get(activity, "subType")
        title -> title
      end

    scope =
      case Map.get(activity, "scope", "embedded") do
        str when str in ~w(embedded banked) -> String.to_existing_atom(str)
        _ -> :embedded
      end

    %{
      scope: scope,
      tags: transform_tags(activity, tag_map),
      title: title,
      content: Map.get(activity, "content"),
      author_id: as_author.id,
      objectives: objectives,
      resource_type_id: Oli.Resources.ResourceType.get_id_by_type("activity"),
      activity_type_id: Map.get(registration_by_subtype, Map.get(activity, "subType")),
      scoring_strategy_id: Oli.Resources.ScoringStrategy.get_id_by_type("average")
    }
    |> create_resource(project)
  end

  defp create_tag(project, tag, as_author) do
    %{
      tags: [],
      title: Map.get(tag, "title", "empty tag"),
      content: %{},
      author_id: as_author.id,
      objectives: %{},
      resource_type_id: Oli.Resources.ResourceType.get_id_by_type("tag")
    }
    |> create_resource(project)
  end

  defp create_objective(project, objective, tag_map, as_author) do
    title =
      case Map.get(objective, "title") do
        nil -> "Empty"
        "" -> "Empty"
        title -> title
      end

    %{
      tags: transform_tags(objective, tag_map),
      title: title,
      content: %{},
      author_id: as_author.id,
      objectives: %{},
      resource_type_id: Oli.Resources.ResourceType.get_id_by_type("objective")
    }
    |> create_resource(project)
  end

  defp create_resource(attrs, project) do
    with {:ok, %{revision: revision}} <-
           Oli.Authoring.Course.create_and_attach_resource(project, attrs),
         {:ok, _} <- ChangeTracker.track_revision(project.slug, revision) do
      {:ok, revision}
    else
      {:error, e} -> {:error, e}
    end
  end

  # Create the media entries
  defp create_media(project, media_details) do
    items =
      Map.get(media_details, "mediaItems")
      |> Enum.map(fn i ->
        %{
          url: i["url"],
          file_name: i["name"],
          mime_type: i["mimeType"],
          file_size: i["fileSize"],
          md5_hash: i["md5"],
          deleted: false,
          project_id: project.id
        }
      end)

    Repo.transaction(fn -> Enum.map(items, &Oli.Authoring.MediaLibrary.create_media_item/1) end)
  end

  # create the course hierarchy
  defp create_hierarchy(project, root_revision, page_map, tag_map, hierarchy_details, as_author) do
    # Process top-level items and containers, add recursively add containers
    children =
      Map.get(hierarchy_details, "children")
      |> Enum.filter(fn c -> c["type"] == "item" || c["type"] == "container" end)
      |> Enum.map(fn c ->
        case Map.get(c, "type") do
          "item" -> Map.get(page_map, Map.get(c, "idref")).resource_id
          "container" -> create_container(project, page_map, as_author, tag_map, c)
        end
      end)

    # wire those newly created top-level containers into the root resource
    ChangeTracker.track_revision(project.slug, root_revision, %{children: children})
  end

  # This is the recursive container creation routine.  It processes a hierarchy by
  # descending through the tree and processing the leaves first, and then back upwards.
  defp create_container(project, page_map, as_author, tag_map, container) do
    # recursively visit item container in the hierarchy, and via bottom
    # up approach create resource and revisions for each container, while
    # substituting page references for resource ids and container references
    # for container resource ids

    children_ids =
      Map.get(container, "children")
      |> Enum.map(fn c ->
        case Map.get(c, "type") do
          "item" -> Map.get(page_map, Map.get(c, "idref")).resource_id
          "container" -> create_container(project, page_map, as_author, tag_map, c)
        end
      end)

    attrs = %{
      tags: transform_tags(container, tag_map),
      title: Map.get(container, "title"),
      children: children_ids,
      author_id: as_author.id,
      content: %{"model" => []},
      resource_type_id: Oli.Resources.ResourceType.get_id_by_type("container")
    }

    {:ok, %{revision: revision}} = Oli.Authoring.Course.create_and_attach_resource(project, attrs)
    {:ok, _} = ChangeTracker.track_revision(project.slug, revision)
    revision.resource_id
  end

  defp transform_tags(value, tag_map) do
    Map.get(value, "tags", [])
    |> Enum.map(fn id ->
      case Map.get(tag_map, id) do
        nil -> nil
        rev -> rev.resource_id
      end
    end)
    |> Enum.filter(fn id -> !is_nil(id) end)
  end

  # Convert the list of tuples of unzipped entries into a map
  # where the keys are the ids (with the .json extension dropped)
  # and the values are the JSON content, parsed into maps
  def to_map(entries) do
    Enum.reduce(entries, {%{}, %{}}, fn {file, content}, {resource_map, error_map} ->
      id_from_file = fn file ->
        file
        |> List.to_string()
        |> :filename.basename()
        |> String.replace_suffix(".json", "")
      end

      case Poison.decode(content) do
        {:ok, decoded} ->
          # Take the id from the attribute within the file content, unless
          # that id is not present (nil) or empty string. In that case,
          # use the file name to determine the id.  This allows us to avoid
          # issues of ids that contain unicode characters not being parsed
          # correctly from zip file entries.
          id =
            case Map.get(decoded, "id") do
              nil -> id_from_file.(file)
              "" -> id_from_file.(file)
              id -> id
            end

          {Map.put(resource_map, id, decoded), error_map}

        {:error, reason} ->
          {resource_map, Map.put(error_map, id_from_file.(file), reason)}
      end
    end)
  end

  def prettify_error({:error, :invalid_archive}) do
    "Project archive is invalid. Archive must be a valid zip file"
  end

  def prettify_error({:error, :invalid_digest}) do
    "Project archive is invalid. Archive must include #{@project_key}.json, #{@hierarchy_key}.json and #{@media_key}.json"
  end

  def prettify_error({:error, :missing_project_title}) do
    "Project title not found in #{@project_key}.json"
  end

  def prettify_error({:error, :empty_project_title}) do
    "Project title cannot be empty in #{@project_key}.json"
  end

  def prettify_error({:error, {:invalid_idrefs, invalid_idrefs}}) do
    invalid_idrefs_str = Enum.join(invalid_idrefs, ", ")

    case Enum.count(invalid_idrefs) do
      1 ->
        "Project contains an invalid idref reference: #{invalid_idrefs_str}"

      count ->
        "Project contains #{count} invalid idref references: #{invalid_idrefs_str}"
    end
  end

  def prettify_error({:error, error}) do
    "An unknown error occurred: #{Kernel.to_string(error)}"
  end
end<|MERGE_RESOLUTION|>--- conflicted
+++ resolved
@@ -299,11 +299,8 @@
       Map.get(page, "content")
       |> rewire_activity_references(activity_map)
       |> rewire_bank_selections(tag_map)
-<<<<<<< HEAD
 
     graded = Map.get(page, "isGraded", false)
-=======
->>>>>>> d5e6fc8b
 
     %{
       tags: transform_tags(page, tag_map),
