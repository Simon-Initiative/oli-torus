defmodule Oli.Delivery.Attempts do

  import Ecto.Query, warn: false
  alias Oli.Repo
  alias Oli.Delivery.Sections.{Section, Enrollment}
  alias Oli.Delivery.Sections
  alias Oli.Delivery.Attempts.{PartAttempt, ResourceAccess, ResourceAttempt, ActivityAttempt, Snapshot}
  alias Oli.Delivery.Evaluation.{EvaluationContext}
  alias Oli.Activities
  alias Oli.Activities.State.ActivityState
  alias Oli.Resources.{Revision}
  alias Oli.Activities.Model
  alias Oli.Activities.Model.Feedback
  alias Oli.Activities.Transformers
  alias Oli.Delivery.Attempts.{StudentInput, Result, Scoring, ClientEvaluation}
  alias Oli.Publishing.{PublishedResource, DeliveryResolver}
  alias Oli.Delivery.Page.ModelPruner


  @doc """
  Resets a current activity attempt, creating a new activity attempt and
  new part attempts.

  The return value is of the form:

  `{:ok, %ActivityState, model}` where model is potentially a new model of the activity

  If all attempts have been exhausted:

  `{:error, {:no_more_attempts}}`

  If the activity attempt cannot be found:

  `{:error, {:not_found}}`
  """
  def reset_activity(section_slug, activity_attempt_guid) do

    Repo.transaction(fn ->

      activity_attempt = get_activity_attempt_by(attempt_guid: activity_attempt_guid)

      if (activity_attempt == nil) do
        Repo.rollback({:not_found})
      else

        # We cannot rely on the attempt number from the supplied activity attempt
        # to determine the total number of attempts - or the next attempt number, since
        # a client could be resetting an attempt that is not the latest attempt (e.g. from multiple
        # browser windows).
        # Instead we will query to determine the count of attempts. This is likely an
        # area where we want locking in place to ensure that we can never get into a state
        # where two attempts are generated with the same number

        attempt_count = count_activity_attempts(activity_attempt.resource_attempt_id, activity_attempt.resource_id)

        if activity_attempt.revision.max_attempts > 0 and activity_attempt.revision.max_attempts <= attempt_count do
          Repo.rollback({:no_more_attempts})
        else
          activity_attempt = activity_attempt |> Repo.preload([:part_attempts])

          # Resolve the revision to pick up the latest
          revision = DeliveryResolver.from_resource_id(section_slug, activity_attempt.resource_id)

          # parse and transform
          with {:ok, model} <- Model.parse(revision.content),
            {:ok, transformed_model} <- Transformers.apply_transforms(revision.content),
            {:ok, new_activity_attempt} <- create_activity_attempt(%{
              attempt_guid: UUID.uuid4(),
              attempt_number: attempt_count + 1,
              transformed_model: transformed_model,
              resource_id: activity_attempt.resource_id,
              revision_id: revision.id,
              resource_attempt_id: activity_attempt.resource_attempt_id
            })
          do
            # simulate preloading of the revision
            new_activity_attempt = Map.put(new_activity_attempt, :revision, revision)

            new_part_attempts = case Enum.reduce_while(activity_attempt.part_attempts, {:ok, []}, fn (p, {:ok, acc}) ->

              case create_part_attempt(%{
                attempt_guid: UUID.uuid4(),
                attempt_number: 1,
                part_id: p.part_id,
                activity_attempt_id: new_activity_attempt.id
              }) do
                {:ok, part_attempt} -> {:cont, {:ok, acc ++ [part_attempt]}}
                {:error, changeset} -> {:halt, {:error, changeset}}
              end

            end) do
              {:ok, new_part_attempts} -> new_part_attempts
              {:error, error} -> Repo.rollback(error)
            end

            {ActivityState.from_attempt(new_activity_attempt, new_part_attempts, model),
              ModelPruner.prune(transformed_model)}

          else
            {:error, error} -> Repo.rollback(error)
          end
        end
      end

    end)

  end

  defp count_activity_attempts(resource_attempt_id, resource_id) do
    {count} = Repo.one(from(p in ActivityAttempt,
      where: p.resource_attempt_id == ^resource_attempt_id and p.resource_id == ^resource_id,
      select: {count(p.id)}))

    count
  end


  @doc """
  Retrieve a hint for an attempt.

  Return value is `{:ok, %Hint{}, boolean}` where the boolean is an indication as
  to whether there are more hints.

  If there is not a hint available to fulfill this request, this function returns:
  `{:error, {:no_more_hints}}`

  If the part attempt can not be found this function returns:
  `{:error, {:not_found}}`

  If the attept record cannot be updated to track the new hint request, returns:
  `{:error, %Changeset{}}`
  """
  def request_hint(activity_attempt_guid, part_attempt_guid) do

    # get both the activity and part attempt records
    Repo.transaction(fn ->

      with {:ok, activity_attempt} <- get_activity_attempt_by(attempt_guid: activity_attempt_guid) |> Oli.Utils.trap_nil(:not_found),
        {:ok, part_attempt} <- get_part_attempt_by(attempt_guid: part_attempt_guid) |> Oli.Utils.trap_nil(:not_found),
        {:ok, model} <- Model.parse(activity_attempt.transformed_model),
        {:ok, part} <- Enum.find(model.parts, fn p -> p.id == part_attempt.part_id end) |> Oli.Utils.trap_nil(:not_found)
      do
        shown_hints = part_attempt.hints

        # Activities save empty hints to preserve the "deer in headlights" / "cognitive" / "bottom out"
        # hint ordering. Empty hints are filtered out here.
        all_hints = part.hints
        |> Oli.Activities.ParseUtils.remove_empty

        if length(all_hints) > length(shown_hints) do

          hint = Enum.at(all_hints, length(shown_hints))
          case update_part_attempt(part_attempt, %{hints: part_attempt.hints ++ [hint.id]}) do
            {:ok, _} -> {hint, length(all_hints) > length(shown_hints) + 1}
            {:error, error} -> Repo.rollback(error)
          end

        else
          Repo.rollback({:no_more_hints})
        end
      else
        {:error, error} -> Repo.rollback(error)
      end

    end)

  end

  @doc """
  Determine the attempt state of this resource, that has a given set of activities
  and activity revisions present.

  Note that this method will create attempts. If a resource attempt can be started
  without student intervention (aka an ungraded page) attempts for the resource and all
  activities and all parts will be created. Transformations are applied at activity attempt creation time, and stored on the
  the activity.

  If a resource attempt is in progress, returns a tuple of the form:

  `{:ok, {:in_progress, {%ResourceAttempt{}, ActivityAttemptMap}}}`

  Where `%ResourceAttempt{}` is the in progress attempt and ActivityAttemptMap is a map
  of activity ids to tuples of activity attempts to part maps. See `get_latest_attempts`
  for more details on this map structure.

  If a resource attempt is in progress and the revision of the resource pertaining to that attempt
  has changed compared to the supplied resource_revision, returns a tuple of the form:

  `{:ok, {:revised, {%ResourceAttempt{}, ActivityAttemptMap}}}`

  If the attempt has not started, returns a tuple of the form:

  `{:ok, {:not_started, {%ResourceAccess{}, [%ResourceAttempt{}]}}`
  """
  @spec determine_resource_attempt_state(%Revision{}, String.t, number(), any) :: {:ok, {:in_progress, {%ResourceAttempt{}, map() }}} | {:ok, {:revised, {%ResourceAttempt{}, map() }}} | {:ok, {:not_started, {%ResourceAccess{}, [%ResourceAttempt{}]}}} | {:error, any}
  def determine_resource_attempt_state(resource_revision, section_slug, user_id, activity_provider) do

    determine_resource_attempt_state(resource_revision, section_slug, nil, user_id, activity_provider)
  end

  @spec determine_resource_attempt_state(%Revision{}, String.t, String.t, number(), any) :: {:ok, {:in_progress, {%ResourceAttempt{}, map() }}} | {:ok, {:revised, {%ResourceAttempt{}, map() }}} | {:ok, {:not_started, {%ResourceAccess{}, [%ResourceAttempt{}]}}} | {:ok, {:in_review, {%ResourceAccess{}, [%ResourceAttempt{}]}}} |{:error, any}
  def determine_resource_attempt_state(resource_revision, section_slug, attempt_guid, user_id, activity_provider) do

    # use supplied attempt guid or determine latest resource attempt and then derive the current resource state
    Repo.transaction(fn ->
    resource_attempt = case attempt_guid do
      nil -> get_latest_resource_attempt(resource_revision.resource_id, section_slug, user_id)
      _ -> get_resource_attempt_by(attempt_guid: attempt_guid)
    end

      case get_resource_state(resource_attempt, resource_revision, section_slug, user_id, activity_provider, attempt_guid) do
        {:ok, results} -> results
        {:error, error} -> Repo.rollback(error)
      end

    end)

  end

  defp get_resource_state(resource_attempt, resource_revision, section_slug, user_id, activity_provider, attempt_guid) do

    case resource_revision.graded do
      true -> get_graded_resource_state(resource_attempt, resource_revision, section_slug, user_id, activity_provider, attempt_guid)
      false -> get_ungraded_resource_state(resource_attempt, resource_revision, section_slug, user_id, activity_provider)
    end

  end

  defp get_ungraded_resource_state(resource_attempt, resource_revision, section_slug, user_id, activity_provider) do

    # For ungraded pages we can safely throw away an existing resource attempt and create a new one
    # in the case that the attempt was pinned to an older revision of the resource. This allows newly published
    # changes to the resource to be seen after a user has visited the resource previously
    if is_nil(resource_attempt) or resource_attempt.revision_id != resource_revision.id do

      case create_new_attempt_tree(0, resource_attempt, resource_revision, section_slug, user_id, activity_provider) do
        {:ok, results} -> {:ok, {:in_progress, results}}
        error -> error
      end

    else
      {:ok, {:in_progress, {resource_attempt, get_latest_attempts(resource_attempt.id)}}}
    end
  end

  defp get_graded_resource_state(resource_attempt, resource_revision, section_slug, user_id, _, attempt_guid) do
    mode = if attempt_guid == nil, do: :in_progress, else: :in_review

    if (is_nil(resource_attempt) or !is_nil(resource_attempt.date_evaluated)) and mode != :in_review do
      {:ok, {:not_started, get_resource_attempt_history(resource_revision.resource_id, section_slug, user_id)}}
    else

      # Unlike ungraded pages, for graded pages we do not throw away attempts and create anew in the case
      # where the resource revision has changed.  Instead we return back the existing attempt tree and force
      # the page renderer to resolve this discrepancy by indicating the "revised" state.
      if resource_revision.id !== resource_attempt.revision_id and mode != :in_review do
        {:ok, {:revised, {resource_attempt, get_latest_attempts(resource_attempt.id)}}}
      else
        {:ok, {mode, {resource_attempt, get_latest_attempts(resource_attempt.id)}}}
      end

    end

  end

  @doc """
  Retrieves the resource access record and all (if any) attempts related to it
  in a two element tuple of the form:

  `{%ResourceAccess, [%ResourceAttempt{}]}`

  The empty list `[]` will be present if there are no resource attempts.
  """
  def get_resource_attempt_history(resource_id, section_slug, user_id) do

    access = get_resource_access(resource_id, section_slug, user_id)

    id = access.id

    attempts = Repo.all(from ra in ResourceAttempt,
      where: ra.resource_access_id == ^id,
      select: ra)

    attempt_representation = case attempts do
      nil -> []
      records -> records
    end

    {access, attempt_representation}
  end

  @doc """
  Retrieves all graded resource access for a given context

  `[%ResourceAccess{}, ...]`
  """
  def get_graded_resource_access_for_context(section_slug) do
    Repo.all(from a in ResourceAccess,
      join: s in Section, on: a.section_id == s.id,
      join: p in PublishedResource, on: s.publication_id == p.publication_id,
      join: r in Revision, on: p.revision_id == r.id,
      where: s.slug == ^section_slug and r.graded == true,
      select: a)
  end

  @doc """
  Retrieves all graded resource access for a given context

  `[%ResourceAccess{}, ...]`
  """
  def get_resource_access_for_page(section_slug, resource_id) do
    Repo.all(from a in ResourceAccess,
      join: s in Section, on: a.section_id == s.id,
      join: p in PublishedResource, on: s.publication_id == p.publication_id,
      join: r in Revision, on: p.revision_id == r.id,
      where: s.slug == ^section_slug and r.graded == true and r.resource_id == ^resource_id,
      select: a)
  end

  @doc """
  Retrieves all resource accesses for a given context and user

  `[%ResourceAccess{}, ...]`
  """
  def get_user_resource_accesses_for_context(section_slug, user_id) do
    Repo.all(from a in ResourceAccess,
      join: s in Section, on: a.section_id == s.id,
      join: p in PublishedResource, on: s.publication_id == p.publication_id,
      join: r in Revision, on: p.revision_id == r.id,
      where: s.slug == ^section_slug and a.user_id == ^user_id,
      distinct: a.id,
      select: a)
  end

  defp get_resource_access(resource_id, section_slug, user_id) do
    Repo.one(from a in ResourceAccess,
      join: s in Section, on: a.section_id == s.id,
      where: a.user_id == ^user_id and s.slug == ^section_slug and a.resource_id == ^resource_id,
      select: a)
  end

  def get_snapshots_for_publication(publication_id) do
    Repo.all(from snapshot in Snapshot,
      join: section in Section, on: snapshot.section_id == section.id,
      where: section.publication_id == ^publication_id,
      select: snapshot,
      preload: [:part_attempt, :user]
    )
  end

  def get_part_attempts_and_users_for_publication(publication_id) do
    student_role_id = Lti_1p3.Tool.ContextRoles.get_role(:context_learner).id
    Repo.all(
      from section in Section,
      join: enrollment in Enrollment, on: enrollment.section_id == section.id,
      join: user in Oli.Accounts.User, on: enrollment.user_id == user.id,
      join: raccess in ResourceAccess, on: user.id == raccess.user_id,
      join: rattempt in ResourceAttempt, on: raccess.id == rattempt.resource_access_id,
      join: aattempt in ActivityAttempt, on: rattempt.id == aattempt.resource_attempt_id,
      join: pattempt in PartAttempt, on: aattempt.id == pattempt.activity_attempt_id,
      where: section.publication_id == ^publication_id,

      # only fetch records for users enrolled as students
      left_join: er in "enrollments_context_roles", on: enrollment.id == er.enrollment_id,
      left_join: context_role in Lti_1p3.DataProviders.EctoProvider.ContextRole, on: er.context_role_id == context_role.id and context_role.id == ^student_role_id,

      select: %{ part_attempt: pattempt, user: user })
      # TODO: This should be done in the query, but can't get the syntax right
    |> Enum.map(& %{ user: &1.user, part_attempt: Repo.preload(&1.part_attempt, [activity_attempt: [:revision, revision: :activity_type, resource_attempt: :revision]]) })
  end

  def create_new_attempt_tree(attempt_count, old_resource_attempt, resource_revision, section_slug, user_id, activity_provider) do

    {resource_access_id, next_attempt_number} = case old_resource_attempt do
      nil -> {get_resource_access(resource_revision.resource_id, section_slug, user_id).id, attempt_count + 1}

      attempt -> {attempt.resource_access_id, attempt.attempt_number + 1}
    end

    activity_revisions = activity_provider.(section_slug, resource_revision)

    case create_resource_attempt(%{
      attempt_guid: UUID.uuid4(),
      resource_access_id: resource_access_id,
      attempt_number: next_attempt_number,
      revision_id: resource_revision.id
    }) do
      {:ok, resource_attempt} ->
        {:ok, {resource_attempt, Enum.reduce(activity_revisions, %{}, fn revision, m ->

          case create_full_activity_attempt(resource_attempt, revision) do
            {:ok, {activity_attempt, part_attempts}} -> Map.put(m, revision.resource_id, {activity_attempt, part_attempts})
            e -> Map.put(m, revision.resource_id, e)
          end

        end)}}
      error -> error
    end

  end

  defp create_full_activity_attempt(resource_attempt, %Revision{resource_id: resource_id, id: id, content: model} = revision) do

    with {:ok, parsed_model} <- Model.parse(model),
      {:ok, transformed_model} <- Transformers.apply_transforms(model),
      {:ok, activity_attempt} <- create_activity_attempt(%{
        resource_attempt_id: resource_attempt.id,
        attempt_guid: UUID.uuid4(),
        attempt_number: 1,
        revision_id: id,
        resource_id: resource_id,
        transformed_model: transformed_model
      }),
      {:ok, part_attempts} <- create_part_attempts(parsed_model, activity_attempt)
    do
      # We simulate the effect of preloading the revision by setting it
      # after we create the record. This is needed so that this function matches
      # the contract of get_latest_attempt - namely that the revision association
      # on activity attempt records is preloaded.

      {:ok, {Map.put(activity_attempt, :revision, revision), part_attempts}}
    end

  end

  defp create_part_attempts(parsed_model, activity_attempt) do
    Enum.reduce_while(parsed_model.parts, {:ok, %{}}, fn p, {:ok, m} ->
      case create_part_attempt(%{
        attempt_guid: UUID.uuid4(),
        activity_attempt_id: activity_attempt.id,
        attempt_number: 1,
        part_id: p.id
      }) do
        {:ok, part_attempt} -> {:cont, {:ok, Map.put(m, p.id, part_attempt)}}
        e -> {:halt, e}
      end

    end)
  end

  @doc """
  Retrieves the state of the latest attempts for a given resource attempt id.

  Return value is a map of activity ids to a two element tuple.  The first
  element is the latest activity attempt and the second is a map of part ids
  to their part attempts. As an example:

  %{
    232 => {%ActivityAttempt{}, %{ "1" => %PartAttempt{}, "2" => %PartAttempt{}}}
    233 => {%ActivityAttempt{}, %{ "1" => %PartAttempt{}, "2" => %PartAttempt{}}}
  }
  """
  def get_latest_attempts(resource_attempt_id) do

    results = Repo.all(from aa1 in ActivityAttempt,
      join: r in assoc(aa1, :revision),
      left_join: aa2 in ActivityAttempt, on: (aa1.resource_id == aa2.resource_id and aa1.id < aa2.id and aa1.resource_attempt_id == aa2.resource_attempt_id),
      join: pa1 in PartAttempt, on: aa1.id == pa1.activity_attempt_id,
      left_join: pa2 in PartAttempt, on: (aa1.id == pa2.activity_attempt_id and pa1.part_id == pa2.part_id and pa1.id < pa2.id and pa1.activity_attempt_id == pa2.activity_attempt_id),
      where: aa1.resource_attempt_id == ^resource_attempt_id and is_nil(aa2.id) and is_nil(pa2.id),
      preload: [revision: r],
      select: {pa1, aa1})

    Enum.reduce(results, %{}, fn {part_attempt, activity_attempt}, m ->

      activity_id = activity_attempt.resource_id
      part_id = part_attempt.part_id

      # ensure we have an entry for this resource
      m = case Map.has_key?(m, activity_id) do
        true -> m
        false -> Map.put(m, activity_id, {activity_attempt, %{}})
      end

      activity_entry = case Map.get(m, activity_id) do
        {current_attempt, part_map} -> {current_attempt, Map.put(part_map, part_id, part_attempt)}
      end

      Map.put(m, activity_id, activity_entry)
    end)

  end

  @doc """
  Retrieves the latest resource attempt for a given resource id,
  context id and user id.  If no attempts exist, returns nil.
  """
  def get_latest_resource_attempt(resource_id, section_slug, user_id) do

    Repo.one(from a in ResourceAccess,
      join: s in Section, on: a.section_id == s.id,
      join: ra1 in ResourceAttempt, on: a.id == ra1.resource_access_id,
      left_join: ra2 in ResourceAttempt, on: (a.id == ra2.resource_access_id and ra1.id < ra2.id and ra1.resource_access_id == ra2.resource_access_id),
      where: a.user_id == ^user_id and s.slug == ^section_slug and a.resource_id == ^resource_id and is_nil(ra2),
      select: ra1)

  end

  @doc """
  Create a new resource attempt in an active state for the given page revision slug
  in the specified section and for a specific user.

  On success returns:
  `{:ok, {%{ResourceAttempt}, ActivityAttemptMap}}`

  Possible failure returns are:
  `{:error, {:not_found}}` if the revision slug cannot be resolved
  `{:error, {:active_attempt_present}}` if an active resource attempt is present
  `{:error, {:no_more_attempts}}` if no more attempts are present

  """
  def start_resource_attempt(revision_slug, section_slug, user_id, activity_provider) do

    Repo.transaction(fn ->

      with {:ok, revision} <- DeliveryResolver.from_revision_slug(section_slug, revision_slug) |> Oli.Utils.trap_nil(:not_found),
        {_, resource_attempts} <- get_resource_attempt_history(revision.resource_id, section_slug, user_id)
      do
        case {revision.max_attempts > length(resource_attempts) or revision.max_attempts == 0,
          has_any_active_attempts?(resource_attempts)} do

          {true, false} -> case create_new_attempt_tree(length(resource_attempts), nil, revision, section_slug, user_id, activity_provider) do
            {:ok, results} -> results
            {:error, error} -> Repo.rollback(error)
          end
          {true, true} -> Repo.rollback({:active_attempt_present})
          {false, _} -> Repo.rollback({:no_more_attempts})
        end
      else
        {:error, error} -> Repo.rollback(error)
      end

    end)

  end

  @doc """
  Lookup resource attempt in an evaluated state for the given page guid

  On success returns:
  `{:ok, :preview_ready}`

  Possible failure returns are
  `{:error, :not_yet_submitted}` if the resource attempt is not yet evaluated

  """
  def review_resource_attempt(resource_attempt_guid) do

      # get the resource attempt record, ensure it's already evaluated
      resource_attempt = get_resource_attempt_by(attempt_guid: resource_attempt_guid)
      if resource_attempt.date_evaluated != nil do
        {:ok, :preview_ready}
      else
        {:error, :not_yet_submitted}
      end

  end

  defp has_any_active_attempts?(resource_attempts) do
    Enum.any?(resource_attempts, fn r -> r.date_evaluated == nil end)
  end

  @doc """
  Processes a list of part inputs and saves the response to the corresponding
  part attempt record.

  On success returns a tuple of the form `{:ok, count}`
  """
  def save_student_input(part_inputs) do

    Repo.transaction(fn ->
      count = length(part_inputs)
      case Enum.reduce_while(part_inputs, :ok, fn %{attempt_guid: attempt_guid, response: response}, _ ->

        case Repo.update_all(from(p in PartAttempt, where: p.attempt_guid == ^attempt_guid), set: [response: response]) do
          nil -> {:halt, :error}
          _ -> {:cont, :ok}
        end
      end) do
        :error -> Repo.rollback(:error)
        :ok -> {:ok, count}
      end

    end)

  end

  # Evaluate a list of part_input submissions for a matching list of part_attempt records
  defp evaluate_submissions(_, [], _), do: {:error, "nothing to process"}
  defp evaluate_submissions(activity_attempt_guid, part_inputs, part_attempts) do

    %ActivityAttempt{transformed_model: transformed_model, attempt_number: attempt_number, resource_attempt: resource_attempt}
      = get_activity_attempt_by(attempt_guid: activity_attempt_guid) |> Repo.preload([:resource_attempt])

    {:ok, %Model{parts: parts}} = Model.parse(transformed_model)

    # We need to tie the attempt_guid from the part_inputs to the attempt_guid
    # from the %PartAttempt, and then the part id from the %PartAttempt to the
    # part id in the parsed model.
    part_map = Enum.reduce(parts, %{}, fn p, m -> Map.put(m, p.id, p) end)
    attempt_map = Enum.reduce(part_attempts, %{}, fn p, m -> Map.put(m, p.attempt_guid, p) end)

    evaluations = Enum.map(part_inputs, fn %{attempt_guid: attempt_guid, input: input} ->

      attempt = Map.get(attempt_map, attempt_guid)
      part = Map.get(part_map, attempt.part_id)

      context = %EvaluationContext{
        resource_attempt_number: resource_attempt.attempt_number,
        activity_attempt_number: attempt_number,
        part_attempt_number: attempt.attempt_number,
        input: input.input
      }

      Oli.Delivery.Evaluation.Evaluator.evaluate(part, context)
    end)

    {:ok, evaluations}
  end

  # Persist the result of a single evaluation for a single part_input submission.
  defp persist_single_evaluation({_, {:error, error}}, _), do: {:halt, {:error, error}}
  defp persist_single_evaluation({%{attempt_guid: attempt_guid, input: input},
    {:ok,  {%Feedback{} = feedback, %Result{out_of: out_of, score: score}}}}, {:ok, results}) do

    now = DateTime.utc_now()

    case Repo.update_all(from(p in PartAttempt, where: p.attempt_guid == ^attempt_guid and is_nil(p.date_evaluated)),
      set: [response: input, date_evaluated: now, score: score, out_of: out_of, feedback: feedback]) do
      nil -> {:halt, {:error, :error}}
      {1, _} -> {:cont, {:ok, results ++ [%{attempt_guid: attempt_guid, feedback: feedback, score: score, out_of: out_of}]}}
      _ ->
        {:halt, {:error, :error}}
    end

  end

  # Given a list of evaluations that match a list of part_input submissions,
  # persist the results of each evaluation to the corresponding part_attempt record
  # On success, continue persistence by calling a roll_up function that will may or
  # not roll up the results of the these part_attempts to the activity attempt
  #
  # The return value here is {:ok, [%{}]}, where the maps in the array are the
  # evaluation result that will be sent back to the client
  defp persist_evaluations({:error, error}, _, _), do: {:error, error}
  defp persist_evaluations({:ok, evaluations}, part_inputs, roll_up_fn) do

    evaluated_inputs = Enum.zip(part_inputs, evaluations)

    case Enum.reduce_while(evaluated_inputs, {:ok, []}, &persist_single_evaluation/2) do
      {:ok, results} -> roll_up_fn.({:ok, results})
      error -> error
    end

  end

  # Filters out part_inputs whose attempts are already submitted.  This step
  # simply lowers the burden on an activity client for having to manage this - as
  # they now can instead just choose to always submit all parts.  Also
  # returns a boolean indicated whether this filtered collection of submissions
  # will complete the activity attempt.
  defp filter_already_submitted(part_inputs, part_attempts) do

    # filter the part_inputs that have already been evaluated
    already_evaluated = Enum.filter(part_attempts, fn p -> p.date_evaluated != nil end)
    |> Enum.map(fn e -> e.attempt_guid end)
    |> MapSet.new()

    part_inputs = Enum.filter(part_inputs, fn %{attempt_guid: attempt_guid} -> !MapSet.member?(already_evaluated, attempt_guid) end)

    # Check to see if this would complete the activity submidssion
    yet_to_be_evaluated = Enum.filter(part_attempts, fn p -> p.date_evaluated == nil end)
    |> Enum.map(fn e -> e.attempt_guid end)
    |> MapSet.new()

    to_be_evaluated = Enum.map(part_inputs, fn e -> e.attempt_guid end)
    |> MapSet.new()

    {MapSet.equal?(yet_to_be_evaluated, to_be_evaluated), part_inputs}
  end


  @doc """
  Processes a test mode evaulation.
  """
  @spec perform_test_evaluation(map(), [map()]) :: {:ok, [map()]} | {:error, any}
  def perform_test_evaluation(model, part_inputs) do

    {:ok, %Model{parts: parts}} = Model.parse(model)

    # We need to tie the attempt_guid from the part_inputs to the attempt_guid
    # from the %PartAttempt, and then the part id from the %PartAttempt to the
    # part id in the parsed model.
    part_map = Enum.reduce(parts, %{}, fn p, m -> Map.put(m, p.id, p) end)

    evaluations = Enum.map(part_inputs, fn %{part_id: part_id, input: input} ->

      part = Map.get(part_map, part_id)

      # we should eventually support test evals that can pass to the server the
      # full context, but for now we hardcode all of the context except the input
      context = %EvaluationContext{
        resource_attempt_number: 1,
        activity_attempt_number: 1,
        part_attempt_number: 1,
        input: input.input
      }

      Oli.Delivery.Evaluation.Evaluator.evaluate(part, context)

    end)
    |> Enum.map(fn e ->
      case e do
        {:ok, {feedback, result}} -> %{feedback: feedback, result: result}
        {:error, _} -> %{error: "error in evaluation"}
      end
    end)

    evaluations = Enum.zip(evaluations, part_inputs)
    |> Enum.map(fn {e, %{part_id: part_id}} -> Map.put(e, :part_id, part_id) end)

    {:ok, evaluations}
  end

  @doc """
  Performs activity model transformation for test mode.
  """
  def perform_test_transformation(model) do
    Transformers.apply_transforms(model)
  end

  @doc """
  Processes a student submission for some number of parts for the given
  activity attempt guid.  If this collection of part attempts completes the activity
  the results of the part evalutions (including ones already having been evaluated)
  will be rolled up to the activity attempt record.

  On success returns an `{:ok, results}` tuple where results in an array of maps. Each
  map instance contains the result of one of the evaluations in the form:

  `${score: score, out_of: out_of, feedback: feedback, attempt_guid, attempt_guid}`

  There can be less items in the results list than there are items in the input part_inputs
  as logic here will not evaluate part_input instances whose part attempt has already
  been evaluated.

  On failure returns `{:error, error}`
  """
  @spec submit_part_evaluations(String.t, String.t, [map()]) :: {:ok, [map()]} | {:error, any}
  def submit_part_evaluations(section_slug, activity_attempt_guid, part_inputs) do

    Repo.transaction(fn ->

      part_attempts = get_latest_part_attempts(activity_attempt_guid)

      roll_up = fn result ->
        rollup_part_attempt_evaluations(activity_attempt_guid)
        result
      end
      no_roll_up = fn result -> result end

      {roll_up_fn, part_inputs} = case filter_already_submitted(part_inputs, part_attempts) do
        {true, part_inputs} -> {roll_up, part_inputs}
        {false, part_inputs} -> {no_roll_up, part_inputs}
      end

      case evaluate_submissions(activity_attempt_guid, part_inputs, part_attempts)
      |> persist_evaluations(part_inputs, roll_up_fn)
      |> generate_snapshots(section_slug, part_inputs) do

        {:ok, results} -> results
        {:error, error} -> Repo.rollback(error)
        _ -> Repo.rollback("unknown error")
      end

    end)

  end

<<<<<<< HEAD
  @doc """
  Processes a set of client evaluations for some number of parts for the given
  activity attempt guid.  If this collection of evaluations completes the activity
  the results of the part evalutions (including ones already having been evaluated)
  will be rolled up to the activity attempt record.

  On success returns an `{:ok, results}` tuple where results in an array of maps. Each
  map instance contains the result of one of the evaluations in the form:

  `${score: score, out_of: out_of, feedback: feedback, attempt_guid, attempt_guid}`

  On failure returns `{:error, error}`
  """
  @spec submit_client_evaluations(String.t, String.t, [map()]) :: {:ok, [map()]} | {:error, any}
  def submit_client_evaluations(context_id, activity_attempt_guid, client_evaluations) do

    # verify this activity type allows client evaluation
    activity_attempt = get_activity_attempt_by(attempt_guid: activity_attempt_guid)
    activity_registration_slug = activity_attempt.revision.activity_type.slug
    case Oli.Activities.get_registration_by_slug(activity_registration_slug) do
      %Activities.Registration{allow_client_evaluation: true} ->
        Repo.transaction(fn ->

          part_attempts = get_latest_part_attempts(activity_attempt_guid)

          roll_up = fn result ->
            rollup_part_attempt_evaluations(activity_attempt_guid)
            result
          end
          no_roll_up = fn result -> result end

          {roll_up_fn, client_evaluations} = case filter_already_submitted(client_evaluations, part_attempts) do
            {true, client_evaluations} -> {roll_up, client_evaluations}
            {false, client_evaluations} -> {no_roll_up, client_evaluations}
          end

          part_inputs = Enum.map(client_evaluations, fn %{attempt_guid: attempt_guid, client_evaluation: %ClientEvaluation{input: input}} ->
            %{attempt_guid: attempt_guid, input: input}
          end)

          case client_evaluations
          |> Enum.map(fn %{attempt_guid: _attempt_guid, client_evaluation: %ClientEvaluation{score: score, out_of: out_of, feedback: feedback}} ->
            {:ok, {feedback, %Result{score: score, out_of: out_of}}}
          end)
          |> (fn evaluations -> {:ok, evaluations} end).()
          |> persist_evaluations(part_inputs, roll_up_fn)
          |> generate_snapshots(context_id, part_inputs) do

            {:ok, results} -> results
            {:error, error} -> Repo.rollback(error)
            _ -> Repo.rollback("unknown error")
          end

        end)


      _ ->
        {:error, "Activity type does not allow client evaluation"}
    end
  end

  def submit_graded_page(context_id, resource_attempt_guid) do
=======
  def submit_graded_page(section_slug, resource_attempt_guid) do
>>>>>>> dcb356ac

    Repo.transaction(fn ->

      # get the resource attempt record, ensure it isn't already evaluated
      resource_attempt = get_resource_attempt_by(attempt_guid: resource_attempt_guid)

      if resource_attempt.date_evaluated == nil do

        Enum.each(resource_attempt.activity_attempts, fn a ->
          # some activities will finalize themselves ahead of a graded page
          # submission.  so we only submit those that are still yet to be finalized.
          if a.date_evaluated == nil do
            submit_graded_page_activity(section_slug, a.attempt_guid)
          end
        end)

        case roll_up_activities_to_resource_attempt(resource_attempt_guid) do
          {:ok, _} -> case roll_up_resource_attempts_to_access(section_slug, resource_attempt.resource_access_id) do
            {:ok, results} -> results
            {:error, error} -> Repo.rollback(error)
          end
          {:error, error} -> Repo.rollback(error)
        end

      else
        Repo.rollback({:already_submitted})
      end

    end)

  end

  defp roll_up_activities_to_resource_attempt(resource_attempt_guid) do

    resource_attempt = get_resource_attempt_by(attempt_guid: resource_attempt_guid)

    if resource_attempt.date_evaluated == nil do

      # Leaving this hardcoded to 'total' seems to make sense, but perhaps in the
      # future we do allow this to be configured
      {score, out_of} = Enum.reduce(resource_attempt.activity_attempts, {0, 0}, fn p, {score, out_of} ->
        {score + p.score, out_of + p.out_of}
      end)

      update_resource_attempt(resource_attempt, %{
        score: score,
        out_of: out_of,
        date_evaluated: DateTime.utc_now()
      })

    else
      {:error, {:already_submitted}}
    end

  end

  defp roll_up_resource_attempts_to_access(section_slug, resource_access_id) do

    access = Oli.Repo.get(ResourceAccess, resource_access_id) |> Repo.preload([:resource_attempts])
    %{scoring_strategy_id: strategy_id} = DeliveryResolver.from_resource_id(section_slug, access.resource_id)

    %Result{score: score, out_of: out_of} =
      Scoring.calculate_score(strategy_id, access.resource_attempts)

    update_resource_access(access, %{
      score: score,
      out_of: out_of,
      date_evaluated: DateTime.utc_now()
    })

  end

  defp submit_graded_page_activity(section_slug, activity_attempt_guid) do

    part_attempts = get_latest_part_attempts(activity_attempt_guid)

    if Enum.all?(part_attempts, fn pa -> pa.response != nil end) do

      roll_up_fn = fn result ->
        rollup_part_attempt_evaluations(activity_attempt_guid)
        result
      end

      # derive the part_attempts from the currently saved state that we expect
      # to find in the part_attempts
      part_inputs = Enum.map(part_attempts, fn p -> %{attempt_guid: p.attempt_guid, input: %StudentInput{input: Map.get(p.response, "input")}} end)

      case evaluate_submissions(activity_attempt_guid, part_inputs, part_attempts)
      |> persist_evaluations(part_inputs, roll_up_fn)
      |> generate_snapshots(section_slug, part_inputs) do

        {:ok, results} -> results
        {:error, error} -> Repo.rollback(error)
      end

    else
      Repo.rollback({:not_all_answered})
    end


  end


  def generate_snapshots({:ok, _} = previous_in_pipline, section_slug, part_inputs) do

    part_attempt_guids = Enum.map(part_inputs, fn %{attempt_guid: attempt_guid} -> attempt_guid end)

    results = Repo.all(from pa in PartAttempt,
      join: aa in ActivityAttempt, on: pa.activity_attempt_id == aa.id,
      join: ra in ResourceAttempt, on: aa.resource_attempt_id == ra.id,
      join: a in ResourceAccess, on: ra.resource_access_id == a.id,
      join: r1 in Revision, on: ra.revision_id == r1.id,
      join: r2 in Revision, on: aa.revision_id == r2.id,
      where: pa.attempt_guid in ^part_attempt_guids,
      select: {pa, aa, ra, a, r1, r2})

    # determine all referenced objective ids by the parts that we find
    objective_ids = Enum.reduce(results, MapSet.new([]),
      fn {pa, _, _, _, _, r}, m ->
        Enum.reduce(Map.get(r.objectives, pa.part_id, []), m, fn id, n -> MapSet.put(n, id) end)
      end)
      |> MapSet.to_list()

    objective_revisions_by_id = DeliveryResolver.from_resource_id(section_slug, objective_ids)
    |> Enum.reduce(%{}, fn e, m -> Map.put(m, e.resource_id, e.id) end)

    # Now for each part attempt that we evaluated:
    Enum.each(results, fn {part_attempt, _, _, _, _, activity_revision} = result ->

      # Look at the attached objectives for that part for that revision
      attached_objectives = Map.get(activity_revision.objectives, part_attempt.part_id, [])

      case attached_objectives do
        # If there are no attached objectives, create one record recoring nils for the objectives
        [] -> create_individual_snapshot(result, nil, nil)

        # Otherwise create one record for each objective
        objective_ids -> Enum.each(objective_ids, fn id -> create_individual_snapshot(result, id, Map.get(objective_revisions_by_id, id)) end)
      end
    end)

    previous_in_pipline
  end

  def generate_snapshots(previous, _, _), do: previous

  defp create_individual_snapshot({part_attempt, activity_attempt, resource_attempt, resource_access, resource_revision, activity_revision}, objective_id, revision_id) do

    {:ok, _} = create_snapshot(%{
      resource_id: resource_access.resource_id,
      user_id: resource_access.user_id,
      section_id: resource_access.section_id,
      resource_attempt_number: resource_attempt.attempt_number,
      graded: resource_revision.graded,
      activity_id: activity_attempt.resource_id,
      revision_id: activity_attempt.revision_id,
      activity_type_id: activity_revision.activity_type_id,
      attempt_number: activity_attempt.attempt_number,
      part_id: part_attempt.part_id,
      correct: part_attempt.score == part_attempt.out_of,
      score: part_attempt.score,
      out_of: part_attempt.out_of,
      hints: length(part_attempt.hints),
      part_attempt_number: part_attempt.attempt_number,
      part_attempt_id: part_attempt.id,
      objective_id: objective_id,
      objective_revision_id: revision_id
    })
  end

  @doc """
  Gets an activity attempt by a clause.
  ## Examples
      iex> get_activity_attempt_by(attempt_guid: "123")
      %ActivityAttempt
      iex> get_activity_attempt_by(attempt_guid: "111")
      nil
  """
  def get_activity_attempt_by(clauses), do: Repo.get_by(ActivityAttempt, clauses) |> Repo.preload([revision: [:activity_type]])

  @doc """
  Gets a part attempt by a clause.
  ## Examples
      iex> get_part_attempt_by(attempt_guid: "123")
      %PartAttempt{}
      iex> get_part_attempt_by(attempt_guid: "111")
      nil
  """
  def get_part_attempt_by(clauses), do: Repo.get_by(PartAttempt, clauses)

  @doc """
  Gets a resource attempt by a clause.
  ## Examples
      iex> get_resource_attempt_by(attempt_guid: "123")
      %ResourceAttempt{}
      iex> get_resource_attempt_by(attempt_guid: "111")
      nil
  """
  def get_resource_attempt_by(clauses), do: Repo.get_by(ResourceAttempt, clauses) |> Repo.preload([:activity_attempts])

  def rollup_part_attempt_evaluations(activity_attempt_guid) do

    # find the latest part attempts
    part_attempts = get_latest_part_attempts(activity_attempt_guid)

    # apply the scoring strategy and set the evaluation on the activity
    activity_attempt = get_activity_attempt_by(attempt_guid: activity_attempt_guid)

    %Result{score: score, out_of: out_of}
      = Scoring.calculate_score(activity_attempt.revision.scoring_strategy_id, part_attempts)

    update_activity_attempt(activity_attempt, %{
      score: score,
      out_of: out_of,
      date_evaluated: DateTime.utc_now()
    })

  end

  defp get_latest_part_attempts(activity_attempt_guid) do
    Repo.all(from aa in ActivityAttempt,
      join: pa1 in PartAttempt, on: aa.id == pa1.activity_attempt_id,
      left_join: pa2 in PartAttempt, on: (aa.id == pa2.activity_attempt_id and pa1.part_id == pa2.part_id and pa1.id < pa2.id and pa1.activity_attempt_id == pa2.activity_attempt_id),
      where: aa.attempt_guid == ^activity_attempt_guid and is_nil(pa2),
      select: pa1)
  end

  @doc """
  Creates or updates an access record for a given resource, section context id and user. When
  created the access count is set to 1, otherwise on updates the
  access count is incremented.
  ## Examples
      iex> track_access(resource_id, section_slug, user_id)
      {:ok, %ResourceAccess{}}
      iex> track_access(resource_id, section_slug, user_id)
      {:error, %Ecto.Changeset{}}
  """
  def track_access(resource_id, section_slug, user_id) do

    section = Sections.get_section_by(slug: section_slug)

    Oli.Repo.insert!(
      %ResourceAccess{access_count: 1, user_id: user_id, section_id: section.id, resource_id: resource_id},
      on_conflict: [inc: [access_count: 1]],
      conflict_target: [:resource_id, :user_id, :section_id]
    )
  end

  @doc """
  Creates a part attempt.
  ## Examples
      iex> create_part_attempt(%{field: value})
      {:ok, %PartAttempt{}}
      iex> create_part_attempt(%{field: bad_value})
      {:error, %Ecto.Changeset{}}
  """
  def create_part_attempt(attrs \\ %{}) do
    %PartAttempt{}
    |> PartAttempt.changeset(attrs)
    |> Repo.insert()
  end

  @doc """
  Updates a part attempt.
  ## Examples
      iex> update_part_attempt(part_attempt, %{field: new_value})
      {:ok, %PartAttempt{}}
      iex> update_part_attempt(part_attempt, %{field: bad_value})
      {:error, %Ecto.Changeset{}}
  """
  def update_part_attempt(part_attempt, attrs) do
    PartAttempt.changeset(part_attempt, attrs)
    |> Repo.update()
  end

  @doc """
  Creates a resource attempt.
  ## Examples
      iex> create_resource_attempt(%{field: value})
      {:ok, %ResourceAttempt{}}
      iex> create_resource_attempt(%{field: bad_value})
      {:error, %Ecto.Changeset{}}
  """
  def create_resource_attempt(attrs \\ %{}) do
    %ResourceAttempt{}
    |> ResourceAttempt.changeset(attrs)
    |> Repo.insert()
  end

  @doc """
  Updates an activity attempt.
  ## Examples
      iex> update_activity_attempt(revision, %{field: new_value})
      {:ok, %ActivityAttempt{}}
      iex> update_activity_attempt(revision, %{field: bad_value})
      {:error, %Ecto.Changeset{}}
  """
  def update_activity_attempt(activity_attempt, attrs) do
    ActivityAttempt.changeset(activity_attempt, attrs)
    |> Repo.update()
  end

  @doc """
  Updates an resource access.
  ## Examples
      iex> update_resource_access(revision, %{field: new_value})
      {:ok, %ResourceAccess{}}
      iex> update_resource_access(revision, %{field: bad_value})
      {:error, %Ecto.Changeset{}}
  """
  def update_resource_access(activity_attempt, attrs) do
    ResourceAccess.changeset(activity_attempt, attrs)
    |> Repo.update()
  end

  @doc """
  Creates an activity attempt.
  ## Examples
      iex> create_activity_attempt(%{field: value})
      {:ok, %ActivityAttempt{}}
      iex> create_activity_attempt(%{field: bad_value})
      {:error, %Ecto.Changeset{}}
  """
  def create_activity_attempt(attrs \\ %{}) do
    %ActivityAttempt{}
    |> ActivityAttempt.changeset(attrs)
    |> Repo.insert()
  end

  @doc """
  Updates a resource attempt.
  ## Examples
      iex> update_resource_attempt(revision, %{field: new_value})
      {:ok, %ResourceAttempt{}}
      iex> update_resource_attempt(revision, %{field: bad_value})
      {:error, %Ecto.Changeset{}}
  """
  def update_resource_attempt(resource_attempt, attrs) do
    ResourceAttempt.changeset(resource_attempt, attrs)
    |> Repo.update()
  end

    @doc """
  Creates a part attempt snapshot.
  ## Examples
      iex> create_snapshot(%{field: value})
      {:ok, %Snapshot{}}
      iex> create_snapshot(%{field: bad_value})
      {:error, %Ecto.Changeset{}}
  """
  def create_snapshot(attrs \\ %{}) do
    %Snapshot{}
    |> Snapshot.changeset(attrs)
    |> Repo.insert()
  end
end<|MERGE_RESOLUTION|>--- conflicted
+++ resolved
@@ -777,7 +777,6 @@
 
   end
 
-<<<<<<< HEAD
   @doc """
   Processes a set of client evaluations for some number of parts for the given
   activity attempt guid.  If this collection of evaluations completes the activity
@@ -792,7 +791,7 @@
   On failure returns `{:error, error}`
   """
   @spec submit_client_evaluations(String.t, String.t, [map()]) :: {:ok, [map()]} | {:error, any}
-  def submit_client_evaluations(context_id, activity_attempt_guid, client_evaluations) do
+  def submit_client_evaluations(section_slug, activity_attempt_guid, client_evaluations) do
 
     # verify this activity type allows client evaluation
     activity_attempt = get_activity_attempt_by(attempt_guid: activity_attempt_guid)
@@ -824,7 +823,7 @@
           end)
           |> (fn evaluations -> {:ok, evaluations} end).()
           |> persist_evaluations(part_inputs, roll_up_fn)
-          |> generate_snapshots(context_id, part_inputs) do
+          |> generate_snapshots(section_slug, part_inputs) do
 
             {:ok, results} -> results
             {:error, error} -> Repo.rollback(error)
@@ -839,10 +838,7 @@
     end
   end
 
-  def submit_graded_page(context_id, resource_attempt_guid) do
-=======
   def submit_graded_page(section_slug, resource_attempt_guid) do
->>>>>>> dcb356ac
 
     Repo.transaction(fn ->
 
