--- conflicted
+++ resolved
@@ -615,26 +615,6 @@
     )
   end
   
-  def get_latest_non_active_activity_attempts(resource_attempt_id) do
-
-    query = from(
-      aa in ActivityAttempt,
-      where: (aa.lifecycle_state == :evaluated or aa.lifecycle_state == :submitted) and aa.resource_attempt_id ==  ^resource_attempt_id,
-      group_by: aa.resource_id,
-      select: max(aa.id)
-    )
-
-<<<<<<< HEAD
-=======
-    Repo.all(
-      from(aa in ActivityAttempt ,
-        where: aa.id in subquery(query),
-        select: aa
-      )
-    )
-  end
-
->>>>>>> 9194577f
   @doc """
   Retrieves the latest resource attempt for a given resource id,
   context id and user id.  If no attempts exist, returns nil.
