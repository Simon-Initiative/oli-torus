defmodule Oli.Delivery.Attempts.Core do
  import Ecto.Query, warn: false

  require Logger

  alias Oli.Repo
  alias Oli.Repo.{Paging, Sorting}

  alias Oli.Accounts.User
  alias Oli.Delivery.Sections.Section
  alias Oli.Publishing.PublishedResource
  alias Oli.Resources.Revision
  alias Oli.Delivery.Sections.SectionsProjectsPublications
  alias Oli.Authoring.Course.Project
  alias Oli.Delivery.Snapshots.Snapshot
  alias Oli.Accounts.User
  alias Oli.Authoring.Course.ProjectResource

  alias Oli.Delivery.Attempts.Core.{
    PartAttempt,
    ResourceAccess,
    ResourceAttempt,
    ActivityAttempt,
    LMSGradeUpdate,
    GradeUpdateBrowseOptions
  }

  def get_user_from_attempt(%ResourceAttempt{resource_access_id: resource_access_id}) do
    query =
      from access in ResourceAccess,
        join: user in User,
        on: access.user_id == user.id,
        select: user,
        where: access.id == ^resource_access_id

    Repo.one(query)
  end

  @doc """
  For a given user, section, and resource id, determine whether any resource attempts are
  present.
  """
  def has_any_attempts?(%User{id: user_id}, %Section{id: section_id}, resource_id) do
    query =
      from access in ResourceAccess,
        join: attempt in ResourceAttempt,
        on: access.id == attempt.resource_access_id,
        select: count(attempt.id),
        where:
          access.user_id == ^user_id and access.section_id == ^section_id and
            access.resource_id == ^resource_id

    Repo.one(query) > 0
  end

  def browse_lms_grade_updates(
        %Paging{limit: limit, offset: offset},
        %Sorting{field: field, direction: direction},
        %GradeUpdateBrowseOptions{section_id: section_id} = options
      ) do
    by_section = dynamic([_, ra, _], ra.section_id == ^section_id)

    filter_by_user =
      if is_nil(options.user_id) do
        true
      else
        dynamic([_, _, u], u.id == ^options.user_id)
      end

    filter_by_text =
      if options.text_search == "" or is_nil(options.text_search) do
        true
      else
        text_search = String.trim(options.text_search)

        dynamic(
          [g, _, u],
          ilike(g.details, ^"%#{text_search}%") or
            ilike(g.result, ^"%#{text_search}%") or
            ilike(u.email, ^"%#{text_search}%")
        )
      end

    query =
      LMSGradeUpdate
      |> join(:left, [g], ra in ResourceAccess, on: g.resource_access_id == ra.id)
      |> join(:left, [_, ra], u in Oli.Accounts.User, on: ra.user_id == u.id)
      |> where(^by_section)
      |> where(^filter_by_text)
      |> where(^filter_by_user)
      |> limit(^limit)
      |> offset(^offset)
      |> select_merge([_, _, u], %{
        user_email: u.email,
        total_count: fragment("count(*) OVER()")
      })

    query =
      case field do
        :user_email -> order_by(query, [_, _, u], {^direction, u.email})
        _ -> order_by(query, [p, _], {^direction, field(p, ^field)})
      end

    Repo.all(query)
  end

  @doc """
  Select the model to use to power all aspects of an activity.  If an activity utilizes
  transformations, the transformed model will be stored on the activity attempt in the
  `transformed_model` attribute.  Otherwise, that field will be `nil` indicating that the
  original model from the revision of the activity should be used.  Allowing the
  `transformed_model` to be nil is a significant storage and performance optimization,
  particularly when the size and number of activities within a page becomes large.

  This variant of this function allows the activity attempt and the revision to be passed
  as separate arguments to support workflows where the revision is not expected to be
  preloaded in the activity attempt. In situations where that revision is expected to be
  preloaded, `select_model/1` can be used instead.

  In both variants, a robustness feature exists that will inline retrieve the revision,
  if needed and not specified.  This is clearly to prevent functional problems, but it can
  lead to performance issues if done across a collection.  A warning is logged in this
  case.
  """
  def select_model(%ActivityAttempt{transformed_model: nil, revision_id: revision_id}, nil) do
    perform_inline_fetch(revision_id)
  end

  def select_model(%ActivityAttempt{transformed_model: nil}, %Oli.Resources.Revision{
        content: content
      }) do
    content
  end

  def select_model(%ActivityAttempt{transformed_model: transformed_model}, _) do
    transformed_model
  end

  def select_model(%ActivityAttempt{
        transformed_model: nil,
        revision: nil,
        revision_id: revision_id
      }) do
    perform_inline_fetch(revision_id)
  end

  def select_model(%ActivityAttempt{
        transformed_model: nil,
        revision: %Oli.Resources.Revision{
          content: content
        }
      }) do
    content
  end

  def select_model(%ActivityAttempt{
        transformed_model: transformed_model
      }) do
    transformed_model
  end

  defp perform_inline_fetch(revision_id) do
    Logger.warning(
      "Inline fetch of revision for model selection. This can lead to performance problems if done as part of an iteration of a collection."
    )

    case Oli.Repo.get(Oli.Resources.Revision, revision_id) do
      nil ->
        Logger.error("Inline fetch could not locate revision")
        nil

      %Oli.Resources.Revision{content: content} ->
        content
    end
  end

  @moduledoc """
  Core attempt related functions.
  """

  @doc """
  Creates or updates an access record for a given resource, section id and user. When
  created the access count is set to 1, otherwise on updates the
  access count is incremented.
  ## Examples
      iex> track_access(resource_id, section_id, user_id)
      {:ok, %ResourceAccess{}}
      iex> track_access(resource_id, section_id, user_id)
      {:error, %Ecto.Changeset{}}
  """
  def track_access(resource_id, section_id, user_id) do
    Oli.Repo.insert!(
      %ResourceAccess{
        access_count: 1,
        user_id: user_id,
        section_id: section_id,
        resource_id: resource_id
      },
      on_conflict: [inc: [access_count: 1]],
      conflict_target: [:resource_id, :user_id, :section_id]
    )
  end

  @doc """
  For a given resource attempt id, this returns a list of the id and resource_id
  for all activity attempt records that pertain to this resource attempt id.
  """
  def get_attempt_resource_id_pair(resource_attempt_id) do
    Repo.all(
      from(r in ActivityAttempt,
        where: r.resource_attempt_id == ^resource_attempt_id,
        select: map(r, [:id, :resource_id])
      )
    )
  end

  @doc """
  For a given resource attempt id, this returns a list of three element tuples containing
  the activity resource id, the activity attempt guid, and the id of the type of the
  registered activity.
  """
  def get_thin_activity_context(resource_attempt_id) do
    Repo.all(
      from(a in ActivityAttempt,
        join: r in Revision,
        on: a.revision_id == r.id,
        where: a.resource_attempt_id == ^resource_attempt_id,
        order_by: a.attempt_number,
        select: {a.resource_id, a.attempt_guid, r.activity_type_id}
      )
    )
  end

  @doc """
  Retrieves all graded resource access for a given context

  `[%ResourceAccess{}, ...]`
  """
  def get_graded_resource_access_for_context(section_id) do
    graded_resource_access_for_context(section_id)
    |> Repo.all()
  end

  def get_graded_resource_access_for_context(section_id, user_ids) do
    graded_resource_access_for_context(section_id)
    |> where([_, _, _, a], a.user_id in ^user_ids)
    |> Repo.all()
  end

  # base query, intended to be composable for the above two uses
  defp graded_resource_access_for_context(section_id) do
    SectionsProjectsPublications
    |> join(:left, [spp], pr in PublishedResource, on: pr.publication_id == spp.publication_id)
    |> join(:left, [_, pr], r in Revision, on: r.id == pr.revision_id)
    |> join(:left, [spp, _, r], a in ResourceAccess,
      on: r.resource_id == a.resource_id and a.section_id == spp.section_id
    )
    |> where([spp, _, r, a], not is_nil(a) and spp.section_id == ^section_id and r.graded == true)
    |> select([_, _, _, a], a)
  end

  @doc """
    Retrieves all graded resource access where the last lms grade sync failed
    for a given section.

    `[
      %{
        id: 21390,
        resource_id: 1234,
        user_id: 558,
        user_name: "Some user name",
        page_title: "Some page title"
      },
      ...
    ]`
  """
  def get_failed_grade_sync_resource_accesses_for_section(section_slug) do
    Repo.all(
      from(
        resource_access in ResourceAccess,
        join: section in assoc(resource_access, :section),
        join: user in assoc(resource_access, :user),
        join: section_project_publication in assoc(section, :section_project_publications),
        join: published_resource in PublishedResource,
        on: section_project_publication.publication_id == published_resource.publication_id,
        join: revision in Revision,
        on:
          revision.id == published_resource.revision_id and
            revision.resource_id == resource_access.resource_id,
        where:
          section.slug == ^section_slug and
            section.status == :active and
            revision.deleted == false and
            revision.graded == true and
            (not is_nil(resource_access.last_grade_update_id) and
               (is_nil(resource_access.last_successful_grade_update_id) or
                  resource_access.last_grade_update_id !=
                    resource_access.last_successful_grade_update_id)),
        select: %{
          id: resource_access.id,
          resource_id: resource_access.resource_id,
          user_id: user.id,
          user_name: user.name,
          page_title: revision.title
        },
        group_by: [
          resource_access.id,
          resource_access.resource_id,
          user.id,
          user.name,
          revision.title
        ]
      )
    )
  end

  @doc """
  Retrieves a preloaded resource access from its id.
  """
  def get_resource_access(resource_access_id) do
    Repo.one(
      from(a in ResourceAccess,
        where: a.id == ^resource_access_id,
        select: a,
        preload: [:section, :user]
      )
    )
  end

  @doc """
  Retrieves all graded resource access for a given context

  `[%ResourceAccess{}, ...]`
  """
  def get_resource_access_for_page(section_slug, resource_id) do
    Repo.all(
      from(a in ResourceAccess,
        join: s in Section,
        on: a.section_id == s.id,
        join: spp in SectionsProjectsPublications,
        on: s.id == spp.section_id,
        join: pr in PublishedResource,
        on: pr.publication_id == spp.publication_id,
        join: r in Revision,
        on: pr.revision_id == r.id,
        where:
          s.slug == ^section_slug and s.status == :active and r.graded == true and
            a.resource_id == ^resource_id,
        select: a,
        distinct: a
      )
    )
  end

  @doc """
  Retrieves all resource accesses for a given context and user

  `[%ResourceAccess{}, ...]`
  """
  def get_user_resource_accesses_for_context(section_slug, user_id) do
    Repo.all(
      from(a in ResourceAccess,
        join: s in Section,
        on: a.section_id == s.id,
        join: spp in SectionsProjectsPublications,
        on: s.id == spp.section_id,
        join: pr in PublishedResource,
        on: pr.publication_id == spp.publication_id,
        join: r in Revision,
        on: pr.revision_id == r.id,
        where: s.slug == ^section_slug and s.status == :active and a.user_id == ^user_id,
        distinct: a.id,
        select: a
      )
    )
  end

  def get_resource_access(resource_id, section_slug, user_id) do
    Repo.one(
      from(a in ResourceAccess,
        join: s in Section,
        on: a.section_id == s.id,
        where:
          a.user_id == ^user_id and s.slug == ^section_slug and s.status == :active and
            a.resource_id == ^resource_id,
        select: a
      )
    )
  end

  def get_resource_accesses(section_slug, user_id) do
    Repo.all(
      from(a in ResourceAccess,
        left_join: ra in ResourceAttempt,
        on: a.id == ra.resource_access_id,
        join: s in Section,
        on: a.section_id == s.id,
        where: a.user_id == ^user_id and s.slug == ^section_slug and s.status == :active,
        group_by: a.id,
        select: a,
        select_merge: %{
          resource_attempts_count: count(ra.id)
        }
      )
    )
  end

  @doc """
  For a given project id, this retrieves part attempts and user information, for those part attempts
  that are evaluated and that have snapshots defined. This is a key query for powering analytics
  (mainly DataShop export), and thus is the reasoning why it is snapshot driven.

  This impl is optimized so that it can be used even in very large datasets, where there might be
  thousands or tens of thousands of part attempts.  One single massive query that attempted to
  preload the activity attempt, the revision of the activity, the resource attempt and the
  revision of the resource via a series of 'joins' would have an unnecessarily large payload due to the fact
  that many attempts and certainly most revisions would be duplicates.   This approach here
  makes a series of db requests, fetching the unique set of attempts and revisions necesarry to
  then 'reconstruct' the preloaded attempt hierarchies.
  """
  def get_part_attempts_and_users(project_id) do
    # This is our base, reusable query designed to get the part attempts
    core =
      from project in Project,
        join: spp in SectionsProjectsPublications,
        on: spp.project_id == project.id,
        join: section in Section,
        on: spp.section_id == section.id,
        join: project_resource in ProjectResource,
        on: project_resource.project_id == ^project_id,
        join: snapshot in Snapshot,
        as: :snapshot,
        on:
          snapshot.section_id == section.id and
            snapshot.resource_id == project_resource.resource_id,
        join: part_attempt in PartAttempt,
        as: :part_attempt,
        on: snapshot.part_attempt_id == part_attempt.id,
        where:
          project.id == ^project_id and
            part_attempt.lifecycle_state == :evaluated

    # Now get the resource attempt revision for those part attempts, distinctly, and
    # create a map of their ids to the attempts
    resource_attempt_revisions =
      from([part_attempt: part_attempt] in core,
        join: a in ActivityAttempt,
        on: part_attempt.activity_attempt_id == a.id,
        join: ra in ResourceAttempt,
        on: a.resource_attempt_id == ra.id,
        join: r in Revision,
        on: ra.revision_id == r.id,
        distinct: true,
        select: r
      )
      |> Repo.all()
      |> Enum.reduce(%{}, fn r, m -> Map.put(m, r.id, r) end)

    # Now get the resource attempts themselves, distincly, and create a map, while
    # wiring into them the resource revisions fetched above
    resource_attempts =
      from([part_attempt: part_attempt] in core,
        join: a in ActivityAttempt,
        on: part_attempt.activity_attempt_id == a.id,
        join: ra in ResourceAttempt,
        on: a.resource_attempt_id == ra.id,
        distinct: true,
        select: ra
      )
      |> Repo.all()
      |> Enum.reduce(%{}, fn r, m ->
        # wire in the resource attempt revision, to simulate the preload
        r = Map.put(r, :revision, Map.get(resource_attempt_revisions, r.revision_id))
        Map.put(m, r.id, r)
      end)

    # Get the activity attempt revisions, distinctly.  Getting them distinctly is a potentially
    # huge optimization if we imagine a course where there might only be ten activities, but that
    # are taken 10,000 times by students.
    activity_attempt_revisions =
      from([part_attempt: part_attempt] in core,
        join: a in ActivityAttempt,
        on: part_attempt.activity_attempt_id == a.id,
        join: r in Revision,
        on: a.revision_id == r.id,
        distinct: true,
        select: r
      )
      |> Repo.all()
      |> Enum.reduce(%{}, fn r, m -> Map.put(m, r.id, r) end)

    # Get the attempts, and wire in the activity revision and the resource attempt
    activity_attempts =
      from([part_attempt: part_attempt] in core,
        join: a in ActivityAttempt,
        on: part_attempt.activity_attempt_id == a.id,
        distinct: true,
        select: a
      )
      |> Repo.all()
      |> Enum.reduce(%{}, fn r, m ->
        r =
          Map.put(r, :resource_attempt, Map.get(resource_attempts, r.resource_attempt_id))
          |> Map.put(:revision, Map.get(activity_attempt_revisions, r.revision_id))

        Map.put(m, r.id, r)
      end)

    # Now get the part attempts with user
    from([snapshot: s, part_attempt: part_attempt] in core,
      join: user in User,
      on: s.user_id == user.id,
      select: %{part_attempt: part_attempt, user: user}
    )
    |> Repo.all()
    |> Enum.map(fn %{user: user, part_attempt: part_attempt} ->
      # Wire in the activity attempt to each part attempt
      %{
        user: user,
        part_attempt:
          Map.put(
            part_attempt,
            :activity_attempt,
            Map.get(activity_attempts, part_attempt.activity_attempt_id)
          )
      }
    end)
  end

  def has_any_active_attempts?(resource_attempts) do
    Enum.any?(resource_attempts, fn r -> r.lifecycle_state == :active end)
  end

  @doc """
  Gets a section by activity attempt guid.
  ## Examples
      iex> get_section_by_activity_attempt_guid("123")
      %Section{}
      iex> get_section_by_activity_attempt_guid("111")
      nil
  """
  def get_section_by_activity_attempt_guid(activity_attempt_guid) do
    Repo.one(
      from(activity_attempt in ActivityAttempt,
        join: resource_attempt in ResourceAttempt,
        on: resource_attempt.id == activity_attempt.resource_attempt_id,
        join: resource_access in ResourceAccess,
        on: resource_access.id == resource_attempt.resource_access_id,
        join: section in Section,
        on: section.id == resource_access.section_id,
        where: activity_attempt.attempt_guid == ^activity_attempt_guid,
        select: section
      )
    )
  end

  def get_latest_part_attempts(activity_attempt_guid) do
    Repo.all(
      from(aa in ActivityAttempt,
        join: pa1 in PartAttempt,
        on: aa.id == pa1.activity_attempt_id,
        left_join: pa2 in PartAttempt,
        on:
          aa.id == pa2.activity_attempt_id and pa1.part_id == pa2.part_id and pa1.id < pa2.id and
            pa1.activity_attempt_id == pa2.activity_attempt_id,
        where: aa.attempt_guid == ^activity_attempt_guid and is_nil(pa2),
        select: pa1
      )
    )
  end

  def get_latest_activity_attempt(resource_attempt_id, resource_id) do
    Repo.one(
      from(aa in ActivityAttempt,
        left_join: aa2 in ActivityAttempt,
        on:
          aa2.resource_id == ^resource_id and aa.resource_attempt_id == aa2.resource_attempt_id and
            aa.id < aa2.id,
        where:
          aa.resource_id == ^resource_id and aa.resource_attempt_id == ^resource_attempt_id and
            is_nil(aa2),
        select: aa
      )
    )
    |> Repo.preload(revision: [:activity_type])
  end

  def get_latest_activity_attempts(resource_attempt_id) do
    Repo.all(
      from(aa in ActivityAttempt,
        left_join: aa2 in ActivityAttempt,
        on:
          aa.resource_attempt_id == aa2.resource_attempt_id and aa.resource_id == aa2.resource_id and
            aa.id < aa2.id,
        where: aa.resource_attempt_id == ^resource_attempt_id and is_nil(aa2),
        select: aa
      )
    )
  end

<<<<<<< HEAD
=======
  def get_latest_evaluated_activity_attempts(resource_attempt_id) do

    Repo.all(
      from(aa in ActivityAttempt,
        left_join: aa2 in ActivityAttempt,
        on:
          aa.lifecycle_state == aa2.lifecycle_state and
          aa.resource_attempt_id == aa2.resource_attempt_id and
          aa.resource_id == aa2.resource_id and
            aa.id < aa2.id,
        where: aa.lifecycle_state == :evaluated and
          aa.resource_attempt_id == ^resource_attempt_id and
          is_nil(aa2),
        select: aa
      )
    )
  end
  
>>>>>>> c156f3c8
  def get_latest_non_active_activity_attempts(resource_attempt_id) do

    query = from(
      aa in ActivityAttempt,
      where: (aa.lifecycle_state == :evaluated or aa.lifecycle_state == :submitted) and aa.resource_attempt_id ==  ^resource_attempt_id,
      group_by: aa.resource_id,
      select: max(aa.id)
    )

    Repo.all(
      from(aa in ActivityAttempt ,
        where: aa.id in subquery(query),
        select: aa
      )
    )
  end

  @doc """
  Retrieves the latest resource attempt for a given resource id,
  context id and user id.  If no attempts exist, returns nil.
  """
  def get_latest_resource_attempt(resource_id, section_slug, user_id) do
    Repo.one(
      ResourceAttempt
      |> join(:left, [ra1], a in ResourceAccess, on: a.id == ra1.resource_access_id)
      |> join(:left, [_, a], s in Section, on: a.section_id == s.id)
      |> join(:left, [ra1, a, _], ra2 in ResourceAttempt,
        on:
          a.id == ra2.resource_access_id and ra1.id < ra2.id and
            ra1.resource_access_id == ra2.resource_access_id
      )
      |> join(:left, [ra1, _, _, _], r in Revision, on: ra1.revision_id == r.id)
      |> where(
        [ra1, a, s, ra2, _],
        a.user_id == ^user_id and s.slug == ^section_slug and s.status == :active and
          a.resource_id == ^resource_id and
          is_nil(ra2)
      )
      |> preload(:revision)
    )
  end

  @doc """
  Retrieves the resource access record and all (if any) attempts related to it
  in a two element tuple of the form:

  `{%ResourceAccess, [%ResourceAttempt{}]}`

  The empty list `[]` will be present if there are no resource attempts.
  """
  def get_resource_attempt_history(resource_id, section_slug, user_id) do
    access = get_resource_access(resource_id, section_slug, user_id)

    id = access.id

    attempts =
      Repo.all(
        from(ra in ResourceAttempt,
          where: ra.resource_access_id == ^id,
          select: ra,
          preload: [:revision]
        )
      )

    attempt_representation =
      case attempts do
        nil -> []
        records -> records
      end

    {access, attempt_representation}
  end

  @doc """
  Retrieves all graded resource attempts for a given resource access.

  `[%ResourceAccess{}, ...]`
  """
  def get_graded_attempts_from_access(resource_access_id) do
    Repo.all(
      from(a in ResourceAttempt,
        join: r in Revision,
        on: a.revision_id == r.id,
        where: a.resource_access_id == ^resource_access_id and r.graded == true,
        select: a
      )
    )
  end

  @doc """
  Gets a collection of activity attempt records that pertain to a collection of activity
  attempt guids. There is no guarantee that the ordering of the results of the activity attempts
  will match the ordering of the input guids.  Any attempt guids that cannot be found are simply omitted
  from the result.
  ## Examples
      iex> get_activity_attempts(["20595ef0-e5f1-474e-880d-f2c20f3a4459", "30b59817-e193-488f-94b1-597420b8670e"])
      {:ok, [%ActivityAttempt{}, %ActivityAttempt{}]
      iex> get_activity_attempts(["20595ef0-e5f1-474e-880d-f2c20f3a4459", "a-missing-one"])
      {:ok, [%ActivityAttempt{}]}
      iex> get_activity_attempts(["a-missing-one"])
      {:ok, []}
  """
  def get_activity_attempts(activity_attempt_guids) do
    results =
      Repo.all(
        from(activity_attempt in ActivityAttempt,
          where: activity_attempt.attempt_guid in ^activity_attempt_guids,
          preload: [:part_attempts, :revision]
        )
      )

    {:ok, results}
  end

  def get_all_activity_attempts(resource_attempt_id) do
    Repo.all(
      from(activity_attempt in ActivityAttempt,
        where: activity_attempt.resource_attempt_id == ^resource_attempt_id
      )
    )
  end

  @doc """
  Gets an activity attempt by a clause.
  ## Examples
      iex> get_activity_attempt_by(attempt_guid: "123")
      %ActivityAttempt
      iex> get_activity_attempt_by(attempt_guid: "111")
      nil
  """
  def get_activity_attempt_by(clauses),
    do: Repo.get_by(ActivityAttempt, clauses) |> Repo.preload(revision: [:activity_type])

  @doc """
  Gets a part attempt by a clause.
  ## Examples
      iex> get_part_attempt_by(attempt_guid: "123")
      %PartAttempt{}
      iex> get_part_attempt_by(attempt_guid: "111")
      nil
  """
  def get_part_attempt_by(clauses), do: Repo.get_by(PartAttempt, clauses)

  @doc """
  Gets a resource attempt by a clause.
  ## Examples
      iex> get_resource_attempt_by(attempt_guid: "123")
      %ResourceAttempt{}
      iex> get_resource_attempt_by(attempt_guid: "111")
      nil
  """
  def get_resource_attempt_by(clauses),
    do: Repo.get_by(ResourceAttempt, clauses) |> Repo.preload([:activity_attempts, :revision])

  @doc """
  Gets a resource attempt by its id, preloading the resource revision
  in the same query.
  ## Examples
      iex> get_resource_attempt_and_revision(1337)
      %ResourceAttempt{}
      iex> get_resource_attempt_and_revision(160605904)
      nil
  """
  def get_resource_attempt_and_revision(resource_attempt_id) do
    Repo.one(
      ResourceAttempt
      |> where([ra1], ra1.id == ^resource_attempt_id)
      |> preload(:revision)
    )
  end

  @doc """
  Creates a part attempt.
  ## Examples
      iex> create_part_attempt(%{field: value})
      {:ok, %PartAttempt{}}
      iex> create_part_attempt(%{field: bad_value})
      {:error, %Ecto.Changeset{}}
  """
  def create_part_attempt(attrs \\ %{}) do
    %PartAttempt{}
    |> PartAttempt.changeset(attrs)
    |> Repo.insert()
  end

  @doc """
  Updates a part attempt.
  ## Examples
      iex> update_part_attempt(part_attempt, %{field: new_value})
      {:ok, %PartAttempt{}}
      iex> update_part_attempt(part_attempt, %{field: bad_value})
      {:error, %Ecto.Changeset{}}
  """
  def update_part_attempt(part_attempt, attrs) do
    PartAttempt.changeset(part_attempt, attrs)
    |> Repo.update()
  end

  @doc """
  Creates a resource attempt.
  ## Examples
      iex> create_resource_attempt(%{field: value})
      {:ok, %ResourceAttempt{}}
      iex> create_resource_attempt(%{field: bad_value})
      {:error, %Ecto.Changeset{}}
  """
  def create_resource_attempt(attrs \\ %{}) do
    %ResourceAttempt{}
    |> ResourceAttempt.changeset(attrs)
    |> Repo.insert()
  end

  @doc """
  Creates an LMS grade update record.
  ## Examples
      iex> create_lms_grade_update(%{field: value})
      {:ok, %LMSGradeUpdate{}}
      iex> create_lms_grade_update(%{field: bad_value})
      {:error, %Ecto.Changeset{}}
  """
  def create_lms_grade_update(attrs \\ %{}) do
    %LMSGradeUpdate{}
    |> LMSGradeUpdate.changeset(attrs)
    |> Repo.insert()
  end

  @doc """
  Updates an LMS grade update.
  ## Examples
      iex> update_lms_grade_update(grade_update, %{field: new_value})
      {:ok, %LMSGradeUpdate{}}
      iex> update_lms_grade_update(grade_update, %{field: bad_value})
      {:error, %Ecto.Changeset{}}
  """
  def update_lms_grade_update(grade_update, attrs) do
    LMSGradeUpdate.changeset(grade_update, attrs)
    |> Repo.update()
  end

  @doc """
  Updates an activity attempt.
  ## Examples
      iex> update_activity_attempt(revision, %{field: new_value})
      {:ok, %ActivityAttempt{}}
      iex> update_activity_attempt(revision, %{field: bad_value})
      {:error, %Ecto.Changeset{}}
  """
  def update_activity_attempt(activity_attempt, attrs) do
    ActivityAttempt.changeset(activity_attempt, attrs)
    |> Repo.update()
  end

  @doc """
  Updates an resource access.
  ## Examples
      iex> update_resource_access(resource_access, %{field: new_value})
      {:ok, %ResourceAccess{}}
      iex> update_resource_access(resource_access, %{field: bad_value})
      {:error, %Ecto.Changeset{}}
  """
  def update_resource_access(resource_access, attrs) do
    ResourceAccess.changeset(resource_access, attrs)
    |> Repo.update()
  end

  @doc """
  Creates an activity attempt.
  ## Examples
      iex> create_activity_attempt(%{field: value})
      {:ok, %ActivityAttempt{}}
      iex> create_activity_attempt(%{field: bad_value})
      {:error, %Ecto.Changeset{}}
  """
  def create_activity_attempt(attrs \\ %{}) do
    %ActivityAttempt{}
    |> ActivityAttempt.changeset(attrs)
    |> Repo.insert()
  end

  @doc """
  Updates a resource attempt.
  ## Examples
      iex> update_resource_attempt(revision, %{field: new_value})
      {:ok, %ResourceAttempt{}}
      iex> update_resource_attempt(revision, %{field: bad_value})
      {:error, %Ecto.Changeset{}}
  """
  def update_resource_attempt(resource_attempt, attrs) do
    ResourceAttempt.changeset(resource_attempt, attrs)
    |> Repo.update()
  end

  @doc """
  Gets a resource attempt by parameter.
  ## Examples
      iex> get_resource_attempt(attempt_guid: "123")
      %ResourceAttempt{}
      iex> get_resource_attempt(attempt_guid: "notfound")
      nil
  """
  def get_resource_attempt(clauses),
    do: Repo.get_by(ResourceAttempt, clauses)
end<|MERGE_RESOLUTION|>--- conflicted
+++ resolved
@@ -598,27 +598,6 @@
     )
   end
 
-<<<<<<< HEAD
-=======
-  def get_latest_evaluated_activity_attempts(resource_attempt_id) do
-
-    Repo.all(
-      from(aa in ActivityAttempt,
-        left_join: aa2 in ActivityAttempt,
-        on:
-          aa.lifecycle_state == aa2.lifecycle_state and
-          aa.resource_attempt_id == aa2.resource_attempt_id and
-          aa.resource_id == aa2.resource_id and
-            aa.id < aa2.id,
-        where: aa.lifecycle_state == :evaluated and
-          aa.resource_attempt_id == ^resource_attempt_id and
-          is_nil(aa2),
-        select: aa
-      )
-    )
-  end
-  
->>>>>>> c156f3c8
   def get_latest_non_active_activity_attempts(resource_attempt_id) do
 
     query = from(
