--- conflicted
+++ resolved
@@ -1,12 +1,10 @@
 defmodule Oli.Delivery.Attempts.Core do
   import Ecto.Query, warn: false
 
+  require Logger
+
   alias Oli.Repo
-<<<<<<< HEAD
   alias Oli.Repo.{Paging, Sorting}
-=======
-  require Logger
->>>>>>> 65718f6c
 
   alias Oli.Delivery.Sections.Section
   alias Oli.Publishing.PublishedResource
@@ -26,7 +24,6 @@
     GradeUpdateBrowseOptions
   }
 
-<<<<<<< HEAD
   def browse_lms_grade_updates(
         %Paging{limit: limit, offset: offset},
         %Sorting{field: field, direction: direction},
@@ -76,7 +73,8 @@
       end
 
     Repo.all(query)
-=======
+  end
+
   @doc """
   Select the model to use to power all aspects of an activity.  If an activity utilizes
   transformations, the transformed model will be stored on the activity attempt in the
@@ -145,7 +143,6 @@
       %Oli.Resources.Revision{content: content} ->
         content
     end
->>>>>>> 65718f6c
   end
 
   @moduledoc """
