--- conflicted
+++ resolved
@@ -24,12 +24,6 @@
   def persist_evaluations({:error, error}, _, _, _), do: {:error, error}
 
   def persist_evaluations({:ok, []}, _, roll_up_fn, _), do: roll_up_fn.({:ok, []})
-<<<<<<< HEAD
-
-  def persist_evaluations({:ok, evaluations}, part_inputs, roll_up_fn, datashop_session_id) do
-    evaluated_inputs = Enum.zip(part_inputs, evaluations)
-=======
->>>>>>> a3d1755b
 
   def persist_evaluations({:ok, evaluations}, part_inputs, roll_up_fn, datashop_session_id) do
     right_now = DateTime.utc_now()
