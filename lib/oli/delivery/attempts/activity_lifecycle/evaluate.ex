defmodule Oli.Delivery.Attempts.ActivityLifecycle.Evaluate do
  alias Oli.Repo
  alias Oli.Delivery.Evaluation.{Result, EvaluationContext, Standard, Adaptive}
  alias Oli.Delivery.Attempts.Core.{ActivityAttempt, ClientEvaluation, StudentInput}
  alias Oli.Delivery.Snapshots
  alias Oli.Delivery.Attempts.Scoring

  alias Oli.Delivery.Evaluation.EvaluationContext
  alias Oli.Activities.Model
  alias Oli.Activities.Model.Part

  alias Oli.Activities.Model
  import Oli.Delivery.Attempts.Core
  import Oli.Delivery.Attempts.ActivityLifecycle.Persistence

  require Logger

  def evaluate_activity(section_slug, activity_attempt_guid, part_inputs) do
    activity_attempt =
      get_activity_attempt_by(attempt_guid: activity_attempt_guid)
      |> Repo.preload([:resource_attempt])

    %ActivityAttempt{
      resource_attempt: resource_attempt,
      attempt_number: attempt_number
    } = activity_attempt

    activity_model = select_model(activity_attempt)

    case Model.parse(activity_model) do
      {:ok, %Model{rules: []}} ->
        evaluate_from_input(section_slug, activity_attempt_guid, part_inputs)

      {:ok, %Model{rules: rules, delivery: delivery, authoring: authoring}} ->
        custom = Map.get(delivery, "custom", %{})

        scoringContext = %{
          maxScore: Map.get(custom, "maxScore", 0),
          maxAttempt: Map.get(custom, "maxAttempt", 1),
          trapStateScoreScheme: Map.get(custom, "trapStateScoreScheme", false),
          negativeScoreAllowed: Map.get(custom, "negativeScoreAllowed", false),
          currentAttemptNumber: attempt_number
        }

        activitiesRequiredForEvaluation =
          Map.get(authoring, "activitiesRequiredForEvaluation", [])

        variablesRequiredForEvaluation = Map.get(authoring, "variablesRequiredForEvaluation", nil)

        # Logger.debug("SCORE CONTEXT: #{Jason.encode!(scoringContext)}")
        evaluate_from_rules(
          section_slug,
          resource_attempt,
          activity_attempt_guid,
          part_inputs,
          scoringContext,
          rules,
          activitiesRequiredForEvaluation,
          variablesRequiredForEvaluation
        )

      e ->
        e
    end
  end

  def evaluate_from_rules(
        section_slug,
        resource_attempt,
        activity_attempt_guid,
        part_inputs,
        scoringContext,
        rules,
        activitiesRequiredForEvaluation,
        variablesRequiredForEvaluation
      ) do
    state =
      case variablesRequiredForEvaluation do
        nil ->
          assemble_full_adaptive_state(
            resource_attempt,
            activitiesRequiredForEvaluation,
            part_inputs
          )

        _ ->
          assemble_full_adaptive_state(
            resource_attempt,
            activitiesRequiredForEvaluation,
            part_inputs
          )
          |> Map.take(variablesRequiredForEvaluation)
      end

    encodeResults = true
    Logger.debug("Sending State to Node #{Jason.encode!(state)}")

<<<<<<< HEAD
    File.write("./#{activity_attempt_guid}-state.json", Poison.encode!(state), [:binary])
    File.write("./#{activity_attempt_guid}-rules.json", Poison.encode!(rules), [:binary])

    File.write("./#{activity_attempt_guid}-scoring.json", Poison.encode!(scoringContext), [
      :binary
    ])

    payload = %{
      state: state,
      rules: rules,
      scoringContext: scoringContext,
      encodeResults: false
    }

    {:ok, decodedResults} = invoke(payload)

    IO.inspect(decodedResults)

    dbg = decodedResults["debug"]
    score = decodedResults["score"]
    out_of = decodedResults["out_of"]
    Logger.debug("Score: #{score}")
    Logger.debug("Out of: #{out_of}")
    client_evaluations = to_client_results(score, out_of, part_inputs)

    case apply_client_evaluation(
           section_slug,
           activity_attempt_guid,
           client_evaluations,
           :do_not_normalize
         ) do
      {:ok, _} ->
        {:ok, decodedResults}

      {:error, err} ->
        Logger.debug("Error in apply client results! #{err}")

        {:error, err}
    end
  end

  def invoke(payload) do
    ExAws.Lambda.invoke("rules", payload, "no_context")
    |> ExAws.request(region: "us-east-1")
  end

  def use_node(section_slug, part_inputs, payload)) do
    %{state: state, rules: rules, scoringContext: scoringContext} = payload

    case NodeJS.call({"rules", :check}, [state, rules, scoringContext, true]) do
=======
    case NodeJS.call({"rules", :check}, [state, rules, scoringContext, encodeResults]) do
>>>>>>> 69443676
      {:ok, check_results} ->
        # Logger.debug("Check RESULTS: #{check_results}")
        decoded = Base.decode64!(check_results)
        # Logger.debug("Decoded: #{decoded}")
        decodedResults = Poison.decode!(decoded)
        dbg = decodedResults["debug"]
        Logger.debug("Results #{Jason.encode!(dbg)}")

        score = decodedResults["score"]
        out_of = decodedResults["out_of"]
        Logger.debug("Score: #{score}")
        Logger.debug("Out of: #{out_of}")
        client_evaluations = to_client_results(score, out_of, part_inputs)
        Logger.debug("EV: #{Jason.encode!(client_evaluations)}")

        case apply_client_evaluation(
               section_slug,
               activity_attempt_guid,
               client_evaluations,
               :do_not_normalize
             ) do
          {:ok, _} ->
            {:ok, decodedResults}

          {:error, err} ->
            Logger.debug("Error in apply client results! #{err}")

            {:error, err}
        end

      e ->
        e
    end
  end

  defp to_client_results(score, out_of, part_inputs) do
    Enum.map(part_inputs, fn part_input ->
      %{
        attempt_guid: part_input.attempt_guid,
        client_evaluation: %ClientEvaluation{
          input: part_input.input.input,
          score: score,
          out_of: out_of,
          feedback: nil
        }
      }
    end)
  end

  defp assemble_full_adaptive_state(
         resource_attempt,
         activities_required_for_evaluation,
         part_inputs
       ) do
    extrinsic_state = resource_attempt.state

    # if activitiesRequiredForEvaluation is empty, we don't need to get any extra state
    response_state =
      case activities_required_for_evaluation do
        [] ->
          %{}

        _ ->
          # need to get *all* of the activity attempts state (part responses saved thus far)

          attempt_hierarchy =
            Oli.Delivery.Attempts.PageLifecycle.Hierarchy.get_latest_attempts(
              resource_attempt.id,
              activities_required_for_evaluation
            )

          Enum.reduce(Map.values(attempt_hierarchy), %{}, fn {_activity_attempt, part_attempts},
                                                             m ->
            part_responses =
              Enum.reduce(Map.values(part_attempts), %{}, fn pa, acc ->
                case pa.response do
                  "" ->
                    acc

                  nil ->
                    acc

                  _ ->
                    part_values =
                      Enum.reduce(Map.values(pa.response), %{}, fn pv, acc1 ->
                        case pv do
                          nil -> acc1
                          "" -> acc1
                          _ -> Map.put(acc1, Map.get(pv, "path"), Map.get(pv, "value"))
                        end
                      end)

                    Map.merge(acc, part_values)
                end
              end)

            Map.merge(m, part_responses)
          end)
      end

    # need to combine with part_inputs as latest
    input_state =
      Enum.reduce(part_inputs, %{}, fn pi, acc ->
        case pi.input.input do
          "" ->
            acc

          nil ->
            acc

          _ ->
            inputs =
              Enum.reduce(Map.values(pi.input.input), %{}, fn input, acc1 ->
                case input do
                  nil ->
                    acc1

                  "" ->
                    acc1

                  _ ->
                    if !Map.has_key?(input, "path") do
                      acc1
                    else
                      path = Map.get(input, "path")
                      # part_inputs are assumed to be from the current activity only
                      # so we strip out the sequence id from the path to get our "local"
                      # values for the rules
                      # might look like this "q:1465253111364:752|stage.dragdrop.Drag and Drop.Body Fossil | Direct Evidence.Count"
                      path_parts = String.split(path, "|stage")
                      path_interested = List.last(path_parts)

                      local_path =
                        if String.starts_with?(path_interested, ".") do
                          "stage" <> path_interested
                        else
                          path_interested
                        end

                      value = Map.get(input, "value")
                      Map.put(acc1, local_path, value)
                    end
                end
              end)

            Map.merge(acc, inputs)
        end
      end)

    attempt_state = Map.merge(response_state, extrinsic_state)
    Map.merge(input_state, attempt_state)
  end

  @doc """
  Processes a student submission for some number of parts for the given
  activity attempt guid.  If this collection of part attempts completes the activity
  the results of the part evalutions (including ones already having been evaluated)
  will be rolled up to the activity attempt record.

  On success returns an `{:ok, results}` tuple where results in an array of maps. Each
  map instance contains the result of one of the evaluations in the form:

  `${score: score, out_of: out_of, feedback: feedback, attempt_guid, attempt_guid}`

  There can be less items in the results list than there are items in the input part_inputs
  as logic here will not evaluate part_input instances whose part attempt has already
  been evaluated.

  On failure returns `{:error, error}`
  """
  @spec evaluate_from_input(String.t(), String.t(), [map()]) :: {:ok, [map()]} | {:error, any}
  def evaluate_from_input(section_slug, activity_attempt_guid, part_inputs) do
    Repo.transaction(fn ->
      part_attempts = get_latest_part_attempts(activity_attempt_guid)

      roll_up = fn result ->
        rollup_part_attempt_evaluations(activity_attempt_guid, :normalize)
        result
      end

      no_roll_up = fn result -> result end

      {roll_up_fn, part_inputs} =
        case filter_already_submitted(part_inputs, part_attempts) do
          {true, part_inputs} -> {roll_up, part_inputs}
          {false, part_inputs} -> {no_roll_up, part_inputs}
        end

      case evaluate_submissions(activity_attempt_guid, part_inputs, part_attempts)
           |> persist_evaluations(part_inputs, roll_up_fn) do
        {:ok, results} -> results
        {:error, error} -> Repo.rollback(error)
        _ -> Repo.rollback("unknown error")
      end
    end)
    |> Snapshots.maybe_create_snapshot(part_inputs, section_slug)
  end

  @doc """
  Processes a preview mode, or test, evaulation.
  """
  @spec evaluate_from_preview(map(), [map()]) :: {:ok, [map()]} | {:error, any}
  def evaluate_from_preview(model, part_inputs) do
    {:ok, %Model{parts: parts}} = Model.parse(model)

    # We need to tie the attempt_guid from the part_inputs to the attempt_guid
    # from the %PartAttempt, and then the part id from the %PartAttempt to the
    # part id in the parsed model.
    part_map = Enum.reduce(parts, %{}, fn p, m -> Map.put(m, p.id, p) end)

    evaluations =
      Enum.map(part_inputs, fn %{part_id: part_id, input: input} ->
        part = Map.get(part_map, part_id)

        # we should eventually support test evals that can pass to the server the
        # full context, but for now we hardcode all of the context except the input
        context = %EvaluationContext{
          resource_attempt_number: 1,
          activity_attempt_number: 1,
          part_attempt_number: 1,
          input: input.input
        }

        Oli.Delivery.Evaluation.Evaluator.evaluate(part, context)
      end)
      |> Enum.map(fn e ->
        case e do
          {:ok, {feedback, result}} -> %{feedback: feedback, result: result}
          {:error, _} -> %{error: "error in evaluation"}
        end
      end)

    evaluations =
      Enum.zip(evaluations, part_inputs)
      |> Enum.map(fn {e, %{part_id: part_id}} -> Map.put(e, :part_id, part_id) end)

    {:ok, evaluations}
  end

  @doc """
  Evaluates an activity attempt using only the already stored state present in
  the child part attempts.  This exists primarly to allow graded pages to
  submit all of the contained activites when the student clicks "Submit Assessment".
  """
  def evaluate_from_stored_input(activity_attempt_guid) do
    part_attempts = get_latest_part_attempts(activity_attempt_guid)

    roll_up_fn = fn result ->
      rollup_part_attempt_evaluations(activity_attempt_guid, :normalize)
      result
    end

    # derive the part_attempts from the currently saved state that we expect
    # to find in the part_attempts
    part_inputs =
      Enum.map(part_attempts, fn p ->
        input =
          case p.response do
            nil -> nil
            map -> Map.get(map, "input")
          end

        %{
          attempt_guid: p.attempt_guid,
          input: %StudentInput{input: input}
        }
      end)

    case evaluate_submissions(activity_attempt_guid, part_inputs, part_attempts)
         |> persist_evaluations(part_inputs, roll_up_fn) do
      {:ok, _} -> part_attempts
      {:error, error} -> Repo.rollback(error)
    end
  end

  @doc """
  Processes a set of client evaluations for some number of parts for the given
  activity attempt guid.  If this collection of evaluations completes the activity
  the results of the part evalutions (including ones already having been evaluated)
  will be rolled up to the activity attempt record.

  The optional "normalize_mode" takes values of :normalize or :do_not_normalize.  The default
  :normalize mode will normalize the part based score and out_of to a range of 0 to 1.
  This ensures for all basic page based assessments that every activity has equal weight.

  On success returns an `{:ok, results}` tuple where results in an array of maps. Each
  map instance contains the result of one of the evaluations in the form:

  `${score: score, out_of: out_of, feedback: feedback, attempt_guid, attempt_guid}`

  On failure returns `{:error, error}`
  """
  @spec apply_client_evaluation(String.t(), String.t(), [map()]) ::
          {:ok, [map()]} | {:error, any}
  def apply_client_evaluation(
        section_slug,
        activity_attempt_guid,
        client_evaluations,
        normalize_mode \\ :normalize
      ) do
    # verify this activity type allows client evaluation
    activity_attempt = get_activity_attempt_by(attempt_guid: activity_attempt_guid)
    activity_registration_slug = activity_attempt.revision.activity_type.slug

    part_inputs =
      Enum.map(client_evaluations, fn %{
                                        attempt_guid: attempt_guid,
                                        client_evaluation: %ClientEvaluation{input: input}
                                      } ->
        %{attempt_guid: attempt_guid, input: input}
      end)

    case Oli.Activities.get_registration_by_slug(activity_registration_slug) do
      %Oli.Activities.ActivityRegistration{allow_client_evaluation: true} ->
        Repo.transaction(fn ->
          part_attempts = get_latest_part_attempts(activity_attempt_guid)

          roll_up = fn result ->
            rollup_part_attempt_evaluations(activity_attempt_guid, normalize_mode)
            result
          end

          no_roll_up = fn result -> result end

          {roll_up_fn, client_evaluations} =
            case filter_already_submitted(client_evaluations, part_attempts) do
              {true, client_evaluations} -> {roll_up, client_evaluations}
              {false, client_evaluations} -> {no_roll_up, client_evaluations}
            end

          case client_evaluations
               |> Enum.map(fn %{
                                attempt_guid: attempt_guid,
                                client_evaluation: %ClientEvaluation{
                                  score: score,
                                  out_of: out_of,
                                  feedback: feedback
                                }
                              } ->
                 {:ok,
                  %Oli.Delivery.Evaluation.Actions.FeedbackActionResult{
                    type: "FeedbackActionResult",
                    attempt_guid: attempt_guid,
                    feedback: feedback,
                    score: score,
                    out_of: out_of
                  }}
               end)
               |> (fn evaluations -> {:ok, evaluations} end).()
               |> persist_evaluations(part_inputs, roll_up_fn) do
            {:ok, results} ->
              results

            {:error, error} ->
              Logger.debug("error inside apply_client_evaluation: #{error}")
              Repo.rollback(error)

            _ ->
              Repo.rollback("unknown error")
          end
        end)
        |> Snapshots.maybe_create_snapshot(part_inputs, section_slug)

      _ ->
        {:error, "Activity type does not allow client evaluation"}
    end
  end

  def rollup_part_attempt_evaluations(activity_attempt_guid, normalize_mode) do
    # find the latest part attempts
    part_attempts = get_latest_part_attempts(activity_attempt_guid)

    # apply the scoring strategy and set the evaluation on the activity
    activity_attempt = get_activity_attempt_by(attempt_guid: activity_attempt_guid)

    %Result{score: score, out_of: out_of} =
      Scoring.calculate_score(activity_attempt.revision.scoring_strategy_id, part_attempts)

    {score, out_of} =
      case normalize_mode do
        :do_not_normalize -> {score, out_of}
        _ -> {normalize_to_one(score, out_of), 1.0}
      end

    update_activity_attempt(activity_attempt, %{
      score: score,
      out_of: out_of,
      date_evaluated: DateTime.utc_now()
    })
  end

  defp normalize_to_one(score, out_of) do
    case out_of do
      0 -> 0
      _ -> score / out_of
    end
  end

  # Evaluate a list of part_input submissions for a matching list of part_attempt records
  defp evaluate_submissions(_, [], _), do: {:error, "nothing to process"}

  defp evaluate_submissions(activity_attempt_guid, part_inputs, part_attempts) do
    activity_attempt =
      get_activity_attempt_by(attempt_guid: activity_attempt_guid)
      |> Repo.preload([:resource_attempt])

    %ActivityAttempt{
      resource_attempt: resource_attempt,
      attempt_number: attempt_number
    } = activity_attempt

    activity_model = select_model(activity_attempt)

    {:ok, %Model{parts: parts}} = Model.parse(activity_model)

    # We need to tie the attempt_guid from the part_inputs to the attempt_guid
    # from the %PartAttempt, and then the part id from the %PartAttempt to the
    # part id in the parsed model.
    part_map = Enum.reduce(parts, %{}, fn p, m -> Map.put(m, p.id, p) end)
    attempt_map = Enum.reduce(part_attempts, %{}, fn p, m -> Map.put(m, p.attempt_guid, p) end)

    evaluations =
      Enum.map(part_inputs, fn %{attempt_guid: attempt_guid, input: input} ->
        attempt = Map.get(attempt_map, attempt_guid)
        part = Map.get(part_map, attempt.part_id)

        context = %EvaluationContext{
          resource_attempt_number: resource_attempt.attempt_number,
          activity_attempt_number: attempt_number,
          part_attempt_number: attempt.attempt_number,
          input: input.input
        }

        impl = get_eval_impl(part)
        impl.perform(attempt_guid, context, part)
      end)

    {:ok, evaluations}
  end

  defp get_eval_impl(%Part{} = part) do
    case Map.get(part, :outcomes) do
      nil -> Standard
      [] -> Standard
      _ -> Adaptive
    end
  end

  # Filters out part_inputs whose attempts are already submitted.  This step
  # simply lowers the burden on an activity client for having to manage this - as
  # they now can instead just choose to always submit all parts.  Also
  # returns a boolean indicated whether this filtered collection of submissions
  # will complete the activity attempt.
  defp filter_already_submitted(part_inputs, part_attempts) do
    # filter the part_inputs that have already been evaluated
    already_evaluated =
      Enum.filter(part_attempts, fn p -> p.date_evaluated != nil end)
      |> Enum.map(fn e -> e.attempt_guid end)
      |> MapSet.new()

    part_inputs =
      Enum.filter(part_inputs, fn %{attempt_guid: attempt_guid} ->
        !MapSet.member?(already_evaluated, attempt_guid)
      end)

    # Check to see if this would complete the activity submidssion
    yet_to_be_evaluated =
      Enum.filter(part_attempts, fn p -> p.date_evaluated == nil end)
      |> Enum.map(fn e -> e.attempt_guid end)
      |> MapSet.new()

    to_be_evaluated =
      Enum.map(part_inputs, fn e -> e.attempt_guid end)
      |> MapSet.new()

    {MapSet.equal?(yet_to_be_evaluated, to_be_evaluated), part_inputs}
  end
end<|MERGE_RESOLUTION|>--- conflicted
+++ resolved
@@ -92,77 +92,18 @@
           |> Map.take(variablesRequiredForEvaluation)
       end
 
-    encodeResults = true
-    Logger.debug("Sending State to Node #{Jason.encode!(state)}")
-
-<<<<<<< HEAD
-    File.write("./#{activity_attempt_guid}-state.json", Poison.encode!(state), [:binary])
-    File.write("./#{activity_attempt_guid}-rules.json", Poison.encode!(rules), [:binary])
-
-    File.write("./#{activity_attempt_guid}-scoring.json", Poison.encode!(scoringContext), [
-      :binary
-    ])
-
-    payload = %{
-      state: state,
-      rules: rules,
-      scoringContext: scoringContext,
-      encodeResults: false
-    }
-
-    {:ok, decodedResults} = invoke(payload)
-
-    IO.inspect(decodedResults)
-
-    dbg = decodedResults["debug"]
-    score = decodedResults["score"]
-    out_of = decodedResults["out_of"]
-    Logger.debug("Score: #{score}")
-    Logger.debug("Out of: #{out_of}")
-    client_evaluations = to_client_results(score, out_of, part_inputs)
-
-    case apply_client_evaluation(
-           section_slug,
-           activity_attempt_guid,
-           client_evaluations,
-           :do_not_normalize
+    case Oli.Delivery.Attempts.ActivityLifecycle.RuleEvaluator.do_eval(
+           state,
+           rules,
+           scoringContext
          ) do
-      {:ok, _} ->
-        {:ok, decodedResults}
-
-      {:error, err} ->
-        Logger.debug("Error in apply client results! #{err}")
-
-        {:error, err}
-    end
-  end
-
-  def invoke(payload) do
-    ExAws.Lambda.invoke("rules", payload, "no_context")
-    |> ExAws.request(region: "us-east-1")
-  end
-
-  def use_node(section_slug, part_inputs, payload)) do
-    %{state: state, rules: rules, scoringContext: scoringContext} = payload
-
-    case NodeJS.call({"rules", :check}, [state, rules, scoringContext, true]) do
-=======
-    case NodeJS.call({"rules", :check}, [state, rules, scoringContext, encodeResults]) do
->>>>>>> 69443676
-      {:ok, check_results} ->
-        # Logger.debug("Check RESULTS: #{check_results}")
-        decoded = Base.decode64!(check_results)
-        # Logger.debug("Decoded: #{decoded}")
-        decodedResults = Poison.decode!(decoded)
-        dbg = decodedResults["debug"]
-        Logger.debug("Results #{Jason.encode!(dbg)}")
-
+      {:ok, decodedResults} ->
         score = decodedResults["score"]
         out_of = decodedResults["out_of"]
         Logger.debug("Score: #{score}")
         Logger.debug("Out of: #{out_of}")
+
         client_evaluations = to_client_results(score, out_of, part_inputs)
-        Logger.debug("EV: #{Jason.encode!(client_evaluations)}")
 
         case apply_client_evaluation(
                section_slug,
@@ -174,13 +115,15 @@
             {:ok, decodedResults}
 
           {:error, err} ->
-            Logger.debug("Error in apply client results! #{err}")
+            Logger.error("Error in apply client results! #{err}")
 
             {:error, err}
         end
 
-      e ->
-        e
+      {:error, err} ->
+        Logger.error("Error in rule evaluation! #{err}")
+
+        {:error, err}
     end
   end
 
