defmodule Oli.Delivery.Attempts.ActivityLifecycle.Evaluate do
  alias Oli.Repo
  alias Oli.Delivery.Evaluation.{Result, EvaluationContext, Standard}
  alias Oli.Delivery.Attempts.Core.{ActivityAttempt, ClientEvaluation, StudentInput}
  alias Oli.Delivery.Snapshots
  alias Oli.Delivery.Attempts.Scoring

  alias Oli.Delivery.Evaluation.EvaluationContext
  alias Oli.Activities.Model

  alias Oli.Activities.Model
  import Oli.Delivery.Attempts.Core
  import Oli.Delivery.Attempts.ActivityLifecycle.Persistence

  require Logger

  def evaluate_activity(section_slug, activity_attempt_guid, part_inputs) do
    activity_attempt =
      get_activity_attempt_by(attempt_guid: activity_attempt_guid)
      |> Repo.preload([:resource_attempt])

    %ActivityAttempt{
      resource_attempt: resource_attempt,
      attempt_number: attempt_number
    } = activity_attempt

    activity_model = select_model(activity_attempt)

    case Model.parse(activity_model) do
      {:ok, %Model{rules: []}} ->
        evaluate_from_input(section_slug, activity_attempt_guid, part_inputs)

      {:ok, %Model{rules: rules, delivery: delivery, authoring: authoring}} ->
        custom = Map.get(delivery, "custom", %{})

        scoringContext = %{
          maxScore: Map.get(custom, "maxScore", 0),
          maxAttempt: Map.get(custom, "maxAttempt", 1),
          trapStateScoreScheme: Map.get(custom, "trapStateScoreScheme", false),
          negativeScoreAllowed: Map.get(custom, "negativeScoreAllowed", false),
          currentAttemptNumber: attempt_number
        }

        activitiesRequiredForEvaluation =
          Map.get(authoring, "activitiesRequiredForEvaluation", [])

        variablesRequiredForEvaluation = Map.get(authoring, "variablesRequiredForEvaluation", nil)

        # Logger.debug("SCORE CONTEXT: #{Jason.encode!(scoringContext)}")
        evaluate_from_rules(
          section_slug,
          resource_attempt,
          activity_attempt_guid,
          part_inputs,
          scoringContext,
          rules,
          activitiesRequiredForEvaluation,
          variablesRequiredForEvaluation
        )

      e ->
        e
    end
  end

  def evaluate_from_rules(
        section_slug,
        resource_attempt,
        activity_attempt_guid,
        part_inputs,
        scoringContext,
        rules,
        activitiesRequiredForEvaluation,
        variablesRequiredForEvaluation
      ) do
    state =
      case variablesRequiredForEvaluation do
        nil ->
          assemble_full_adaptive_state(
            resource_attempt,
            activitiesRequiredForEvaluation,
            part_inputs
          )

        _ ->
          assemble_full_adaptive_state(
            resource_attempt,
            activitiesRequiredForEvaluation,
            part_inputs
          )
          |> Map.take(variablesRequiredForEvaluation)
      end

    case Oli.Delivery.Attempts.ActivityLifecycle.RuleEvaluator.do_eval(
           state,
           rules,
           scoringContext
         ) do
      {:ok, decodedResults} ->
        score = decodedResults["score"]
        out_of = decodedResults["out_of"]
        Logger.debug("Score: #{score}")
        Logger.debug("Out of: #{out_of}")

        client_evaluations = to_client_results(score, out_of, part_inputs)

        case apply_client_evaluation(
               section_slug,
               activity_attempt_guid,
               client_evaluations,
               :do_not_normalize
             ) do
          {:ok, _} ->
            {:ok, decodedResults}

          {:error, err} ->
            Logger.error("Error in apply client results! #{err}")

            {:error, err}
        end

      {:error, err} ->
        Logger.error("Error in rule evaluation! #{err}")

        {:error, err}
    end
  end

  defp to_client_results(score, out_of, part_inputs) do
    Enum.map(part_inputs, fn part_input ->
      %{
        attempt_guid: part_input.attempt_guid,
        client_evaluation: %ClientEvaluation{
          input: part_input.input.input,
          score: score,
          out_of: out_of,
          feedback: nil
        }
      }
    end)
  end

  defp assemble_full_adaptive_state(
         resource_attempt,
         activities_required_for_evaluation,
         part_inputs
       ) do
    extrinsic_state = resource_attempt.state

    # if activitiesRequiredForEvaluation is empty, we don't need to get any extra state
    response_state =
      case activities_required_for_evaluation do
        [] ->
          %{}

        _ ->
          # need to get *all* of the activity attempts state (part responses saved thus far)

          attempt_hierarchy =
            Oli.Delivery.Attempts.PageLifecycle.Hierarchy.get_latest_attempts(
              resource_attempt.id,
              activities_required_for_evaluation
            )

          Enum.reduce(Map.values(attempt_hierarchy), %{}, fn {_activity_attempt, part_attempts},
                                                             m ->
            part_responses =
              Enum.reduce(Map.values(part_attempts), %{}, fn pa, acc ->
                case pa.response do
                  "" ->
                    acc

                  nil ->
                    acc

                  _ ->
                    part_values =
                      Enum.reduce(Map.values(pa.response), %{}, fn pv, acc1 ->
                        case pv do
                          nil -> acc1
                          "" -> acc1
                          _ -> Map.put(acc1, Map.get(pv, "path"), Map.get(pv, "value"))
                        end
                      end)

                    Map.merge(acc, part_values)
                end
              end)

            Map.merge(m, part_responses)
          end)
      end

    # need to combine with part_inputs as latest
    input_state =
      Enum.reduce(part_inputs, %{}, fn pi, acc ->
        case pi.input.input do
          "" ->
            acc

          nil ->
            acc

          _ ->
            inputs =
              Enum.reduce(Map.values(pi.input.input), %{}, fn input, acc1 ->
                case input do
                  nil ->
                    acc1

                  "" ->
                    acc1

                  _ ->
                    if !Map.has_key?(input, "path") do
                      acc1
                    else
                      path = Map.get(input, "path")
                      # part_inputs are assumed to be from the current activity only
                      # so we strip out the sequence id from the path to get our "local"
                      # values for the rules
                      # might look like this "q:1465253111364:752|stage.dragdrop.Drag and Drop.Body Fossil | Direct Evidence.Count"
                      path_parts = String.split(path, "|stage")
                      path_interested = List.last(path_parts)

                      local_path =
                        if String.starts_with?(path_interested, ".") do
                          "stage" <> path_interested
                        else
                          path_interested
                        end

                      value = Map.get(input, "value")
                      Map.put(acc1, local_path, value)
                    end
                end
              end)

            Map.merge(acc, inputs)
        end
      end)

    attempt_state = Map.merge(response_state, extrinsic_state)
    Map.merge(input_state, attempt_state)
  end

  @doc """
  Processes a student submission for some number of parts for the given
  activity attempt guid.  If this collection of part attempts completes the activity
  the results of the part evalutions (including ones already having been evaluated)
  will be rolled up to the activity attempt record.

  On success returns an `{:ok, results}` tuple where results in an array of maps. Each
  map instance contains the result of one of the evaluations in the form:

  `${score: score, out_of: out_of, feedback: feedback, attempt_guid, attempt_guid}`

  There can be less items in the results list than there are items in the input part_inputs
  as logic here will not evaluate part_input instances whose part attempt has already
  been evaluated.

  On failure returns `{:error, error}`
  """
  @spec evaluate_from_input(String.t(), String.t(), [map()]) :: {:ok, [map()]} | {:error, any}
  def evaluate_from_input(section_slug, activity_attempt_guid, part_inputs) do
    Repo.transaction(fn ->
      part_attempts = get_latest_part_attempts(activity_attempt_guid)
      part_inputs = filter_already_evaluated(part_inputs, part_attempts)

      roll_up_fn = determine_activity_rollup_fn(activity_attempt_guid, part_inputs, part_attempts)

      case evaluate_submissions(activity_attempt_guid, part_inputs, part_attempts)
           |> persist_evaluations(part_inputs, roll_up_fn) do
        {:ok, results} -> results
        {:error, error} -> Repo.rollback(error)
        _ -> Repo.rollback("unknown error")
      end
    end)
    |> Snapshots.maybe_create_snapshot(part_inputs, section_slug)
  end

  @doc """
  Processes a preview mode, or test, evaulation.
  """
  @spec evaluate_from_preview(map(), [map()]) :: {:ok, [map()]} | {:error, any}
  def evaluate_from_preview(model, part_inputs) do
    {:ok, %Model{parts: parts}} = Model.parse(model)

    # We need to tie the attempt_guid from the part_inputs to the attempt_guid
    # from the %PartAttempt, and then the part id from the %PartAttempt to the
    # part id in the parsed model.
    part_map = Enum.reduce(parts, %{}, fn p, m -> Map.put(m, p.id, p) end)

    evaluations =
      Enum.map(part_inputs, fn %{part_id: part_id, input: input} ->
        part = Map.get(part_map, part_id)

        # we should eventually support test evals that can pass to the server the
        # full context, but for now we hardcode all of the context except the input
        context = %EvaluationContext{
          resource_attempt_number: 1,
          activity_attempt_number: 1,
          part_attempt_number: 1,
          part_attempt_guid: part_id,
          input: input.input
        }

        Oli.Delivery.Evaluation.Evaluator.evaluate(part, context)
      end)
      |> Enum.map(fn e ->
        case e do
          {:ok, result} -> result
          {:error, _} -> %{error: "error in evaluation"}
        end
      end)

    evaluations =
      Enum.zip(evaluations, part_inputs)
      |> Enum.map(fn {e, %{part_id: part_id}} -> Map.put(e, :part_id, part_id) end)

    {:ok, evaluations}
  end

  @doc """
  Evaluates an activity attempt using only the already stored state present in
  the child part attempts.  This exists primarly to allow graded pages to
  submit all of the contained activites when the student clicks "Submit Assessment".
  """
  def evaluate_from_stored_input(activity_attempt_guid) do
    part_attempts = get_latest_part_attempts(activity_attempt_guid)

    # derive the part_attempts from the currently saved state that we expect
    # to find in the part_attempts
    part_inputs =
      Enum.map(part_attempts, fn p ->
        input =
          case p.response do
            nil -> nil
            map -> Map.get(map, "input")
          end

        %{
          attempt_guid: p.attempt_guid,
          input: %StudentInput{input: input}
        }
      end)

    part_inputs = filter_already_evaluated(part_inputs, part_attempts)
    roll_up_fn = determine_activity_rollup_fn(activity_attempt_guid, part_inputs, part_attempts)

    case evaluate_submissions(activity_attempt_guid, part_inputs, part_attempts)
         |> persist_evaluations(part_inputs, roll_up_fn) do
      {:ok, _} -> part_attempts
      {:error, error} -> Repo.rollback(error)
    end
  end

  @doc """
  Processes a set of client evaluations for some number of parts for the given
  activity attempt guid.  If this collection of evaluations completes the activity
  the results of the part evaluations (including ones already having been evaluated)
  will be rolled up to the activity attempt record.

  The optional "normalize_mode" takes values of :normalize or :do_not_normalize.  The default
  :normalize mode will normalize the part based score and out_of to a range of 0 to 1.
  This ensures for all basic page based assessments that every activity has equal weight.

  On success returns an `{:ok, results}` tuple where results in an array of maps. Each
  map instance contains the result of one of the evaluations in the form:

  `${score: score, out_of: out_of, feedback: feedback, attempt_guid, attempt_guid}`

  On failure returns `{:error, error}`
  """
  @spec apply_client_evaluation(String.t(), String.t(), [map()]) ::
          {:ok, [map()]} | {:error, any}
  def apply_client_evaluation(
        section_slug,
        activity_attempt_guid,
        client_evaluations,
        normalize_mode \\ :normalize
      ) do
    # verify this activity type allows client evaluation
    activity_attempt = get_activity_attempt_by(attempt_guid: activity_attempt_guid)
    activity_registration_slug = activity_attempt.revision.activity_type.slug

    part_inputs =
      Enum.map(client_evaluations, fn %{
                                        attempt_guid: attempt_guid,
                                        client_evaluation: %ClientEvaluation{input: input}
                                      } ->
        %{attempt_guid: attempt_guid, input: input}
      end)

    case Oli.Activities.get_registration_by_slug(activity_registration_slug) do
      %Oli.Activities.ActivityRegistration{allow_client_evaluation: true} ->
        Repo.transaction(fn ->
          part_attempts = get_latest_part_attempts(activity_attempt_guid)
          part_inputs = filter_already_evaluated(part_inputs, part_attempts)

          roll_up_fn =
            determine_activity_rollup_fn(
              activity_attempt_guid,
              part_inputs,
              part_attempts,
              normalize_mode
            )

          persist_client_evaluations(part_inputs, client_evaluations, roll_up_fn, false)
        end)
        |> Snapshots.maybe_create_snapshot(part_inputs, section_slug)

      _ ->
        {:error, "Activity type does not allow client evaluation"}
    end
  end

  @doc """
  Processes a set of client evaluations for some number of parts for the given
  activity attempt guid.  Does not rollup part evaluation up to activity attempt record.

  On success returns an `{:ok, results}` tuple where results in an array of maps. Each
  map instance contains the result of one of the evaluations in the form:

  `${score: score, out_of: out_of, feedback: feedback, attempt_guid, attempt_guid}`

  On failure returns `{:error, error}`
  """
  @spec apply_super_activity_evaluation(String.t(), String.t(), [map()]) ::
          {:ok, [map()]} | {:error, any}
  def apply_super_activity_evaluation(section_slug, activity_attempt_guid, client_evaluations) do
    # verify this activity type allows client evaluation
    activity_attempt = get_activity_attempt_by(attempt_guid: activity_attempt_guid)
    activity_registration_slug = activity_attempt.revision.activity_type.slug

    part_inputs =
      Enum.map(client_evaluations, fn %{
                                        attempt_guid: attempt_guid,
                                        client_evaluation: %ClientEvaluation{input: input}
                                      } ->
        %{attempt_guid: attempt_guid, input: input}
      end)

    case Oli.Activities.get_registration_by_slug(activity_registration_slug) do
      %Oli.Activities.ActivityRegistration{allow_client_evaluation: true} ->
        Repo.transaction(fn ->
          no_roll_up = fn result -> result end

          persist_client_evaluations(part_inputs, client_evaluations, no_roll_up, true)
        end)
        |> Snapshots.maybe_create_snapshot(part_inputs, section_slug)

      _ ->
        {:error, "Activity type does not allow client evaluation"}
    end
  end

  defp persist_client_evaluations(part_inputs, client_evaluations, roll_up_fn, replace) do
    case client_evaluations
         |> Enum.map(fn %{
                          attempt_guid: attempt_guid,
                          client_evaluation: %ClientEvaluation{
                            score: score,
                            out_of: out_of,
                            feedback: feedback
                          }
                        } ->
           {:ok,
            %Oli.Delivery.Evaluation.Actions.FeedbackActionResult{
              type: "FeedbackActionResult",
              attempt_guid: attempt_guid,
              feedback: feedback,
              score: score,
              out_of: out_of
            }}
         end)
         |> (fn evaluations -> {:ok, evaluations} end).()
         |> persist_evaluations(part_inputs, roll_up_fn, replace) do
      {:ok, results} ->
        results

      {:error, error} ->
        Oli.Utils.log_error("error inside apply_client_evaluation", error)
        Repo.rollback(error)

      _ ->
        Repo.rollback("unknown error")
    end
  end

  def rollup_part_attempt_evaluations(activity_attempt_guid, normalize_mode) do
    # find the latest part attempts
    part_attempts = get_latest_part_attempts(activity_attempt_guid)

    # apply the scoring strategy and set the evaluation on the activity
    activity_attempt = get_activity_attempt_by(attempt_guid: activity_attempt_guid)

    %Result{score: score, out_of: out_of} =
      Scoring.calculate_score(activity_attempt.revision.scoring_strategy_id, part_attempts)

    {score, out_of} =
      case normalize_mode do
        :do_not_normalize -> {score, out_of}
        _ -> {normalize_to_one(score, out_of), 1.0}
      end

    now = DateTime.utc_now()

    update_activity_attempt(activity_attempt, %{
      score: score,
      out_of: out_of,
      lifecycle_state: :evaluated,
      date_evaluated: now,
      date_submitted: now
    })
  end

  defp normalize_to_one(score, out_of) do
    case out_of do
      0 -> 0
      _ -> score / out_of
    end
  end

  # Evaluate a list of part_input submissions for a matching list of part_attempt records
  defp evaluate_submissions(_, [], _), do: {:error, "nothing to process"}

  defp evaluate_submissions(activity_attempt_guid, part_inputs, part_attempts) do
    activity_attempt =
      get_activity_attempt_by(attempt_guid: activity_attempt_guid)
      |> Repo.preload([:resource_attempt])

    %ActivityAttempt{
      resource_attempt: resource_attempt,
      attempt_number: attempt_number
    } = activity_attempt

    activity_model = select_model(activity_attempt)

    {:ok, %Model{parts: parts}} = Model.parse(activity_model)

    evaluations =
<<<<<<< HEAD
      case Model.parse(activity_model) do
        {:ok, %Model{rules: []}} ->
          # We need to tie the attempt_guid from the part_inputs to the attempt_guid
          # from the %PartAttempt, and then the part id from the %PartAttempt to the
          # part id in the parsed model.
          part_map = Enum.reduce(parts, %{}, fn p, m -> Map.put(m, p.id, p) end)

          attempt_map =
            Enum.reduce(part_attempts, %{}, fn p, m -> Map.put(m, p.attempt_guid, p) end)

          Enum.map(part_inputs, fn %{attempt_guid: attempt_guid, input: input} ->
            attempt = Map.get(attempt_map, attempt_guid)
            part = Map.get(part_map, attempt.part_id)

            context = %EvaluationContext{
              resource_attempt_number: resource_attempt.attempt_number,
              activity_attempt_number: attempt_number,
              part_attempt_number: attempt.attempt_number,
              input: input.input
            }

            Standard.perform(attempt_guid, context, part)
          end)
=======
      Enum.map(part_inputs, fn %{attempt_guid: attempt_guid, input: input} ->
        attempt = Map.get(attempt_map, attempt_guid)
        part = Map.get(part_map, attempt.part_id)

        context = %EvaluationContext{
          resource_attempt_number: resource_attempt.attempt_number,
          activity_attempt_number: attempt_number,
          part_attempt_number: attempt.attempt_number,
          part_attempt_guid: attempt.attempt_guid,
          input: input.input
        }
>>>>>>> 1a74f9cc

        _ ->
          []
      end

    {:ok, evaluations}
  end

<<<<<<< HEAD
  # Filters out part_inputs whose attempts are already submitted.  This step
  # simply lowers the burden on an activity client for having to manage this - as
  # they now can instead just choose to always submit all parts.  Also
  # returns a boolean indicated whether this filtered collection of submissions
  # will complete the activity attempt.
  defp filter_already_submitted(part_inputs, part_attempts) do
    # filter the part_inputs that have already been evaluated
    already_evaluated =
      Enum.filter(part_attempts, fn p -> p.date_evaluated != nil end)
      |> Enum.map(fn e -> e.attempt_guid end)
      |> MapSet.new()
=======
  defp get_eval_impl(%Part{} = part) do
    case Map.get(part, :outcomes) do
      nil -> Standard
      [] -> Standard
      _ -> Adaptive
    end
  end

  def rollup_submitted(activity_attempt_guid) do
    get_activity_attempt_by(attempt_guid: activity_attempt_guid)
    |> update_activity_attempt(%{
      lifecycle_state: :submitted,
      date_submitted: DateTime.utc_now()
    })
  end
>>>>>>> 1a74f9cc

  defp determine_activity_rollup_fn(
         activity_attempt_guid,
         part_inputs,
         part_attempts,
         normalize_mode \\ :normalize
       ) do
    evaluated_fn = fn result ->
      rollup_part_attempt_evaluations(activity_attempt_guid, normalize_mode)
      result
    end

    submitted_fn = fn result ->
      rollup_submitted(activity_attempt_guid)
      result
    end

    no_op_fn = fn result -> result end

    count_if = fn attempts, type ->
      Enum.reduce(attempts, 0, fn a, c ->
        if a.lifecycle_state == type do
          c + 1
        else
          c
        end
      end)
    end

    part_attempts_map =
      Enum.reduce(part_attempts, %{}, fn pa, m -> Map.put(m, pa.attempt_guid, pa) end)

    part_attempts =
      Enum.reduce(part_inputs, part_attempts_map, fn part_input, map ->
        pa = Map.get(map, part_input.attempt_guid)

        if (pa.lifecycle_state == :submitted or pa.lifecycle_state == :active) and
             pa.grading_approach == :automatic do
          Map.put(map, pa.attempt_guid, %{pa | lifecycle_state: :evaluated})
        else
          if (pa.lifecycle_state == :submitted or pa.lifecycle_state == :active) and
               pa.grading_approach == :manual do
            Map.put(map, pa.attempt_guid, %{pa | lifecycle_state: :submitted})
          else
            map
          end
        end
      end)
      |> Map.values()

    case {count_if.(part_attempts, :evaluated), count_if.(part_attempts, :submitted),
          count_if.(part_attempts, :active)} do
      {_, 0, 0} -> evaluated_fn
      {_, _, 0} -> submitted_fn
      {_, _, _} -> no_op_fn
    end
  end

  # Filters out part_inputs whose attempts have already been evaluated.  This step
  # simply lowers the burden on an activity client for having to manage this - as
  # they now can instead just choose to always submit for evaluation all parts.
  defp filter_already_evaluated(part_inputs, part_attempts) do
    already_evaluated =
      Enum.filter(part_attempts, fn p -> p.lifecycle_state == :evaluated end)
      |> Enum.map(fn e -> e.attempt_guid end)
      |> MapSet.new()

    Enum.filter(part_inputs, fn %{attempt_guid: attempt_guid} ->
      !MapSet.member?(already_evaluated, attempt_guid)
    end)
  end
end<|MERGE_RESOLUTION|>--- conflicted
+++ resolved
@@ -540,7 +540,7 @@
     {:ok, %Model{parts: parts}} = Model.parse(activity_model)
 
     evaluations =
-<<<<<<< HEAD
+
       case Model.parse(activity_model) do
         {:ok, %Model{rules: []}} ->
           # We need to tie the attempt_guid from the part_inputs to the attempt_guid
@@ -564,46 +564,12 @@
 
             Standard.perform(attempt_guid, context, part)
           end)
-=======
-      Enum.map(part_inputs, fn %{attempt_guid: attempt_guid, input: input} ->
-        attempt = Map.get(attempt_map, attempt_guid)
-        part = Map.get(part_map, attempt.part_id)
-
-        context = %EvaluationContext{
-          resource_attempt_number: resource_attempt.attempt_number,
-          activity_attempt_number: attempt_number,
-          part_attempt_number: attempt.attempt_number,
-          part_attempt_guid: attempt.attempt_guid,
-          input: input.input
-        }
->>>>>>> 1a74f9cc
 
         _ ->
           []
       end
 
     {:ok, evaluations}
-  end
-
-<<<<<<< HEAD
-  # Filters out part_inputs whose attempts are already submitted.  This step
-  # simply lowers the burden on an activity client for having to manage this - as
-  # they now can instead just choose to always submit all parts.  Also
-  # returns a boolean indicated whether this filtered collection of submissions
-  # will complete the activity attempt.
-  defp filter_already_submitted(part_inputs, part_attempts) do
-    # filter the part_inputs that have already been evaluated
-    already_evaluated =
-      Enum.filter(part_attempts, fn p -> p.date_evaluated != nil end)
-      |> Enum.map(fn e -> e.attempt_guid end)
-      |> MapSet.new()
-=======
-  defp get_eval_impl(%Part{} = part) do
-    case Map.get(part, :outcomes) do
-      nil -> Standard
-      [] -> Standard
-      _ -> Adaptive
-    end
   end
 
   def rollup_submitted(activity_attempt_guid) do
@@ -613,7 +579,6 @@
       date_submitted: DateTime.utc_now()
     })
   end
->>>>>>> 1a74f9cc
 
   defp determine_activity_rollup_fn(
          activity_attempt_guid,
