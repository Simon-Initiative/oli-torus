--- conflicted
+++ resolved
@@ -157,21 +157,11 @@
       # Only considering 'scoreable' attempts, add up, adjust and validate the
       # 'grade' which consists of a tuple of {score, out_of}
       {score, out_of} =
-<<<<<<< HEAD
-        Enum.reduce(scoreable_attempts, {0, 0}, fn p, {score, out_of} ->
-          {score + p.score, out_of + p.out_of}
-        end)
-
-      # Adaptive graded pages can specify a "totalScore" which overrides the calculated
-      # out_of
-      out_of = override_out_of(out_of, resource_attempt.revision.content)
-=======
         resource_attempt.activity_attempts
         |> Enum.filter(fn activity_attempt -> activity_attempt.scoreable end)
         |> Enum.reduce({0, 0}, &aggregation_reducer/2)
         |> override_out_of(resource_attempt.revision.content)
         |> ensure_valid_grade
->>>>>>> 75d9d859
 
       update_resource_attempt(resource_attempt, %{
         score: score,
