defmodule Oli.Delivery.Attempts.PageLifecycle.Hierarchy do
  import Ecto.Query, warn: false

  require Logger

  alias Oli.Repo

  alias Oli.Delivery.Attempts.Core.{
    PartAttempt,
    ActivityAttempt
  }

  import Oli.Delivery.Attempts.Core
  alias Oli.Activities.Realizer.Query.Source
  alias Oli.Resources.{Revision, PageContent}
  alias Oli.Activities.Transformers
  alias Oli.Delivery.ActivityProvider.Result
  alias Oli.Delivery.Attempts.PageLifecycle.{VisitContext}

  @doc """
  Creates an attempt hierarchy for a given resource visit context, optimized to
  use a constant number of queries relative to the number of activities and parts.
  Returns {:ok, %ResourceAttempt{}}
  """
  def create(%VisitContext{} = context) do
    {resource_access_id, next_attempt_number} =
      case context.latest_resource_attempt do
        nil ->
          {get_resource_access(
             context.page_revision.resource_id,
             context.section_slug,
             context.user_id
           ).id, 1}

        attempt ->
          {attempt.resource_access_id, attempt.attempt_number + 1}
      end

    activity_groups = PageContent.activity_parent_groups(context.page_revision.content)

    %Result{
      errors: errors,
      revisions: activity_revisions,
      transformed_content: transformed_content,
      unscored: unscored
    } =
      context.activity_provider.(
        context.page_revision,
        %Source{
          blacklisted_activity_ids: [],
          section_slug: context.section_slug,
          publication_id: context.publication_id
        },
        Oli.Publishing.DeliveryResolver
      )

    case create_resource_attempt(%{
           content: transformed_content,
           errors: errors,
           attempt_guid: UUID.uuid4(),
           resource_access_id: resource_access_id,
           attempt_number: next_attempt_number,
           revision_id: context.page_revision.id
         }) do
      {:ok, resource_attempt} ->
        bulk_create_attempts(
          resource_attempt,
          activity_revisions,
          unscored,
          activity_groups
        )

        {:ok, resource_attempt}

      error ->
        error
    end
  end

  # Instead of one insertion query for every part attempt and one insertion query for
  # every activity attempt, this implementation does the same with exactly three queries:
  #
  # 1. Bulk activity attempt creation (regardless of the number of attempts)
  # 2. A query to fetch the newly created IDs and their corresponding resource_ids
  # 3. A final bulk insert query to create the part attempts
  #
  defp bulk_create_attempts(
         resource_attempt,
         activity_revisions,
         unscored,
         activity_groups
       ) do
    # Use a common timestamp for all insertions
    right_now =
      DateTime.utc_now()
      |> DateTime.truncate(:second)

    # Create the activity attempts, in bulk
    Enum.filter(activity_revisions, fn r -> !is_nil(r) end)
<<<<<<< HEAD
    |> Enum.map(fn r ->
      %{group: group_id, survey: survey_id} = Map.get(activity_groups, r.resource_id)
      unscored = MapSet.member?(unscored, r.resource_id)
      scoreable = !unscored && !survey_id
      create_raw_activity_attempt(r, scoreable, group_id, survey_id)
=======
    |> Transformers.apply_transforms()
    |> Enum.zip(activity_revisions)
    |> Enum.map(fn {transformation_result, revision} ->
      scoreable = !MapSet.member?(unscored, revision.resource_id)

      case transformation_result do
        {:ok, transformed_model} ->
          create_raw_activity_attempt(revision, scoreable, transformed_model)

        {:error, e} ->
          Logger.warning("Could not transform activity model #{Kernel.inspect(e)}")
          create_raw_activity_attempt(revision, scoreable, nil)
      end
>>>>>>> d59d3bb4
    end)
    |> optimize_transformed_model()
    |> bulk_create_activity_attempts(right_now, resource_attempt.id)

    query_driven_part_attempt_creation(resource_attempt.id)
  end

  defp bulk_create_activity_attempts(raw_attempts, now, resource_attempt_id) do
    placeholders = %{
      now: now,
      attempt_number: 1,
      resource_attempt_id: resource_attempt_id
    }

    Repo.insert_all(ActivityAttempt, raw_attempts, placeholders: placeholders)
  end

  # This is the optimal way to bulk create part attempts: passing a query driven 'insert'
  # to the database, instead of passing the raw payload of each record to create.
  defp query_driven_part_attempt_creation(resource_attempt_id) do
    query = """
      INSERT INTO part_attempts(part_id, activity_attempt_id, attempt_guid, inserted_at, updated_at, hints, attempt_number, lifecycle_state, grading_approach)
      SELECT pm.part_id, a.id, gen_random_uuid(), now(), now(), '{}'::varchar[], 1, 'active', (CASE WHEN pm.grading_approach IS NULL THEN
      'automatic'
       ELSE
       pm.grading_approach
       END)
      FROM activity_attempts as a
      LEFT JOIN part_mapping as pm on a.revision_id = pm.revision_id
      WHERE a.resource_attempt_id = $1;
    """

    Repo.query!(query, [resource_attempt_id])
  end

  # If all of the transformed_model attrs are nil, we do not need to include them in
  # the query, as they will be set to nil by default
  defp optimize_transformed_model(raw_attempts) do
    case Enum.all?(raw_attempts, fn a -> is_nil(a.transformed_model) end) do
      true -> Enum.map(raw_attempts, fn a -> Map.delete(a, :transformed_model) end)
      _ -> raw_attempts
    end
  end

  defp create_raw_activity_attempt(
<<<<<<< HEAD
         %Revision{resource_id: resource_id, id: id, content: model},
         scoreable,
         group_id,
         survey_id
=======
         %Revision{resource_id: resource_id, id: id},
         scoreable,
         transformed_model
>>>>>>> d59d3bb4
       ) do
    %{
      resource_attempt_id: {:placeholder, :resource_attempt_id},
      attempt_guid: UUID.uuid4(),
      attempt_number: {:placeholder, :attempt_number},
      revision_id: id,
      resource_id: resource_id,
      transformed_model: transformed_model,
      scoreable: scoreable,
      lifecycle_state: :active,
      group_id: group_id,
      survey_id: survey_id,
      inserted_at: {:placeholder, :now},
      updated_at: {:placeholder, :now}
    }
  end

  @doc """
  Retrieves the state of the latest attempts for a given resource attempt id.
  Return value is a map of activity ids to a two element tuple.  The first
  element is the latest activity attempt and the second is a map of part ids
  to their part attempts. As an example:
  %{
    232 => {%ActivityAttempt{}, %{ "1" => %PartAttempt{}, "2" => %PartAttempt{}}}
    233 => {%ActivityAttempt{}, %{ "1" => %PartAttempt{}, "2" => %PartAttempt{}}}
  }
  """
  def get_latest_attempts(resource_attempt_id) do
    Repo.all(
      from(aa1 in ActivityAttempt,
        join: r in assoc(aa1, :revision),
        left_join: aa2 in ActivityAttempt,
        on:
          aa1.resource_id == aa2.resource_id and aa1.id < aa2.id and
            aa1.resource_attempt_id == aa2.resource_attempt_id,
        join: pa1 in PartAttempt,
        on: aa1.id == pa1.activity_attempt_id,
        left_join: pa2 in PartAttempt,
        on:
          aa1.id == pa2.activity_attempt_id and pa1.part_id == pa2.part_id and pa1.id < pa2.id and
            pa1.activity_attempt_id == pa2.activity_attempt_id,
        where:
          aa1.resource_attempt_id == ^resource_attempt_id and is_nil(aa2.id) and is_nil(pa2.id),
        preload: [revision: r],
        select: {pa1, aa1}
      )
    )
    |> results_to_activity_map
  end

  def get_latest_attempts(resource_attempt_id, activity_ids) do
    Repo.all(
      from(aa1 in ActivityAttempt,
        join: r in assoc(aa1, :revision),
        left_join: aa2 in ActivityAttempt,
        on:
          aa1.resource_id == aa2.resource_id and aa1.id < aa2.id and
            aa1.resource_attempt_id == aa2.resource_attempt_id,
        join: pa1 in PartAttempt,
        on: aa1.id == pa1.activity_attempt_id,
        left_join: pa2 in PartAttempt,
        on:
          aa1.id == pa2.activity_attempt_id and pa1.part_id == pa2.part_id and pa1.id < pa2.id and
            pa1.activity_attempt_id == pa2.activity_attempt_id,
        where:
          aa1.resource_id in ^activity_ids and
            aa1.resource_attempt_id == ^resource_attempt_id and is_nil(aa2.id) and is_nil(pa2.id),
        preload: [revision: r],
        select: {pa1, aa1}
      )
    )
    |> results_to_activity_map
  end

  def full_hierarchy(resource_attempt) do
    get_latest_attempts(resource_attempt.id)
  end

  def thin_hierarchy(resource_attempt) do
    map =
      Oli.Activities.list_activity_registrations()
      |> Enum.reduce(%{}, fn r, m -> Map.put(m, r.id, r) end)

    get_thin_activity_context(resource_attempt.id)
    |> Enum.map(fn {id, guid, type_id} ->
      {id,
       %{
         id: id,
         attemptGuid: guid,
         deliveryElement: Map.get(map, type_id).delivery_element
       }}
    end)
    |> Map.new()
  end

  # Take results in the form of a list of {part attempt, activity attempt} tuples
  # and convert that to a map of activity id to tuple of the activity attempt and
  # a map of part ids to part attempts.
  #
  # For example:
  #
  # %{
  #  232 => {%ActivityAttempt{}, %{ "1" => %PartAttempt{}, "2" => %PartAttempt{}}}
  #  233 => {%ActivityAttempt{}, %{ "1" => %PartAttempt{}, "2" => %PartAttempt{}}}
  # }
  defp results_to_activity_map(results) do
    Enum.reduce(results, %{}, fn {part_attempt, activity_attempt}, m ->
      activity_id = activity_attempt.resource_id
      part_id = part_attempt.part_id

      # ensure we have an entry for this resource
      m =
        case Map.has_key?(m, activity_id) do
          true -> m
          false -> Map.put(m, activity_id, {activity_attempt, %{}})
        end

      activity_entry =
        case Map.get(m, activity_id) do
          {current_attempt, part_map} ->
            {current_attempt, Map.put(part_map, part_id, part_attempt)}
        end

      Map.put(m, activity_id, activity_entry)
    end)
  end
end<|MERGE_RESOLUTION|>--- conflicted
+++ resolved
@@ -97,27 +97,21 @@
 
     # Create the activity attempts, in bulk
     Enum.filter(activity_revisions, fn r -> !is_nil(r) end)
-<<<<<<< HEAD
-    |> Enum.map(fn r ->
-      %{group: group_id, survey: survey_id} = Map.get(activity_groups, r.resource_id)
-      unscored = MapSet.member?(unscored, r.resource_id)
-      scoreable = !unscored && !survey_id
-      create_raw_activity_attempt(r, scoreable, group_id, survey_id)
-=======
     |> Transformers.apply_transforms()
     |> Enum.zip(activity_revisions)
     |> Enum.map(fn {transformation_result, revision} ->
-      scoreable = !MapSet.member?(unscored, revision.resource_id)
+      %{group: group_id, survey: survey_id} = Map.get(activity_groups, revision.resource_id)
+      unscored = MapSet.member?(unscored, revision.resource_id)
+      scoreable = !unscored && !survey_id
 
       case transformation_result do
         {:ok, transformed_model} ->
-          create_raw_activity_attempt(revision, scoreable, transformed_model)
+          create_raw_activity_attempt(revision, scoreable, transformed_model, group_id, survey_id)
 
         {:error, e} ->
           Logger.warning("Could not transform activity model #{Kernel.inspect(e)}")
-          create_raw_activity_attempt(revision, scoreable, nil)
+          create_raw_activity_attempt(revision, scoreable, nil, group_id, survey_id)
       end
->>>>>>> d59d3bb4
     end)
     |> optimize_transformed_model()
     |> bulk_create_activity_attempts(right_now, resource_attempt.id)
@@ -163,16 +157,11 @@
   end
 
   defp create_raw_activity_attempt(
-<<<<<<< HEAD
-         %Revision{resource_id: resource_id, id: id, content: model},
+         %Revision{resource_id: resource_id, id: id},
          scoreable,
+         transformed_model,
          group_id,
          survey_id
-=======
-         %Revision{resource_id: resource_id, id: id},
-         scoreable,
-         transformed_model
->>>>>>> d59d3bb4
        ) do
     %{
       resource_attempt_id: {:placeholder, :resource_attempt_id},
