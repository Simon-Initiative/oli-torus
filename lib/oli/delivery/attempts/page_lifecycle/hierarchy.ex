--- conflicted
+++ resolved
@@ -87,16 +87,10 @@
     # Create the activity attempts, in bulk
     Enum.map(activity_revisions, fn r ->
       scoreable = !MapSet.member?(unscored, r.resource_id)
-<<<<<<< HEAD
-      create_raw_activity_attempt(resource_attempt, r, scoreable, right_now)
-    end)
-    |> bulk_create_activity_attempts()
-=======
       create_raw_activity_attempt(r, scoreable)
     end)
     |> optimize_transformed_model()
     |> bulk_create_activity_attempts(right_now, resource_attempt.id)
->>>>>>> 65718f6c
 
     # Create the resource ID to attempt database ID mapping
     id_mapping = create_resource_id_mapping(resource_attempt.id)
@@ -104,17 +98,11 @@
     # Create the part attempts, in bulk
     Enum.map(activity_revisions, fn r ->
       {:ok, parsed_model} = Model.parse(r.content)
-<<<<<<< HEAD
-      create_raw_part_attempts(parsed_model, Map.get(id_mapping, r.resource_id), right_now)
-    end)
-    |> List.flatten()
-    |> bulk_create_part_attempts()
-=======
+
       create_raw_part_attempts(parsed_model, Map.get(id_mapping, r.resource_id))
     end)
     |> List.flatten()
     |> bulk_create_part_attempts(right_now)
->>>>>>> 65718f6c
   end
 
   defp create_resource_id_mapping(resource_attempt_id) do
@@ -124,47 +112,6 @@
     end)
   end
 
-<<<<<<< HEAD
-  defp bulk_create_activity_attempts(raw_attempts) do
-    Repo.insert_all(ActivityAttempt, raw_attempts)
-  end
-
-  defp bulk_create_part_attempts(raw_attempts) do
-    Repo.insert_all(PartAttempt, raw_attempts)
-  end
-
-  defp create_raw_activity_attempt(
-         resource_attempt,
-         %Revision{resource_id: resource_id, id: id, content: model},
-         scoreable,
-         now
-       ) do
-    {:ok, transformed_model} = Transformers.apply_transforms(model)
-
-    %{
-      resource_attempt_id: resource_attempt.id,
-      attempt_guid: UUID.uuid4(),
-      attempt_number: 1,
-      revision_id: id,
-      resource_id: resource_id,
-      transformed_model: transformed_model,
-      scoreable: scoreable,
-      inserted_at: now,
-      updated_at: now
-    }
-  end
-
-  defp create_raw_part_attempts(parsed_model, activity_attempt_id, now) do
-    Enum.map(parsed_model.parts, fn p ->
-      %{
-        hints: [],
-        attempt_guid: UUID.uuid4(),
-        activity_attempt_id: activity_attempt_id,
-        attempt_number: 1,
-        part_id: p.id,
-        inserted_at: now,
-        updated_at: now
-=======
   defp bulk_create_activity_attempts(raw_attempts, now, resource_attempt_id) do
     placeholders = %{
       now: now,
@@ -227,7 +174,6 @@
         part_id: p.id,
         inserted_at: {:placeholder, :now},
         updated_at: {:placeholder, :now}
->>>>>>> 65718f6c
       }
     end)
   end
