--- conflicted
+++ resolved
@@ -41,9 +41,6 @@
     end
   end
 
-<<<<<<< HEAD
-  defp aws_request(operation), do: apply(HTTP.aws(), :request, [operation])
-
   def count_pending_certificates_by_section(section_id) do
     from(gc in GrantedCertificate,
       join: c in assoc(gc, :certificate),
@@ -75,7 +72,10 @@
       error ->
         error
     end
-=======
+  end
+
+  defp aws_request(operation), do: apply(HTTP.aws(), :request, [operation])
+
   defp certificate_s3_url(guid) do
     s3_pdf_bucket = Application.fetch_env!(:oli, :certificates)[:s3_pdf_bucket]
     "https://#{s3_pdf_bucket}.s3.amazonaws.com/certificates/#{guid}.pdf"
@@ -87,6 +87,5 @@
     |> Keyword.fetch!(:generate_pdf_lambda)
     |> Lambda.invoke(%{certificate_id: guid, html: html}, %{})
     |> HTTP.aws().request()
->>>>>>> 537b03d5
   end
 end