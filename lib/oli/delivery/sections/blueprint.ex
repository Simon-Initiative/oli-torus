defmodule Oli.Delivery.Sections.Blueprint do
  import Ecto.Query, warn: false

  alias Oli.Accounts.Author
  alias Oli.Authoring.Course.Project
  alias Oli.Authoring.Course.ProjectVisibility
  alias Oli.Publishing.Publications.Publication
  alias Oli.Delivery
  alias Oli.Delivery.Sections.Section
  alias Oli.Delivery.Sections
  alias Oli.Delivery.Sections.BlueprintBrowseOptions
  alias Oli.Groups.CommunityVisibility
  alias Oli.Institutions.Institution
  alias Oli.Repo

  @doc """
  From a slug, retrieve a valid section blueprint.  A section is a
  valid blueprint when that section is of type :blueprint and the status
  is active.

  Returns nil when there is no matching valid blueprint for the slug.
  """
  def get_active_blueprint(slug) do
    case Repo.get_by(Section, slug: slug) do
      nil -> nil
      %Section{type: :blueprint, status: :active} = section -> section
      _ -> nil
    end
  end

  @doc """
  From a slug, retrieve a valid section blueprint.  A section is a
  valid blueprint when that section is of type :blueprint and the status
  is active.

  Returns nil when there is no matching valid blueprint for the slug.
  """
  def get_blueprint(slug) do
    case Repo.get_by(Section, slug: slug) do
      nil -> nil
      %Section{type: :blueprint} = section -> section
      _ -> nil
    end
  end

  def is_author_of_blueprint?(section_slug, author_id) do
    query =
      from(
        s in Oli.Delivery.Sections.Section,
        join: p in Project,
        on: s.base_project_id == p.id,
        join: a in Oli.Authoring.Authors.AuthorProject,
        on: a.project_id == p.id,
        where: s.slug == ^section_slug and s.type == :blueprint and a.author_id == ^author_id,
        select: s
      )

    case Repo.aggregate(query, :count, :id) do
      0 -> false
      _ -> true
    end
  end

  @doc """
  For a given author that belongs to a specific institution, return all active
  prodcuts that this author has visibility to.
  """
  def available_products(%Author{} = author, %Institution{} = institution) do
    query =
      from section in Section,
        join: proj in Project,
        on: proj.id == section.base_project_id,
        join: pub in Publication,
        on: pub.project_id == proj.id,
        left_join: a in assoc(proj, :authors),
        left_join: v in ProjectVisibility,
        on: proj.id == v.project_id,
        where:
          section.type == :blueprint and
            section.status == :active and
            not is_nil(pub.published) and proj.status == :active and
            (a.id == ^author.id or proj.visibility == :global or
               (proj.visibility == :selected and
                  (v.author_id == ^author.id or v.institution_id == ^institution.id))),
        distinct: true,
        select: section

    Repo.all(query)
  end

  def available_products(nil, _institution), do: available_products()

  def available_products() do
    query =
      from section in Section,
        join: proj in Project,
        on: proj.id == section.base_project_id,
        join: pub in Publication,
        on: pub.project_id == proj.id,
        left_join: a in assoc(proj, :authors),
        left_join: v in ProjectVisibility,
        on: proj.id == v.project_id,
        where:
          section.type == :blueprint and
            section.status == :active and
            not is_nil(pub.published) and proj.status == :active and proj.visibility == :global,
        distinct: true,
        select: section

    Repo.all(query)
  end

  @doc """
  From a list of visible products and visible publciations of projects, filter out
  the project publications that have at least one paid product.
  """
  def filter_for_free_projects(all_products, publications) do
    has_paid_product =
      Enum.filter(all_products, fn p -> p.status == :active and p.requires_payment end)
      |> Enum.map(fn p -> p.base_project_id end)
      |> MapSet.new()

    Enum.filter(publications, fn pub -> !MapSet.member?(has_paid_product, pub.project_id) end)
  end

  @doc """
  Given a base project slug and a title, create a course section blueprint.

  This creates the "section" record and "section resource" records to mirror
  the current published structure of the course project hierarchy.
  """
  def create_blueprint(base_project_slug, title, custom_labels, hierarchy_definition \\ nil) do
    Repo.transaction(fn _ ->
      case Oli.Authoring.Course.get_project_by_slug(base_project_slug) do
        nil ->
          {:error, {:invalid_project}}

        project ->
          new_blueprint = %{
            "type" => :blueprint,
            "status" => :active,
            "base_project_id" => project.id,
            "open_and_free" => false,
            "context_id" => UUID.uuid4(),
            "start_date" => nil,
            "end_date" => nil,
            "title" => title,
            "requires_payment" => false,
            "payment_options" => "direct_and_deferred",
            "pay_by_institution" => false,
            "registration_open" => false,
            "grace_period_days" => 1,
            "amount" => Money.new(:USD, "25.00"),
            "publisher_id" => project.publisher_id,
            "customizations" => custom_labels
          }

          case Sections.create_section(new_blueprint) do
            {:ok, blueprint} ->
              publication =
                Oli.Publishing.get_latest_published_publication_by_slug(base_project_slug)

              case Sections.create_section_resources(blueprint, publication, hierarchy_definition) do
                {:ok, section} ->
                  {:ok, section} = Delivery.maybe_update_section_contains_explorations(section)
                  section

                {:error, e} ->
                  Repo.rollback(e)
              end

            {:error, e} ->
              Repo.rollback(e)
          end
      end
    end)
  end

  @doc """
  Duplicates a blueprint section, creating a new top-level section record
  as well as deep copying all SectionResource and SectionProjectPublication records.

  This method supports duplication of enrollable sections to create a blueprint.
  """
  def duplicate(%Section{} = section, attrs \\ %{}) do
    Repo.transaction(fn _ ->
      with {:ok, blueprint} <- dupe_section(section, attrs),
           {:ok, _} <- dupe_section_project_publications(section, blueprint),
           {:ok, duplicated_root_resource} <- dupe_section_resources(section, blueprint),
           {:ok, blueprint} <-
             Sections.update_section(blueprint, %{
               root_section_resource_id: duplicated_root_resource.id
             }) do
        Oli.Delivery.Gating.duplicate_gates(section, blueprint)

        blueprint
      else
        {:error, e} -> Repo.rollback(e)
      end
    end)
  end

  defp dupe_section(%Section{} = section, attrs) do
    custom_labels =
      if section.customizations == nil, do: nil, else: Map.from_struct(section.customizations)

    params =
      Map.merge(
        %{
          type: :blueprint,
          status: :active,
          base_project_id: section.base_project_id,
          open_and_free: false,
          context_id: UUID.uuid4(),
          start_date: nil,
          end_date: nil,
          title: section.title <> " Copy",
          invite_token: nil,
          passcode: nil,
          blueprint_id: nil,
          lti_1p3_deployment_id: nil,
          institution_id: nil,
          brand_id: nil,
          delivery_policy_id: nil,
          customizations: custom_labels,
          contains_explorations: section.contains_explorations,
          cover_image: section.cover_image,
          skip_email_verification: section.skip_email_verification,
          registration_open: section.registration_open,
          requires_enrollment: section.requires_enrollment
        },
        attrs
      )

    Map.merge(
      Map.from_struct(section),
      params
    )
    |> Map.delete(:id)
    |> Map.delete(:slug)
    |> Sections.create_section()
  end

  defp dupe_section_resources(
         %Section{id: id, root_section_resource_id: root_id},
         %Section{} = blueprint
       ) do
    Repo.transaction(fn ->
      query =
        from(
          s in Oli.Delivery.Sections.SectionResource,
          where: s.section_id == ^id,
          select: s
        )

      resources = Repo.all(query)

      # Create the maps for each section resource by duplicating the existing ones
      # and set the section_id to be the id of the blueprint
      resources_to_create =
        Enum.reverse(resources)
        |> Enum.reduce([], fn p, resources_to_create ->
          resource =
            Map.merge(Sections.SectionResource.to_map(p), %{
              section_id: blueprint.id
            })
            |> Map.delete(:id)

          [resource | resources_to_create]
        end)

      # Insert all the new (duplicated) section resources in the database (at this point
      # the children of each section resource will be wrongly mapped to its original section resource)
      {_count, results} =
        Sections.bulk_create_section_resource(resources_to_create, returning: true)

      results = Enum.map(results, &Sections.SectionResource.to_map(&1))

      resource_map =
        Enum.zip(resources, results)
        |> Enum.reduce(%{}, fn {original, duplicate}, m ->
          Map.put(m, original.id, duplicate.id)
        end)

      # Change the newly created section resources children so that they point to the correct
      # section resource
      section_resources =
        Enum.reduce(results, [], fn sr, section_resources ->
          sr =
            Map.put(
              sr,
              :children,
              Enum.map(sr.children, fn id -> Map.get(resource_map, id) end)
            )

          [sr | section_resources]
        end)

      # Update all section resources at the same time
      {_cont, rows} = Sections.bulk_update_section_resource(section_resources, returning: true)

      # Return the section resource that corresponds to the original root resource
      Enum.find(rows, &(Map.get(resource_map, root_id) == &1.id))
    end)
  end

  defp dupe_section_project_publications(%Section{id: id}, %Section{} = blueprint) do
    query =
      from(
        s in Oli.Delivery.Sections.SectionsProjectsPublications,
        where: s.section_id == ^id,
        select: s
      )

    Repo.all(query)
    |> Enum.reduce_while({:ok, []}, fn p, {:ok, all} ->
      attrs = %{
        section_id: blueprint.id,
        project_id: p.project_id,
        publication_id: p.publication_id
      }

      case Sections.create_section_project_publication(attrs) do
        {:ok, copy} -> {:cont, {:ok, [copy | all]}}
        {:error, e} -> {:halt, {:error, e}}
      end
    end)
  end

  def list() do
    query =
      from(
        s in Section,
        where: s.type == :blueprint and s.status == :active,
        select: s,
        preload: [:base_project]
      )

    Repo.all(query)
  end

  def list(%BlueprintBrowseOptions{} = options) do
    filter_by_project =
      if is_nil(options.project_id),
        do: true,
        else: dynamic([s], s.base_project_id == ^options.project_id)

    filter_by_status =
      if options.include_archived,
        do: dynamic([s], s.status in [:active, :archived]),
        else: dynamic([s], s.status == :active)

    Section
    |> where([s], s.type == :blueprint)
    |> where(^filter_by_project)
    |> where(^filter_by_status)
    |> preload([:base_project])
    |> Repo.all()
  end

  @doc """
<<<<<<< HEAD
=======
  Fetches and filters section records based on various parameters.

  This function retrieves section records, optionally filtering them based on paging, sorting, and text search criteria.

  ## Parameters

  - `%Paging{offset: offset, limit: limit}` (Paging struct): Specifies the limit and offset for paging the results.
  - `%Sorting{direction: direction, field: field}` (Sorting struct): Specifies the sorting direction and field for ordering the results.
  - `opts` (Keyword list, optional): Additional options, including `:project_id`, `:include_archived`, and `:text_search` for filtering.

  ## Returns

  A list of section records matching the specified criteria.

  ## Examples

  iex> browse(%Paging{offset: 0, limit: 10}, %Sorting{direction: :asc, field: :title}, [project_id: 1234, include_archived: false, text_search: "example"])
  [%Section{}, %Section{}, ...]
  """
  def browse(
        %Paging{offset: offset, limit: limit},
        %Sorting{direction: direction, field: field},
        opts \\ []
      ) do
    filter_by_project =
      case opts[:project_id] do
        nil -> true
        project_id -> dynamic([s, _], s.base_project_id == ^project_id)
      end

    filter_by_status =
      if opts[:include_archived],
        do: dynamic([s, _], s.status in [:active, :archived]),
        else: dynamic([s, _], s.status == :active)

    filter_by_text =
      case opts[:text_search] do
        "" ->
          true

        text_search ->
          dynamic(
            [s, bp],
            fragment(
              """
              ((? ILIKE ?) OR (? ILIKE ?) OR (? AND ? ->> 'amount' ILIKE ?))
              """,
              s.title,
              ^"%#{text_search}%",
              bp.title,
              ^"%#{text_search}%",
              s.requires_payment,
              s.amount,
              ^"#{text_search}%"
            )
          )
      end

    query =
      Section
      |> join(:inner, [s], bp in Project, on: s.base_project_id == bp.id)
      |> preload([s, bp], base_project: bp)
      |> where([s, _], s.type == :blueprint)
      |> where(^filter_by_text)
      |> where(^filter_by_project)
      |> where(^filter_by_status)
      |> limit(^limit)
      |> offset(^offset)
      |> select([s, _bp], %{s | total_count: fragment("count(*) OVER()")})

    query =
      case field do
        :base_project_id ->
          order_by(
            query,
            [s, bp],
            [{^direction, bp.title}]
          )

        :requires_payment ->
          order_by(
            query,
            [s, _],
            {^direction,
             fragment(
               """
                 CASE
                   WHEN ? THEN COALESCE(? ->> 'amount', 'Yes')
                   ELSE 'None'
                 END
               """,
               s.requires_payment,
               s.amount
             )}
          )

        _ ->
          order_by(query, [p, _, _, _], {^direction, field(p, ^field)})
      end

    Repo.all(query)
  end

  @doc """
>>>>>>> 722028a1
  Get all the products that are not associated within a community.

  ## Examples

      iex> list_products_not_in_community(1)
      {:ok, [%Section{}, ,...]}

      iex> list_products_not_in_community(123)
      {:ok, []}
  """
  def list_products_not_in_community(community_id) do
    from(
      section in Section,
      left_join: community_visibility in CommunityVisibility,
      on:
        section.id ==
          community_visibility.section_id and community_visibility.community_id == ^community_id,
      where:
        is_nil(community_visibility.id) and section.type == :blueprint and
          section.status == :active,
      select: section
    )
    |> Repo.all()
  end
end<|MERGE_RESOLUTION|>--- conflicted
+++ resolved
@@ -359,8 +359,6 @@
   end
 
   @doc """
-<<<<<<< HEAD
-=======
   Fetches and filters section records based on various parameters.
 
   This function retrieves section records, optionally filtering them based on paging, sorting, and text search criteria.
@@ -429,6 +427,7 @@
       |> where(^filter_by_status)
       |> limit(^limit)
       |> offset(^offset)
+      |> order_by([p, _, _, _], {^direction, field(p, ^field)})
       |> select([s, _bp], %{s | total_count: fragment("count(*) OVER()")})
 
     query =
@@ -465,7 +464,6 @@
   end
 
   @doc """
->>>>>>> 722028a1
   Get all the products that are not associated within a community.
 
   ## Examples
