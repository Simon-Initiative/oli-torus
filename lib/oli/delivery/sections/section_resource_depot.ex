--- conflicted
+++ resolved
@@ -143,40 +143,27 @@
   end
 
   @doc """
-<<<<<<< HEAD
+  Returns a SectionResource record for a given section and resource id.
+  """
+
+  def get_section_resource(section_id, resource_id) do
+    depot_coordinator().init_if_necessary(@depot_desc, section_id, __MODULE__)
+    Depot.get(@depot_desc, section_id, resource_id)
+  end
+
+  @doc """
+  Updates a SectionResource record.
+  """
+  def update_section_resource(section_resource) do
+    Depot.update(@depot_desc, section_resource)
+  end
+
+  @doc """
   Public function responsible for creating the ETS table
   """
   def process_table_creation(section_id) do
     if SectionResourceMigration.requires_migration?(section_id) do
       SectionResourceMigration.migrate(section_id)
-=======
-  Returns a SectionResource record for a given section and resource id.
-  """
-  def get_section_resource(section_id, resource_id) do
-    init_if_necessary(section_id)
-    Depot.get(@depot_desc, section_id, resource_id)
-  end
-
-  @doc """
-  Updates a SectionResource record.
-  """
-  def update_section_resource(section_resource) do
-    Depot.update(@depot_desc, section_resource)
-  end
-
-  defp init_if_necessary(section_id) do
-    if Depot.table_exists?(@depot_desc, section_id) do
-      {:ok, :exists}
-    else
-      if SectionResourceMigration.requires_migration?(section_id) do
-        SectionResourceMigration.migrate(section_id)
-      end
-
-      Depot.create_table(@depot_desc, section_id)
-      load(section_id)
-
-      {:ok, :created}
->>>>>>> 78dafe95
     end
 
     Depot.create_table(@depot_desc, section_id)
