--- conflicted
+++ resolved
@@ -34,15 +34,9 @@
     belongs_to :delivery_policy, DeliveryPolicy
 
     field(:title, :string, virtual: true)
-<<<<<<< HEAD
-    field(:resource_type_id, :integer, virtual: true)
-
-=======
     field(:graded, :boolean, virtual: true)
     field(:resource_type_id, :integer, virtual: true)
 
-
->>>>>>> 9057f64f
     timestamps(type: :utc_datetime)
   end
 
