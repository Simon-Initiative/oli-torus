defmodule Oli.Delivery.Sections.Section do
  use Ecto.Schema
  import Ecto.Changeset

  import Oli.Utils
  alias Oli.Utils.Slug
  alias Oli.Authoring.Course.Project
  alias Oli.Institutions.Institution
  alias Oli.Branding.Brand
  alias Oli.Delivery.DeliveryPolicy
  alias Oli.Branding.CustomLabels

  alias Oli.Delivery.Sections.{
    SectionsProjectsPublications,
    Enrollment,
    SectionResource,
    SectionInvite,
    Section
  }

  schema "sections" do
    field(:type, Ecto.Enum, values: [:enrollable, :blueprint], default: :enrollable)

    field(:registration_open, :boolean, default: false)
    field(:start_date, :utc_datetime)
    field(:end_date, :utc_datetime)
    field(:title, :string)
    field(:description, :string)
    field(:context_id, :string)
    field(:slug, :string)
    field(:open_and_free, :boolean, default: false)
    field(:requires_enrollment, :boolean, default: false)
    field(:has_experiments, :boolean, default: false)
    field(:analytics_version, Ecto.Enum, values: [:v1, :v2], default: :v1)

    field(:status, Ecto.Enum, values: [:active, :deleted, :archived], default: :active)
    field(:invite_token, :string)
    field(:passcode, :string)
    field(:cover_image, :string)

    field(:visibility, Ecto.Enum, values: [:selected, :global], default: :global)
    field(:requires_payment, :boolean, default: false)

    field(:payment_options, Ecto.Enum,
      values: [:direct, :deferred, :direct_and_deferred],
      default: :direct_and_deferred
    )

    field(:pay_by_institution, :boolean, default: false)
    field(:amount, Money.Ecto.Map.Type)
    field(:has_grace_period, :boolean, default: true)
    field(:grace_period_days, :integer)

    field(:grace_period_strategy, Ecto.Enum,
      values: [:relative_to_section, :relative_to_student],
      default: :relative_to_section
    )

    field(:grade_passback_enabled, :boolean, default: false)
    field(:line_items_service_url, :string)
    field(:nrps_enabled, :boolean, default: false)
    field(:nrps_context_memberships_url, :string)

    field(:resource_gating_index, :map, default: %{})
    field(:previous_next_index, :map, default: nil)
    field(:display_curriculum_item_numbering, :boolean, default: true)
    field(:contains_explorations, :boolean, default: false)

    belongs_to(:required_survey, Oli.Resources.Resource,
      foreign_key: :required_survey_resource_id
    )

    embeds_one(:customizations, CustomLabels, on_replace: :delete)

    belongs_to(:lti_1p3_deployment, Oli.Lti.Tool.Deployment, foreign_key: :lti_1p3_deployment_id)

    belongs_to(:institution, Institution)
    belongs_to(:brand, Brand)

    has_many(:enrollments, Enrollment)

    # base project
    belongs_to(:base_project, Project)

    # root section resource container
    belongs_to(:root_section_resource, SectionResource)

    # section resources
    has_many(:section_resources, SectionResource)

    # section delivery policy
    belongs_to(:delivery_policy, DeliveryPolicy)

    belongs_to(:blueprint, Section)

    # ternary association for sections, projects, and publications used for pinning
    # specific projects and publications to a section for resource resolution
    has_many(:section_project_publications, SectionsProjectsPublications, on_replace: :delete)

    # Section Invites are used for "Direct Delivery" sections (open and free and require enrollment)
    # An instructor can create a "section invite" link with a hash that allows direct student
    # enrollment.
    has_many(:section_invites, SectionInvite, on_delete: :delete_all)
    # Boolean to indicate the student will be confirmed at creation moment and will not
    # receive a confirmation email.
    field(:skip_email_verification, :boolean, default: false)

    field(:enrollments_count, :integer, virtual: true)
    field(:total_count, :integer, virtual: true)
    field(:institution_name, :string, virtual: true)
    field(:instructor_name, :string, virtual: true)

    many_to_many(:communities, Oli.Groups.Community, join_through: Oli.Groups.CommunityVisibility)

    belongs_to(:publisher, Oli.Inventories.Publisher)

    # fields for course creation
    field(:class_modality, Ecto.Enum,
      values: [:never, :online, :in_person, :hybrid],
      default: :never
    )

    field(:class_days, {:array, Ecto.Enum},
      values: [:monday, :tuesday, :wednesday, :thursday, :friday, :saturday, :sunday],
      default: []
    )

    field(:course_section_number, :string)

    field(:preferred_scheduling_time, :time, default: ~T[23:59:59])

    field(:v25_migration, Ecto.Enum,
      values: [:not_started, :done, :pending],
      default: :done
    )

    field(:page_prompt_template, :string)

<<<<<<< HEAD
    # we store the full section hierarchy to avoid having to build it on the fly when needed.
    field :full_hierarchy, :map, default: %{}
=======
    # Allow major project publications to be applied to course sections created from this product
    field(:apply_major_updates, :boolean, default: false)
>>>>>>> 64a7249a

    timestamps(type: :utc_datetime)
  end

  @doc false
  def changeset(section, attrs \\ %{}) do
    section
    |> cast(attrs, [
      :type,
      :title,
      :start_date,
      :end_date,
      :registration_open,
      :description,
      :context_id,
      :slug,
      :open_and_free,
      :has_experiments,
      :analytics_version,
      :status,
      :invite_token,
      :passcode,
      :cover_image,
      :visibility,
      :requires_payment,
      :payment_options,
      :pay_by_institution,
      :amount,
      :has_grace_period,
      :grace_period_days,
      :grace_period_strategy,
      :grade_passback_enabled,
      :line_items_service_url,
      :nrps_enabled,
      :nrps_context_memberships_url,
      :resource_gating_index,
      :previous_next_index,
      :lti_1p3_deployment_id,
      :institution_id,
      :base_project_id,
      :brand_id,
      :delivery_policy_id,
      :blueprint_id,
      :root_section_resource_id,
      :requires_enrollment,
      :skip_email_verification,
      :publisher_id,
      :display_curriculum_item_numbering,
      :contains_explorations,
      :required_survey_resource_id,
      :class_modality,
      :class_days,
      :course_section_number,
      :preferred_scheduling_time,
      :v25_migration,
      :page_prompt_template,
<<<<<<< HEAD
      :full_hierarchy
=======
      :apply_major_updates
>>>>>>> 64a7249a
    ])
    |> cast_embed(:customizations, required: false)
    |> validate_required([
      :type,
      :title,
      :registration_open,
      :base_project_id
    ])
    |> validate_required_if([:amount], &requires_payment?/1)
    |> validate_required_if([:grace_period_days], &has_grace_period?/1)
    |> validate_required_if([:publisher_id, :apply_major_updates], &is_product?/1)
    |> foreign_key_constraint_if(:publisher_id, &is_product?/1)
    |> validate_positive_grace_period()
    |> Oli.Delivery.Utils.validate_positive_money(:amount)
    |> validate_dates_consistency(:start_date, :end_date)
    |> unique_constraint(:context_id, name: :sections_active_context_id_unique_index)
    |> Slug.update_never("sections")
    |> validate_length(:title, max: 255)
  end

  def validate_positive_grace_period(changeset) do
    validate_change(changeset, :grace_period_days, fn _, days ->
      if get_field(changeset, :has_grace_period) and get_field(changeset, :requires_payment) do
        case days >= 1 do
          true -> []
          false -> [{:grace_period_days, "must be greater than or equal to one"}]
        end
      else
        []
      end
    end)
  end

  defp requires_payment?(changeset) do
    case changeset do
      %Ecto.Changeset{valid?: true} = changeset ->
        get_field(changeset, :requires_payment)

      _ ->
        false
    end
  end

  defp has_grace_period?(changeset) do
    case changeset do
      %Ecto.Changeset{valid?: true} = changeset ->
        get_field(changeset, :has_grace_period) and get_field(changeset, :requires_payment)

      _ ->
        false
    end
  end

  defp is_product?(changeset) do
    case changeset do
      %Ecto.Changeset{valid?: true} = changeset ->
        get_field(changeset, :type) == :blueprint

      _ ->
        false
    end
  end
end<|MERGE_RESOLUTION|>--- conflicted
+++ resolved
@@ -136,13 +136,10 @@
 
     field(:page_prompt_template, :string)
 
-<<<<<<< HEAD
     # we store the full section hierarchy to avoid having to build it on the fly when needed.
     field :full_hierarchy, :map, default: %{}
-=======
     # Allow major project publications to be applied to course sections created from this product
     field(:apply_major_updates, :boolean, default: false)
->>>>>>> 64a7249a
 
     timestamps(type: :utc_datetime)
   end
@@ -199,11 +196,8 @@
       :preferred_scheduling_time,
       :v25_migration,
       :page_prompt_template,
-<<<<<<< HEAD
-      :full_hierarchy
-=======
+      :full_hierarchy,
       :apply_major_updates
->>>>>>> 64a7249a
     ])
     |> cast_embed(:customizations, required: false)
     |> validate_required([
