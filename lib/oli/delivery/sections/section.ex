--- conflicted
+++ resolved
@@ -13,31 +13,6 @@
   alias Oli.Delivery.Sections.SectionsProjectsPublications
 
   schema "sections" do
-<<<<<<< HEAD
-    field :type, Ecto.Enum, values: [:enrollable, :blueprint], default: :enrollable
-
-    field :registration_open, :boolean, default: false
-    field :start_date, :utc_datetime
-    field :end_date, :utc_datetime
-    field :timezone, :string
-    field :title, :string
-    field :description, :string
-    field :context_id, :string
-    field :slug, :string
-    field :open_and_free, :boolean, default: false
-    field :requires_enrollment, :boolean, default: false
-    field :status, Ecto.Enum, values: [:active, :deleted], default: :active
-    field :invite_token, :string
-    field :passcode, :string
-
-    field :visibility, Ecto.Enum, values: [:selected, :global], default: :global
-    field :requires_payment, :boolean, default: false
-    field :amount, Money.Ecto.Map.Type
-    field :has_grace_period, :boolean, default: true
-    field :grace_period_days, :integer
-
-    field :grace_period_strategy, Ecto.Enum,
-=======
     field(:type, Ecto.Enum, values: [:enrollable, :blueprint], default: :enrollable)
 
     field(:registration_open, :boolean, default: false)
@@ -49,6 +24,7 @@
     field(:context_id, :string)
     field(:slug, :string)
     field(:open_and_free, :boolean, default: false)
+    field(:requires_enrollment, :boolean, default: false)
     field(:status, Ecto.Enum, values: [:active, :deleted], default: :active)
     field(:invite_token, :string)
     field(:passcode, :string)
@@ -60,7 +36,6 @@
     field(:grace_period_days, :integer)
 
     field(:grace_period_strategy, Ecto.Enum,
->>>>>>> 9e59ddf3
       values: [:relative_to_section, :relative_to_student],
       default: :relative_to_section
     )
