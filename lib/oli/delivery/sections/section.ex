defmodule Oli.Delivery.Sections.Section do
  use Ecto.Schema
  import Ecto.Changeset

  schema "sections" do
    field :end_date, :date
    field :registration_open, :boolean, default: false
    field :start_date, :date
    field :time_zone, :string
    field :title, :string
    field :context_id, :string

    belongs_to :institution, Oli.Accounts.Institution
    belongs_to :project, Oli.Authoring.Course.Project
    belongs_to :publication, Oli.Publishing.Publication

<<<<<<< HEAD
    has_many :enrollments, Oli.Delivery.Sections.Enrollment

    timestamps()
=======
    timestamps(type: :utc_datetime)
>>>>>>> dcc15f59
  end

  @doc false
  def changeset(section, attrs) do
    section
    |> cast(attrs, [:title, :start_date, :end_date, :time_zone, :registration_open, :context_id, :institution_id, :project_id, :publication_id])
    |> validate_required([:title, :time_zone, :registration_open, :context_id, :institution_id, :project_id, :publication_id])
  end
end<|MERGE_RESOLUTION|>--- conflicted
+++ resolved
@@ -14,14 +14,11 @@
     belongs_to :project, Oli.Authoring.Course.Project
     belongs_to :publication, Oli.Publishing.Publication
 
-<<<<<<< HEAD
     has_many :enrollments, Oli.Delivery.Sections.Enrollment
 
-    timestamps()
-=======
     timestamps(type: :utc_datetime)
->>>>>>> dcc15f59
-  end
+
+end
 
   @doc false
   def changeset(section, attrs) do
