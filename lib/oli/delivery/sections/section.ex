--- conflicted
+++ resolved
@@ -242,30 +242,13 @@
     end)
   end
 
-<<<<<<< HEAD
-  defp requires_payment?(changeset), do: get_field(changeset, :requires_payment)
-=======
   @doc """
   Returns the required fields for a section.
   """
   @spec required_fields() :: [atom()]
   def required_fields, do: @required_fields
 
-  defp requires_payment?(changeset) do
-    case changeset do
-      %Ecto.Changeset{valid?: true} = changeset ->
-        get_field(changeset, :requires_payment)
-
-      _ ->
-        false
-    end
-  end
-
-  defp has_grace_period?(changeset) do
-    case changeset do
-      %Ecto.Changeset{valid?: true} = changeset ->
-        get_field(changeset, :has_grace_period) and get_field(changeset, :requires_payment)
->>>>>>> 7716a9f7
+  defp requires_payment?(changeset), do: get_field(changeset, :requires_payment)
 
   defp has_grace_period?(changeset),
     do: get_field(changeset, :has_grace_period) and get_field(changeset, :requires_payment)
