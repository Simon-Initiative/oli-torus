--- conflicted
+++ resolved
@@ -117,13 +117,13 @@
     |> Repo.one()
   end
 
-<<<<<<< HEAD
   def get_all_student_exceptions(section_id, user_id) do
     StudentException
     |> where(section_id: ^section_id)
     |> where(user_id: ^user_id)
     |> Repo.all()
-=======
+  end
+
   def update_student_exception(
         %StudentException{} = student_exception,
         attrs,
@@ -131,7 +131,6 @@
       ) do
     StudentException.changeset(student_exception, attrs, required_fields)
     |> Repo.update()
->>>>>>> cd35ef91
   end
 
   def was_late?(_, %Combined{late_submit: :disallow}, _now), do: false
