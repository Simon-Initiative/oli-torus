--- conflicted
+++ resolved
@@ -2620,11 +2620,7 @@
          spp.project_id == s.base_project_id and
          spp.section_id == s.id and
          (pr.resource_id == s.required_survey_resource_id or
-<<<<<<< HEAD
-        pr.resource_id == proj.required_survey_resource_id))
-=======
          pr.resource_id == proj.required_survey_resource_id))
->>>>>>> 57f32ee8
     )
     |> select([_, _, _, rev], rev)
   end
