--- conflicted
+++ resolved
@@ -2789,18 +2789,6 @@
     {:ok, _, previous_next_index} =
       PreviousNextIndex.retrieve(section, section.root_section_resource.resource_id)
 
-<<<<<<< HEAD
-      previous_next_index = previous_next_index
-        |>Enum.map(fn {k, v} ->
-          label = if Map.get(v, "type") === "container" do
-            get_container_label(String.to_integer(Map.get(v, "level")), section.customizations || Map.from_struct(CustomLabels.default()))
-          else
-            ""
-          end
-          {k, Map.put(v, "label", label)}
-        end)
-        |> Map.new()
-=======
     previous_next_index =
       previous_next_index
       |> Enum.map(fn {k, v} ->
@@ -2818,7 +2806,6 @@
       end)
       |> Map.new()
 
->>>>>>> 1b8f1c53
     # Retrieve the top level resource ids, and convert them to strings
     resource_ids =
       Oli.Delivery.Sections.map_section_resource_children_to_resource_ids(
