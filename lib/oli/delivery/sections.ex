defmodule Oli.Delivery.Sections do
  @moduledoc """
  The Sections context.
  """
  import Ecto.Query, warn: false

<<<<<<< HEAD
=======
  alias Oli.Delivery.Sections.MinimalHierarchy
  alias Oli.Delivery.Sections.EnrollmentContextRole
>>>>>>> ac28aab8
  alias Oli.Repo
  alias Oli.Repo.{Paging, Sorting}
  alias Oli.Utils.Database

  alias Oli.Delivery.Sections.{
    Section,
    SectionCache,
    ContainedPage,
    SectionResource,
    ContainedObjective,
    SectionsProjectsPublications,
    Enrollment,
    EnrollmentBrowseOptions,
    EnrollmentContextRole,
    Scheduling
  }

  alias Lti_1p3.Tool.ContextRole
  alias Lti_1p3.DataProviders.EctoProvider
  alias Oli.Lti.Tool.{Deployment, Registration}
  alias Oli.Lti.LtiParams
  alias Oli.Publishing
  alias Oli.Publishing.Publications.Publication
  alias Oli.Delivery.Paywall.Payment
  alias Oli.Resources.Numbering
  alias Oli.Authoring.Course.{Project, ProjectAttributes}
  alias Oli.Delivery.Hierarchy
  alias Oli.Delivery.Hierarchy.HierarchyNode
  alias Oli.Delivery.Snapshots.Snapshot
  alias Oli.Resources.ResourceType
  alias Oli.Publishing.DeliveryResolver
  alias Oli.Resources.Revision
  alias Oli.Publishing.PublishedResource
  alias Oli.Publishing.Publications.{PublicationDiff}
  alias Oli.Accounts.User
  alias Lti_1p3.Tool.ContextRoles
  alias Lti_1p3.Tool.PlatformRoles
  alias Oli.Delivery.Updates.Broadcaster
<<<<<<< HEAD
=======
  alias Oli.Delivery.Sections.EnrollmentBrowseOptions
  alias Oli.Delivery.Sections.PostProcessing
>>>>>>> ac28aab8
  alias Oli.Utils.Slug
  alias OliWeb.Common.FormatDateTime
  alias Oli.Delivery.PreviousNextIndex
  alias Ecto.Multi
  alias Oli.Delivery.Gating.GatingCondition
  alias Oli.Delivery.Attempts.Core.{ResourceAccess, ResourceAttempt}
  alias Oli.Delivery.Metrics
  alias Oli.Delivery.Paywall
<<<<<<< HEAD
  alias Oli.Delivery.Sections.PostProcessing
  alias Oli.Branding.CustomLabels
=======
>>>>>>> ac28aab8

  require Logger

  @instructor_context_role_id ContextRoles.get_role(:context_instructor).id

  def enrolled_students(section_slug) do
    section = get_section_by_slug(section_slug)

    from(e in Enrollment,
      join: s in assoc(e, :section),
      join: ecr in assoc(e, :context_roles),
      join: u in assoc(e, :user),
      left_join: p in Payment,
      on: p.enrollment_id == e.id and not is_nil(p.application_date),
      where: s.slug == ^section_slug,
      select: {u, ecr.id, e, p},
      preload: [user: :platform_roles],
      distinct: u.id
    )
    |> Repo.all()
    |> Enum.map(fn {user, context_role_id, enrollment, payment} ->
      Map.merge(user, %{
        enrollment_status: enrollment.status,
        user_role_id: context_role_id,
        payment_status:
          Paywall.summarize_access(
            enrollment.user,
            section,
            context_role_id,
            enrollment,
            payment
          ).reason,
        payment_date: if(!is_nil(payment), do: payment.application_date, else: nil)
      })
    end)
  end

  def browse_enrollments_query(
        %Section{id: section_id},
        %Paging{limit: limit, offset: offset},
        %Sorting{field: field, direction: direction},
        %EnrollmentBrowseOptions{} = options
      ) do
    instructor_role_id = ContextRoles.get_role(:context_instructor).id

    filter_by_role =
      case options do
        %EnrollmentBrowseOptions{is_instructor: true, is_student: true} ->
          true

        %EnrollmentBrowseOptions{is_student: true} ->
          dynamic(
            [u, e],
            fragment(
              "(NOT EXISTS (SELECT 1 FROM enrollments_context_roles r WHERE r.enrollment_id = ? AND r.context_role_id = ?))",
              e.id,
              ^instructor_role_id
            )
          )

        %EnrollmentBrowseOptions{is_instructor: true} ->
          dynamic(
            [u, e],
            fragment(
              "(EXISTS (SELECT 1 FROM enrollments_context_roles r WHERE r.enrollment_id = ? AND r.context_role_id = ?))",
              e.id,
              ^instructor_role_id
            )
          )

        _ ->
          true
      end

    filter_by_text =
      if options.text_search == "" or is_nil(options.text_search) do
        true
      else
        dynamic(
          [s, _],
          ilike(s.name, ^"%#{options.text_search}%") or
            ilike(s.email, ^"%#{options.text_search}%") or
            ilike(s.given_name, ^"%#{options.text_search}%") or
            ilike(s.family_name, ^"%#{options.text_search}%") or
            ilike(s.name, ^"#{options.text_search}") or
            ilike(s.email, ^"#{options.text_search}") or
            ilike(s.given_name, ^"#{options.text_search}") or
            ilike(s.family_name, ^"#{options.text_search}")
        )
      end

    query =
      User
      |> join(:left, [u], e in Enrollment, on: u.id == e.user_id)
      |> join(:left, [_, e], p in Payment, on: p.enrollment_id == e.id)
      |> where(^filter_by_text)
      |> where(^filter_by_role)
      |> where([u, e], e.section_id == ^section_id)
      |> limit(^limit)
      |> offset(^offset)
      |> group_by([u, e, p], [e.id, u.id, p.id])
      |> select([u, _], u)
      |> select_merge([_, e, p], %{
        total_count: fragment("count(*) OVER()"),
        enrollment_date: e.inserted_at,
        payment_date: p.application_date,
        payment_id: p.id
      })

    case field do
      :enrollment_date ->
        order_by(query, [_, e, _], {^direction, e.inserted_at})

      :payment_date ->
        order_by(query, [_, _, p], {^direction, p.application_date})

      :payment_id ->
        order_by(query, [_, _, p], {^direction, p.id})

      :name ->
        order_by(query, [u, _, _], [{^direction, u.family_name}, {^direction, u.given_name}])

      _ ->
        order_by(query, [u, _, _], {^direction, field(u, ^field)})
    end
  end

  def browse_enrollments(
        %Section{id: _section_id} = section,
        %Paging{limit: _limit, offset: _offset} = paging,
        %Sorting{field: _field, direction: _direction} = sorting,
        %EnrollmentBrowseOptions{} = options
      ) do
    browse_enrollments_query(
      section,
      paging,
      sorting,
      options
    )
    |> Repo.all()
  end

  def browse_enrollments_with_context_roles(
        %Section{id: _section_id} = section,
        %Paging{limit: _limit, offset: _offset} = paging,
        %Sorting{field: _field, direction: _direction} = sorting,
        %EnrollmentBrowseOptions{} = options
      ) do
    browse_enrollments_query(
      section,
      paging,
      sorting,
      options
    )
    |> where([u, e], e.status != :suspended)
    |> join(:left, [_, e, p], ecr in EnrollmentContextRole, on: ecr.enrollment_id == e.id)
    |> group_by([_, _, _, ecr], [ecr.context_role_id])
    |> preload([u], :platform_roles)
    |> select_merge([u, e, p, ecr], %{
      context_role_id: ecr.context_role_id,
      payment: p,
      enrollment: e
    })
    |> Repo.all()
  end

  @doc """
  Determines the user roles (student / instructor) in a given section
  """
  def get_user_roles(%User{id: user_id}, section_slug) do
    from(
      e in Enrollment,
      join: s in Section,
      on: e.section_id == s.id,
      where:
        e.user_id == ^user_id and s.slug == ^section_slug and s.status == :active and
          e.status == :enrolled,
      preload: :context_roles
    )
    |> Repo.one()
    |> reduce_to_roles(%{is_instructor?: false, is_student?: false})
  end

  defp reduce_to_roles(nil, roles), do: roles

  defp reduce_to_roles(%Enrollment{} = enrollment, roles) do
    Enum.reduce(enrollment.context_roles, roles, fn context_role, acum ->
      case context_role do
        %Lti_1p3.DataProviders.EctoProvider.ContextRole{id: 3} ->
          Map.put(acum, :is_instructor?, true)

        %Lti_1p3.DataProviders.EctoProvider.ContextRole{id: 4} ->
          Map.put(acum, :is_student?, true)

        _ ->
          acum
      end
    end)
  end

  @doc """
  Determines if a user is an instructor in a given section.
  """
  def is_instructor?(%User{id: id} = user, section_slug) do
    is_enrolled?(id, section_slug) && has_instructor_role?(user, section_slug)
  end

  def is_instructor?(_, _) do
    false
  end

  @doc """
  Determines if user has instructor role.
  """
  def has_instructor_role?(%User{} = user, section_slug) do
    ContextRoles.has_role?(
      user,
      section_slug,
      ContextRoles.get_role(:context_instructor)
    )
  end

  @doc """
    Get the user's role in a given section.
  """

  def get_user_role_from_enrollment(enrollment) do
    enrollment
    |> Repo.preload(:context_roles)
    |> Map.get(:context_roles)
    |> List.first()
    |> Map.get(:id)
  end

  @doc """
  Determines if a user is a platform (institution) instructor.
  """
  def is_institution_instructor?(%User{} = user) do
    PlatformRoles.has_roles?(
      user,
      [
        PlatformRoles.get_role(:institution_instructor)
      ],
      :any
    )
  end

  @doc """
  Can a user create independent, enrollable sections through OLI's LMS?
  """
  def is_independent_instructor?(%User{} = user) do
    user.can_create_sections
  end

  def is_independent_instructor?(_), do: false

  @doc """
  Determines if a user is an administrator in a given section.
  """
  def is_admin?(%User{} = user, section_slug) do
    PlatformRoles.has_roles?(
      user,
      [
        PlatformRoles.get_role(:system_administrator),
        PlatformRoles.get_role(:institution_administrator)
      ],
      :any
    ) ||
      ContextRoles.has_role?(user, section_slug, ContextRoles.get_role(:context_administrator))
  end

  def is_admin?(_, _) do
    false
  end

  @doc """
  Enrolls a user or users in a course section
  ## Examples
      iex> enroll(user_id, section_id, [%ContextRole{}])
      {:ok, %Enrollment{}} # Inserted or updated with success

      iex> enroll(user_id, section_id, :open_and_free)
      {:error, changeset} # Something went wrong
  """
  @spec enroll(list(number()), number(), [%ContextRole{}]) :: {:ok, list(%Enrollment{})}
  def enroll(user_ids, section_id, context_roles) when is_list(user_ids) do
    Repo.transaction(fn ->
      context_roles = EctoProvider.Marshaler.to(context_roles)
      date = DateTime.utc_now() |> DateTime.truncate(:second)

      # Insert all the enrollments at the same time
      enrollments =
        Enum.map(
          user_ids,
          &%{
            user_id: &1,
            section_id: section_id,
            inserted_at: date,
            updated_at: date,
            status: :enrolled,
            state: %{}
          }
        )

      {_cont, enrollments} =
        Repo.insert_all(Enrollment, enrollments,
          returning: [:id],
          conflict_target: [:user_id, :section_id],
          on_conflict: {:replace, [:user_id]}
        )

      # Insert the enrollment context roles at the same time based on the previously created enrollments
      enrollment_context_roles =
        Enum.reduce(context_roles, [], fn role, enrollment_context_roles ->
          Enum.map(enrollments, &%{enrollment_id: &1.id, context_role_id: role.id}) ++
            enrollment_context_roles
        end)

      Repo.insert_all(EnrollmentContextRole, enrollment_context_roles, on_conflict: :nothing)

      {:ok, enrollments}
    end)
  end

  @spec enroll(number(), number(), [%ContextRole{}]) :: {:ok, %Enrollment{}}
  def enroll(user_id, section_id, context_roles) do
    context_roles = EctoProvider.Marshaler.to(context_roles)

    case Repo.one(
           from(e in Enrollment,
             preload: [:context_roles],
             where: e.user_id == ^user_id and e.section_id == ^section_id,
             select: e
           )
         ) do
      # Enrollment doesn't exist, we are creating it
      nil -> %Enrollment{user_id: user_id, section_id: section_id}
      # Enrollment exists, we are potentially just updating it
      e -> e
    end
    |> Enrollment.changeset(%{section_id: section_id})
    |> Ecto.Changeset.put_assoc(:context_roles, context_roles)
    |> Repo.insert_or_update()
  end

  @doc """
  Unenrolls a user from a section by removing the provided context roles.
  If no context roles are provided, no change is made. If all context roles
  are removed from the user, the enrollment is marked as suspended.

  To unenroll a student, use unenroll_learner/2
  """
  def unenroll(user_id, section_id, context_roles) do
    from(e in Enrollment,
      preload: [:context_roles],
      where: e.user_id == ^user_id,
      where: e.section_id == ^section_id,
      select: e
    )
    |> Repo.one()
    |> case do
      nil ->
        # Enrollment not found
        {:error, nil}

      enrollment ->
        context_roles = EctoProvider.Marshaler.to(context_roles)

        MapSet.difference(MapSet.new(enrollment.context_roles), MapSet.new(context_roles))
        |> MapSet.to_list()
        |> case do
          [] ->
            enrollment
            |> Enrollment.changeset(%{status: :suspended})
            |> Repo.update()

          other_context_roles ->
            enrollment
            |> Enrollment.changeset(%{section_id: section_id})
            |> Ecto.Changeset.put_assoc(:context_roles, other_context_roles)
            |> Repo.update()
        end
    end
  end

  @doc """
  Unenrolls a student from a section by removing the :context_learner role. If this is their only context_role, the enrollment is marked as suspended.
  """
  def unenroll_learner(user_id, section_id) do
    unenroll(user_id, section_id, [ContextRoles.get_role(:context_learner)])
  end

  @doc """
  Re-enrolls a student in a section by marking the enrollment as enrolled again.
  """
  def re_enroll_learner(user_id, section_id) do
    case Repo.get_by(Enrollment, user_id: user_id, section_id: section_id, status: :suspended) do
      nil ->
        # Enrollment not found
        {:error, :not_found}

      enrollment ->
        enrollment
        |> Enrollment.changeset(%{status: :enrolled})
        |> Repo.update()
    end
  end

  @doc """
  Determines if a particular user is enrolled in a section.

  """
  def is_enrolled?(user_id, section_slug) do
    query =
      from(
        e in Enrollment,
        join: s in Section,
        on: e.section_id == s.id,
        where:
          e.user_id == ^user_id and s.slug == ^section_slug and s.status == :active and
            e.status == :enrolled
      )

    case Repo.one(query) do
      nil -> false
      _ -> true
    end
  end

  @doc """
  Returns a listing of all enrollments for a given section.

  """
  def list_enrollments(section_slug) do
    query =
      from(
        e in Enrollment,
        join: s in Section,
        on: e.section_id == s.id,
        where: s.slug == ^section_slug and s.status == :active and e.status == :enrolled,
        preload: [:user, :context_roles],
        select: e
      )

    Repo.all(query)
  end

  @doc """
  Returns the count of enrollments for a given section.
  By default it returns the students count, but we can get more roles by providing
  a list of lt1_1p3_context_roles ids as a second argument
  """
  def count_enrollments(section_slug, role_ids \\ [4]) do
    query =
      from(
        e in Enrollment,
        join: s in Section,
        on: e.section_id == s.id,
        join: e_cr in EnrollmentContextRole,
        on: e.id == e_cr.enrollment_id,
        join: cr in Lti_1p3.DataProviders.EctoProvider.ContextRole,
        on: e_cr.context_role_id == cr.id,
        where:
          s.slug == ^section_slug and cr.id in ^role_ids and
            e.status == :enrolled,
        select: count(e)
      )

    Repo.one(query)
  end

  @doc """
  Returns true if there is student data associated to the given section.
  """
  def has_student_data?(section_slug) do
    query =
      from(
        snapshot in Snapshot,
        join: s in assoc(snapshot, :section),
        where: s.slug == ^section_slug,
        select: snapshot
      )

    Repo.aggregate(query, :count, :id) > 0
  end

  def get_enrollment(section_slug, user_id) do
    query =
      from(
        e in Enrollment,
        join: s in Section,
        on: e.section_id == s.id,
        where:
          e.user_id == ^user_id and s.slug == ^section_slug and s.status == :active and
            e.status == :enrolled,
        select: e
      )

    Repo.one(query)
  end

  def update_enrollment(%Enrollment{} = e, attrs) do
    e
    |> Enrollment.changeset(attrs)
    |> Repo.update()
  end

  @doc """
  Returns a listing of all open and free sections for a given user.
  """
  def list_user_open_and_free_sections(%{id: user_id} = _user) do
    query =
      from(
        s in Section,
        join: e in Enrollment,
        on: e.section_id == s.id,
        where:
          e.user_id == ^user_id and s.open_and_free == true and s.status == :active and
            e.status == :enrolled,
        preload: [:base_project],
        select: s
      )

    Repo.all(query)
  end

  @doc """
  Returns a listing of all enrolled sections for a given user.
  """
  def list_user_enrolled_sections(%{id: user_id} = _user) do
    query =
      from(
        s in Section,
        join: e in Enrollment,
        on: e.section_id == s.id,
        where: e.user_id == ^user_id and s.status == :active and e.status == :enrolled,
        select: s
      )

    Repo.all(query)
  end

  @doc """
  Returns the list of sections.
  ## Examples
      iex> list_sections()
      [%Section{}, ...]
  """
  def list_sections do
    Repo.all(Section)
  end

  @doc """
  List all sections of type blueprint.
  """
  def list_blueprint_sections do
    list_by_type(:blueprint)
  end

  @doc """
  List all sections of type enrollable.
  """
  def list_enrollable_sections do
    list_by_type(:enrollable)
  end

  defp list_by_type(type) do
    Repo.all(
      from(
        s in Section,
        where: s.type == ^type,
        select: s
      )
    )
  end

  @doc """
  Returns the list of open and free sections.
  ## Examples
      iex> list_open_and_free_sections()
      [%Section{}, ...]
  """
  def list_open_and_free_sections() do
    Repo.all(
      from(
        s in Section,
        where: s.open_and_free == true and s.status == :active,
        select: s
      )
    )
  end

  @doc """
  Gets a single section.
  Raises `Ecto.NoResultsError` if the Section does not exist.
  ## Examples
      iex> get_section!(123)
      %Section{}
      iex> get_section!(456)
      ** (Ecto.NoResultsError)
  """
  def get_section!(id), do: Repo.get!(Section, id)

  @doc """
  Gets a single section with preloaded associations.
  Raises `Ecto.NoResultsError` if the Section does not exist.
  ## Examples
      iex> get_section_preloaded!(123)
      %Section{}
      iex> get_section_preloaded!(456)
      ** (Ecto.NoResultsError)
  """
  def get_section_preloaded!(id) do
    from(s in Section,
      left_join: b in assoc(s, :brand),
      where: s.id == ^id,
      preload: [brand: b]
    )
    |> Repo.one!()
  end

  @doc """
  Gets a single section by query parameter
  ## Examples
      iex> get_section_by(slug: "123")
      %Section{}
      iex> get_section_by(slug: "111")
      nil
  """
  def get_section_by(clauses) do
    Repo.get_by(Section, clauses)
  end

  @doc """
  Gets a single section by slug and preloads associations
  ## Examples
      iex> get_section_by_slug"123")
      %Section{}
      iex> get_section_by_slug("111")
      nil
  """
  def get_section_by_slug(slug) do
    from(s in Section,
      left_join: b in assoc(s, :brand),
      left_join: d in assoc(s, :lti_1p3_deployment),
      left_join: r in assoc(d, :registration),
      left_join: i in assoc(d, :institution),
      left_join: default_brand in assoc(i, :default_brand),
      left_join: blueprint in assoc(s, :blueprint),
      where: s.slug == ^slug,
      preload: [
        brand: b,
        lti_1p3_deployment: {d, institution: {i, default_brand: default_brand}},
        blueprint: blueprint
      ]
    )
    |> Repo.one()
  end

  @doc """
  Gets a section using the given LTI params

  ## Examples
      iex> get_section_from_lti_params(lti_params)
      %Section{}
      iex> get_section_from_lti_params(lti_params)
      nil
  """
  def get_section_from_lti_params(lti_params) do
    context_id =
      Map.get(lti_params, "https://purl.imsglobal.org/spec/lti/claim/context")
      |> Map.get("id")

    issuer = lti_params["iss"]
    client_id = LtiParams.peek_client_id(lti_params)

    Repo.all(
      from(s in Section,
        join: d in Deployment,
        on: s.lti_1p3_deployment_id == d.id,
        join: r in Registration,
        on: d.registration_id == r.id,
        where:
          s.context_id == ^context_id and s.status == :active and r.issuer == ^issuer and
            r.client_id == ^client_id,
        order_by: [asc: :id],
        limit: 1,
        select: s
      )
    )
    |> one_or_warn(context_id)
  end

  defp one_or_warn(result, context_id) do
    case result do
      [] ->
        nil

      [first] ->
        first

      [first | _] ->
        Logger.warning("More than one active section was returned for context_id #{context_id}")

        first
    end
  end

  @doc """
  Gets the associated deployment and registration from the given section

  ## Examples
      iex> get_deployment_registration_from_section(section)
      {%Deployment{}, %Registration{}}
      iex> get_deployment_registration_from_section(section)
      nil
  """
  def get_deployment_registration_from_section(%Section{
        lti_1p3_deployment_id: lti_1p3_deployment_id
      }) do
    Repo.one(
      from(d in Deployment,
        join: r in Registration,
        on: d.registration_id == r.id,
        where: ^lti_1p3_deployment_id == d.id,
        select: {d, r}
      )
    )
  end

  @doc """
  Gets all sections that use a particular publication

  ## Examples
      iex> get_sections_by_publication("123")
      [%Section{}, ...]

      iex> get_sections_by_publication("456")
      ** (Ecto.NoResultsError)
  """
  def get_sections_by_publication(publication) do
    from(s in Section,
      join: spp in SectionsProjectsPublications,
      on: s.id == spp.section_id,
      where: spp.publication_id == ^publication.id and s.status == :active
    )
    |> Repo.all()
  end

  @doc """
  Gets all sections that use a particular base project

  ## Examples
      iex> get_sections_by_base_project(project)
      [%Section{}, ...]

      iex> get_sections_by_base_project(invalid_project)
      ** (Ecto.NoResultsError)
  """
  def get_sections_by_base_project(project) do
    from(s in Section, where: s.base_project_id == ^project.id and s.status == :active)
    |> Repo.all()
  end

  @doc """
  Gets all sections that use a particular project when their 'end_date' attribute is not nil and is later than the current date.

  ## Examples
      iex> get_active_sections_by_project(project_id)
      [%Section{}, ...]

      iex> get_active_sections_by_project(invalid_project_id)
      []
  """
  def get_active_sections_by_project(project_id) do
    today = DateTime.utc_now()

    first_enrollment =
      from(u in User,
        join: e in assoc(u, :enrollments),
        where: e.section_id == parent_as(:section).id,
        order_by: [asc: e.inserted_at],
        limit: 1,
        select: fragment("concat(?, '|', ?, '|', ?)", u.name, u.given_name, u.family_name)
      )

    instructors =
      from(u in User,
        join: e in assoc(u, :enrollments),
        join: ecr in EnrollmentContextRole,
        on: ecr.enrollment_id == e.id,
        where: e.section_id == parent_as(:section).id,
        where: ecr.context_role_id == ^@instructor_context_role_id,
        group_by: e.section_id,
        select:
          fragment("array_agg(concat(?, '|', ?, '|', ?))", u.name, u.given_name, u.family_name)
      )

    from(
      s in Section,
      as: :section,
      join: spp in assoc(s, :section_project_publications),
      where: spp.project_id == ^project_id,
      where: not is_nil(s.end_date),
      where: s.end_date >= ^today,
      preload: [section_project_publications: [:publication]],
      select: %{s | creator: subquery(first_enrollment), instructors: subquery(instructors)}
    )
    |> Repo.all()
  end

  @doc """
  Gets all sections and products that will be affected by forcing the publication update.

  ## Examples
      iex> get_push_force_affected_sections(project_id, previous_publication_id)
      %{product_count: 1, section_count: 1}
  """
  def get_push_force_affected_sections(project_id, previous_publication_id) do
    today = DateTime.utc_now()

    Repo.one(
      from(
        section in Section,
        join: spp in SectionsProjectsPublications,
        on: section.id == spp.section_id,
        where:
          spp.project_id == ^project_id and section.status == :active and
            spp.publication_id == ^previous_publication_id and
            (is_nil(section.end_date) or section.end_date >= ^today),
        select: %{
          product_count: fragment("count(case when ? = 'blueprint' then 1 end)", section.type),
          section_count: fragment("count(case when ? = 'enrollable' then 1 end)", section.type)
        }
      )
    )
  end

  @doc """
  For a section resource record, map its children SR records to resource ids,
  of course preserving the order of the children list.

  ## Examples
      iex> map_section_resource_children_to_resource_ids(root_resource)
      [1, 2, 3, 4]
  """
  def map_section_resource_children_to_resource_ids(root_section_resource) do
    srs =
      from(s in SectionResource,
        where: s.id in ^root_section_resource.children
      )
      |> Repo.all()
      |> Enum.reduce(%{}, fn sr, map -> Map.put(map, sr.id, sr.resource_id) end)

    Enum.map(root_section_resource.children, fn sr_id -> Map.get(srs, sr_id) end)
  end

  @doc """
  Creates a section resource.
  ## Examples
      iex> create_section_resource(%{field: value})
      {:ok, %SectionResource{}}
      iex> create_section_resource(%{field: bad_value})
      {:error, %Ecto.Changeset{}}
  """
  def create_section_resource(attrs \\ %{}) do
    %SectionResource{}
    |> SectionResource.changeset(attrs)
    |> Repo.insert()
  end

  @doc """
  Creates multiple section resources.
  ## Examples
      iex> bulk_create_section_resource([%{slug: slug_value_1, ...}, %{slug: slug_value_2, ...}])
      {2, [%SectionResource{}, %SectionResource{}]}
  """
  def bulk_create_section_resource(_section_resource_rows, _opts \\ [])

  def bulk_create_section_resource([], _opts), do: {0, []}

  def bulk_create_section_resource(section_resource_rows, opts) do
    Database.batch_insert_all(SectionResource, section_resource_rows,
      returning: opts[:returning] || true
    )
  end

  @doc """
  Updates a section resource.
  ## Examples
      iex> update_section_resource(section, %{field: new_value})
      {:ok, %SectionResource{}}
      iex> update_section_resource(section, %{field: bad_value})
      {:error, %Ecto.Changeset{}}
  """
  def update_section_resource(%SectionResource{} = section, attrs) do
    section
    |> SectionResource.changeset(attrs)
    |> Repo.update()
  end

  @doc """
  Updates multiple section resources.
  ## Examples
      iex> bulk_update_section_resource(section, %{field: new_value})
      {2, [%SectionResource{}, %SectionResource{}]}
  """
  def bulk_update_section_resource(_section_resource_rows, _opts \\ [])

  def bulk_update_section_resource([], _), do: {0, []}

  def bulk_update_section_resource(section_resource_rows, opts) do
    Database.batch_insert_all(SectionResource, section_resource_rows,
      returning: opts[:returning] || true,
      on_conflict: {:replace, [:children]},
      conflict_target: [:id]
    )
  end

  @doc """
  Creates a section projects publication record.
  ## Examples
      iex> create_section_project_publication(%{field: value})
      {:ok, %SectionsProjectsPublications{}}
      iex> create_section_project_publication(%{field: bad_value})
      {:error, %Ecto.Changeset{}}
  """
  def create_section_project_publication(attrs \\ %{}) do
    %SectionsProjectsPublications{}
    |> SectionsProjectsPublications.changeset(attrs)
    |> Repo.insert()
  end

  @doc """
  Creates a section.
  ## Examples
      iex> create_section(%{field: value})
      {:ok, %Section{}}
      iex> create_section(%{field: bad_value})
      {:error, %Ecto.Changeset{}}
  """
  def create_section(attrs \\ %{}) do
    %Section{}
    |> Section.changeset(attrs)
    |> Repo.insert()
  end

  @doc """
  Updates a section.
  ## Examples
      iex> update_section(section, %{field: new_value})
      {:ok, %Section{}}
      iex> update_section(section, %{field: bad_value})
      {:error, %Ecto.Changeset{}}
  """
  def update_section(%Section{} = section, attrs) do
    section |> Section.changeset(attrs) |> Repo.update()
  end

  def update_section!(%Section{} = section, attrs) do
    section |> Section.changeset(attrs) |> Repo.update!()
  end

  @doc """
  Deletes a section by marking the record as deleted.
  ## Examples
      iex> soft_delete_section(section)
      {:ok, %Section{}}
      iex> soft_delete_section(section)
      {:error, %Ecto.Changeset{}}
  """
  def soft_delete_section(%Section{} = section) do
    update_section(section, %{status: :deleted})
  end

  @doc """
  Deletes a section.
  ## Examples
      iex> delete_section(section)
      {:ok, %Section{}}
      iex> delete_section(section)
      {:error, %Ecto.Changeset{}}
  """
  def delete_section(%Section{} = section) do
    Repo.delete(section)
  end

  @doc """
  Returns an `%Ecto.Changeset{}` for tracking section changes.
  ## Examples
      iex> change_section(section)
      %Ecto.Changeset{source: %Section{}}
  """
  def change_section(%Section{} = section, attrs \\ %{}) do
    Section.changeset(section, attrs)
  end

  def change_independent_learner_section(%Section{} = section, attrs \\ %{}) do
    change_section(Map.merge(section, %{open_and_free: true, requires_enrollment: true}), attrs)
  end

  def change_open_and_free_section(%Section{} = section, attrs \\ %{}) do
    change_section(Map.merge(section, %{open_and_free: true}), attrs)
  end

  @doc """
  Returns the set of all students with :context_learner role in the given section.
  """
  def fetch_students(section_slug) do
    list_enrollments(section_slug)
    |> Enum.filter(fn e ->
      ContextRoles.contains_role?(e.context_roles, ContextRoles.get_role(:context_learner))
    end)
    |> Enum.map(fn e -> e.user end)
  end

  @doc """
  Returns the set of all instructors with :context_instructor role in the given section.
  """
  def fetch_instructors(section_slug) do
    list_enrollments(section_slug)
    |> Enum.filter(fn e ->
      ContextRoles.contains_role?(e.context_roles, ContextRoles.get_role(:context_instructor))
    end)
    |> Enum.map(fn e -> e.user end)
  end

  @doc """
  Returns the names of all instructors with :context_instructor role for the given section ids.

  %{
    section_id_1: [inst_1, inst_2],
    ...
    section_id_n: [inst_3]
  }
  """

  def instructors_per_section(section_ids) do
    instructor_context_role_id = ContextRoles.get_role(:context_instructor).id

    query =
      from(
        e in Enrollment,
        join: s in Section,
        on: e.section_id == s.id,
        join: ecr in EnrollmentContextRole,
        on: e.id == ecr.enrollment_id,
        where:
          s.id in ^section_ids and e.status == :enrolled and
            ecr.context_role_id == ^instructor_context_role_id,
        preload: [:user],
        select: {s.id, e}
      )

    Repo.all(query)
    |> Enum.group_by(fn {section_id, _} -> section_id end, fn {_, enrollment} ->
      OliWeb.Components.Delivery.Utils.user_name(enrollment.user)
    end)
  end

  @doc """
  Returns all scored pages for the given section.
  """
  def fetch_scored_pages(section_slug), do: fetch_all_pages(section_slug, true)

  @doc """
  Returns all unscored pages for the given section.
  """
  def fetch_unscored_pages(section_slug), do: fetch_all_pages(section_slug, false)

  @doc """
  Returns all pages for the given section.
  """
  def fetch_all_pages(section_slug, graded \\ nil) do
    maybe_filter_by_graded =
      case graded do
        nil -> true
        graded -> dynamic([_, _, _, _, rev], rev.graded == ^graded)
      end

    SectionResource
    |> join(:inner, [sr], s in Section, on: sr.section_id == s.id)
    |> join(:inner, [sr, s], spp in SectionsProjectsPublications,
      on: spp.section_id == s.id and spp.project_id == sr.project_id
    )
    |> join(:inner, [sr, _, spp], pr in PublishedResource,
      on: pr.publication_id == spp.publication_id and pr.resource_id == sr.resource_id
    )
    |> join(:inner, [sr, _, _, pr], rev in Revision, on: rev.id == pr.revision_id)
    |> where(
      [sr, s, _, _, rev],
      s.slug == ^section_slug and
        rev.deleted == false and
        rev.resource_type_id == ^ResourceType.id_for_page()
    )
    |> where(^maybe_filter_by_graded)
    |> order_by([_, _, _, _, rev], asc: rev.resource_id)
    |> select([_, _, _, _, rev], rev)
    |> Repo.all()
  end

  # Creates a 'hierarchy definition' strictly from a a project and the recursive
  # definition of containers starting with the root revision container.  This hierarchy
  # definition is a map of resource ids to a list of the child resource ids, effectively
  # the definition of the hierarchy.
  defp create_hierarchy_definition_from_project(
         published_resources_by_resource_id,
         revision,
         definition
       ) do
    child_revisions =
      Enum.map(revision.children, fn id -> published_resources_by_resource_id[id].revision end)

    Enum.reduce(
      child_revisions,
      Map.put(
        definition,
        revision.resource_id,
        Enum.map(child_revisions, fn r -> r.resource_id end)
      ),
      fn revision, definition ->
        create_hierarchy_definition_from_project(
          published_resources_by_resource_id,
          revision,
          definition
        )
      end
    )
  end

  # For a given section id and the list of resource ids that exist in its hierarchy,
  # determine and return the list of page resource ids that are not reachable from that
  # hierarchy, taking into account links from pages to other pages and the 'relates_to'
  # relationship between pages.
  defp determine_unreachable_pages(publication_ids, hierarchy_ids) do
    # Start with all pages
    unreachable =
      Oli.Publishing.all_page_resource_ids(publication_ids)
      |> MapSet.new()

    # create a map of page resource ids to a list of target resource ids that they link to. We
    # do this both for resource-to-page links and for page to activity links (aka activity-references).
    # We do this because we want to treat these links the same way when we traverse the graph, and
    # we want to be able to handle cases where a page from the hierarchy embeds an activity which
    # links to a page outside the hierarchy.
    all_links =
      [
        get_all_page_links(publication_ids),
        get_activity_references(publication_ids),
        get_relates_to(publication_ids)
      ]
      |> Enum.reduce(MapSet.new(), fn links, acc -> MapSet.union(links, acc) end)
      |> MapSet.to_list()

    link_map =
      Enum.reduce(all_links, %{}, fn {source, target}, map ->
        case Map.get(map, source) do
          nil -> Map.put(map, source, [target])
          targets -> Map.put(map, source, [target | targets])
        end
      end)

    # Now traverse the pages in the hierarchy, and follow (recursively) the links that
    # they have to other pages.
    {unreachable, _} = traverse_links(link_map, hierarchy_ids, unreachable, MapSet.new())

    MapSet.to_list(unreachable)
  end

  # Traverse the graph structure of the links to determine which pages are reachable
  # from the pages in the hierarchy, removing them from the candidate set of unreachable pages
  # This also tracks seen pages to avoid infinite recursion, in cases where pages create a
  # a circular link structure.
  def traverse_links(link_map, hierarchy_ids, unreachable, seen) do
    unreachable = MapSet.difference(unreachable, MapSet.new(hierarchy_ids))
    seen = MapSet.union(seen, MapSet.new(hierarchy_ids))

    Enum.reduce(hierarchy_ids, {unreachable, seen}, fn id, {unreachable, seen} ->
      case Map.get(link_map, id) do
        nil ->
          {unreachable, seen}

        targets ->
          not_already_seen =
            MapSet.new(targets)
            |> MapSet.difference(seen)
            |> MapSet.to_list()

          traverse_links(link_map, not_already_seen, unreachable, seen)
      end
    end)
  end

  # Returns a mapset of two element tuples of the form {source_resource_id, target_resource_id}
  # representing all of the links between pages in the section
  defp get_all_page_links(publication_ids) do
    joined_publication_ids = Enum.join(publication_ids, ",")

    item_types =
      ["page_link", "a"]
      |> Enum.map(&~s|@.type == "#{&1}"|)
      |> Enum.join(" || ")

    sql = """
    select
      rev.resource_id,
      jsonb_path_query(content, '$.** ? (#{item_types})')
    from published_resources as mapping
    join revisions as rev
    on mapping.revision_id = rev.id
    where mapping.publication_id IN (#{joined_publication_ids})
    """

    {:ok, %{rows: results}} = Ecto.Adapters.SQL.query(Oli.Repo, sql, [])

    slug_lookup =
      Oli.Publishing.distinct_slugs(publication_ids)
      |> Enum.reduce(%{}, fn {id, slug}, acc -> Map.put(acc, slug, id) end)

    Enum.reduce(results, MapSet.new(), fn [source_id, content], links ->
      case content["type"] do
        "a" ->
          case content["href"] do
            "/course/link/" <> slug -> MapSet.put(links, {source_id, Map.get(slug_lookup, slug)})
            _ -> links
          end

        "page_link" ->
          MapSet.put(links, {source_id, content["idref"]})
      end
    end)
  end

  # Returns a mapset of two element tuples of the form {source_resource_id, target_resource_id}
  # representing the links of pages to activities
  defp get_activity_references(publication_ids) do
    joined_publication_ids = Enum.join(publication_ids, ",")

    sql = """
    select
      rev.resource_id,
      jsonb_path_query(content, '$.** ? (@.type == "activity-reference")')
    from published_resources as mapping
    join revisions as rev
    on mapping.revision_id = rev.id
    where mapping.publication_id IN (#{joined_publication_ids})
    """

    {:ok, %{rows: results}} = Ecto.Adapters.SQL.query(Oli.Repo, sql, [])

    Enum.reduce(results, MapSet.new(), fn [source_id, content], links ->
      MapSet.put(links, {source_id, content["activity_id"]})
    end)
  end

  # Returns a mapset of two element tuples of the form {source_resource_id, target_resource_id}
  # representing the relates_to relationship between pages.
  defp get_relates_to(publication_ids) do
    joined_publication_ids = Enum.join(publication_ids, ",")
    page_type_id = Oli.Resources.ResourceType.id_for_page()

    sql = """
    select
      rev.resource_id, rev.relates_to
    from published_resources as mapping
    join revisions as rev
    on mapping.revision_id = rev.id
    where rev.resource_type_id = #{page_type_id} and array_length(rev.relates_to, 1) > 0 and mapping.publication_id IN (#{joined_publication_ids})
    """

    {:ok, %{rows: results}} = Ecto.Adapters.SQL.query(Oli.Repo, sql, [])

    Enum.reduce(results, MapSet.new(), fn [source_id, relates_to], links ->
      # The relates_to field is an array of resource ids, to be future proof
      # to how relates_to is used, we will follow these 'links' in both directions
      Enum.reduce(relates_to, links, fn target_id, links ->
        MapSet.put(links, {source_id, target_id}) |> MapSet.put({target_id, source_id})
      end)
    end)
  end

  @doc """
  Builds a map of all page links in a given section. Returns a map of resource ids to a list of
  resource ids of the pages that they are linked from. Typically this will be a single
  resource id, but in cases where a page is linked from multiple pages it can be more than one.

  ## Examples
      iex> build_resource_link_map(publication_ids)
      %{1 => [], 2 => [], 3 => [1, 2], 4 => [4]}
  """
  def build_resource_link_map(publication_ids) do
    # Returns a MapSet of two element tuples of the form {source_resource_id, target_resource_id}
    # representing all of the links between resources
    all_page_links =
      [
        get_all_page_links(publication_ids),
        get_activity_references(publication_ids),
        get_relates_to(publication_ids),
        get_hierarchical_parent_links(publication_ids)
      ]
      |> Enum.reduce(MapSet.new(), fn links, acc -> MapSet.union(links, acc) end)

    # For each page, find the set of pages that link to it and add those links to the map
    all_resource_ids(publication_ids)
    |> Enum.reduce(%{}, fn id, acc ->
      Enum.reduce(all_page_links, acc, fn {source, target}, acc ->
        if target == id do
          Map.update(acc, id, [source], fn links ->
            [source | links]
          end)
        else
          acc
        end
      end)
    end)
  end

  defp get_hierarchical_parent_links(publication_ids) do
    container_type_id = Oli.Resources.ResourceType.get_id_by_type("container")

    from(pr in PublishedResource,
      join: rev in Revision,
      on: pr.revision_id == rev.id,
      where: rev.resource_type_id == ^container_type_id and pr.publication_id in ^publication_ids,
      select: %{id: rev.resource_id, children: rev.children},
      distinct: true
    )
    |> Repo.all()
    |> Enum.reduce(MapSet.new(), fn %{id: resource_id, children: children}, links ->
      Enum.reduce(children, links, fn child_id, links ->
        MapSet.put(links, {resource_id, child_id})
      end)
    end)
  end

  @doc """
  Returns the resource_to_container map for the given section,
  that maps all resources ids to their parent container id.
  If the section does not have a precomputed resource_to_container_map, one will be generated.

  ## Examples
      iex> get_resource_to_container_map(section)
      %{
        "21" => 39,
        "22" => 40,
        "23" => 42,
        "24" => 42,
        "25" => 42,
        "26" => 42,
        "27" => 42,
        "28" => 43,
      }
  """

  def get_resource_to_container_map(section) do
    case section do
      %Section{resource_to_container_map: nil} ->
        Logger.warning(
          "Section #{section.slug} has no precomputed resource_to_container_map. One will be generated now."
        )

        {:ok, section} = update_resource_to_container_map(section)
        section.resource_to_container_map

      %Section{resource_to_container_map: resource_to_container_map} ->
        resource_to_container_map
    end
  end

  @doc """
  Builds a section's resource_to_container_map and updates the section with it.
  """
  def update_resource_to_container_map(section) do
    update_section(section, %{
      resource_to_container_map: build_resource_to_container_map(section)
    })
  end

  defp build_resource_to_container_map(section) do
    publication_ids = section_publication_ids(section.slug)
    resource_link_map = build_resource_link_map(publication_ids)

    all_pages = fetch_all_pages(section.slug)

    all_containers =
      DeliveryResolver.revisions_of_type(
        section.slug,
        Oli.Resources.ResourceType.get_id_by_type("container")
      )

    container_ids = Enum.map(all_containers, fn c -> c.resource_id end)

    # get all explorations in the section and group them by their container title
    all_pages
    |> Enum.reduce(%{}, fn page, acc ->
      {container_id, _seen} =
        find_parent_container(
          page.resource_id,
          resource_link_map,
          MapSet.new(container_ids),
          MapSet.new()
        )

      Map.put(acc, Integer.to_string(page.resource_id), container_id)
    end)
  end

  defp section_publication_ids(section_slug) do
    from(s in Section,
      where: s.slug == ^section_slug,
      join: spp in SectionsProjectsPublications,
      on: s.id == spp.section_id,
      select: spp.publication_id
    )
    |> Repo.all()
  end

  defp all_resource_ids(publication_ids) do
    from(pr in PublishedResource,
      join: rev in Revision,
      on: pr.revision_id == rev.id,
      where: pr.publication_id in ^publication_ids,
      select: rev.resource_id,
      distinct: true
    )
    |> Repo.all()
  end

  defp find_parent_container(
         resource_id,
         resource_link_map,
         container_ids,
         seen
       ) do
    if MapSet.member?(seen, resource_id) do
      # we've already seen this page, so we've reached a cycle in the recursion and it is not linked
      # from any page in the hierarchy
      {nil, seen}
    else
      if MapSet.member?(container_ids, resource_id) do
        # found the first hierarchical container for this page, so return it
        {resource_id, seen}
      else
        case Map.get(resource_link_map, resource_id) do
          nil ->
            # resource_link_map has no links for this resource, so we've reached the end of the
            # recursion and it is not linked from any page in the hierarchy
            {nil, seen}

          link_ids ->
            link_ids
            |> Enum.reduce({nil, seen}, fn id, acc ->
              case acc do
                {nil, seen} ->
                  find_parent_container(
                    id,
                    resource_link_map,
                    container_ids,
                    MapSet.put(seen, resource_id)
                  )

                _ ->
                  acc
              end
            end)
        end
      end
    end
  end

  @doc """
  Returns a map of all explorations in the section, grouped by their container. Each exploration
  returned as a tuple of the exploration and its status.

  ## Examples
      iex> get_explorations_by_containers(section)
      %{
        default: [
          {exploration, :not_started},
          {exploration, :started},
          ...
        ],
        "Unit 1: Acids and Bases" => [
          {exploration, :not_started},
          {exploration, :started},
          ...
        ]
      }
  """
  def get_explorations_by_containers(section, user) do
    resource_to_container_map = get_resource_to_container_map(section)

    # get all explorations in the section and group them by their container title
    DeliveryResolver.get_by_purpose(section.slug, :application)
    |> Enum.reduce(%{}, fn exploration, acc ->
      container_id =
        Map.get(resource_to_container_map, Integer.to_string(exploration.resource_id), :default)

      # group by container resource_id
      Map.update(acc, container_id, [exploration], fn explorations ->
        [exploration | explorations]
      end)
    end)
    |> label_and_sort_resources_by_hierarchy(section.slug)
    |> attach_statuses_for_user(section.slug, user)
  end

  defp attach_statuses_for_user(explorations_map, _section_slug, nil),
    do:
      explorations_map
      |> Enum.map(fn {container_id, explorations} ->
        {container_id, Enum.map(explorations, fn exploration -> {exploration, :not_started} end)}
      end)

  defp attach_statuses_for_user(explorations_map, section_slug, user) do
    started_explorations = fetch_started_explorations(section_slug, user.id)

    explorations_map
    |> Enum.map(fn {container_id, explorations} ->
      {container_id,
       Enum.map(explorations, fn exploration ->
         {exploration, Map.get(started_explorations, exploration.resource_id, :not_started)}
       end)}
    end)
  end

  defp fetch_started_explorations(section_slug, user_id) do
    page_id = Oli.Resources.ResourceType.get_id_by_type("page")

    from([sr: sr, rev: rev] in DeliveryResolver.section_resource_revisions(section_slug),
      join: ra in ResourceAccess,
      on: ra.resource_id == rev.resource_id,
      join: resource_attempt in ResourceAttempt,
      on: resource_attempt.resource_access_id == ra.id,
      join: user in assoc(ra, :user),
      where:
        rev.purpose == :application and rev.deleted == false and
          rev.resource_type_id == ^page_id and user.id == ^user_id,
      order_by: [asc: rev.resource_id],
      group_by: [rev.id, resource_attempt.id],
      select: rev.resource_id
    )
    |> Repo.all()
    |> Enum.reduce(%{}, fn id, acc -> Map.put(acc, id, :started) end)
  end

  defp label_and_sort_resources_by_hierarchy(resource_map, section_slug) do
    get_ordered_container_labels(section_slug)
    |> Enum.reduce(
      case resource_map[:default] do
        nil -> []
        default -> [{:default, default}]
      end,
      fn {resource_id, title}, acc ->
        if resource_map[resource_id] do
          [{title, resource_map[resource_id]} | acc]
        else
          acc
        end
      end
    )
    |> Enum.reverse()
  end

  def get_practice_pages_by_containers(section) do
    resource_to_container_map = get_resource_to_container_map(section)

    # get all practice pages in the section and group them by their container title
    DeliveryResolver.get_by_purpose(section.slug, :deliberate_practice)
    |> Enum.reduce(%{}, fn practice, acc ->
      container_id =
        Map.get(resource_to_container_map, Integer.to_string(practice.resource_id), :default)

      # group by container resource_id
      Map.update(acc, container_id, [practice], fn practice_pages ->
        [practice | practice_pages]
      end)
    end)
    |> label_and_sort_resources_by_hierarchy(section.slug)
  end

  @doc """
  Returns a keyword list of all containers numbering index and title for the given section,
  ordered in the way they appear in the course, considering the customizations that
  could be configured to containers (ex, naming SubModules to Sections)

  ## Examples
      iex> get_ordered_container_labels(section_slug)
      [
        {4, "Section 1: Curriculum"},
        {39, "Module 1: Setup"},
        {40, "Module 2: Phoenix project"},
        {41, "Unit 1: Getting Started"},
        {42, "Module 3: Types"},
        {43, "Module 4: Enum"},
        {44, "Unit 2: Basics"},
        {45, "Module 5: OTP"},
        {46, "Module 6: GenServers"},
        {47, "Unit 3: Advanced"},
        {48, "Unit 4: Final}"
      ]
  """
  def get_ordered_container_labels(section_slug, opts \\ []) do
    short_label = opts[:short_label] || false

    label_for = fn c ->
      container_label =
        get_container_label(
          c.numbering_level,
          c.customizations || Map.from_struct(CustomLabels.default())
        )

      if short_label do
        ~s{#{container_label} #{c.numbering_index}}
      else
        ~s{#{container_label} #{c.numbering_index}: #{c.title}}
      end
    end

    ordered_containers =
      SectionCache.get_or_compute(section_slug, :ordered_containers, fn ->
        fetch_ordered_containers(section_slug)
      end)

    ordered_containers
    |> Enum.map(fn {id, c} ->
      {id, label_for.(c)}
    end)
  end

  defp fetch_ordered_containers(section_slug) do
    container_type_id = Oli.Resources.ResourceType.get_id_by_type("container")

    SectionResource
    |> join(:inner, [sr], s in Section, on: sr.section_id == s.id)
    |> join(:inner, [sr, s], spp in SectionsProjectsPublications,
      on: spp.section_id == s.id and spp.project_id == sr.project_id
    )
    |> join(:inner, [sr, _, spp], pr in PublishedResource,
      on: pr.publication_id == spp.publication_id and pr.resource_id == sr.resource_id
    )
    |> join(:inner, [sr, _, _, pr], rev in Revision, on: rev.id == pr.revision_id)
    |> join(:inner, [sr, _, spp, _, _], p in Project, on: p.id == spp.project_id)
    |> where(
      [sr, s, _, _, rev, _],
      s.slug == ^section_slug and rev.resource_type_id == ^container_type_id
    )
    |> select([sr, s, _, _, rev, p], %{
      id: rev.resource_id,
      title: rev.title,
      numbering_level: sr.numbering_level,
      numbering_index: sr.numbering_index,
      children: rev.children,
      customizations: p.customizations
    })
    |> order_by([
      {:asc_nulls_last, fragment("numbering_level")},
      {:asc_nulls_last, fragment("numbering_index")}
    ])
    |> Repo.all()
    |> Enum.map(fn c ->
      {
        c.id,
        c
      }
    end)
  end

  @doc """
  Returns a structured schedule of all scheduled section resources for the given section, ordered by month,
  week, date range, and container module.
  """
  def get_ordered_schedule(section) do
    container_labels_map =
      get_ordered_container_labels(section.slug, short_label: true)
      |> Enum.reduce(%{}, fn {container_id, label}, acc -> Map.put(acc, container_id, label) end)

    resource_to_container_map =
      get_resource_to_container_map(section)

    scheduled_section_resources =
      Scheduling.retrieve(section, :pages)
      # filter out unscheduled resources
      |> Enum.filter(fn section_resource ->
        case section_resource do
          %SectionResource{start_date: nil, end_date: nil} -> false
          _ -> true
        end
      end)
      # group items by month and year, start date take precedence over end date
      |> group_and_sort_by_month_and_year()
      |> Enum.map(fn {{month, year}, section_resources} ->
        {{month, year},
         section_resources
         # group by week number
         |> group_and_sort_by_week_number(section)
         |> Enum.map(fn {week_number, section_resources} ->
           {week_number,
            section_resources
            # group by {start_date, end_date} and sort by start_date
            |> group_and_sort_by_date_range()
            |> Enum.map(fn {date_range, section_resources} ->
              {date_range,
               section_resources
               |> group_by_container_and_graded(container_labels_map, resource_to_container_map)}
            end)}
         end)}
      end)

    scheduled_section_resources
  end

  defp group_and_sort_by_month_and_year(section_resources) do
    section_resources
    |> Enum.group_by(fn sr ->
      case sr do
        %SectionResource{start_date: %DateTime{month: month, year: year}} -> {month, year}
        %SectionResource{end_date: %DateTime{month: month, year: year}} -> {month, year}
        _ -> {nil, nil}
      end
    end)
    # sort by month and year such that months are chronological
    |> Enum.sort(fn first, second ->
      {{month_1, year_1}, _} = first
      {{month_2, year_2}, _} = second

      if year_1 == year_2 do
        month_1 <= month_2
      else
        year_1 <= year_2
      end
    end)
  end

  defp group_and_sort_by_week_number(section_resources, section) do
    section_resources
    |> Enum.group_by(fn sr ->
      case sr do
        %SectionResource{start_date: nil, end_date: nil} ->
          nil

        %SectionResource{start_date: nil, end_date: end_date} ->
          OliWeb.Components.Delivery.Utils.week_number(section.start_date, end_date)

        %SectionResource{start_date: start_date} ->
          OliWeb.Components.Delivery.Utils.week_number(section.start_date, start_date)
      end
    end)
    |> Enum.sort(fn first, second ->
      {week_number_1, _} = first
      {week_number_2, _} = second

      week_number_1 <= week_number_2
    end)
  end

  defp group_and_sort_by_date_range(section_resources) do
    section_resources
    |> Enum.group_by(fn sr ->
      {sr.start_date, sr.end_date}
    end)
    |> Enum.sort(fn first, second ->
      {{start_date_1, _end_date_1}, _} = first
      {{start_date_2, _end_date_2}, _} = second

      case start_date_1 do
        nil -> true
        _ -> start_date_1 < start_date_2
      end
    end)
  end

  defp group_by_container_and_graded(
         section_resources,
         container_labels_map,
         resource_to_container_map
       ) do
    section_resources
    |> Enum.group_by(fn sr ->
      container_id = resource_to_container_map[Integer.to_string(sr.resource_id)]

      {container_labels_map[container_id], sr.graded}
    end)
  end

  def get_schedule_for_current_week(section) do
    current_week_number =
      OliWeb.Components.Delivery.Utils.week_number(section.start_date, DateTime.utc_now())

    get_ordered_schedule(section)
    |> Enum.map(fn {{_month, _year}, weeks} ->
      Enum.find(weeks, fn {week_number, _} -> week_number == current_week_number end)
    end)
    |> Enum.filter(fn week -> week != nil end)
    |> Enum.at(0)
  end

  @doc """
  Create all section resources from the given section and publication and optional hierarchy definition.
  The hierarchy definition is a map of resource ids to the list of directly contained children (referenced
  by resource ids) for that parent.  The hierarchy definition must contain an entry for every container that will appear
  in the course section resources.  An example of the hierarchy definition with the root (1) and three
  top-level units (resource ids 2, 3, 4):

  ```
  %{
    1 => [2, 3, 4],
    2 => [5, 6, 7],
    3 => [8, 9],
    4 => [10]
  }
  ```

  If the hierarchy definition argument is omitted, a default hierarchy definition will be generated from
  the project's root revision and its children, recursively.

  Returns the root section resource record.

  ## Examples
      iex> create_section_resources(section, publication, hierarchy_definition)
      {:ok, %SectionResource{}}
  """
  def create_section_resources(
        %Section{} = section,
        %Publication{
          id: publication_id,
          root_resource_id: root_resource_id,
          project_id: project_id
        } = publication,
        hierarchy_definition \\ nil
      ) do
    Repo.transaction(fn ->
      published_resources_by_resource_id = published_resources_map(publication.id)

      %PublishedResource{revision: root_revision} =
        published_resources_by_resource_id[root_resource_id]

      # If a custom hierarchy_definition was supplied, use it, otherwise
      # use the hierarchy defined by the project
      hierarchy_definition =
        case hierarchy_definition do
          nil ->
            create_hierarchy_definition_from_project(
              published_resources_by_resource_id,
              root_revision,
              %{}
            )

          other ->
            other
        end

      numbering_tracker = Numbering.init_numbering_tracker()
      level = 0
      processed_ids = []

      # Generate all the section resource slugs at the same time
      titles =
        published_resources_by_resource_id
        |> Map.values()
        |> Enum.map(fn %PublishedResource{revision: revision} ->
          revision.title
        end)

      section_resource_slugs =
        Enum.zip(
          titles,
          Slug.generate(
            :section_resources,
            titles
          )
        )
        |> Enum.into(%{})

      # Transverse the hierarchy and create a list containing the SectionResource maps to be inserted
      {section_resources, _, _} =
        build_section_resource_insertion(%{
          section: section,
          publication: publication,
          published_resources_by_resource_id: published_resources_by_resource_id,
          processed_ids: processed_ids,
          revision: root_revision,
          level: level,
          numbering_tracker: numbering_tracker,
          hierarchy_definition: hierarchy_definition,
          date: DateTime.utc_now() |> DateTime.truncate(:second),
          slugs: section_resource_slugs
        })

      # Insert all the section resources without their children
      {_count, section_resources} =
        Repo.insert_all(SectionResource, section_resources,
          returning: [:id, :resource_id, :inserted_at, :updated_at]
        )

      processed_ids = Enum.map(section_resources, & &1.resource_id)

      # Rebuild the section resources (with the id they have in the database) and add their children
      section_resources_by_resource_id =
        Enum.reduce(section_resources, %{}, fn sr, map ->
          Map.put(map, sr.resource_id, sr)
        end)

      section_resources =
        Enum.reduce(section_resources, [], fn sr, section_resources ->
          children = hierarchy_definition[sr.resource_id]

          if !is_nil(children) and length(children) > 0 do
            sr =
              Map.put(
                sr,
                :children,
                Enum.map(hierarchy_definition[sr.resource_id] || [], fn child_resource_id ->
                  case section_resources_by_resource_id[child_resource_id] do
                    nil ->
                      Logger.error(
                        "Resource #{child_resource_id} is referenced in the hierarchy but does not exist in the publication"
                      )

                      nil

                    %SectionResource{id: id} ->
                      id
                  end
                end)
                |> Enum.filter(&(&1 != nil))
              )
              |> Map.take([:id, :children, :inserted_at, :updated_at])

            [sr | section_resources]
          else
            section_resources
          end
        end)

      # Update children for the section resources that were just created in the database
      # (only when it's necessary to do so)
      Repo.insert_all(SectionResource, section_resources,
        returning: [:id, :resource_id, :children],
        on_conflict: {:replace, [:children]},
        conflict_target: [:id]
      )

      survey_id =
        Project
        |> where([p], p.id == ^section.base_project_id)
        |> select([p], p.required_survey_resource_id)
        |> Repo.one()

      # create any remaining section resources which are not in the hierarchy
      create_nonstructural_section_resources(section.id, [publication_id],
        skip_resource_ids: processed_ids,
        required_survey_resource_id: survey_id
      )

      root_section_resource_id = section_resources_by_resource_id[root_resource_id].id

      update_section(section, %{root_section_resource_id: root_section_resource_id})
      |> case do
        {:ok, section} ->
          add_source_project(section, project_id, publication_id)

          Repo.preload(section, [:root_section_resource, :section_project_publications])

        e ->
          e
      end
    end)
  end

  # The following function receives a hierarchy and recursively builds a list with the
  # SectionResource maps that will be inserted in the database.
  defp build_section_resource_insertion(%{
         section: section,
         publication: publication,
         published_resources_by_resource_id: published_resources_by_resource_id,
         processed_ids: processed_ids,
         revision: revision,
         level: level,
         numbering_tracker: numbering_tracker,
         hierarchy_definition: hierarchy_definition,
         date: date,
         slugs: slugs
       }) do
    {numbering_index, numbering_tracker} =
      Numbering.next_index(numbering_tracker, level, revision)

    children = Map.get(hierarchy_definition, revision.resource_id, [])

    # Transform each child of the revision into a section resource
    {children, numbering_tracker, slugs} =
      Enum.reduce(
        children,
        {[], numbering_tracker, slugs},
        fn resource_id, {processed_children, numbering_tracker, slugs} ->
          case published_resources_by_resource_id[resource_id] do
            nil ->
              Logger.error(
                "Resource #{resource_id} is referenced in the hierarchy but does not exist in the publication"
              )

              {processed_children, numbering_tracker, slugs}

            %PublishedResource{revision: child} ->
              {section_resources, numbering_tracker, slugs} =
                build_section_resource_insertion(%{
                  section: section,
                  publication: publication,
                  published_resources_by_resource_id: published_resources_by_resource_id,
                  processed_ids: processed_ids,
                  revision: child,
                  level: level + 1,
                  numbering_tracker: numbering_tracker,
                  hierarchy_definition: hierarchy_definition,
                  date: date,
                  slugs: slugs
                })

              {section_resources ++ processed_children, numbering_tracker, slugs}
          end
        end
      )

    slug = Map.get(slugs, revision.title)

    # If the slug is a list it's because other resources in the hierarchy have the same title, so
    # we need to remove that slug from the list so it doesn't get used again
    {slug, slugs} =
      if is_list(slug) do
        slug = List.first(slug)

        slugs =
          Map.update(slugs, revision.title, [], fn slug_list ->
            Enum.filter(slug_list, &(&1 != slug))
          end)

        {slug, slugs}
      else
        {slug, slugs}
      end

    # Return the section resource for the revision along with all the section resources
    # for the revision's children
    section_resources = [
      # The below is necessary because Repo.insert_all/3 receives a map, not a struct
      # The below is necessary because Repo.insert_all/3 doesn't autogenerate values
      %SectionResource{
        numbering_index: numbering_index,
        numbering_level: level,
        slug: slug,
        collab_space_config: revision.collab_space_config,
        max_attempts: revision.max_attempts || 0,
        resource_id: revision.resource_id,
        project_id: publication.project_id,
        scoring_strategy_id: revision.scoring_strategy_id,
        section_id: section.id
      }
      |> SectionResource.to_map()
      |> Map.delete(:id)
      |> Map.merge(%{
        inserted_at: date,
        updated_at: date
      })
      | children
    ]

    {section_resources, numbering_tracker, slugs}
  end

  def get_project_by_section_resource(section_id, resource_id) do
    Repo.one(
      from(s in SectionResource,
        join: p in Project,
        on: s.project_id == p.id,
        where: s.section_id == ^section_id and s.resource_id == ^resource_id,
        select: p
      )
    )
  end

  def get_section_resource(section_id, resource_id) do
    Repo.one(
      from(s in SectionResource,
        where: s.section_id == ^section_id and s.resource_id == ^resource_id,
        preload: [:scoring_strategy],
        select: s
      )
    )
  end

  @doc """
  Returns the section resource for the given section and resource id, with the resource type id
  """
  def get_section_resource_with_resource_type(section_id, resource_id) do
    Repo.one(
      from(sr in SectionResource,
        join: rev in Revision,
        on: sr.resource_id == rev.resource_id,
        where: sr.section_id == ^section_id and sr.resource_id == ^resource_id,
        select: %{sr | resource_type_id: rev.resource_type_id}
      )
    )
  end

  def get_section_resources(section_id) do
    from(sr in SectionResource,
      where: sr.section_id == ^section_id
    )
    |> Repo.all()
  end

  def get_root_section_resource_resource_id(
        %Section{root_section_resource_id: root_section_resource_id} = _section
      ) do
    Repo.one(
      from sr in SectionResource,
        where: sr.id == ^root_section_resource_id,
        select: sr.resource_id
    )
  end

  @doc """
  Returns information about the projects that have been remixed in a section.

  ## Examples

      iex> get_remixed_projects(1, 1)
      [%{id: 2, description: "description of project 2", title: "Project 2", ...}]

      iex> get_remixed_projects(1, 2)
      []
  """

  def get_remixed_projects(section_id, current_project_id) do
    Repo.all(
      from(
        project in Project,
        join: spp in SectionsProjectsPublications,
        on: spp.project_id == project.id,
        join: pub in Publication,
        on: pub.id == spp.publication_id,
        where:
          spp.section_id == ^section_id and
            spp.project_id != ^current_project_id,
        select: %{
          id: project.id,
          title: project.title,
          description: project.description,
          publication: pub
        }
      )
    )
  end

  @doc """
  Returns a map of project_id to the latest available publication for that project
  if a newer publication is available.
  """
  def check_for_available_publication_updates(%Section{id: section_id}) do
    from(spp in SectionsProjectsPublications,
      as: :spp,
      where: spp.section_id == ^section_id,
      join: current_pub in Publication,
      on: current_pub.id == spp.publication_id,
      join: proj in Project,
      on: proj.id == spp.project_id,
      inner_lateral_join:
        latest_pub in subquery(
          from(p in Publication,
            where: p.project_id == parent_as(:spp).project_id and not is_nil(p.published),
            group_by: p.id,
            # secondary sort by id is required here to guarantee a deterministic latest record
            # (esp. important in unit tests where subsequent publications can be published instantly)
            order_by: [desc: p.published, desc: p.id],
            limit: 1
          )
        ),
      on: true,
      preload: [:project],
      select: {spp, current_pub, latest_pub}
    )
    |> Repo.all()
    |> Enum.reduce(%{}, fn {spp, current_pub, latest_pub}, acc ->
      if current_pub.id != latest_pub.id do
        latest_pub =
          latest_pub
          |> Map.put(:project, spp.project)

        Map.put(acc, spp.project_id, latest_pub)
      else
        acc
      end
    end)
  end

  @doc """
  Returns a map of publication ids as keys for which updates are in progress for the
  given section

  ## Examples
      iex> check_for_updates_in_progress(section)
      %{1 => true, 3 => true}
  """
  def check_for_updates_in_progress(%Section{slug: section_slug}) do
    Oban.Job
    |> where([j], j.state in ["available", "executing", "scheduled"])
    |> where([j], j.queue == "updates")
    |> where([j], fragment("?->>'section_slug' = ?", j.args, ^section_slug))
    |> Repo.all()
    |> Enum.reduce(%{}, fn %Oban.Job{args: %{"publication_id" => publication_id}}, acc ->
      Map.put_new(acc, publication_id, true)
    end)
  end

  @doc """
  Adds a source project to the section pinned to the specified publication.
  """
  def add_source_project(section, project_id, publication_id) do
    # create a section project publication association
    Ecto.build_assoc(section, :section_project_publications, %{
      project_id: project_id,
      publication_id: publication_id
    })
    |> Repo.insert!()
  end

  def get_current_publication(section_id, project_id) do
    from(spp in SectionsProjectsPublications,
      join: pub in Publication,
      on: spp.publication_id == pub.id,
      where: spp.section_id == ^section_id and spp.project_id == ^project_id,
      select: pub
    )
    |> Repo.one!()
  end

  def get_current_publications(section_id) do
    from(spp in SectionsProjectsPublications,
      join: pub in Publication,
      on: spp.publication_id == pub.id,
      where: spp.section_id == ^section_id,
      select: pub
    )
    |> Repo.all()
  end

  @doc """
  Updates a single project in a section to use the specified publication
  """
  def update_section_project_publication(
        %Section{id: section_id},
        project_id,
        publication_id
      ) do
    from(spp in SectionsProjectsPublications,
      where: spp.section_id == ^section_id and spp.project_id == ^project_id
    )
    |> Repo.update_all(set: [publication_id: publication_id])
  end

  @doc """
  Rebuilds a section by upserting any new or existing section resources and removing any
  deleted section resources. Also updates the project publication mappings based on the
  given project_publications map.

  If a finalized hierarchy node is given, then the section will be rebuilt from it. Otherwise, it
  will be rebuilt from a list of section resources.

  project_publications is a map of the project id to the pinned publication for the section.
  %{1 => %Publication{project_id: 1, ...}, ...}
  """
  def rebuild_section_curriculum(
        %Section{id: section_id} = section,
        %HierarchyNode{} = hierarchy,
        project_publications
      ) do
    if Hierarchy.finalized?(hierarchy) do
      Multi.new()
      |> Multi.run(:rebuild_section_resources, fn _repo, _ ->
        # ensure there are no duplicate resources so as to not violate the
        # section_resource [section_id, resource_id] database constraint
        hierarchy =
          Hierarchy.purge_duplicate_resources(hierarchy)
          |> Hierarchy.finalize()

        # generate a new set of section resources based on the hierarchy
        {section_resources, _} = collapse_section_hierarchy(hierarchy, section_id)

        rebuild_section_resources(section, section_resources, project_publications, hierarchy)
      end)
      |> Multi.run(
        :side_effects,
        fn _repo, _ ->
          {:ok, PostProcessing.apply(section, :all)}
        end
      )
      |> Repo.transaction()

      # reset any section cached data
      SectionCache.clear(section.slug)
    else
      throw(
        "Cannot rebuild section curriculum with a hierarchy that has unfinalized changes. See Oli.Delivery.Hierarchy.finalize/1 for details."
      )
    end
  end

  def rebuild_section_resources(
        section: %Section{id: section_id} = section,
        publication: publication
      ) do
    section
    |> Section.changeset(%{root_section_resource_id: nil})
    |> Repo.update!()

    from(sr in SectionResource,
      where: sr.section_id == ^section_id
    )
    |> Repo.delete_all()

    from(spp in SectionsProjectsPublications,
      where: spp.section_id == ^section_id
    )
    |> Repo.delete_all()

    create_section_resources(section, publication)
  end

  def rebuild_section_resources(
        %Section{id: section_id} = section,
        section_resources,
        project_publications,
        hierarchy
      )
      when is_list(section_resources) do
    Repo.transaction(fn ->
      previous_section_resource_ids =
        get_section_resources(section_id)
        |> Enum.map(fn sr -> sr.id end)

      # Upsert all hierarchical section resources. Some of these records may have
      # just been created, but that's okay we will just update them again
      now = DateTime.utc_now() |> DateTime.truncate(:second)
      placeholders = %{timestamp: now}

      section_resource_rows =
        section_resources
        |> Enum.map(fn section_resource ->
          %{
            SectionResource.to_map(section_resource)
            | inserted_at: {:placeholder, :timestamp},
              updated_at: {:placeholder, :timestamp}
          }
        end)

      Database.batch_insert_all(SectionResource, section_resource_rows,
        placeholders: placeholders,
        on_conflict:
          {:replace_all_except,
           [
             :inserted_at,
             :scoring_strategy_id,
             :scheduling_type,
             :manually_scheduled,
             :start_date,
             :end_date,
             :collab_space_config,
             :explanation_strategy,
             :max_attempts,
             :retake_mode,
             :password,
             :late_submit,
             :late_start,
             :time_limit,
             :grace_period,
             :review_submission,
             :feedback_mode,
             :feedback_scheduled_date
           ]},
        conflict_target: [:section_id, :resource_id]
      )

      # Cleanup any deleted or non-hierarchical section resources
      processed_section_resources_by_id =
        section_resources
        |> Enum.reduce(%{}, fn sr, acc -> Map.put_new(acc, sr.id, sr) end)

      section_resource_ids_to_delete =
        previous_section_resource_ids
        |> Enum.filter(fn sr_id -> !Map.has_key?(processed_section_resources_by_id, sr_id) end)

      from(sr in SectionResource,
        where: sr.id in ^section_resource_ids_to_delete
      )
      |> Repo.delete_all()

      # Upsert section project publications ensure section project publication mappings are up to date
      project_publications
      |> Enum.map(fn {project_id, pub} ->
        %{
          section_id: section_id,
          project_id: project_id,
          publication_id: pub.id,
          inserted_at: {:placeholder, :timestamp},
          updated_at: {:placeholder, :timestamp}
        }
      end)
      |> then(
        &Repo.insert_all(SectionsProjectsPublications, &1,
          placeholders: placeholders,
          on_conflict: {:replace_all_except, [:inserted_at]},
          conflict_target: [:section_id, :project_id]
        )
      )

      # Cleanup any unused project publication mappings
      section_project_ids =
        section_resources
        |> Enum.reduce(%{}, fn sr, acc ->
          Map.put_new(acc, sr.project_id, true)
        end)
        |> Enum.map(fn {project_id, _} -> project_id end)

      from(spp in SectionsProjectsPublications,
        where: spp.section_id == ^section_id and spp.project_id not in ^section_project_ids
      )
      |> Repo.delete_all()

      # Finally, create all non-hierarchical section resources for all projects used in the section
      publication_ids =
        section_project_ids
        |> Enum.map(fn project_id ->
          project_publications[project_id]
          |> then(fn %{id: publication_id} -> publication_id end)
        end)

      processed_resource_ids =
        processed_section_resources_by_id
        |> Enum.map(fn {_id, %{resource_id: resource_id}} -> resource_id end)

      survey_id =
        Project
        |> where([p], p.id == ^section.base_project_id)
        |> select([p], p.required_survey_resource_id)
        |> Repo.one()

      create_nonstructural_section_resources(section_id, publication_ids,
        skip_resource_ids: processed_resource_ids,
        required_survey_resource_id: survey_id
      )

      # Rebuild section previous next index
      PreviousNextIndex.rebuild(section, hierarchy)

      {:ok, _} = rebuild_contained_pages(section, section_resources)
      {:ok, _} = rebuild_contained_objectives(section)

      section_resources
    end)
  end

  def get_contained_pages(%Section{id: section_id}) do
    from(cp in ContainedPage,
      where: cp.section_id == ^section_id
    )
    |> Repo.all()
  end

  @doc """
  Rebuilds the "contained pages" relations for a course section.  A "contained page" for a
  container is the full set of pages found immediately within that container or in any of
  its sub-containers.  For every container in a course section, one row will exist in this
  "contained pages" table for each contained page.  This allows a straightforward join through
  this relation from a container to then all of its contained pages - to power calculations like
  aggregating progress complete across all pages within a container.
  """
  def rebuild_contained_pages(%{id: section_id} = section) do
    section_resources =
      from(sr in SectionResource, where: sr.section_id == ^section_id)
      |> select([sr], %{id: sr.id, resource_id: sr.resource_id, children: sr.children})
      |> Repo.all()

    rebuild_contained_pages(section, section_resources)
  end

  def rebuild_contained_pages(
        %{slug: slug, id: section_id, root_section_resource_id: root_section_resource_id},
        section_resources
      ) do
    # First start be deleting all existing contained pages for this section.
    from(cp in ContainedPage, where: cp.section_id == ^section_id)
    |> Repo.delete_all()

    # We will need the set of resource ids for all containers in the hierarchy.
    container_type_id = Oli.Resources.ResourceType.id_for_container()

    container_ids =
      from([rev: rev] in Oli.Publishing.DeliveryResolver.section_resource_revisions(slug),
        where: rev.resource_type_id == ^container_type_id and rev.deleted == false,
        select: rev.resource_id
      )
      |> Repo.all()
      |> MapSet.new()

    # From the section resources, locate the root section resource, and also create a lookup map
    # from section_resource id to each section resource.
    root = Enum.find(section_resources, fn sr -> sr.id == root_section_resource_id end)
    map = Enum.reduce(section_resources, %{}, fn sr, map -> Map.put(map, sr.id, sr) end)

    # Now recursively traverse the containers within the course section hierarchy, starting with the root
    # to build a map of page resource_ids to lists of the ancestor container resource_ids.  The resultant
    # map will look like:
    #
    # %{
    #   234 => [32, 25, nil],
    #   135 => [33, 25, nil],
    #   299 => [25, nil],
    #   408 => [nil]
    # }
    #
    # The `nil` entries above represent their presence in the root container, and each preceding resource id
    # references a parent container (like Unit, module, etc).  All container references besides the root are
    # true resource_id references, and not ids of the section resoource.
    #
    page_map = rebuild_contained_pages_helper(root, {[nil], %{}, map, container_ids})

    # Now convert the page_map to a list of maps for bulk insert
    insertions =
      Enum.reduce(page_map, [], fn {page_id, ancestors}, all ->
        Enum.map(ancestors, fn id ->
          %{section_id: section_id, container_id: id, page_id: page_id}
        end) ++ all
      end)

    insertion_count = Repo.insert_all(ContainedPage, insertions)

    # Finally, update the contained_page_count of the container section resource
    # records.  We calculate this and cache it on the section resource to simplify
    # the queries that calculate progress
    {:ok, _} = set_contained_page_counts(section_id)

    {:ok, insertion_count}
  end

  # Recursive helper to traverse the hierarchy of the section resources and create the page to ancestor
  # container map.
  defp rebuild_contained_pages_helper(sr, {ancestors, page_map, all, container_ids}) do
    case sr do
      nil ->
        %{}

      _ ->
        case Enum.map(sr.children, fn sr_id ->
               sr = Map.get(all, sr_id)

               case sr do
                 nil ->
                   nil

                 _ ->
                   case MapSet.member?(container_ids, sr.resource_id) do
                     true ->
                       rebuild_contained_pages_helper(
                         sr,
                         {[sr.resource_id | ancestors], page_map, all, container_ids}
                       )
                       |> Map.merge(page_map)

                     false ->
                       Map.put(page_map, sr.resource_id, ancestors)
                   end
               end
             end)
             |> Enum.filter(fn m -> !is_nil(m) end) do
          [] -> %{}
          other -> Enum.reduce(other, fn m, a -> Map.merge(m, a) end)
        end
    end
  end

  defp set_contained_page_counts(section_id) do
    sql = """
    UPDATE section_resources
    SET
      contained_page_count = subquery.count,
      updated_at = NOW()
    FROM (
        SELECT COUNT(*) as count, container_id
        FROM contained_pages
        WHERE section_id = $1
        GROUP BY container_id
    ) AS subquery
    WHERE section_resources.resource_id = subquery.container_id and section_resources.section_id = $2
    """

    Ecto.Adapters.SQL.query(Repo, sql, [section_id, section_id])
  end

  @doc """
  Rebuilds the "contained objectives" relations for a course section. A "contained objective" for a
  container is the full set of objectives found within the activities (within the pages) included in the container or in any of
  its sub-containers.  For every container in a course section, one row will exist in this
  "contained objectives" table for each contained objective. This allows a straightforward join through
  this relation from a container to then all of its contained objectives.
  It does not take into account the objectives attached to the pages within a container.

  There will be always at least one entry per objective with the container_id being nil, which represents the inclusion of the objective in the root container.
  """

  def rebuild_contained_objectives(section) do
    timestamps = %{
      inserted_at: {:placeholder, :now},
      updated_at: {:placeholder, :now}
    }

    placeholders = %{
      now: DateTime.utc_now() |> DateTime.truncate(:second)
    }

    Multi.new()
    |> Multi.delete_all(
      :delete_all_objectives,
      from(ContainedObjective, where: [section_id: ^section.id])
    )
    |> Multi.run(:contained_objectives, &build_contained_objectives(&1, &2, section.slug))
    |> Multi.insert_all(
      :inserted_contained_objectives,
      ContainedObjective,
      &objectives_with_timestamps(&1, timestamps),
      placeholders: placeholders
    )
    |> Repo.transaction()
    |> case do
      {:ok, res} ->
        {:ok, res}

      {:error, _, changeset, _} ->
        {:error, changeset}
    end
  end

  def build_contained_objectives(repo, _changes, section_slug) do
    page_type_id = ResourceType.id_for_page()
    activity_type_id = ResourceType.id_for_activity()

    section_id = repo.one(from(s in Section, where: s.slug == ^section_slug, select: s.id))

    # Read current contained pages tuples
    contained_pages =
      repo.all(
        from(cp in ContainedPage,
          where: cp.section_id == ^section_id
        )
      )

    # Get all activity ids for all contained pages, via a JSONB query across model content
    mark = Oli.Timing.mark()

    page_activities =
      from(
        [rev: rev] in DeliveryResolver.section_resource_revisions(section_slug),
        join: content_elem in fragment("jsonb_array_elements(?->'model')", rev.content),
        on: true,
        select: %{
          page_id: rev.resource_id,
          activity_id: fragment("(?->>'activity_id')::integer", content_elem)
        },
        where:
          not rev.deleted and rev.resource_type_id == ^page_type_id and
            fragment("?->>'type'", content_elem) == "activity-reference"
      )
      |> repo.all()
      |> Enum.reduce(%{}, fn %{page_id: page_id, activity_id: activity_id}, acc ->
        case Map.get(acc, page_id) do
          nil -> Map.put(acc, page_id, [activity_id])
          activities -> Map.put(acc, page_id, [activity_id | activities])
        end
      end)

    Logger.info("build_contained_objectives pages: #{Oli.Timing.elapsed(mark) / 1000 / 1000}ms")
    mark = Oli.Timing.mark()

    activity_objectives =
      from(
        [rev: rev] in DeliveryResolver.section_resource_revisions(section_slug),
        join: obj in fragment("jsonb_each_text(?)", rev.objectives),
        on: true,
        select: %{
          activity_id: rev.resource_id,
          objective_id: fragment("jsonb_array_elements_text(?::jsonb)::integer", obj.value)
        },
        where: rev.deleted == false and rev.resource_type_id == ^activity_type_id
      )
      |> repo.all()
      |> Enum.reduce(%{}, fn %{activity_id: activity_id, objective_id: objective_id}, acc ->
        case Map.get(acc, activity_id) do
          nil -> Map.put(acc, activity_id, [objective_id])
          objs -> Map.put(acc, activity_id, [objective_id | objs])
        end
      end)

    Logger.info(
      "build_contained_objectives activities: #{Oli.Timing.elapsed(mark) / 1000 / 1000}ms"
    )

    mark = Oli.Timing.mark()

    # Build a list of ContainedObjective tuples by mapping over the ContainedPages
    # tuples
    contained_objectives =
      Enum.map(contained_pages, fn cp ->
        # Get the activity ids for the page
        activity_ids = Map.get(page_activities, cp.page_id, [])

        # Get the objective ids for the activities
        objective_ids =
          Enum.flat_map(activity_ids, fn activity_id ->
            Map.get(activity_objectives, activity_id, [])
          end)

        # Build a ContainedObjective tuple for each objective
        Enum.map(objective_ids, fn objective_id ->
          %{
            section_id: section_id,
            container_id: cp.container_id,
            objective_id: objective_id
          }
        end)
      end)
      |> List.flatten()
      |> Enum.uniq()

    Logger.info(
      "build_contained_objectives contained_objectives: #{Oli.Timing.elapsed(mark) / 1000 / 1000}ms"
    )

    {:ok, contained_objectives}
  end

  defp objectives_with_timestamps(%{contained_objectives: contained_objectives}, timestamps) do
    Enum.map(contained_objectives, &Map.merge(&1, timestamps))
  end

  @doc """
  Returns the contained objectives for a given section and container.
  If the container id is nil, then it returns the contained objectives for the root container (all objectives of the section).
  """
  def get_section_contained_objectives(section_id, nil) do
    Repo.all(
      from(co in ContainedObjective,
        where: co.section_id == ^section_id and is_nil(co.container_id),
        select: co.objective_id
      )
    )
  end

  def get_section_contained_objectives(section_id, container_id) do
    Repo.all(
      from(co in ContainedObjective,
        where: [section_id: ^section_id, container_id: ^container_id],
        select: co.objective_id
      )
    )
  end

  def get_learning_objectives_for_container_id(section_id, container_id) do
    from(
      rev in Revision,
      join: co in ContainedObjective,
      on: co.objective_id == rev.resource_id,
      where: co.section_id == ^section_id and co.container_id == ^container_id,
      select: %{title: rev.title}
    )
    |> Repo.all()
  end

  @doc """
  Gracefully applies the specified publication update to a given section by leaving the existing
  curriculum and section modifications in-tact while applying the structural changes that
  occurred between the old and new publication.

  This implementation makes the assumption that a resource_id is unique within a curriculum.
  That is, a resource can only allowed to be added once in a single location within a curriculum.
  This makes it simpler to apply changes to the existing curriculum but if necessary, this implementation
  could be extended to not just apply the changes to the first node found that contains the changed resource,
  but any/all nodes in the hierarchy which reference the changed resource.
  """
  def apply_publication_update(
        %Section{id: section_id} = section,
        publication_id
      ) do
    Broadcaster.broadcast_update_progress(section.id, publication_id, 0)

    new_publication = Publishing.get_publication!(publication_id)
    project_id = new_publication.project_id
    project = Oli.Repo.get(Oli.Authoring.Course.Project, project_id)
    current_publication = get_current_publication(section_id, project_id)

    # fetch diff from cache if one is available. If not, compute one on the fly
    diff = Publishing.get_publication_diff(current_publication, new_publication)

    result =
      case diff do
        %PublicationDiff{classification: :minor} ->
          current_hierarchy = MinimalHierarchy.full_hierarchy(section.slug)
          perform_update(:minor, section, project_id, new_publication, current_hierarchy)

        %PublicationDiff{classification: :major} ->
          cond do
            # Case 1: The course section is based on this project, but is not a product and is not seeded from a product
            section.base_project_id == project_id and section.type == :enrollable and
                is_nil(section.blueprint_id) ->
              perform_update(
                :major,
                section,
                project_id,
                current_publication,
                new_publication
              )

            # Case 2: The course section is based on this project and was seeded from a product
            section.base_project_id == project_id and !is_nil(section.blueprint_id) ->
              if section.blueprint.apply_major_updates do
                perform_update(:major, section, project_id, current_publication, new_publication)
              else
                current_hierarchy = MinimalHierarchy.full_hierarchy(section.slug)
                perform_update(:minor, section, project_id, new_publication, current_hierarchy)
              end

            # Case 3: The course section is a product based on this project
            section.base_project_id == project_id and section.type == :blueprint ->
              current_hierarchy = MinimalHierarchy.full_hierarchy(section.slug)
              perform_update(:minor, section, project_id, new_publication, current_hierarchy)

            # Case 4: The course section is not based on this project (but it remixes some materials from project)
            true ->
              current_hierarchy = MinimalHierarchy.full_hierarchy(section.slug)
              perform_update(:minor, section, project_id, new_publication, current_hierarchy)
          end
      end

    # For a section based on this project, update the has_experiments in the section to match that
    # setting in the project.
    if section.base_project_id == project_id and
         project.has_experiments != section.has_experiments do
      Oli.Delivery.Sections.update_section(section, %{has_experiments: project.has_experiments})
    end

    Broadcaster.broadcast_update_progress(section.id, new_publication.id, :complete)

    result
  end

  # for minor update, all we need to do is update the spp record and
  # rebuild the section curriculum based on the current hierarchy
  defp perform_update(:minor, section, project_id, new_publication, current_hierarchy) do
    mark = Oli.Timing.mark()

    result =
      Repo.transaction(fn ->
        # Update the section project publication to the new publication
        update_section_project_publication(section, project_id, new_publication.id)

        project_publications = get_pinned_project_publications(section.id)
        rebuild_section_curriculum(section, current_hierarchy, project_publications)

        {:ok}
      end)

    Logger.info(
      "perform_update.MINOR: section[#{section.slug}] #{Oli.Timing.elapsed(mark) / 1000 / 1000}ms"
    )

    result
  end

  # for major update, update the spp record and use the diff and the AIRRO approach
  defp perform_update(:major, section, project_id, prev_publication, new_publication) do
    mark = Oli.Timing.mark()

    result =
      Repo.transaction(fn ->
        container = ResourceType.id_for_container()

        prev_published_resources_map =
          MinimalHierarchy.published_resources_map(prev_publication.id)

        new_published_resources_map = MinimalHierarchy.published_resources_map(new_publication.id)

        # Update the section project publication to the new publication
        update_section_project_publication(section, project_id, new_publication.id)

        # Bulk create new placeholder section resource records for new published resources.
        # The children of these records may need the id of other section resource records
        # created here, so children will be set to nil initially and set in the next step.
        #
        # This is more efficient than DFS traversing the hierarchy and creating these records
        # one at a time in order to ensure that child record ids are available for the parent
        # children.
        now = DateTime.utc_now() |> DateTime.truncate(:second)
        placeholders = %{timestamp: now}

        section_resource_rows =
          new_published_resources_map
          |> Enum.filter(fn {resource_id, _pr} ->
            !Map.has_key?(prev_published_resources_map, resource_id)
          end)
          |> Enum.map(fn {resource_id, pr} ->
            %{
              resource_id: resource_id,
              project_id: project_id,
              section_id: section.id,
              # we set children to nil here so that we know it needs to be set in the next step
              children: nil,
              scoring_strategy_id: pr.scoring_strategy_id,
              slug: Oli.Utils.Slug.generate("section_resources", pr.title),
              inserted_at: {:placeholder, :timestamp},
              updated_at: {:placeholder, :timestamp}
            }
          end)

        Database.batch_insert_all(SectionResource, section_resource_rows,
          placeholders: placeholders,
          on_conflict:
            {:replace_all_except,
             [
               :inserted_at,
               :scoring_strategy_id,
               :scheduling_type,
               :manually_scheduled,
               :start_date,
               :end_date,
               :collab_space_config,
               :explanation_strategy,
               :max_attempts,
               :retake_mode,
               :password,
               :late_submit,
               :late_start,
               :time_limit,
               :grace_period,
               :review_submission,
               :feedback_mode,
               :feedback_scheduled_date
             ]},
          conflict_target: [:section_id, :resource_id]
        )

        # get all section resources including freshly minted ones
        section_resources = get_section_resources(section.id)

        # build mappings from section_resource_id to resource_id and the inverse
        {sr_id_to_resource_id, resource_id_to_sr_id} =
          section_resources
          |> Enum.reduce({%{}, %{}}, fn %SectionResource{id: id, resource_id: resource_id},
                                        {sr_id_to_resource_id, resource_id_to_sr_id} ->
            {Map.put(sr_id_to_resource_id, id, resource_id),
             Map.put(resource_id_to_sr_id, resource_id, id)}
          end)

        # For all container section resources in the course project whose children attribute differs
        # from the new publication’s container children, execute the three way merge algorithm
        merged_section_resources =
          section_resources
          |> Enum.map(fn section_resource ->
            %SectionResource{
              resource_id: resource_id,
              children: current_children
            } = section_resource

            prev_published_resource = prev_published_resources_map[resource_id]

            is_container? =
              case prev_published_resource do
                %{resource_type_id: ^container} ->
                  true

                _ ->
                  false
              end

            if is_container? or is_nil(current_children) do
              new_published_resource = new_published_resources_map[resource_id]
              new_children = new_published_resource.children

              case current_children do
                nil ->
                  # this section resource was just created so it can assume the newly published value
                  %SectionResource{
                    section_resource
                    | children: Enum.map(new_children, &resource_id_to_sr_id[&1])
                  }

                current_children ->
                  # ensure we are comparing resource_ids to resource_ids (and not section_resource_ids)
                  # by translating the current section_resource children ids to resource_ids
                  current_children_resource_ids =
                    Enum.map(current_children, &sr_id_to_resource_id[&1])

                  # check if the children resource_ids have diverged from the new value
                  if current_children_resource_ids != new_children do
                    # There is a merge conflict between the current section resource and the new published resource.
                    # Use the AIRRO three way merge algorithm to resolve
                    base = prev_published_resource.children
                    source = new_published_resource.children
                    target = current_children_resource_ids

                    case Oli.Publishing.Updating.Merge.merge(base, source, target) do
                      {:ok, merged} ->
                        %SectionResource{
                          section_resource
                          | children: Enum.map(merged, &resource_id_to_sr_id[&1])
                        }

                      {:no_change} ->
                        section_resource
                    end
                  else
                    section_resource
                  end
              end
            else
              section_resource
            end
          end)

        # Upsert all merged section resource records. Some of these records may have just been created
        # and some may not have been changed, but that's okay we will just update them again
        now = DateTime.utc_now() |> DateTime.truncate(:second)
        placeholders = %{timestamp: now}

        section_resource_rows =
          merged_section_resources
          |> Enum.map(fn section_resource ->
            %{
              SectionResource.to_map(section_resource)
              | updated_at: {:placeholder, :timestamp}
            }
          end)

        Database.batch_insert_all(SectionResource, section_resource_rows,
          placeholders: placeholders,
          on_conflict:
            {:replace_all_except,
             [
               :inserted_at,
               :scoring_strategy_id,
               :scheduling_type,
               :manually_scheduled,
               :start_date,
               :end_date,
               :collab_space_config,
               :explanation_strategy,
               :max_attempts,
               :retake_mode,
               :password,
               :late_submit,
               :late_start,
               :time_limit,
               :grace_period,
               :review_submission,
               :feedback_mode,
               :feedback_scheduled_date
             ]},
          conflict_target: [:section_id, :resource_id]
        )

        # Finally, we must fetch and renumber the final hierarchy in order to generate the proper numberings
        {new_hierarchy, _numberings} =
          MinimalHierarchy.full_hierarchy(section.slug)
          |> Numbering.renumber_hierarchy()

        # Rebuild the section curriculum using the new hierarchy, adding any new non-hierarchical
        # resources and cleaning up any deleted ones
        pinned_project_publications = get_pinned_project_publications(section.id)
        rebuild_section_curriculum(section, new_hierarchy, pinned_project_publications)

<<<<<<< HEAD
      # Rebuild the section curriculum using the new hierarchy, adding any new non-hierarchical
      # resources and cleaning up any deleted ones
      pinned_project_publications = get_pinned_project_publications(section.id)
      rebuild_section_curriculum(section, new_hierarchy, pinned_project_publications)

      Delivery.maybe_update_section_contains_explorations(section)
      Delivery.maybe_update_section_contains_deliberate_practice(section)
=======
        PostProcessing.apply(section, :all)
>>>>>>> ac28aab8

        Oli.Delivery.maybe_update_section_contains_explorations(section)
        Oli.Delivery.maybe_update_section_contains_deliberate_practice(section)

        {:ok}
      end)

    Logger.info(
      "perform_update.MAJOR: section[#{section.slug}] #{Oli.Timing.elapsed(mark) / 1000 / 1000}ms"
    )

    result
  end

  @doc """
  Returns a map of resource_id to published resource
  """
  def published_resources_map(
        publication_ids,
        opts \\ [preload: [:resource, :revision, :publication]]
      )

  def published_resources_map(publication_ids, opts) when is_list(publication_ids) do
    Publishing.get_published_resources_by_publication(publication_ids, opts)
    |> Enum.reduce(%{}, fn r, m -> Map.put(m, r.resource_id, r) end)
  end

  def published_resources_map(publication_id, opts) do
    published_resources_map([publication_id], opts)
  end

  @doc """
  Returns the map of project_id to publication of all the section's pinned project publications
  """
  def get_pinned_project_publications(section_id) do
    from(spp in SectionsProjectsPublications,
      as: :spp,
      where: spp.section_id == ^section_id,
      join: publication in Publication,
      on: publication.id == spp.publication_id,
      preload: [publication: :project],
      select: spp
    )
    |> Repo.all()
    |> Enum.reduce(%{}, fn spp, acc ->
      Map.put(acc, spp.project_id, spp.publication)
    end)
  end

  @doc """
  For a given section and resource, determine which project this
  resource originally belongs to.
  """
  def determine_which_project_id(section_id, resource_id) do
    Repo.one(
      from(
        sr in SectionResource,
        where: sr.section_id == ^section_id and sr.resource_id == ^resource_id,
        select: sr.project_id
      )
    )
  end

  # Takes a hierarchy node and a accumulator list of section resources and returns the
  # updated collapsed list of section resources
  defp collapse_section_hierarchy(
         %HierarchyNode{
           finalized: true,
           numbering: numbering,
           children: children,
           resource_id: resource_id,
           project_id: project_id,
           revision: revision,
           section_resource: section_resource
         },
         section_id,
         section_resources \\ []
       ) do
    {section_resources, children_sr_ids} =
      Enum.reduce(children, {section_resources, []}, fn child, {section_resources, sr_ids} ->
        {child_section_resources, child_section_resource} =
          collapse_section_hierarchy(child, section_id, section_resources)

        {child_section_resources, [child_section_resource.id | sr_ids]}
      end)

    section_resource =
      case section_resource do
        nil ->
          # section resource record doesnt exist, create one on the fly.
          # this is necessary because we need the record id for the parent's children
          SectionResource.changeset(%SectionResource{}, %{
            numbering_index: numbering.index,
            numbering_level: numbering.level,
            slug: Slug.generate(:section_resources, revision.title),
            resource_id: resource_id,
            project_id: project_id,
            section_id: section_id,
            children: Enum.reverse(children_sr_ids),
            collab_space_config: revision.collab_space_config,
            max_attempts: revision.max_attempts || 0,
            scoring_strategy_id: revision.scoring_strategy_id,
            retake_mode: revision.retake_mode
          })
          |> Oli.Repo.insert!(
            # if there is a conflict on the unique section_id resource_id constraint,
            # we assume it is because a resource has been moved or removed/readded in
            # a remix operation, so we simply replace the existing section_resource record
            on_conflict:
              {:replace_all_except,
               [
                 :inserted_at,
                 :scoring_strategy_id,
                 :scheduling_type,
                 :manually_scheduled,
                 :start_date,
                 :end_date,
                 :collab_space_config,
                 :explanation_strategy,
                 :max_attempts,
                 :retake_mode,
                 :password,
                 :late_submit,
                 :late_start,
                 :time_limit,
                 :grace_period,
                 :review_submission,
                 :feedback_mode,
                 :feedback_scheduled_date
               ]},
            conflict_target: [:section_id, :resource_id]
          )

        %SectionResource{} ->
          # section resource record already exists, so we reuse it and update the fields which may have changed
          %SectionResource{
            section_resource
            | children: Enum.reverse(children_sr_ids),
              numbering_index: numbering.index,
              numbering_level: numbering.level
          }
      end

    {[section_resource | section_resources], section_resource}
  end

  # creates all non-structural section resources for the given publication ids skipping
  # any that belong to the resource ids in skip_resource_ids
  defp create_nonstructural_section_resources(section_id, publication_ids,
         skip_resource_ids: skip_resource_ids,
         required_survey_resource_id: required_survey_resource_id
       ) do
    published_resources_by_resource_id =
      MinimalHierarchy.published_resources_map(publication_ids)

    now = DateTime.utc_now() |> DateTime.truncate(:second)

    # determine which pages are unreachable from the hierarchy, taking into account
    # the optional survey resource
    unreachable_page_resource_ids =
      case required_survey_resource_id do
        nil -> determine_unreachable_pages(publication_ids, skip_resource_ids)
        id -> determine_unreachable_pages(publication_ids, [id | skip_resource_ids])
      end

    skip_set = MapSet.new(skip_resource_ids ++ unreachable_page_resource_ids)

    section_resource_rows =
      published_resources_by_resource_id
      |> Enum.filter(fn {resource_id, %{resource_type_id: resource_type_id}} ->
        !MapSet.member?(skip_set, resource_id) &&
          !(resource_type_id == ResourceType.get_id_by_type("container"))
      end)
      |> generate_slugs_until_uniq()
      |> Enum.map(fn {slug, item} ->
        %{
          slug: slug,
          resource_id: item.resource_id,
          project_id: item.project_id,
          section_id: section_id,
          inserted_at: now,
          updated_at: now,
          collab_space_config: item.collab_space_config,
          max_attempts:
            if is_nil(item.max_attempts) do
              0
            else
              item.max_attempts
            end,
          scoring_strategy_id: item.scoring_strategy_id,
          retake_mode: item.retake_mode
        }
      end)

    Database.batch_insert_all(SectionResource, section_resource_rows)
  end

  def is_structural?(%Revision{resource_type_id: resource_type_id}) do
    container = ResourceType.id_for_container()

    resource_type_id == container
  end

  # Function that generates a set of unique slugs that don't collide with any of the existing ones from the
  # section_resources table. It aims to minimize the number of queries to the database for ensuring that the slugs
  # generated are unique.
  defp generate_slugs_until_uniq(published_resources) do
    # generate initial slugs for new section resources
    published_resources_by_slug =
      Enum.reduce(published_resources, %{}, fn {_, pr}, acc ->
        title = pr.title

        # if a previous published resource has the same revision then generate a new initial slug different from the default
        slug_attempt = if Map.has_key?(acc, Slug.slugify(title)), do: 1, else: 0
        initial_slug = Slug.generate_nth(title, slug_attempt)

        Map.put(acc, initial_slug, pr)
      end)

    # until all slugs are unique or up to 10 attempts
    {prs_by_non_uniq_slug, prs_by_uniq_slug} =
      Enum.reduce_while(1..10, {published_resources_by_slug, %{}}, fn attempt,
                                                                      {prs_by_non_uniq_slug,
                                                                       prs_by_uniq_slug} ->
        # get all slugs that already exist in the system and can't be used for new section resources
        existing_slugs =
          prs_by_non_uniq_slug
          |> Map.keys()
          |> get_existing_slugs()

        # if all slugs are unique then finish the loop, otherwise generate new slugs for the non unique ones
        if Enum.empty?(existing_slugs) do
          {:halt, {%{}, Map.merge(prs_by_non_uniq_slug, prs_by_uniq_slug)}}
        else
          # separate the slug candidates that succeeded and are unique from the ones that are not unique yet
          {new_prs_by_non_uniq_slug, new_uniq_to_merge} =
            Map.split(prs_by_non_uniq_slug, existing_slugs)

          new_prs_by_non_uniq_slug = regenerate_slugs(new_prs_by_non_uniq_slug, attempt)
          new_prs_by_uniq_slug = Map.merge(prs_by_uniq_slug, new_uniq_to_merge)

          {:cont, {new_prs_by_non_uniq_slug, new_prs_by_uniq_slug}}
        end
      end)

    unless Enum.empty?(prs_by_non_uniq_slug) do
      throw(
        "Cannot rebuild section curriculum. After several attempts it was not possible to generate unique slugs for new nonstructural section resources. See Oli.Delivery.Sections.create_nonstructural_section_resources/3 for details."
      )
    end

    prs_by_uniq_slug
  end

  @doc """
  Filters a given list of slugs, returning only the ones that already exist in the section_resources table.
  """
  def get_existing_slugs(slugs) do
    Repo.all(
      from(
        sr in SectionResource,
        where: sr.slug in ^slugs,
        select: sr.slug,
        distinct: true
      )
    )
  end

  # Generates a new set of slug candidates
  defp regenerate_slugs(prs_by_slug, attempt) do
    Enum.reduce(prs_by_slug, %{}, fn {_slug, %{title: title} = item}, acc ->
      new_slug = Slug.generate_nth(title, attempt)

      Map.put(acc, new_slug, item)
    end)
  end

  @doc """
  Returns the base_project attributes for the given section
  """
  def get_section_attributes(section) do
    project =
      Ecto.assoc(section, :base_project)
      |> Repo.one()

    case project do
      nil -> %ProjectAttributes{}
      %Project{:attributes => nil} -> %ProjectAttributes{}
      %Project{:attributes => attributes} -> attributes
    end
  end

  @doc """
  Converts a section's start_date and end_date to the given timezone's local datetimes
  """
  def localize_section_start_end_datetimes(
        %Section{start_date: start_date, end_date: end_date} = section,
        context
      ) do
    start_date = FormatDateTime.convert_datetime(start_date, context)
    end_date = FormatDateTime.convert_datetime(end_date, context)

    section
    |> Map.put(:start_date, start_date)
    |> Map.put(:end_date, end_date)
  end

  @doc """
  Returns {:available, section} if the section is available fo enrollment.

  Otherwise returns {:unavailable, reason} where reasons is one of:
  :registration_closed, :before_start_date, :after_end_date
  """
  def available?(section) do
    now = Timex.now()

    cond do
      section.registration_open != true ->
        {:unavailable, :registration_closed}

      not is_nil(section.start_date) and Timex.before?(now, section.start_date) ->
        {:unavailable, :before_start_date}

      not is_nil(section.end_date) and Timex.after?(now, section.end_date) ->
        {:unavailable, :after_end_date}

      true ->
        {:available, section}
    end
  end

  defp build_helper(id, previous_next_index) do
    node = Map.get(previous_next_index, id)

    Map.put(
      node,
      "children",
      Enum.map(node["children"], fn id ->
        build_helper(id, previous_next_index)
      end)
    )
  end

  def build_hierarchy_from_top_level(resource_ids, previous_next_index) do
    Enum.map(resource_ids, fn resource_id -> build_helper(resource_id, previous_next_index) end)
  end

  def build_hierarchy(section) do
    {:ok, _, previous_next_index} =
      PreviousNextIndex.retrieve(section, section.root_section_resource.resource_id)

    previous_next_index =
      previous_next_index
      |> Enum.map(fn {k, v} ->
        label =
          if Map.get(v, "type") === "container" do
            Numbering.container_type_label(%Numbering{
              level: Map.get(v, "level") |> String.to_integer(),
              labels: section.customizations
            })
          else
            ""
          end

        {k, Map.put(v, "label", label)}
      end)
      |> Map.new()

    # Retrieve the top level resource ids, and convert them to strings
    resource_ids =
      Oli.Delivery.Sections.map_section_resource_children_to_resource_ids(
        section.root_section_resource
      )
      |> Enum.map(fn integer_id -> Integer.to_string(integer_id) end)

    %{
      id: "hierarchy_built_with_previous_next_index",
      # Recursively build the map based hierarchy from the structure defined by previous_next_index
      children: build_hierarchy_from_top_level(resource_ids, previous_next_index)
    }
  end

  defp get_related_resources([], _, _), do: []

  defp get_related_resources(resource_ids, section_id, user_id) do
    SectionResource
    |> join(:inner, [sr], spp in SectionsProjectsPublications,
      on: spp.section_id == sr.section_id and spp.project_id == sr.project_id
    )
    |> join(:inner, [sr, spp], pr in PublishedResource,
      on: pr.publication_id == spp.publication_id and pr.resource_id == sr.resource_id
    )
    |> join(:inner, [sr, _, pr], rev in Revision, on: rev.id == pr.revision_id)
    |> join(:left, [sr, _, _, rev], ra in ResourceAccess,
      on:
        ra.section_id == ^section_id and ra.resource_id == sr.resource_id and
          ra.user_id == ^user_id
    )
    |> join(:left, [sr, _, _, rev, ra], ra2 in ResourceAccess,
      on:
        ra2.section_id == ra.section_id and ra2.resource_id == ra.resource_id and
          ra2.user_id == ra.user_id and ra2.id > ra.id
    )
    |> where(
      [sr, _, _, rev, _ra, ra2],
      sr.section_id == ^section_id and
        rev.resource_type_id == ^ResourceType.id_for_page() and
        sr.resource_id in ^resource_ids
    )
    |> select([sr, _, _, rev, ra], %{
      id: sr.resource_id,
      title: rev.title,
      progress: ra.progress,
      slug: rev.slug,
      graded: rev.graded,
      purpose: rev.purpose
    })
    |> Repo.all()
  end

  defp append_related_resources(graded_pages, user_id) do
    case graded_pages do
      [] ->
        []

      _ ->
        section_id = graded_pages |> List.first() |> Map.get(:section_id)

        related_resources =
          graded_pages
          |> Enum.reduce([], fn page, related_pages -> page.relates_to ++ related_pages end)
          |> get_related_resources(section_id, user_id)

        Enum.map(graded_pages, fn page ->
          Map.get_and_update(page, :relates_to, fn relates_to ->
            {relates_to,
             Enum.map(relates_to, fn resource_id ->
               Enum.find(related_resources, &(&1.id == resource_id))
             end)
             |> Enum.filter(&(&1 != nil))}
          end)
          |> elem(1)
          |> Map.delete(:children)
        end)
    end
  end

  @doc """
  Returns a tuple with the units and modules from a section.
  In case there are no units or modules, it returns a zero count and the pages
  of the curriculum.
  {container_count, containers} or {0, pages}
  """
  def get_units_and_modules_containers(section_slug) do
    query =
      from([sr, s, _spp, _pr, rev] in DeliveryResolver.section_resource_revisions(section_slug),
        where:
          s.slug == ^section_slug and sr.numbering_level in [1, 2] and rev.resource_type_id == 2,
        select: %{
          id: rev.resource_id,
          title: rev.title,
          numbering_level: sr.numbering_level,
          numbering_index: sr.numbering_index
        }
      )

    case Repo.all(query) do
      [] -> {0, get_pages(section_slug)}
      containers -> {length(containers), containers}
    end
  end

  @doc """
  Returns the resources scheduled dates for a given student.
  A Student exception takes precedence over all other end dates.
  Hard sceduled dates for a specific student take precedence over "global" hard scheduled dates.
  Global hard scheduled dates take precedence over soft scheduled dates.
  """
  def get_resources_scheduled_dates_for_student(section_slug, student_id) do
    get_soft_scheduled_dates(section_slug)
    |> Map.merge(get_hard_scheduled_dates(section_slug))
    |> Map.merge(get_hard_scheduled_dates_for_student(section_slug, student_id))
    |> Map.merge(get_student_exception_end_dates(section_slug, student_id))
  end

  def get_soft_scheduled_dates(section_slug) do
    query =
      from([sr, _s, _spp, _pr, _rev] in DeliveryResolver.section_resource_revisions(section_slug),
        select: {
          sr.resource_id,
          %{end_date: sr.end_date, scheduled_type: sr.scheduling_type}
        }
      )

    Repo.all(query)
    |> Enum.into(%{})
  end

  def get_hard_scheduled_dates(section_slug) do
    query =
      from([_sr, s, _spp, _pr, _rev] in DeliveryResolver.section_resource_revisions(section_slug),
        join: gc in GatingCondition,
        on: gc.section_id == s.id,
        where: gc.type == :schedule and is_nil(gc.user_id),
        select: {
          gc.resource_id,
          %{
            end_date:
              fragment(
                "CASE WHEN ? = 'null' THEN NULL ELSE cast(cast(? as text) as date) END",
                gc.data["end_datetime"],
                gc.data["end_datetime"]
              ),
            scheduled_type: gc.type
          }
        }
      )

    Repo.all(query)
    |> Enum.into(%{})
  end

  def get_hard_scheduled_dates_for_student(section_slug, student_id) do
    query =
      from([_sr, s, _spp, _pr, _rev] in DeliveryResolver.section_resource_revisions(section_slug),
        join: gc in GatingCondition,
        on: gc.section_id == s.id,
        where: gc.type == :schedule and gc.user_id == ^student_id,
        select: {
          gc.resource_id,
          %{
            end_date:
              fragment(
                "CASE WHEN ? = 'null' THEN NULL ELSE cast(cast(? as text) as date) END",
                gc.data["end_datetime"],
                gc.data["end_datetime"]
              ),
            scheduled_type: gc.type
          }
        }
      )

    Repo.all(query)
    |> Enum.into(%{})
  end

  def get_student_exception_end_dates(section_slug, student_id) do
    from([sr, s, _spp, _pr, _rev] in DeliveryResolver.section_resource_revisions(section_slug),
      join: se in Oli.Delivery.Settings.StudentException,
      on: se.section_id == s.id and se.resource_id == sr.resource_id,
      where: se.user_id == ^student_id and not is_nil(se.end_date),
      select: {
        sr.resource_id,
        %{
          end_date: se.end_date,
          scheduled_type: sr.scheduling_type
        }
      }
    )
    |> Repo.all()
    |> Enum.into(%{})
  end

  defp get_pages(section_slug) do
    query =
      from([sr, s, _spp, _pr, rev] in DeliveryResolver.section_resource_revisions(section_slug),
        where: s.slug == ^section_slug and rev.resource_type_id == 1,
        select: %{
          id: rev.resource_id,
          title: rev.title,
          numbering_index: sr.numbering_index
        }
      )

    Repo.all(query)
  end

<<<<<<< HEAD
  def get_student_pages(section_slug, user_id) do
    page_type_id = ResourceType.get_id_by_type("page")
=======
  defp get_student_pages(section_slug, user_id) do
    page_type_id = ResourceType.id_for_page()
>>>>>>> ac28aab8

    SectionResource
    |> join(:inner, [sr], s in Section, on: sr.section_id == s.id)
    |> join(:inner, [sr, s], spp in SectionsProjectsPublications,
      on: spp.section_id == s.id and spp.project_id == sr.project_id
    )
    |> join(:inner, [sr, _, spp], pr in PublishedResource,
      on: pr.publication_id == spp.publication_id and pr.resource_id == sr.resource_id
    )
    |> join(:inner, [sr, _, _, pr], rev in Revision, on: rev.id == pr.revision_id)
    |> join(:left, [sr], ds in Oli.Delivery.Settings.StudentException,
      on:
        ds.section_id == sr.section_id and ds.resource_id == sr.resource_id and
          ds.user_id == ^user_id
    )
    |> where(
      [sr, s, _, _, rev, ds],
      s.slug == ^section_slug and rev.resource_type_id == ^page_type_id
    )
    |> select([sr, s, _, _, rev, ds], %{
      id: sr.id,
      title: rev.title,
      slug: rev.slug,
      end_date:
        fragment(
          "coalesce(?, ?)",
          ds.end_date,
          sr.end_date
        ),
      scheduled_type: sr.scheduling_type,
      graded: rev.graded,
      resource_type_id: rev.resource_type_id,
      resource_id: rev.resource_id,
      numbering_level: sr.numbering_level,
      numbering_index: sr.numbering_index,
      scheduling_type: sr.scheduling_type,
      children: sr.children,
      section_id: s.id,
      relates_to: rev.relates_to
    })
    |> order_by([
      {:asc_nulls_last, fragment("end_date")},
      {:asc_nulls_last, fragment("numbering_index")}
    ])
  end

  @doc """
    Returns the latest page revision visited by a user in a section.
  """
  def get_latest_visited_page(section_slug, user_id) do
    from([rev: rev, s: s] in DeliveryResolver.section_resource_revisions(section_slug),
      join: e in Enrollment,
      on: e.section_id == s.id and rev.resource_id == e.most_recently_visited_resource_id,
      where: e.user_id == ^user_id and s.slug == ^section_slug,
      select: rev
    )
    |> Repo.one()
  end

  @doc """
    Returns the revision_ids of the pages visited by a user in a section.
    Instead of returning a list of revision_ids, it returns a map of revision_id to true,
    to make it more efficient to check if a page was visited (O(1) instead of O(n)).

    %{
      7185 => true,
      7349 => true
    }
  """
  def get_visited_pages(section_id, user_id) do
    page_resource_type_id = Oli.Resources.ResourceType.get_id_by_type("page")

    from(ra in ResourceAccess,
      join: r_att in ResourceAttempt,
      on: r_att.resource_access_id == ra.id,
      join: rev in Revision,
      on: r_att.revision_id == rev.id,
      where:
        rev.resource_type_id == ^page_resource_type_id and ra.section_id == ^section_id and
          ra.user_id == ^user_id,
      select: {rev.id, true}
    )
    |> Repo.all()
    |> Enum.into(%{})
  end

  @doc """
  Returns all the resource_ids of a section grouped by resource type.

  %{
    "activity" => [4630, 6927, 593],
    "container" => [7742, 7743, 7744, 7745],
    "objective" => [4260, 4249, 4308, 4309, 4277, 4254, 4316],
    "page" => [7400, 7568, 7436, 7714, 7165, 7433, 7181, 7451, 7592, 7449, 7587,
    7638, 7286, 7564, 7244, 7172, 7404, 7424],
    "tag" => [3986, 4035, 4102, 3959, 4205, 3975, 4235, 4134, 4087, 4075, 4165,
    4036, 4052, 3973, 4023, 4030]
  }
  """

  def get_resource_ids_group_by_resource_type(section_slug) do
    from([_sr, _s, _spp, _pr, rev] in DeliveryResolver.section_resource_revisions(section_slug),
      join: rt in ResourceType,
      on: rt.id == rev.resource_type_id,
      select: {rt.type, rev.resource_id}
    )
    |> Repo.all()
    |> Enum.group_by(fn {resource_type, _resource_id} -> resource_type end, fn {_, resource_id} ->
      resource_id
    end)
  end

  @doc """
    Returns the activities that a student need to complete next.
  """
  def get_next_activities_for_student(section_slug, user_id, session_context) do
    student_pages_query = get_student_pages(section_slug, user_id)

    query =
      from(sp in subquery(student_pages_query),
        where:
          not is_nil(sp.end_date) and
            sp.end_date >= ^DateTime.utc_now() and
            sp.resource_type_id == ^ResourceType.id_for_page(),
        limit: 2
      )

    query
    |> Repo.all()
    |> Enum.map(
      &Map.merge(
        &1,
        %{
          end_date:
            if is_nil(&1.end_date) do
              nil
            else
              OliWeb.Common.FormatDateTime.date(&1.end_date, session_context)
            end,
          progress:
            Oli.Delivery.Metrics.progress_for_page(
              &1.section_id,
              user_id,
              &1.resource_id
            ) * 100,
          completion_percentage:
            Oli.Delivery.Metrics.completion_for(
              &1.section_id,
              &1.resource_id
            )
        }
      )
    )
  end

  defp to_datetime(nd) do
    DateTime.from_naive!(nd, "Etc/UTC")
  end

  @doc """
    Returns the graded pages and their due dates for a given student.
  """
  def get_graded_pages(section_slug, user_id) do
    student_pages_query = get_student_pages(section_slug, user_id)

    {graded_pages_with_date, other_resources} =
      Repo.all(from(sp in subquery(student_pages_query)))
      |> Enum.uniq_by(& &1.id)
      |> Enum.split_with(fn page ->
        page.end_date != nil and page.graded == true and
          page.resource_type_id == ResourceType.id_for_page()
      end)

    (graded_pages_with_date ++ get_graded_pages_without_date(other_resources))
    |> append_related_resources(user_id)
    |> Enum.map(fn sr ->
      Map.put(
        sr,
        :end_date,
        if(is_nil(sr.end_date), do: nil, else: to_datetime(sr.end_date))
      )
    end)
  end

  defp get_graded_pages_without_date([]), do: []

  defp get_graded_pages_without_date(resources) do
    {root_container, graded_pages} = get_root_container_and_graded_pages(resources)

    graded_page_map = Enum.reduce(graded_pages, %{}, fn p, m -> Map.put(m, p.id, p) end)

    {reachable_graded_pages, unreachable_graded_pages} =
      get_flatten_hierarchy(
        (root_container || %{})[:children],
        resources
      )
      |> Enum.reduce({[], graded_page_map}, fn id, {acc, remaining} ->
        case Map.get(remaining, id) do
          nil -> {acc, remaining}
          page -> {[page | acc], Map.delete(remaining, id)}
        end
      end)

    Enum.reverse(reachable_graded_pages) ++
      (Map.values(unreachable_graded_pages)
       |> Enum.sort_by(&{&1.numbering_index}))
  end

  defp get_root_container_and_graded_pages(resources) do
    Enum.reduce(resources, {nil, []}, fn resource, {root_container, graded_pages} = acc ->
      cond do
        resource.numbering_level == 0 ->
          {resource, graded_pages}

        resource.resource_type_id == ResourceType.id_for_page() and
            resource.graded == true ->
          {root_container, [resource | graded_pages]}

        true ->
          acc
      end
    end)
  end

  defp get_flatten_hierarchy(nil, _), do: []
  defp get_flatten_hierarchy([], _), do: []

  defp get_flatten_hierarchy([head_id | rest], resources) do
    [
      head_id
      | get_flatten_hierarchy(
          Enum.find(resources, %{}, &(&1.id == head_id))[:children],
          resources
        )
    ] ++
      get_flatten_hierarchy(rest, resources)
  end

  @doc """
  Returns all objectives and subobjectives for a given section, with associated proficiency
  results generally available in the form:
  %{
    objective: "Parent Objective Title"
    objective_resource_id: 231,
    student_proficiency_obj: "High"
    subobjective: "Subobjective Title",
    subobjective_resource_id: 388,
    student_proficiency_subobj: "Low"
  }

  For objectives that are subobjectives, the objective is shown as the `subobjective` like the
  above example, with the aggregated proficiency for its parent shown.  For objectives that are
  top level objectives, they appear with their proficiency for only those activities that
  directly attached to them.
  """
  def get_objectives_and_subobjectives(%Section{slug: section_slug} = section, student_id \\ nil) do
    calc = fn count, total ->
      case total do
        0 -> nil
        _ -> count / total
      end
    end

    proficiency_per_learning_objective =
      case student_id do
        nil ->
          Metrics.raw_proficiency_per_learning_objective(section)

        student_id ->
          Metrics.raw_proficiency_for_student_per_learning_objective(section, student_id)
      end

    # get the minimal fields for all objectives from the database
    objective_id = Oli.Resources.ResourceType.id_for_objective()

    objectives =
      from([rev: rev, s: s] in DeliveryResolver.section_resource_revisions(section_slug))
      |> join_contained_objectives(section.v25_migration)
      |> where([rev: rev, s: s], rev.deleted == false and rev.resource_type_id == ^objective_id)
      |> group_by([rev: rev], [rev.title, rev.resource_id, rev.children])
      |> select([rev: rev, co: co], %{
        title: rev.title,
        resource_id: rev.resource_id,
        children: rev.children,
        container_ids: fragment("array_agg(DISTINCT ?)", co.container_id)
      })
      |> Repo.all()

    lookup_map =
      Enum.reduce(objectives, %{}, fn obj, acc ->
        Map.put(acc, obj.resource_id, obj)
      end)

    # identify top level objectives (those that don't have a parent)
    parent_map =
      Enum.reduce(objectives, %{}, fn obj, acc ->
        Enum.reduce(obj.children, acc, fn child, acc ->
          Map.put(acc, child, obj.resource_id)
        end)
      end)

    top_level_objectives =
      Enum.filter(objectives, fn obj ->
        !Map.has_key?(parent_map, obj.resource_id)
      end)

    # Now calculate the aggregate proficiency for each top level objective
    top_level_aggregation =
      Enum.reduce(top_level_objectives, %{}, fn obj, map ->
        aggregation =
          Enum.reduce(obj.children, {0, 0}, fn child, {correct, total} ->
            {child_correct, child_total} =
              Map.get(proficiency_per_learning_objective, child, {0, 0})

            {correct + child_correct, total + child_total}
          end)

        Map.put(map, obj.resource_id, aggregation)
      end)

    # Now make a pass over top level objectives, and for each one, pull in its subobjectives.
    # We have to take this approach to account for the fact that a sub objective can have
    # multiple parents.
    Enum.reduce(objectives, [], fn objective, all ->
      case Map.has_key?(parent_map, objective.resource_id) do
        # this is a top-level objective
        false ->
          {correct, total} =
            Map.get(proficiency_per_learning_objective, objective.resource_id, {0, 0})

          objective =
            Map.merge(objective, %{
              objective: objective.title,
              objective_resource_id: objective.resource_id,
              student_proficiency_obj: calc.(correct, total) |> Metrics.proficiency_range(),
              subobjective: "",
              subobjective_resource_id: nil,
              student_proficiency_subobj: ""
            })

          {parent_correct, parent_total} =
            Map.get(top_level_aggregation, objective.resource_id, {0, 0})

          sub_objectives =
            Enum.map(objective.children, fn child ->
              sub_objective = Map.get(lookup_map, child)

              {correct, total} =
                Map.get(proficiency_per_learning_objective, sub_objective.resource_id, {0, 0})

              Map.merge(sub_objective, %{
                objective: objective.title,
                objective_resource_id: objective.resource_id,
                student_proficiency_obj:
                  calc.(parent_correct, parent_total) |> Metrics.proficiency_range(),
                subobjective: sub_objective.title,
                subobjective_resource_id: sub_objective.resource_id,
                student_proficiency_subobj: calc.(correct, total) |> Metrics.proficiency_range()
              })
            end)

          [objective | sub_objectives] ++ all

        # this is a subobjective, we do nothing as it will be handled in the context of its parent(s)
        _ ->
          all
      end
    end)
  end

  _docp = """
    Join to take into account sections that have already created the contained objectives.
    This will filter out any objective directly attached to a page, and will only consider objectives attached to activities.
  """

  defp join_contained_objectives(query, :done),
    do:
      join(query, :inner, [rev: rev], co in ContainedObjective,
        as: :co,
        on: co.objective_id == rev.resource_id
      )

  _docp = """
    Join to take into account sections that have no contained objectives yet.
    This will still return objectives attached to pages but not to activities, just to be consistent with how it used to work until we migrate all sections.
  """

  defp join_contained_objectives(query, _),
    do:
      join(query, :left, [rev: rev], co in ContainedObjective,
        as: :co,
        on: co.objective_id == rev.resource_id
      )

  @doc """
  Maps each resource with its parent container label, being the label (if any) like
  <Container Label> <Numbering Index>: <Container Title>

  For example:

  %{1: "Unit 1: Basics", 15: nil, 45: "Module 3: Enumerables"}
  """
  def map_resources_with_container_labels(section_slug, resource_ids) do
    resource_type_id = Oli.Resources.ResourceType.id_for_container()

    containers =
      from([sr, s, spp, _pr, rev] in DeliveryResolver.section_resource_revisions(section_slug),
        where: s.slug == ^section_slug and rev.resource_type_id == ^resource_type_id,
        select: %{
          id: rev.resource_id,
          title: rev.title,
          numbering_level: sr.numbering_level,
          numbering_index: sr.numbering_index,
          children: rev.children,
          customizations: s.customizations
        }
      )
      |> Repo.all()

    Enum.map(resource_ids, fn page_id ->
      {page_id,
       case Enum.find(containers, fn container ->
              page_id in container.children
            end) do
         nil ->
           {nil, nil}

         %{numbering_level: 0} ->
           {nil, nil}

         c ->
           {c.id, ~s{#{get_container_label_and_numbering(c, c.customizations)}: #{c.title}}}
       end}
    end)
    |> Enum.into(%{})
  end

  @doc """
  Returns the container label and numbering for a given container.
  If the container has any customizations, they are considered in the label.
  Examples:
  "Module 2"
  "Unit 1"
  "Section 1"
  """
  def get_container_label_and_numbering(container, customizations) do
    ~s{#{get_container_label(container.numbering_level, customizations || Map.from_struct(CustomLabels.default()))} #{container.numbering_index}}
  end

  defp get_container_label(
         numbering_level,
         customizations
       ) do
    case numbering_level do
      1 -> Map.get(customizations, :unit)
      2 -> Map.get(customizations, :module)
      _ -> Map.get(customizations, :section)
    end
  end

  def get_units_and_modules_from_a_section(section_slug) do
    all =
      Repo.all(
        from(
          [sr: sr, rev: rev, s: s] in DeliveryResolver.section_resource_revisions(section_slug),
          join: cp in ContainedPage,
          on: cp.container_id == rev.resource_id,
          where: rev.deleted == false and s.slug == ^section_slug and rev.resource_type_id == 2,
          group_by: [cp.container_id, rev.title, sr.numbering_level, rev.children],
          order_by: [asc: rev.title],
          select: %{
            container_id: cp.container_id,
            title: rev.title,
            level: sr.numbering_level,
            children: rev.children
          }
        )
      )

    # This is map used to get the name of a module's parent unit title
    # so that we can display a module as "Unit Title / Module Title"
    # instead of just "Module Title"

    parent_title_map =
      Enum.reduce(all, %{}, fn %{children: children} = elem, map ->
        Enum.reduce(children, map, fn child, map -> Map.put(map, child, elem.title) end)
      end)

    Enum.map(all, fn %{children: children} = elem ->
      children_from_children =
        all
        |> Enum.filter(fn %{container_id: container_id} -> container_id in children end)
        |> Enum.flat_map(fn child_map ->
          child_map[:children]
        end)

      elem = %{elem | children: children ++ children_from_children}

      if elem.level == 2 do
        # Determine the parent unit title, in a robust way that works even if the
        # somehow the module is not contained in a unit
        parent_title = Map.get(parent_title_map, elem.container_id, "Unknown")

        Map.put(
          elem,
          :title,
          "#{parent_title} / #{elem.title}"
        )
      else
        elem
      end
    end)
    |> Enum.sort_by(& &1.title)
  end

  defp do_get_survey(section_slug) do
    Section
    |> join(:inner, [s], spp in SectionsProjectsPublications, on: spp.section_id == s.id)
    |> join(:inner, [_, spp], pr in PublishedResource,
      on: pr.publication_id == spp.publication_id
    )
    |> join(:inner, [_, _, pr], rev in Revision, on: pr.revision_id == rev.id)
    |> join(:inner, [s], proj in Project, on: proj.id == s.base_project_id)
    |> where(
      [s, spp, _, pr, proj],
      s.slug == ^section_slug and
        spp.project_id == s.base_project_id and
        spp.section_id == s.id and
        (pr.resource_id == s.required_survey_resource_id or
           pr.resource_id == proj.required_survey_resource_id)
    )
    |> select([_, _, _, rev], rev)
  end

  def get_base_project_survey(section_slug) do
    do_get_survey(section_slug)
    |> where([s, spp, _, pr, proj], pr.resource_id == proj.required_survey_resource_id)
    |> limit(1)
    |> Repo.one()
  end

  def get_survey(section_slug) do
    do_get_survey(section_slug)
    |> where([s, spp, _, pr, proj], pr.resource_id == s.required_survey_resource_id)
    |> limit(1)
    |> Repo.one()
  end

  defp update_project_required_survey_resource_id(section_id, resource_id) do
    Section
    |> where([s], s.id == ^section_id)
    |> Repo.one()
    |> Section.changeset(%{required_survey_resource_id: resource_id})
    |> Repo.update()
  end

  def create_required_survey(section) do
    case section.required_survey_resource_id do
      nil -> do_create_required_survey(section)
      _ -> {:error, "The section already has a survey"}
    end
  end

  defp do_create_required_survey(section) do
    case get_base_project_survey(section.slug) do
      nil ->
        {:error, "The parent project doesn't have a survey"}

      survey ->
        update_project_required_survey_resource_id(section.id, survey.resource_id)
    end
  end

  def delete_required_survey(section) do
    case section.required_survey_resource_id do
      nil ->
        {:error, "The section doesn't have a survey"}

      _ ->
        update_project_required_survey_resource_id(section.id, nil)
    end
  end

  @spec has_visited_section(map, map) :: boolean
  def has_visited_section(section, user) do
    required_survey_filter =
      if section.required_survey_resource_id,
        do: dynamic([ra], ra.resource_id != ^section.required_survey_resource_id),
        else: true

    has_resource_accesses =
      ResourceAccess
      |> where(
        [ra],
        ra.user_id == ^user.id and ra.section_id == ^section.id
      )
      |> where(^required_survey_filter)
      |> select([ra], ra.id)
      |> Repo.all()
      |> length()
      |> Kernel.>(0)

    case has_resource_accesses do
      # If the user already has a resource access, they have already visited the section
      true ->
        true

      # If the user doesn't, check if the visited flag in the enrollment state is true
      false ->
        visited_section_key = Oli.Delivery.ExtrinsicState.Key.has_visited_once()

        state =
          case Oli.Delivery.ExtrinsicState.read_section(user.id, section.slug) do
            {:ok, state} -> state
            _ -> %{}
          end

        !is_nil(state[visited_section_key])
    end
  end

  @spec mark_section_visited_for_student(map, map) :: {:ok, map}
  def mark_section_visited_for_student(section, user) do
    visited_section_key = Oli.Delivery.ExtrinsicState.Key.has_visited_once()

    Oli.Delivery.ExtrinsicState.upsert_section(
      user.id,
      section.slug,
      Map.put(%{}, visited_section_key, true)
    )
  end

  @doc """
  Get all the revisions that have numbering_index for a given section.
  ## Examples
      iex> get_revision_indexes("test_section")
      [%{numbering_index: 1, slug: "revision_x"}, %{numbering_index: 2, slug: "revision_y"}]
  """
  def get_revision_indexes(section_slug) do
    from([sr, s, _spp, _pr, rev] in DeliveryResolver.section_resource_revisions(section_slug),
      where:
        s.slug == ^section_slug and rev.resource_type_id == 1 and not is_nil(sr.numbering_index),
      select: %{
        slug: rev.slug,
        numbering_index: sr.numbering_index
      },
      order_by: [asc: sr.numbering_index]
    )
    |> Repo.all()
  end

  @doc """
  Get the revision for a section given the revision numbering_index
  ## Examples
      iex> get_revision_by_index(3)
      %{slug: "revision_x", numbering_index: 3}
      iex> get_revision_by_index(12)
      nil
  """
  def get_revision_by_index(section_slug, numbering_index) when is_number(numbering_index) do
    from([sr, s, _spp, _pr, rev] in DeliveryResolver.section_resource_revisions(section_slug),
      where:
        s.slug == ^section_slug and rev.resource_type_id == 1 and
          sr.numbering_index == ^numbering_index,
      select: %{
        slug: rev.slug,
        numbering_index: sr.numbering_index,
        resource_type_id: rev.resource_type_id
      },
      limit: 1
    )
    |> Repo.one()
  end

  def get_revision_by_index(_, _), do: nil

  @doc """
  Get all students for a given section with their enrollment date.
  """

  def get_students_for_section_with_enrollment_date(section_id) do
    student_context_role_id = ContextRoles.get_role(:context_learner).id

    Repo.all(
      from(enrollment in Enrollment,
        join: enrollment_context_role in EnrollmentContextRole,
        on: enrollment_context_role.enrollment_id == enrollment.id,
        join: user in User,
        on: enrollment.user_id == user.id,
        where:
          enrollment.section_id == ^section_id and
            enrollment_context_role.context_role_id == ^student_context_role_id,
        select: {user, enrollment}
      )
    )
    |> Enum.map(fn {user, enrollment} ->
      Map.put(user, :enrollment_date, enrollment.inserted_at)
    end)
    |> Enum.sort_by(fn user -> user.name end)
  end

  @doc """
    Get all instructors for a given section.
  """
  def get_instructors_for_section(section_id) do
    instructor_context_role_id = ContextRoles.get_role(:context_instructor).id

    Repo.all(
      from(enrollment in Enrollment,
        join: enrollment_context_role in EnrollmentContextRole,
        on: enrollment_context_role.enrollment_id == enrollment.id,
        join: user in User,
        on: enrollment.user_id == user.id,
        where:
          enrollment.section_id == ^section_id and
            enrollment_context_role.context_role_id == ^instructor_context_role_id,
        select: user
      )
    )
  end

  @doc """
    Get all sections filtered by the clauses passed as the first argument.
    The second argument is a list of fields to be selected from the Section table.
    If the second argument is not passed, all fields will be selected.
  """
  def get_sections_by(clauses, select_fields \\ nil) do
    Section
    |> from(where: ^clauses)
    |> maybe_select_section_fields(select_fields)
    |> Repo.all()
  end

  defp maybe_select_section_fields(query, nil), do: query

  defp maybe_select_section_fields(query, select_fields),
    do: select(query, [s], struct(s, ^select_fields))
end<|MERGE_RESOLUTION|>--- conflicted
+++ resolved
@@ -4,11 +4,8 @@
   """
   import Ecto.Query, warn: false
 
-<<<<<<< HEAD
-=======
   alias Oli.Delivery.Sections.MinimalHierarchy
   alias Oli.Delivery.Sections.EnrollmentContextRole
->>>>>>> ac28aab8
   alias Oli.Repo
   alias Oli.Repo.{Paging, Sorting}
   alias Oli.Utils.Database
@@ -47,11 +44,8 @@
   alias Lti_1p3.Tool.ContextRoles
   alias Lti_1p3.Tool.PlatformRoles
   alias Oli.Delivery.Updates.Broadcaster
-<<<<<<< HEAD
-=======
   alias Oli.Delivery.Sections.EnrollmentBrowseOptions
   alias Oli.Delivery.Sections.PostProcessing
->>>>>>> ac28aab8
   alias Oli.Utils.Slug
   alias OliWeb.Common.FormatDateTime
   alias Oli.Delivery.PreviousNextIndex
@@ -60,11 +54,8 @@
   alias Oli.Delivery.Attempts.Core.{ResourceAccess, ResourceAttempt}
   alias Oli.Delivery.Metrics
   alias Oli.Delivery.Paywall
-<<<<<<< HEAD
   alias Oli.Delivery.Sections.PostProcessing
   alias Oli.Branding.CustomLabels
-=======
->>>>>>> ac28aab8
 
   require Logger
 
@@ -3142,17 +3133,7 @@
         pinned_project_publications = get_pinned_project_publications(section.id)
         rebuild_section_curriculum(section, new_hierarchy, pinned_project_publications)
 
-<<<<<<< HEAD
-      # Rebuild the section curriculum using the new hierarchy, adding any new non-hierarchical
-      # resources and cleaning up any deleted ones
-      pinned_project_publications = get_pinned_project_publications(section.id)
-      rebuild_section_curriculum(section, new_hierarchy, pinned_project_publications)
-
-      Delivery.maybe_update_section_contains_explorations(section)
-      Delivery.maybe_update_section_contains_deliberate_practice(section)
-=======
         PostProcessing.apply(section, :all)
->>>>>>> ac28aab8
 
         Oli.Delivery.maybe_update_section_contains_explorations(section)
         Oli.Delivery.maybe_update_section_contains_deliberate_practice(section)
@@ -3730,13 +3711,8 @@
     Repo.all(query)
   end
 
-<<<<<<< HEAD
   def get_student_pages(section_slug, user_id) do
-    page_type_id = ResourceType.get_id_by_type("page")
-=======
-  defp get_student_pages(section_slug, user_id) do
     page_type_id = ResourceType.id_for_page()
->>>>>>> ac28aab8
 
     SectionResource
     |> join(:inner, [sr], s in Section, on: sr.section_id == s.id)
