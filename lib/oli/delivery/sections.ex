--- conflicted
+++ resolved
@@ -2345,30 +2345,8 @@
         project_publications = get_pinned_project_publications(section.id)
         rebuild_section_curriculum(section, current_hierarchy, project_publications)
 
-<<<<<<< HEAD
-  # for major update, update the spp record and use the diff and the AIRRO approach
-  defp perform_update(:major, section, project_id, prev_publication, new_publication) do
-    Repo.transaction(fn ->
-      container = ResourceType.id_for_container()
-      prev_published_resources_map = published_resources_map(prev_publication.id)
-      new_published_resources_map = published_resources_map(new_publication.id)
-
-      # Update the section project publication to the new publication
-      update_section_project_publication(section, project_id, new_publication.id)
-
-      # Bulk create new placeholder section resource records for new published resources.
-      # The children of these records may need the id of other section resource records
-      # created here, so children will be set to nil initially and set in the next step.
-      #
-      # This is more efficient than DFS traversing the hierarchy and creating these records
-      # one at a time in order to ensure that child record ids are available for the parent
-      # children.
-      now = DateTime.utc_now() |> DateTime.truncate(:second)
-      placeholders = %{timestamp: now}
-=======
         {:ok}
       end)
->>>>>>> 9df60245
 
     Logger.info(
       "perform_update.MINOR: section[#{section.slug}] #{Oli.Timing.elapsed(mark) / 1000 / 1000}ms"
@@ -2383,7 +2361,7 @@
 
     result =
       Repo.transaction(fn ->
-        container = ResourceType.get_id_by_type("container")
+        container = ResourceType.id_for_container()
 
         prev_published_resources_map =
           MinimalHierarchy.published_resources_map(prev_publication.id)
