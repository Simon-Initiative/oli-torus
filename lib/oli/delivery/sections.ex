defmodule Oli.Delivery.Sections do
  @moduledoc """
  The Sections context.
  """
  import Ecto.Query, warn: false

  alias Oli.Delivery.Sections.MinimalHierarchy
  alias Oli.Delivery.Sections.EnrollmentContextRole
  alias Oli.Repo
  alias Oli.Repo.{Paging, Sorting}
  alias Oli.Utils.Database

  alias Oli.Delivery.Sections

  alias Oli.Delivery.Sections.{
    Section,
    SectionCache,
    ContainedPage,
    SectionResource,
    ContainedObjective,
    SectionsProjectsPublications,
    Enrollment,
    EnrollmentBrowseOptions,
    EnrollmentContextRole,
    Scheduling
  }

  alias Lti_1p3.Tool.ContextRole
  alias Lti_1p3.DataProviders.EctoProvider
  alias Oli.Lti.Tool.{Deployment, Registration}
  alias Oli.Lti.LtiParams
  alias Oli.Publishing
  alias Oli.Publishing.Publications.Publication
  alias Oli.Delivery.Paywall.Payment
  alias Oli.Resources.Numbering
  alias Oli.Authoring.Course.{Project, ProjectAttributes}
  alias Oli.Delivery.Hierarchy
  alias Oli.Delivery.Hierarchy.HierarchyNode
  alias Oli.Delivery.Snapshots.Snapshot
  alias Oli.Resources.ResourceType
  alias Oli.Publishing.DeliveryResolver
  alias Oli.Resources.Revision
  alias Oli.Publishing.PublishedResource
  alias Oli.Publishing.Publications.{PublicationDiff}
  alias Oli.Accounts.User
  alias Lti_1p3.Tool.ContextRoles
  alias Lti_1p3.Tool.PlatformRoles
  alias Oli.Delivery.Updates.Broadcaster
  alias Oli.Delivery.Sections.EnrollmentBrowseOptions
  alias Oli.Delivery.Sections.PostProcessing
  alias Oli.Utils.Slug
  alias OliWeb.Common.FormatDateTime
  alias Oli.Delivery.PreviousNextIndex
  alias Ecto.Multi
  alias Oli.Delivery.Attempts.Core.{ResourceAccess, ResourceAttempt}
  alias Oli.Delivery.Metrics
  alias Oli.Delivery.Paywall
  alias Oli.Delivery.Sections.PostProcessing
  alias Oli.Branding.CustomLabels
  alias Oli.Delivery.Settings

  require Logger

  @instructor_context_role_id ContextRoles.get_role(:context_instructor).id

  def enrolled_students(section_slug) do
    section = get_section_by_slug(section_slug)

    from(e in Enrollment,
      join: s in assoc(e, :section),
      join: ecr in assoc(e, :context_roles),
      join: u in assoc(e, :user),
      left_join: p in Payment,
      on: p.enrollment_id == e.id and not is_nil(p.application_date),
      where: s.slug == ^section_slug,
      select: {u, ecr.id, e, p},
      preload: [user: :platform_roles],
      distinct: u.id
    )
    |> Repo.all()
    |> Enum.map(fn {user, context_role_id, enrollment, payment} ->
      Map.merge(user, %{
        enrollment_status: enrollment.status,
        user_role_id: context_role_id,
        payment_status:
          Paywall.summarize_access(
            enrollment.user,
            section,
            context_role_id,
            enrollment,
            payment
          ).reason,
        payment_date: if(!is_nil(payment), do: payment.application_date, else: nil)
      })
    end)
  end

  def browse_enrollments_query(
        %Section{id: section_id},
        %Paging{limit: limit, offset: offset},
        %Sorting{field: field, direction: direction},
        %EnrollmentBrowseOptions{} = options
      ) do
    instructor_role_id = ContextRoles.get_role(:context_instructor).id

    filter_by_role =
      case options do
        %EnrollmentBrowseOptions{is_instructor: true, is_student: true} ->
          true

        %EnrollmentBrowseOptions{is_student: true} ->
          dynamic(
            [u, e],
            fragment(
              "(NOT EXISTS (SELECT 1 FROM enrollments_context_roles r WHERE r.enrollment_id = ? AND r.context_role_id = ?))",
              e.id,
              ^instructor_role_id
            )
          )

        %EnrollmentBrowseOptions{is_instructor: true} ->
          dynamic(
            [u, e],
            fragment(
              "(EXISTS (SELECT 1 FROM enrollments_context_roles r WHERE r.enrollment_id = ? AND r.context_role_id = ?))",
              e.id,
              ^instructor_role_id
            )
          )

        _ ->
          true
      end

    filter_by_text =
      if options.text_search == "" or is_nil(options.text_search) do
        true
      else
        dynamic(
          [s, _],
          ilike(s.name, ^"%#{options.text_search}%") or
            ilike(s.email, ^"%#{options.text_search}%") or
            ilike(s.given_name, ^"%#{options.text_search}%") or
            ilike(s.family_name, ^"%#{options.text_search}%") or
            ilike(s.name, ^"#{options.text_search}") or
            ilike(s.email, ^"#{options.text_search}") or
            ilike(s.given_name, ^"#{options.text_search}") or
            ilike(s.family_name, ^"#{options.text_search}")
        )
      end

    query =
      User
      |> join(:left, [u], e in Enrollment, on: u.id == e.user_id)
      |> join(:left, [_, e], p in Payment, on: p.enrollment_id == e.id)
      |> where(^filter_by_text)
      |> where(^filter_by_role)
      |> where([u, e], e.section_id == ^section_id)
      |> limit(^limit)
      |> offset(^offset)
      |> group_by([u, e, p], [e.id, u.id, p.id])
      |> select([u, _], u)
      |> select_merge([_, e, p], %{
        total_count: fragment("count(*) OVER()"),
        enrollment_date: e.inserted_at,
        payment_date: p.application_date,
        payment_id: p.id
      })

    case field do
      :enrollment_date ->
        order_by(query, [_, e, _], {^direction, e.inserted_at})

      :payment_date ->
        order_by(query, [_, _, p], {^direction, p.application_date})

      :payment_id ->
        order_by(query, [_, _, p], {^direction, p.id})

      :name ->
        order_by(query, [u, _, _], [{^direction, u.family_name}, {^direction, u.given_name}])

      _ ->
        order_by(query, [u, _, _], {^direction, field(u, ^field)})
    end
  end

  def browse_enrollments(
        %Section{id: _section_id} = section,
        %Paging{limit: _limit, offset: _offset} = paging,
        %Sorting{field: _field, direction: _direction} = sorting,
        %EnrollmentBrowseOptions{} = options
      ) do
    browse_enrollments_query(
      section,
      paging,
      sorting,
      options
    )
    |> Repo.all()
  end

  def browse_enrollments_with_context_roles(
        %Section{id: _section_id} = section,
        %Paging{limit: _limit, offset: _offset} = paging,
        %Sorting{field: _field, direction: _direction} = sorting,
        %EnrollmentBrowseOptions{} = options
      ) do
    browse_enrollments_query(
      section,
      paging,
      sorting,
      options
    )
    |> where([u, e], e.status != :suspended)
    |> join(:left, [_, e, p], ecr in EnrollmentContextRole, on: ecr.enrollment_id == e.id)
    |> group_by([_, _, _, ecr], [ecr.context_role_id])
    |> preload([u], :platform_roles)
    |> select_merge([u, e, p, ecr], %{
      context_role_id: ecr.context_role_id,
      payment: p,
      enrollment: e
    })
    |> Repo.all()
  end

  @doc """
  Determines the user roles (student / instructor) in a given section
  """
  def get_user_roles(%User{id: user_id}, section_slug) do
    from(
      e in Enrollment,
      join: s in Section,
      on: e.section_id == s.id,
      where:
        e.user_id == ^user_id and s.slug == ^section_slug and s.status == :active and
          e.status == :enrolled,
      preload: :context_roles
    )
    |> Repo.one()
    |> reduce_to_roles(%{is_instructor?: false, is_student?: false})
  end

  defp reduce_to_roles(nil, roles), do: roles

  defp reduce_to_roles(%Enrollment{} = enrollment, roles) do
    Enum.reduce(enrollment.context_roles, roles, fn context_role, acum ->
      case context_role do
        %Lti_1p3.DataProviders.EctoProvider.ContextRole{id: 3} ->
          Map.put(acum, :is_instructor?, true)

        %Lti_1p3.DataProviders.EctoProvider.ContextRole{id: 4} ->
          Map.put(acum, :is_student?, true)

        _ ->
          acum
      end
    end)
  end

  @doc """
  Determines if a user is an instructor in a given section.
  """
  def is_instructor?(%User{id: id} = user, section_slug) do
    is_enrolled?(id, section_slug) && has_instructor_role?(user, section_slug)
  end

  def is_instructor?(_, _) do
    false
  end

  @doc """
  Determines if user has instructor role.
  """
  def has_instructor_role?(%User{} = user, section_slug) do
    ContextRoles.has_role?(
      user,
      section_slug,
      ContextRoles.get_role(:context_instructor)
    )
  end

  @doc """
    Get the user's role in a given section.
  """

  def get_user_role_from_enrollment(enrollment) do
    enrollment
    |> Repo.preload(:context_roles)
    |> Map.get(:context_roles)
    |> List.first()
    |> Map.get(:id)
  end

  @doc """
  Determines if a user is a platform (institution) instructor.
  """
  def is_institution_instructor?(%User{} = user) do
    PlatformRoles.has_roles?(
      user,
      [
        PlatformRoles.get_role(:institution_instructor)
      ],
      :any
    )
  end

  @doc """
  Can a user create independent, enrollable sections through OLI's LMS?
  """
  def is_independent_instructor?(%User{} = user) do
    user.can_create_sections
  end

  def is_independent_instructor?(_), do: false

  @doc """
  Determines if a user is an administrator in a given section.
  """
  def is_admin?(%User{} = user, section_slug) do
    PlatformRoles.has_roles?(
      user,
      [
        PlatformRoles.get_role(:system_administrator),
        PlatformRoles.get_role(:institution_administrator)
      ],
      :any
    ) ||
      ContextRoles.has_role?(user, section_slug, ContextRoles.get_role(:context_administrator))
  end

  def is_admin?(_, _) do
    false
  end

  @doc """
  Enrolls a user or users in a course section
  ## Examples
      iex> enroll(user_id, section_id, [%ContextRole{}])
      {:ok, %Enrollment{}} # Inserted or updated with success

      iex> enroll(user_id, section_id, :open_and_free)
      {:error, changeset} # Something went wrong
  """
  @spec enroll(list(number()), number(), [%ContextRole{}]) :: {:ok, list(%Enrollment{})}
  def enroll(user_ids, section_id, context_roles) when is_list(user_ids) do
    Repo.transaction(fn ->
      context_roles = EctoProvider.Marshaler.to(context_roles)
      date = DateTime.utc_now() |> DateTime.truncate(:second)

      # Insert all the enrollments at the same time
      enrollments =
        Enum.map(
          user_ids,
          &%{
            user_id: &1,
            section_id: section_id,
            inserted_at: date,
            updated_at: date,
            status: :enrolled,
            state: %{}
          }
        )

      {_cont, enrollments} =
        Repo.insert_all(Enrollment, enrollments,
          returning: [:id],
          conflict_target: [:user_id, :section_id],
          on_conflict: {:replace, [:user_id]}
        )

      # Insert the enrollment context roles at the same time based on the previously created enrollments
      enrollment_context_roles =
        Enum.reduce(context_roles, [], fn role, enrollment_context_roles ->
          Enum.map(enrollments, &%{enrollment_id: &1.id, context_role_id: role.id}) ++
            enrollment_context_roles
        end)

      Repo.insert_all(EnrollmentContextRole, enrollment_context_roles,
        on_conflict: :nothing,
        conflict_target: [:enrollment_id, :context_role_id]
      )

      {:ok, enrollments}
    end)
  end

  @spec enroll(number(), number(), [%ContextRole{}]) :: {:ok, %Enrollment{}}
  def enroll(user_id, section_id, context_roles) do
    context_roles = EctoProvider.Marshaler.to(context_roles)

    case Repo.one(
           from(e in Enrollment,
             preload: [:context_roles],
             where: e.user_id == ^user_id and e.section_id == ^section_id,
             select: e
           )
         ) do
      # Enrollment doesn't exist, we are creating it
      nil -> %Enrollment{user_id: user_id, section_id: section_id}
      # Enrollment exists, we are potentially just updating it
      e -> e
    end
    |> Enrollment.changeset(%{section_id: section_id})
    |> Ecto.Changeset.put_assoc(:context_roles, context_roles)
    |> Repo.insert_or_update()
  end

  @doc """
  Unenrolls a user from a section by removing the provided context roles.
  If no context roles are provided, no change is made. If all context roles
  are removed from the user, the enrollment is marked as suspended.

  To unenroll a student, use unenroll_learner/2
  """
  def unenroll(user_id, section_id, context_roles) do
    from(e in Enrollment,
      preload: [:context_roles],
      where: e.user_id == ^user_id,
      where: e.section_id == ^section_id,
      select: e
    )
    |> Repo.one()
    |> case do
      nil ->
        # Enrollment not found
        {:error, nil}

      enrollment ->
        context_roles = EctoProvider.Marshaler.to(context_roles)

        MapSet.difference(MapSet.new(enrollment.context_roles), MapSet.new(context_roles))
        |> MapSet.to_list()
        |> case do
          [] ->
            enrollment
            |> Enrollment.changeset(%{status: :suspended})
            |> Repo.update()

          other_context_roles ->
            enrollment
            |> Enrollment.changeset(%{section_id: section_id})
            |> Ecto.Changeset.put_assoc(:context_roles, other_context_roles)
            |> Repo.update()
        end
    end
  end

  @doc """
  Unenrolls a student from a section by removing the :context_learner role. If this is their only context_role, the enrollment is marked as suspended.
  """
  def unenroll_learner(user_id, section_id) do
    unenroll(user_id, section_id, [ContextRoles.get_role(:context_learner)])
  end

  @doc """
  Re-enrolls a student in a section by marking the enrollment as enrolled again.
  """
  def re_enroll_learner(user_id, section_id) do
    case Repo.get_by(Enrollment, user_id: user_id, section_id: section_id, status: :suspended) do
      nil ->
        # Enrollment not found
        {:error, :not_found}

      enrollment ->
        enrollment
        |> Enrollment.changeset(%{status: :enrolled})
        |> Repo.update()
    end
  end

  @doc """
  Determines if a particular user is enrolled in a section.

  """
  def is_enrolled?(user_id, section_slug) do
    query =
      from(
        e in Enrollment,
        join: s in Section,
        on: e.section_id == s.id,
        where:
          e.user_id == ^user_id and s.slug == ^section_slug and s.status == :active and
            e.status == :enrolled
      )

    case Repo.one(query) do
      nil -> false
      _ -> true
    end
  end

  @doc """
  Returns a listing of all enrollments for a given section.

  """
  def list_enrollments(section_slug) do
    query =
      from(
        e in Enrollment,
        join: s in Section,
        on: e.section_id == s.id,
        where: s.slug == ^section_slug and s.status == :active and e.status == :enrolled,
        preload: [:user, :context_roles],
        select: e
      )

    Repo.all(query)
  end

  @doc """
  Returns the count of enrollments for a given section.
  By default it returns the students count, but we can get more roles by providing
  a list of lt1_1p3_context_roles ids as a second argument
  """
  def count_enrollments(section_slug, role_ids \\ [4]) do
    query =
      from(
        e in Enrollment,
        join: s in Section,
        on: e.section_id == s.id,
        join: e_cr in EnrollmentContextRole,
        on: e.id == e_cr.enrollment_id,
        join: cr in Lti_1p3.DataProviders.EctoProvider.ContextRole,
        on: e_cr.context_role_id == cr.id,
        where:
          s.slug == ^section_slug and cr.id in ^role_ids and
            e.status == :enrolled,
        select: count(e)
      )

    Repo.one(query)
  end

  @doc """
  Returns true if there is student data associated to the given section.
  """
  def has_student_data?(section_slug) do
    query =
      from(
        snapshot in Snapshot,
        join: s in assoc(snapshot, :section),
        where: s.slug == ^section_slug,
        select: snapshot
      )

    Repo.aggregate(query, :count, :id) > 0
  end

  def get_enrollment(section_slug, user_id) do
    query =
      from(
        e in Enrollment,
        join: s in Section,
        on: e.section_id == s.id,
        where:
          e.user_id == ^user_id and s.slug == ^section_slug and s.status == :active and
            e.status == :enrolled,
        select: e
      )

    Repo.one(query)
  end

  def update_enrollment(%Enrollment{} = e, attrs) do
    e
    |> Enrollment.changeset(attrs)
    |> Repo.update()
  end

  @doc """
  Returns a listing of all open and free sections for a given user.
  """
  def list_user_open_and_free_sections(%{id: user_id} = _user) do
    query =
      from(
        s in Section,
        join: e in Enrollment,
        on: e.section_id == s.id,
        where:
          e.user_id == ^user_id and s.open_and_free == true and s.status == :active and
            e.status == :enrolled,
        select: s
      )

    Repo.all(query)
  end

  @doc """
  Returns a listing of all enrolled sections for a given user.
  """
  def list_user_enrolled_sections(%{id: user_id} = _user) do
    query =
      from(
        s in Section,
        join: e in Enrollment,
        on: e.section_id == s.id,
        where: e.user_id == ^user_id and s.status == :active and e.status == :enrolled,
        select: s
      )

    Repo.all(query)
  end

  @doc """
  Returns the list of sections.
  ## Examples
      iex> list_sections()
      [%Section{}, ...]
  """
  def list_sections do
    Repo.all(Section)
  end

  @doc """
  List all sections of type blueprint.
  """
  def list_blueprint_sections do
    list_by_type(:blueprint)
  end

  @doc """
  List all sections of type enrollable.
  """
  def list_enrollable_sections do
    list_by_type(:enrollable)
  end

  defp list_by_type(type) do
    Repo.all(
      from(
        s in Section,
        where: s.type == ^type,
        select: s
      )
    )
  end

  @doc """
  Returns the list of open and free sections.
  ## Examples
      iex> list_open_and_free_sections()
      [%Section{}, ...]
  """
  def list_open_and_free_sections() do
    Repo.all(
      from(
        s in Section,
        where: s.open_and_free == true and s.status == :active,
        select: s
      )
    )
  end

  @doc """
  Gets a single section.
  Raises `Ecto.NoResultsError` if the Section does not exist.
  ## Examples
      iex> get_section!(123)
      %Section{}
      iex> get_section!(456)
      ** (Ecto.NoResultsError)
  """
  def get_section!(id), do: Repo.get!(Section, id)

  @doc """
  Gets a single section with preloaded associations.
  Raises `Ecto.NoResultsError` if the Section does not exist.
  ## Examples
      iex> get_section_preloaded!(123)
      %Section{}
      iex> get_section_preloaded!(456)
      ** (Ecto.NoResultsError)
  """
  def get_section_preloaded!(id) do
    from(s in Section,
      left_join: b in assoc(s, :brand),
      where: s.id == ^id,
      preload: [brand: b]
    )
    |> Repo.one!()
  end

  @doc """
  Gets a single section by query parameter
  ## Examples
      iex> get_section_by(slug: "123")
      %Section{}
      iex> get_section_by(slug: "111")
      nil
  """
  def get_section_by(clauses) do
    Repo.get_by(Section, clauses)
  end

  @doc """
  Gets a single section by slug and preloads associations
  ## Examples
      iex> get_section_by_slug"123")
      %Section{}
      iex> get_section_by_slug("111")
      nil
  """
  def get_section_by_slug(slug) do
    from(s in Section,
      left_join: b in assoc(s, :brand),
      left_join: d in assoc(s, :lti_1p3_deployment),
      left_join: r in assoc(d, :registration),
      left_join: i in assoc(d, :institution),
      left_join: default_brand in assoc(i, :default_brand),
      left_join: blueprint in assoc(s, :blueprint),
      where: s.slug == ^slug,
      preload: [
        brand: b,
        lti_1p3_deployment: {d, institution: {i, default_brand: default_brand}},
        blueprint: blueprint
      ]
    )
    |> Repo.one()
  end

  @doc """
  Gets a section using the given LTI params

  ## Examples
      iex> get_section_from_lti_params(lti_params)
      %Section{}
      iex> get_section_from_lti_params(lti_params)
      nil
  """
  def get_section_from_lti_params(lti_params) do
    context_id =
      Map.get(lti_params, "https://purl.imsglobal.org/spec/lti/claim/context")
      |> Map.get("id")

    issuer = lti_params["iss"]
    client_id = LtiParams.peek_client_id(lti_params)

    Repo.all(
      from(s in Section,
        join: d in Deployment,
        on: s.lti_1p3_deployment_id == d.id,
        join: r in Registration,
        on: d.registration_id == r.id,
        where:
          s.context_id == ^context_id and s.status == :active and r.issuer == ^issuer and
            r.client_id == ^client_id,
        order_by: [asc: :id],
        limit: 1,
        select: s
      )
    )
    |> one_or_warn(context_id)
  end

  defp one_or_warn(result, context_id) do
    case result do
      [] ->
        nil

      [first] ->
        first

      [first | _] ->
        Logger.warning("More than one active section was returned for context_id #{context_id}")

        first
    end
  end

  @doc """
  Gets the associated deployment and registration from the given section

  ## Examples
      iex> get_deployment_registration_from_section(section)
      {%Deployment{}, %Registration{}}
      iex> get_deployment_registration_from_section(section)
      nil
  """
  def get_deployment_registration_from_section(%Section{
        lti_1p3_deployment_id: lti_1p3_deployment_id
      }) do
    Repo.one(
      from(d in Deployment,
        join: r in Registration,
        on: d.registration_id == r.id,
        where: ^lti_1p3_deployment_id == d.id,
        select: {d, r}
      )
    )
  end

  @doc """
  Gets all sections that use a particular publication

  ## Examples
      iex> get_sections_by_publication("123")
      [%Section{}, ...]

      iex> get_sections_by_publication("456")
      ** (Ecto.NoResultsError)
  """
  def get_sections_by_publication(publication) do
    from(s in Section,
      join: spp in SectionsProjectsPublications,
      on: s.id == spp.section_id,
      where: spp.publication_id == ^publication.id and s.status == :active
    )
    |> Repo.all()
  end

  @doc """
  Gets all sections that use a particular base project

  ## Examples
      iex> get_sections_by_base_project(project)
      [%Section{}, ...]

      iex> get_sections_by_base_project(invalid_project)
      ** (Ecto.NoResultsError)
  """
  def get_sections_by_base_project(project) do
    from(s in Section, where: s.base_project_id == ^project.id and s.status == :active)
    |> Repo.all()
  end

  @doc """
  Gets all sections that have any resource that belongs to a given project
  (The section could have been created using the given project as a base project,
  or have been created from another project and then adding resources of the given one by remixing the course)
  """
  def get_sections_containing_resources_of_given_project(project_id) do
    from(
      s in Section,
      join: spp in SectionsProjectsPublications,
      on: s.id == spp.section_id,
      where: spp.project_id == ^project_id and s.status == :active,
      distinct: [s],
      select: s
    )
    |> Repo.all()
  end

  @doc """
  Gets all sections that use a particular project when their 'end_date' attribute is not nil and is later than the current date.

  ## Examples
      iex> get_active_sections_by_project(project_id)
      [%Section{}, ...]

      iex> get_active_sections_by_project(invalid_project_id)
      []
  """
  def get_active_sections_by_project(project_id) do
    today = DateTime.utc_now()

    first_enrollment =
      from(u in User,
        join: e in assoc(u, :enrollments),
        where: e.section_id == parent_as(:section).id,
        order_by: [asc: e.inserted_at],
        limit: 1,
        select: fragment("concat(?, '|', ?, '|', ?)", u.name, u.given_name, u.family_name)
      )

    instructors =
      from(u in User,
        join: e in assoc(u, :enrollments),
        join: ecr in EnrollmentContextRole,
        on: ecr.enrollment_id == e.id,
        where: e.section_id == parent_as(:section).id,
        where: ecr.context_role_id == ^@instructor_context_role_id,
        group_by: e.section_id,
        select:
          fragment("array_agg(concat(?, '|', ?, '|', ?))", u.name, u.given_name, u.family_name)
      )

    from(
      s in Section,
      as: :section,
      join: spp in assoc(s, :section_project_publications),
      where: spp.project_id == ^project_id,
      where: not is_nil(s.end_date),
      where: s.end_date >= ^today,
      preload: [section_project_publications: [:publication]],
      select: %{s | creator: subquery(first_enrollment), instructors: subquery(instructors)}
    )
    |> Repo.all()
  end

  @doc """
  Gets all sections and products that will be affected by forcing the publication update.

  ## Examples
      iex> get_push_force_affected_sections(project_id, previous_publication_id)
      %{product_count: 1, section_count: 1}
  """
  def get_push_force_affected_sections(project_id, previous_publication_id) do
    today = DateTime.utc_now()

    Repo.one(
      from(
        section in Section,
        join: spp in SectionsProjectsPublications,
        on: section.id == spp.section_id,
        where:
          spp.project_id == ^project_id and section.status == :active and
            spp.publication_id == ^previous_publication_id and
            (is_nil(section.end_date) or section.end_date >= ^today),
        select: %{
          product_count: fragment("count(case when ? = 'blueprint' then 1 end)", section.type),
          section_count: fragment("count(case when ? = 'enrollable' then 1 end)", section.type)
        }
      )
    )
  end

  @doc """
  For a section resource record, map its children SR records to resource ids,
  of course preserving the order of the children list.

  ## Examples
      iex> map_section_resource_children_to_resource_ids(root_resource)
      [1, 2, 3, 4]
  """
  def map_section_resource_children_to_resource_ids(root_section_resource) do
    srs =
      from(s in SectionResource,
        where: s.id in ^root_section_resource.children
      )
      |> Repo.all()
      |> Enum.reduce(%{}, fn sr, map -> Map.put(map, sr.id, sr.resource_id) end)

    Enum.map(root_section_resource.children, fn sr_id -> Map.get(srs, sr_id) end)
  end

  @doc """
  Creates a section resource.
  ## Examples
      iex> create_section_resource(%{field: value})
      {:ok, %SectionResource{}}
      iex> create_section_resource(%{field: bad_value})
      {:error, %Ecto.Changeset{}}
  """
  def create_section_resource(attrs \\ %{}) do
    %SectionResource{}
    |> SectionResource.changeset(attrs)
    |> Repo.insert()
  end

  @doc """
  Creates multiple section resources.
  ## Examples
      iex> bulk_create_section_resource([%{slug: slug_value_1, ...}, %{slug: slug_value_2, ...}])
      {2, [%SectionResource{}, %SectionResource{}]}
  """
  def bulk_create_section_resource(_section_resource_rows, _opts \\ [])

  def bulk_create_section_resource([], _opts), do: {0, []}

  def bulk_create_section_resource(section_resource_rows, opts) do
    Database.batch_insert_all(SectionResource, section_resource_rows,
      returning: opts[:returning] || true
    )
  end

  @doc """
  Updates a section resource.
  ## Examples
      iex> update_section_resource(section, %{field: new_value})
      {:ok, %SectionResource{}}
      iex> update_section_resource(section, %{field: bad_value})
      {:error, %Ecto.Changeset{}}
  """
  def update_section_resource(%SectionResource{} = section, attrs) do
    section
    |> SectionResource.changeset(attrs)
    |> Repo.update()
  end

  @doc """
  Updates multiple section resources.
  ## Examples
      iex> bulk_update_section_resource(section, %{field: new_value})
      {2, [%SectionResource{}, %SectionResource{}]}
  """
  def bulk_update_section_resource(_section_resource_rows, _opts \\ [])

  def bulk_update_section_resource([], _), do: {0, []}

  def bulk_update_section_resource(section_resource_rows, opts) do
    Database.batch_insert_all(SectionResource, section_resource_rows,
      returning: opts[:returning] || true,
      on_conflict: {:replace, [:children]},
      conflict_target: [:id]
    )
  end

  @doc """
  Creates a section projects publication record.
  ## Examples
      iex> create_section_project_publication(%{field: value})
      {:ok, %SectionsProjectsPublications{}}
      iex> create_section_project_publication(%{field: bad_value})
      {:error, %Ecto.Changeset{}}
  """
  def create_section_project_publication(attrs \\ %{}) do
    %SectionsProjectsPublications{}
    |> SectionsProjectsPublications.changeset(attrs)
    |> Repo.insert()
  end

  @doc """
  Creates a section.
  ## Examples
      iex> create_section(%{field: value})
      {:ok, %Section{}}
      iex> create_section(%{field: bad_value})
      {:error, %Ecto.Changeset{}}
  """
  def create_section(attrs \\ %{}) do
    %Section{}
    |> Section.changeset(attrs)
    |> Repo.insert()
  end

  @doc """
  Updates a section.
  ## Examples
      iex> update_section(section, %{field: new_value})
      {:ok, %Section{}}
      iex> update_section(section, %{field: bad_value})
      {:error, %Ecto.Changeset{}}
  """
  def update_section(%Section{} = section, attrs) do
    section |> Section.changeset(attrs) |> Repo.update()
  end

  def update_section!(%Section{} = section, attrs) do
    section |> Section.changeset(attrs) |> Repo.update!()
  end

  @doc """
  Deletes a section by marking the record as deleted.
  ## Examples
      iex> soft_delete_section(section)
      {:ok, %Section{}}
      iex> soft_delete_section(section)
      {:error, %Ecto.Changeset{}}
  """
  def soft_delete_section(%Section{} = section) do
    update_section(section, %{status: :deleted})
  end

  @doc """
  Deletes a section.
  ## Examples
      iex> delete_section(section)
      {:ok, %Section{}}
      iex> delete_section(section)
      {:error, %Ecto.Changeset{}}
  """
  def delete_section(%Section{} = section) do
    Repo.delete(section)
  end

  @doc """
  Returns an `%Ecto.Changeset{}` for tracking section changes.
  ## Examples
      iex> change_section(section)
      %Ecto.Changeset{source: %Section{}}
  """
  def change_section(%Section{} = section, attrs \\ %{}) do
    Section.changeset(section, attrs)
  end

  def change_independent_learner_section(%Section{} = section, attrs \\ %{}) do
    change_section(Map.merge(section, %{open_and_free: true, requires_enrollment: true}), attrs)
  end

  def change_open_and_free_section(%Section{} = section, attrs \\ %{}) do
    change_section(Map.merge(section, %{open_and_free: true}), attrs)
  end

  @doc """
  Returns the set of all students with :context_learner role in the given section.
  """
  def fetch_students(section_slug) do
    list_enrollments(section_slug)
    |> Enum.filter(fn e ->
      ContextRoles.contains_role?(e.context_roles, ContextRoles.get_role(:context_learner))
    end)
    |> Enum.map(fn e -> e.user end)
  end

  @doc """
  Returns the set of all instructors with :context_instructor role in the given section.
  """
  def fetch_instructors(section_slug) do
    list_enrollments(section_slug)
    |> Enum.filter(fn e ->
      ContextRoles.contains_role?(e.context_roles, ContextRoles.get_role(:context_instructor))
    end)
    |> Enum.map(fn e -> e.user end)
  end

  @doc """
  Returns the names of all instructors with :context_instructor role for the given section ids.

  %{
    section_id_1: [inst_1, inst_2],
    ...
    section_id_n: [inst_3]
  }
  """

  def instructors_per_section(section_ids) do
    instructor_context_role_id = ContextRoles.get_role(:context_instructor).id

    query =
      from(
        e in Enrollment,
        join: s in Section,
        on: e.section_id == s.id,
        join: ecr in EnrollmentContextRole,
        on: e.id == ecr.enrollment_id,
        where:
          s.id in ^section_ids and e.status == :enrolled and
            ecr.context_role_id == ^instructor_context_role_id,
        preload: [:user],
        select: {s.id, e}
      )

    Repo.all(query)
    |> Enum.group_by(fn {section_id, _} -> section_id end, fn {_, enrollment} ->
      OliWeb.Components.Delivery.Utils.user_name(enrollment.user)
    end)
  end

  @doc """
  Returns all scored pages for the given section.
  """
  def fetch_scored_pages(section_slug), do: fetch_all_pages(section_slug, true)

  @doc """
  Returns all unscored pages for the given section.
  """
  def fetch_unscored_pages(section_slug), do: fetch_all_pages(section_slug, false)

  @doc """
  Returns all pages for the given section.
  """
  def fetch_all_pages(section_slug, graded \\ nil) do
    maybe_filter_by_graded =
      case graded do
        nil -> true
        graded -> dynamic([_, _, _, _, rev], rev.graded == ^graded)
      end

    SectionResource
    |> join(:inner, [sr], s in Section, on: sr.section_id == s.id)
    |> join(:inner, [sr, s], spp in SectionsProjectsPublications,
      on: spp.section_id == s.id and spp.project_id == sr.project_id
    )
    |> join(:inner, [sr, _, spp], pr in PublishedResource,
      on: pr.publication_id == spp.publication_id and pr.resource_id == sr.resource_id
    )
    |> join(:inner, [sr, _, _, pr], rev in Revision, on: rev.id == pr.revision_id)
    |> where(
      [sr, s, _, _, rev],
      s.slug == ^section_slug and
        rev.deleted == false and
        rev.resource_type_id == ^ResourceType.id_for_page()
    )
    |> where(^maybe_filter_by_graded)
    |> order_by([_, _, _, _, rev], asc: rev.resource_id)
    |> select([_, _, _, _, rev], rev)
    |> Repo.all()
  end

  @doc """
  Fetches all non-deleted modules for a given section.

  ## Parameters
    - `section_slug`: The slug of the section for which revisions are fetched.

  ## Returns
    - A list of revisions, or an empty list if no matching revisions are found.

  ## Examples
      iex> fetch_all_modules("advanced-physics")
      [%Revision{id: 1, title: "Module 1"}, %Revision{id: 2, title: "Module 2"}]
  """
  @spec fetch_all_modules(String.t()) :: [%Revision{}]
  def fetch_all_modules(section_slug) do
    resource_type_id = Oli.Resources.ResourceType.get_id_by_type("container")

    from([s: s, sr: sr, rev: rev] in DeliveryResolver.section_resource_revisions(section_slug),
      where:
        rev.resource_type_id == ^resource_type_id and rev.deleted == false and
          sr.numbering_level == 2,
      select: rev
    )
    |> Repo.all()
  end

  # Creates a 'hierarchy definition' strictly from a a project and the recursive
  # definition of containers starting with the root revision container.  This hierarchy
  # definition is a map of resource ids to a list of the child resource ids, effectively
  # the definition of the hierarchy.
  defp create_hierarchy_definition_from_project(
         published_resources_by_resource_id,
         revision,
         definition
       ) do
    child_revisions =
      Enum.map(revision.children, fn id -> published_resources_by_resource_id[id].revision end)

    Enum.reduce(
      child_revisions,
      Map.put(
        definition,
        revision.resource_id,
        Enum.map(child_revisions, fn r -> r.resource_id end)
      ),
      fn revision, definition ->
        create_hierarchy_definition_from_project(
          published_resources_by_resource_id,
          revision,
          definition
        )
      end
    )
  end

  # For a given section id and the list of resource ids that exist in its hierarchy,
  # determine and return the list of page resource ids that are not reachable from that
  # hierarchy, taking into account links from pages to other pages and the 'relates_to'
  # relationship between pages.
  def determine_unreachable_pages(publication_ids, hierarchy_ids) do
    # Start with all pages
    unreachable =
      Oli.Publishing.all_page_resource_ids(publication_ids)
      |> MapSet.new()

    # create a map of page resource ids to a list of target resource ids that they link to. We
    # do this both for resource-to-page links and for page to activity links (aka activity-references).
    # We do this because we want to treat these links the same way when we traverse the graph, and
    # we want to be able to handle cases where a page from the hierarchy embeds an activity which
    # links to a page outside the hierarchy.
    all_links =
      [
        get_all_page_links(publication_ids),
        get_activity_references(publication_ids),
        get_relates_to(publication_ids)
      ]
      |> Enum.reduce(MapSet.new(), fn links, acc -> MapSet.union(links, acc) end)
      |> MapSet.to_list()

    link_map =
      Enum.reduce(all_links, %{}, fn {source, target}, map ->
        case Map.get(map, source) do
          nil -> Map.put(map, source, [target])
          targets -> Map.put(map, source, [target | targets])
        end
      end)

    # Now traverse the pages in the hierarchy, and follow (recursively) the links that
    # they have to other pages.
    {unreachable, _} = traverse_links(link_map, hierarchy_ids, unreachable, MapSet.new())

    MapSet.to_list(unreachable)
  end

  # Traverse the graph structure of the links to determine which pages are reachable
  # from the pages in the hierarchy, removing them from the candidate set of unreachable pages
  # This also tracks seen pages to avoid infinite recursion, in cases where pages create a
  # a circular link structure.
  def traverse_links(link_map, hierarchy_ids, unreachable, seen) do
    unreachable = MapSet.difference(unreachable, MapSet.new(hierarchy_ids))
    seen = MapSet.union(seen, MapSet.new(hierarchy_ids))

    Enum.reduce(hierarchy_ids, {unreachable, seen}, fn id, {unreachable, seen} ->
      case Map.get(link_map, id) do
        nil ->
          {unreachable, seen}

        targets ->
          not_already_seen =
            MapSet.new(targets)
            |> MapSet.difference(seen)
            |> MapSet.to_list()

          traverse_links(link_map, not_already_seen, unreachable, seen)
      end
    end)
  end

  # Returns a mapset of two element tuples of the form {source_resource_id, target_resource_id}
  # representing all of the links between pages in the section
  defp get_all_page_links(publication_ids) do
    joined_publication_ids = Enum.join(publication_ids, ",")

    item_types =
      ["page_link", "a"]
      |> Enum.map(&~s|@.type == "#{&1}"|)
      |> Enum.join(" || ")

    sql = """
    select
      rev.resource_id,
      jsonb_path_query(content, '$.** ? (#{item_types})')
    from published_resources as mapping
    join revisions as rev
    on mapping.revision_id = rev.id
    where mapping.publication_id IN (#{joined_publication_ids})
    """

    {:ok, %{rows: results}} = Ecto.Adapters.SQL.query(Oli.Repo, sql, [])

    slug_lookup =
      Oli.Publishing.distinct_slugs(publication_ids)
      |> Enum.reduce(%{}, fn {id, slug}, acc -> Map.put(acc, slug, id) end)

    Enum.reduce(results, MapSet.new(), fn [source_id, content], links ->
      case content["type"] do
        "a" ->
          case content["href"] do
            "/course/link/" <> slug -> MapSet.put(links, {source_id, Map.get(slug_lookup, slug)})
            _ -> links
          end

        "page_link" ->
          MapSet.put(links, {source_id, content["idref"]})
      end
    end)
  end

  # Returns a mapset of two element tuples of the form {source_resource_id, target_resource_id}
  # representing the links of pages to activities
  defp get_activity_references(publication_ids) do
    joined_publication_ids = Enum.join(publication_ids, ",")

    sql = """
    select
      rev.resource_id,
      jsonb_path_query(content, '$.** ? (@.type == "activity-reference")')
    from published_resources as mapping
    join revisions as rev
    on mapping.revision_id = rev.id
    where mapping.publication_id IN (#{joined_publication_ids})
    """

    {:ok, %{rows: results}} = Ecto.Adapters.SQL.query(Oli.Repo, sql, [])

    Enum.reduce(results, MapSet.new(), fn [source_id, content], links ->
      MapSet.put(links, {source_id, content["activity_id"]})
    end)
  end

  # Returns a mapset of two element tuples of the form {source_resource_id, target_resource_id}
  # representing the relates_to relationship between pages.
  defp get_relates_to(publication_ids) do
    joined_publication_ids = Enum.join(publication_ids, ",")
    page_type_id = Oli.Resources.ResourceType.id_for_page()

    sql = """
    select
      rev.resource_id, rev.relates_to
    from published_resources as mapping
    join revisions as rev
    on mapping.revision_id = rev.id
    where rev.resource_type_id = #{page_type_id} and array_length(rev.relates_to, 1) > 0 and mapping.publication_id IN (#{joined_publication_ids})
    """

    {:ok, %{rows: results}} = Ecto.Adapters.SQL.query(Oli.Repo, sql, [])

    Enum.reduce(results, MapSet.new(), fn [source_id, relates_to], links ->
      # The relates_to field is an array of resource ids, to be future proof
      # to how relates_to is used, we will follow these 'links' in both directions
      Enum.reduce(relates_to, links, fn target_id, links ->
        MapSet.put(links, {source_id, target_id}) |> MapSet.put({target_id, source_id})
      end)
    end)
  end

  @doc """
  Builds a map of all page links in a given section. Returns a map of resource ids to a list of
  resource ids of the pages that they are linked from. Typically this will be a single
  resource id, but in cases where a page is linked from multiple pages it can be more than one.

  ## Examples
      iex> build_resource_link_map(publication_ids)
      %{1 => [], 2 => [], 3 => [1, 2], 4 => [4]}
  """
  def build_resource_link_map(publication_ids) do
    # Returns a MapSet of two element tuples of the form {source_resource_id, target_resource_id}
    # representing all of the links between resources
    all_page_links =
      [
        get_all_page_links(publication_ids),
        get_hierarchical_parent_links(publication_ids)
      ]
      |> Enum.reduce(MapSet.new(), fn links, acc -> MapSet.union(links, acc) end)

    # For each page, find the set of pages that link to it and add those links to the map
    all_resource_ids(publication_ids)
    |> Enum.reduce(%{}, fn id, acc ->
      Enum.reduce(all_page_links, acc, fn {source, target}, acc ->
        if target == id do
          Map.update(acc, id, [source], fn links ->
            [source | links]
          end)
        else
          acc
        end
      end)
    end)
  end

  defp get_hierarchical_parent_links(publication_ids) do
    container_type_id = Oli.Resources.ResourceType.get_id_by_type("container")

    from(pr in PublishedResource,
      join: rev in Revision,
      on: pr.revision_id == rev.id,
      where: rev.resource_type_id == ^container_type_id and pr.publication_id in ^publication_ids,
      select: %{id: rev.resource_id, children: rev.children},
      distinct: true
    )
    |> Repo.all()
    |> Enum.reduce(MapSet.new(), fn %{id: resource_id, children: children}, links ->
      Enum.reduce(children, links, fn child_id, links ->
        MapSet.put(links, {resource_id, child_id})
      end)
    end)
  end

  @doc """
  Returns the resource_to_container map for the given section,
  that maps all resources ids to their parent container id.
  If the section does not have a precomputed page_to_container_map, one will be generated.

  ## Examples
      iex> get_page_to_container_map(section_slug)
      %{
        "21" => 39,
        "22" => 40,
        "23" => 42,
        "24" => 42,
        "25" => 42,
        "26" => 42,
        "27" => 42,
        "28" => 43,
      }
  """
  def get_page_to_container_map(section_slug) do
    SectionCache.get_or_compute(section_slug, :page_to_container_map, fn ->
      build_page_to_container_map(section_slug)
    end)
  end

  defp build_page_to_container_map(section_slug) do
    publication_ids = section_publication_ids(section_slug)
    resource_link_map = build_resource_link_map(publication_ids)

    all_pages = fetch_all_pages(section_slug)

    all_containers =
      DeliveryResolver.revisions_of_type(
        section_slug,
        Oli.Resources.ResourceType.get_id_by_type("container")
      )

    container_ids = Enum.map(all_containers, fn c -> c.resource_id end)

    # build a map of all pages to their first hierarchical container resource id
    all_pages
    |> Enum.reduce(%{}, fn page, acc ->
      {container_id, _seen} =
        find_parent_container(
          page.resource_id,
          resource_link_map,
          MapSet.new(container_ids),
          MapSet.new()
        )

      Map.put(acc, Integer.to_string(page.resource_id), container_id)
    end)
  end

  @doc """
  Assembles containers per page, grouping them by page ID, and orders the containers by their numbering level within each page for a given section.

  ## Parameters
    - `section`: The section for which container data is fetched.

  ## Returns
    - A list of maps containing page IDs and their associated containers, with containers sorted by numbering level.

  ## Examples
      iex> get_ordered_containers_per_page(section)
      [%{page_id: 1, containers: [%{id: 10, title: "Introduction", numbering_level: 1}]}]
  """
  def get_ordered_containers_per_page(section, page_ids \\ []) do
    section =
      case section.previous_next_index do
        nil ->
          {:ok, section} = Oli.Delivery.PreviousNextIndex.rebuild(section)
          section

        _ ->
          section
      end

    child_to_parent =
      Map.values(section.previous_next_index)
      |> Enum.reduce(%{}, fn item, map ->
        Map.get(item, "children")
        |> Enum.reduce(map, fn child, map ->
          Map.put(map, child, Map.get(item, "id"))
        end)
      end)

    all_pages =
      Map.values(section.previous_next_index)
      |> Enum.filter(fn item -> Map.get(item, "type") == "page" end)
      |> Enum.map(fn item ->
        page_id = Map.get(item, "id")
        ancestors = build_ancestors(page_id, [], child_to_parent)

        %{
          page_id: String.to_integer(page_id),
          containers:
            Enum.map(ancestors, fn ancestor_id ->
              a = Map.get(section.previous_next_index, ancestor_id)

              %{
                "id" => String.to_integer(ancestor_id),
                "title" => a["title"],
                "numbering_level" => a["level"] |> String.to_integer()
              }
            end)
        }
      end)

    case page_ids do
      [] ->
        all_pages

      _ ->
        page_ids_mapset = MapSet.new(page_ids)
        Enum.filter(all_pages, fn page -> Enum.member?(page_ids_mapset, page.page_id) end)
    end
  end

  def build_ancestors(resource_id, entries, child_to_parent) do
    case Map.get(child_to_parent, resource_id) do
      nil -> entries
      parent_id -> build_ancestors(parent_id, [parent_id | entries], child_to_parent)
    end
  end

  defp section_publication_ids(section_slug) do
    from(s in Section,
      where: s.slug == ^section_slug,
      join: spp in SectionsProjectsPublications,
      on: s.id == spp.section_id,
      select: spp.publication_id
    )
    |> Repo.all()
  end

  defp all_resource_ids(publication_ids) do
    from(pr in PublishedResource,
      join: rev in Revision,
      on: pr.revision_id == rev.id,
      where: pr.publication_id in ^publication_ids,
      select: rev.resource_id,
      distinct: true
    )
    |> Repo.all()
  end

  @doc """
  Finds the first parent container for a given resource. If the resource_id given is a
  container, then it will be the resource_id returned
  """
  def find_parent_container(
        resource_id,
        resource_link_map,
        container_ids,
        seen
      ) do
    if MapSet.member?(seen, resource_id) do
      # we've already seen this page, so we've reached a cycle in the recursion so we should
      # treat it as not linked from any page in this part of the hierarchy
      {nil, seen}
    else
      if MapSet.member?(container_ids, resource_id) do
        # found the first hierarchical container for this page, so return it
        {resource_id, seen}
      else
        case Map.get(resource_link_map, resource_id) do
          nil ->
            # resource_link_map has no links for this resource, so we've reached the end of the
            # recursion and it is not linked from any page in the hierarchy
            {nil, seen}

          link_ids ->
            link_ids
            |> Enum.reduce({nil, seen}, fn id, acc ->
              case acc do
                {nil, seen} ->
                  find_parent_container(
                    id,
                    resource_link_map,
                    container_ids,
                    MapSet.put(seen, resource_id)
                  )

                _ ->
                  acc
              end
            end)
        end
      end
    end
  end

  @doc """
  Returns a map of all explorations in the section, grouped by their container. Each exploration
  returned as a tuple of the exploration and its status.

  ## Examples
      iex> get_explorations_by_containers(section)
      %{
        default: [
          {exploration, :not_started},
          {exploration, :started},
          ...
        ],
        "Unit 1: Acids and Bases" => [
          {exploration, :not_started},
          {exploration, :started},
          ...
        ]
      }
  """
  def get_explorations_by_containers(section, user) do
    page_to_container_map = get_page_to_container_map(section.slug)

    # get all explorations in the section and group them by their container title
    DeliveryResolver.get_by_purpose(section.slug, :application)
    |> Enum.reduce(%{}, fn exploration, acc ->
      container_id =
        Map.get(page_to_container_map, Integer.to_string(exploration.resource_id), :default)

      # group by container resource_id
      Map.update(acc, container_id, [exploration], fn explorations ->
        [exploration | explorations]
      end)
    end)
    |> label_and_sort_resources_by_hierarchy(section.slug)
    |> attach_statuses_for_user(section.slug, user)
  end

  defp attach_statuses_for_user(explorations_map, _section_slug, nil),
    do:
      explorations_map
      |> Enum.map(fn {container_id, explorations} ->
        {container_id, Enum.map(explorations, fn exploration -> {exploration, :not_started} end)}
      end)

  defp attach_statuses_for_user(explorations_map, section_slug, user) do
    started_explorations = fetch_started_explorations(section_slug, user.id)

    explorations_map
    |> Enum.map(fn {container_id, explorations} ->
      {container_id,
       Enum.map(explorations, fn exploration ->
         {exploration, Map.get(started_explorations, exploration.resource_id, :not_started)}
       end)}
    end)
  end

  defp fetch_started_explorations(section_slug, user_id) do
    page_id = Oli.Resources.ResourceType.get_id_by_type("page")

    from([sr: sr, rev: rev] in DeliveryResolver.section_resource_revisions(section_slug),
      join: ra in ResourceAccess,
      on: ra.resource_id == rev.resource_id,
      join: resource_attempt in ResourceAttempt,
      on: resource_attempt.resource_access_id == ra.id,
      join: user in assoc(ra, :user),
      where:
        rev.purpose == :application and rev.deleted == false and
          rev.resource_type_id == ^page_id and user.id == ^user_id,
      order_by: [asc: rev.resource_id],
      group_by: [rev.id, resource_attempt.id],
      select: rev.resource_id
    )
    |> Repo.all()
    |> Enum.reduce(%{}, fn id, acc -> Map.put(acc, id, :started) end)
  end

  defp label_and_sort_resources_by_hierarchy(resource_map, section_slug) do
    get_ordered_container_labels(section_slug)
    |> Enum.reduce(
      case resource_map[:default] do
        nil -> []
        default -> [{:default, default}]
      end,
      fn {resource_id, title}, acc ->
        if resource_map[resource_id] do
          [{title, resource_map[resource_id]} | acc]
        else
          acc
        end
      end
    )
    |> Enum.reverse()
  end

  def get_practice_pages_by_containers(section) do
    page_to_container_map = get_page_to_container_map(section.slug)

    # get all practice pages in the section and group them by their container title
    DeliveryResolver.get_by_purpose(section.slug, :deliberate_practice)
    |> Enum.reduce(%{}, fn practice, acc ->
      container_id =
        Map.get(page_to_container_map, Integer.to_string(practice.resource_id), :default)

      # group by container resource_id
      Map.update(acc, container_id, [practice], fn practice_pages ->
        [practice | practice_pages]
      end)
    end)
    |> label_and_sort_resources_by_hierarchy(section.slug)
  end

  @doc """
  Returns a keyword list of all containers numbering index and title for the given section,
  ordered in the way they appear in the course, considering the customizations that
  could be configured to containers (ex, naming SubModules to Sections)

  ## Examples
      iex> get_ordered_container_labels(section_slug)
      [
        {4, "Section 1: Curriculum"},
        {39, "Module 1: Setup"},
        {40, "Module 2: Phoenix project"},
        {41, "Unit 1: Getting Started"},
        {42, "Module 3: Types"},
        {43, "Module 4: Enum"},
        {44, "Unit 2: Basics"},
        {45, "Module 5: OTP"},
        {46, "Module 6: GenServers"},
        {47, "Unit 3: Advanced"},
        {48, "Unit 4: Final}"
      ]
  """
  def get_ordered_container_labels(section_slug, opts \\ []) do
    SectionCache.get_or_compute(section_slug, :ordered_container_labels, fn ->
      fetch_ordered_container_labels(section_slug, opts)
    end)
  end

  def fetch_ordered_container_labels(section_slug, opts \\ []) do
    short_label = opts[:short_label] || false

    # TODO: OPTIMIZATION replace this with a minimal hierarchy query after v26.2 is merged
    %Section{customizations: customizations} = get_section_by_slug(section_slug)
    full_hierarchy = DeliveryResolver.full_hierarchy(section_slug)

    full_hierarchy
    |> Hierarchy.flatten()
    |> Enum.filter(fn node ->
      node.revision.resource_type_id == ResourceType.get_id_by_type("container")
    end)
    |> Enum.map(fn %HierarchyNode{resource_id: resource_id, section_resource: sr, revision: rev} ->
      {resource_id,
       label_for(sr.numbering_level, sr.numbering_index, rev.title, short_label, customizations)}
    end)
  end

  defp label_for(numbering_level, numbering_index, title, short_label, customizations) do
    container_label =
      get_container_label(
        numbering_level,
        customizations || Map.from_struct(CustomLabels.default())
      )

    if short_label do
      ~s{#{container_label} #{numbering_index}}
    else
      ~s{#{container_label} #{numbering_index}: #{title}}
    end
  end

  @doc """
  Returns a structured schedule of all scheduled section resources for the given section, ordered by month,
  week, date range, and container module.

  This function is being used for the v1 and v2 versions of the schedule.
  In the short term when all views use the v2 version, the version param will be removed and v2 will prevale.
  """
  def get_ordered_schedule(section, current_user_id, version \\ :v1)

  def get_ordered_schedule(section, current_user_id, :v1) do
<<<<<<< HEAD
    container_titles = container_titles(section.slug)

    containers_data_map =
      get_ordered_container_labels(section.slug, short_label: true)
      |> Enum.reduce(%{}, fn {container_id, label}, acc ->
        Map.put(acc, container_id, %{label: label, title: container_titles[container_id]})
      end)

    page_to_containers_map =
      get_ordered_containers_per_page(section)
      |> Enum.reduce(%{}, fn elem, acc ->
        Map.put(acc, elem[:page_id], elem[:containers])
      end)

    %{"container" => container_ids, "page" => page_ids} =
      Sections.get_resource_ids_group_by_resource_type(section.slug)

    progress_per_container_id =
      Metrics.progress_across(section.id, container_ids, current_user_id)
      |> Enum.into(%{}, fn {container_id, progress} ->
        {container_id, progress || 0.0}
      end)

    progress_per_page_id =
      Metrics.progress_across_for_pages(section.id, page_ids, [current_user_id])

    progress_per_resource_id =
      Map.merge(progress_per_page_id, progress_per_container_id)
      |> Map.filter(fn {_, progress} -> progress not in [nil, 0.0] end)

    last_attempt_per_page_id =
      get_last_attempt_per_page_id(section.slug, current_user_id)
      |> Enum.into(%{})

    raw_avg_score_per_page_id =
      Metrics.raw_avg_score_across_for_pages(section, page_ids, [current_user_id])

    user_resource_attempt_counts =
      Metrics.get_all_user_resource_attempt_counts(section, current_user_id)

    combined_settings_for_all_resources =
      Settings.get_combined_settings_for_all_resources(section.id, current_user_id)
=======
    {containers_data_map, page_to_containers_map, progress_per_resource_id,
     raw_avg_score_per_page_id, user_resource_attempt_counts, combined_settings_for_all_resources,
     last_attempt_per_page_id} = build_user_data_for_section_schedule(section, current_user_id)
>>>>>>> 004595a5

    scheduled_section_resources =
      Scheduling.retrieve(section, :pages)
      # filter out unscheduled resources
      |> Enum.filter(fn section_resource ->
        case section_resource do
          %SectionResource{start_date: nil, end_date: nil} -> false
          %SectionResource{hidden: true} -> false
          _ -> true
        end
      end)
      # group items by month and year, start date take precedence over end date
      |> group_and_sort_by_month_and_year()
      |> Enum.map(fn {{month, year}, section_resources} ->
        {{month, year},
         section_resources
         # group by week number
         |> group_and_sort_by_week_number(section)
         |> Enum.map(fn {week_number, section_resources} ->
           {week_number,
            section_resources
            # group by {start_date, end_date} and sort by start_date
            |> group_and_sort_by_date_range()
            |> Enum.map(fn {date_range, section_resources} ->
              {date_range,
               section_resources
               |> attach_section_resource_metadata(
                 page_to_containers_map,
                 progress_per_resource_id,
                 raw_avg_score_per_page_id,
                 user_resource_attempt_counts,
                 combined_settings_for_all_resources,
                 last_attempt_per_page_id
               )
               |> group_by_container_and_graded()
               |> attach_container_metadata(containers_data_map, progress_per_resource_id, :v1)}
            end)}
         end)}
      end)

    scheduled_section_resources
  end

  def get_ordered_schedule(section, current_user_id, :v2) do
    {containers_data_map, page_to_containers_map, progress_per_resource_id,
     raw_avg_score_per_page_id, user_resource_attempt_counts, combined_settings_for_all_resources,
     last_attempt_per_page_id} = build_user_data_for_section_schedule(section, current_user_id)

    scheduled_section_resources =
      Scheduling.retrieve(section, :pages)
      # filter out unscheduled resources
      |> Enum.filter(fn section_resource ->
        case section_resource do
          %SectionResource{start_date: nil, end_date: nil} -> false
          %SectionResource{hidden: true} -> false
          _ -> true
        end
      end)
      # group items by month and year, start date take precedence over end date
      |> group_and_sort_by_month_and_year()
      |> Enum.map(fn {{month, year}, section_resources} ->
        {{month, year},
         section_resources
         # group by week number
         |> group_and_sort_by_week_number(section)
         |> Enum.map(fn {week_number, section_resources} ->
           {week_number,
            section_resources
            |> attach_section_resource_metadata(
              page_to_containers_map,
              progress_per_resource_id,
              raw_avg_score_per_page_id,
              user_resource_attempt_counts,
              combined_settings_for_all_resources,
              last_attempt_per_page_id
            )
            # group by {end_date, module_id} and sort by end_date
            |> group_by_container_and_end_date()
            |> attach_container_metadata(containers_data_map, progress_per_resource_id, :v2)}
         end)}
      end)

    scheduled_section_resources
  end

  @doc """
  This function is the equivalent to get_ordered_schedule/3 but without the scheduling information,
  and it is aimed to be used in sections that do not have a schedule yet.

  Returns a map of all section resources for the given section, grouped by container and sorted by numbering index.

  %{{nil, nil} => sorted_container_groups}

  * {nil, nil} is used as a key instead of {month, year}, since the section is not yet scheduled
  and we need to respect the same expected output format as get_ordered_schedule/3.
  """

  def get_not_scheduled_agenda(%Section{analytics_version: :v1} = section, current_user_id) do
    {containers_data_map, page_to_containers_map, progress_per_resource_id,
     raw_avg_score_per_page_id, user_resource_attempt_counts, combined_settings_for_all_resources,
     last_attempt_per_page_id} = build_user_data_for_section_schedule(section, current_user_id)

    sorted_container_groups =
      Scheduling.retrieve(section, :pages)
      |> Enum.reject(& &1.hidden)
      |> attach_section_resource_metadata(
        page_to_containers_map,
        progress_per_resource_id,
        raw_avg_score_per_page_id,
        user_resource_attempt_counts,
        combined_settings_for_all_resources,
        last_attempt_per_page_id
      )
      |> group_by_container_and_graded()
      |> attach_container_metadata(
        containers_data_map,
        progress_per_resource_id,
        :v1,
        include_min_contained_numbering_index: true
      )
      |> Enum.sort_by(fn scg ->
        scg.min_contained_numbering_index
      end)

    # %{{month, year} => sorted_container_groups}
    # month and year are nil since the section is not yet scheduled
    %{{nil, nil} => sorted_container_groups}
  end

  def get_not_scheduled_agenda(%Section{analytics_version: :v2} = section, current_user_id) do
    {containers_data_map, page_to_containers_map, progress_per_resource_id,
     raw_avg_score_per_page_id, user_resource_attempt_counts, combined_settings_for_all_resources,
     last_attempt_per_page_id} = build_user_data_for_section_schedule(section, current_user_id)

    sorted_container_groups =
      Scheduling.retrieve(section, :pages)
      |> Enum.reject(& &1.hidden)
      |> attach_section_resource_metadata(
        page_to_containers_map,
        progress_per_resource_id,
        raw_avg_score_per_page_id,
        user_resource_attempt_counts,
        combined_settings_for_all_resources,
        last_attempt_per_page_id
      )
      |> Enum.group_by(&{&1.end_date, {&1.module_id, &1.unit_id}})
      |> attach_container_metadata(
        containers_data_map,
        progress_per_resource_id,
        :v2,
        include_min_contained_numbering_index: true
      )
      |> Enum.sort_by(fn scg ->
        scg.min_contained_numbering_index
      end)

    # %{{month, year} => sorted_container_groups}
    # month and year are nil since the section is not yet scheduled
    %{{nil, nil} => sorted_container_groups}
  end

  defp build_user_data_for_section_schedule(section, current_user_id) do
    container_titles = container_titles(section.slug)

    containers_data_map =
      get_ordered_container_labels(section.slug, short_label: true)
      |> Enum.reduce(%{}, fn {container_id, label}, acc ->
        Map.put(acc, container_id, %{label: label, title: container_titles[container_id]})
      end)

    page_to_containers_map =
      get_ordered_containers_per_page(section)
      |> Enum.reduce(%{}, fn elem, acc ->
        Map.put(acc, elem[:page_id], elem[:containers])
      end)

    %{"container" => container_ids, "page" => page_ids} =
      Sections.get_resource_ids_group_by_resource_type(section.slug)

    progress_per_container_id =
      Metrics.progress_across(section.id, container_ids, current_user_id)
      |> Enum.into(%{}, fn {container_id, progress} ->
        {container_id, progress || 0.0}
      end)

    progress_per_page_id =
      Metrics.progress_across_for_pages(section.id, page_ids, [current_user_id])

    progress_per_resource_id =
      Map.merge(progress_per_page_id, progress_per_container_id)
      |> Map.filter(fn {_, progress} -> progress not in [nil, 0.0] end)

    last_attempt_per_page_id =
      get_last_attempt_per_page_id(section.slug, current_user_id)
      |> Enum.into(%{})

    raw_avg_score_per_page_id =
      Metrics.raw_avg_score_across_for_pages(section, page_ids, [current_user_id])

    user_resource_attempt_counts =
      Metrics.get_all_user_resource_attempt_counts(section, current_user_id)

    combined_settings_for_all_resources =
      Settings.get_combined_settings_for_all_resources(section.id, current_user_id)

    {containers_data_map, page_to_containers_map, progress_per_resource_id,
     raw_avg_score_per_page_id, user_resource_attempt_counts, combined_settings_for_all_resources,
     last_attempt_per_page_id}
  end

  defp group_and_sort_by_month_and_year(section_resources) do
    section_resources
    |> Enum.group_by(fn sr ->
      case sr do
        %SectionResource{start_date: %DateTime{month: month, year: year}} -> {month, year}
        %SectionResource{end_date: %DateTime{month: month, year: year}} -> {month, year}
        _ -> {nil, nil}
      end
    end)
    # sort by month and year such that months are chronological
    |> Enum.sort(fn first, second ->
      {{month_1, year_1}, _} = first
      {{month_2, year_2}, _} = second

      if year_1 == year_2 do
        month_1 <= month_2
      else
        year_1 <= year_2
      end
    end)
  end

  defp group_and_sort_by_week_number(section_resources, section) do
    section_resources
    |> Enum.group_by(fn sr ->
      case sr do
        %SectionResource{start_date: nil, end_date: nil} ->
          nil

        %SectionResource{start_date: nil, end_date: end_date} ->
          OliWeb.Components.Delivery.Utils.week_number(section.start_date, end_date)

        %SectionResource{start_date: start_date} ->
          OliWeb.Components.Delivery.Utils.week_number(section.start_date, start_date)
      end
    end)
    |> Enum.sort(fn first, second ->
      {week_number_1, _} = first
      {week_number_2, _} = second

      week_number_1 <= week_number_2
    end)
  end

  defp group_and_sort_by_date_range(section_resources) do
    section_resources
    |> Enum.group_by(fn sr ->
      {sr.start_date, sr.end_date}
    end)
    |> Enum.sort(fn first, second ->
      {{start_date_1, _end_date_1}, _} = first
      {{start_date_2, _end_date_2}, _} = second

      case start_date_1 do
        nil -> true
        _ -> start_date_1 < start_date_2
      end
    end)
  end

  defmodule ScheduledSectionResource do
    @enforce_keys [
      :resource,
      :module_id,
      :unit_id,
      :graded,
      :purpose,
      :progress,
      :raw_avg_score,
      :resource_attempt_count,
      :effective_settings,
      :end_date,
      :last_attempt,
      :duration_minutes
    ]
    defstruct [
      :resource,
      :module_id,
      :unit_id,
      :graded,
      :purpose,
      :progress,
      :raw_avg_score,
      :resource_attempt_count,
      :effective_settings,
      :end_date,
      :last_attempt,
      :duration_minutes
    ]
  end

  defp attach_section_resource_metadata(
         section_resources,
         page_to_containers_map,
         progress_per_resource_id,
         raw_avg_score_per_page_id,
         user_resource_attempt_counts,
         combined_settings_for_all_resources,
         last_attempt_per_page_id
       ) do
    section_resources
    |> Enum.map(fn sr ->
      resource_containers = Map.get(page_to_containers_map, sr.resource_id, [])

      unit = Enum.find(resource_containers, fn container -> container["numbering_level"] == 1 end)

      module =
        Enum.find(resource_containers, fn container -> container["numbering_level"] == 2 end)

      %ScheduledSectionResource{
        resource: sr,
        module_id: module["id"],
        unit_id: unit["id"],
        graded: sr.graded,
        purpose: sr.purpose,
        progress: progress_percentage(progress_per_resource_id[sr.resource_id]),
        raw_avg_score: raw_avg_score_per_page_id[sr.resource_id],
        resource_attempt_count: user_resource_attempt_counts[sr.resource_id] || 0,
        effective_settings: combined_settings_for_all_resources[sr.resource_id],
        end_date: sr.end_date,
        last_attempt: last_attempt_per_page_id[sr.resource_id],
        duration_minutes: sr.duration_minutes
      }
    end)
  end

  defp group_by_container_and_end_date(section_resources) do
    section_resources
    |> Enum.group_by(&{&1.end_date, {&1.module_id, &1.unit_id}})
    |> Enum.sort(fn {{end_date1, {_, _}}, _}, {{end_date2, {_, _}}, _} ->
      DateTime.compare(end_date1, end_date2) == :lt
    end)
  end

  defp group_by_container_and_graded(items) do
    items
    |> Enum.group_by(fn %ScheduledSectionResource{
                          module_id: module_id,
                          unit_id: unit_id,
                          graded: graded
                        } ->
      {{module_id, unit_id}, graded}
    end)
  end

  defmodule ScheduledContainerGroup do
    @enforce_keys [
      :id,
      :module_id,
      :unit_id,
      :module_label,
      :unit_label,
      :container_title,
      :progress,
      :resources
    ]
    defstruct [
      :id,
      :module_id,
      :unit_id,
      :module_label,
      :unit_label,
      :container_title,
      :progress,
      :resources,
      :graded,
      :min_contained_numbering_index
    ]
  end

  defp attach_container_metadata(
         container_groups,
         containers_data_map,
         progress_per_resource_id,
         analytics_version,
         opts \\ []
       )

  defp attach_container_metadata(
         container_groups,
         containers_data_map,
         progress_per_resource_id,
         :v2,
         opts
       ) do
    Enum.map(container_groups, fn {{_end_date, {module_id, unit_id}}, scheduled_resources} ->
      parent_id = module_id || unit_id

      %ScheduledContainerGroup{
        id: UUID.uuid4(),
        module_id: module_id,
        unit_id: unit_id,
        module_label: get_in(containers_data_map, [module_id, :label]),
        unit_label: get_in(containers_data_map, [unit_id, :label]),
        container_title: get_in(containers_data_map, [parent_id, :title]),
        progress: progress_percentage(progress_per_resource_id[parent_id]),
        resources:
          if(opts[:include_min_contained_numbering_index],
            do: Enum.sort_by(scheduled_resources, & &1.resource.numbering_index),
            else: scheduled_resources
          ),
        min_contained_numbering_index:
          if(opts[:include_min_contained_numbering_index],
            do:
              Enum.min_by(scheduled_resources, & &1.resource.numbering_index).resource.numbering_index
          )
      }
    end)
  end

  defp attach_container_metadata(
         container_groups,
         containers_data_map,
         progress_per_resource_id,
         :v1,
         opts
       ) do
    container_groups
    |> Enum.map(fn {{{module_id, unit_id}, graded}, scheduled_resources} ->
      parent_id = module_id || unit_id

      %ScheduledContainerGroup{
        id: UUID.uuid4(),
        module_id: module_id,
        unit_id: unit_id,
        module_label: get_in(containers_data_map, [module_id, :label]),
        unit_label: get_in(containers_data_map, [unit_id, :label]),
        container_title: get_in(containers_data_map, [parent_id, :title]),
        progress: progress_percentage(progress_per_resource_id[parent_id]),
        graded: graded,
        resources:
          if(opts[:include_min_contained_numbering_index],
            do: Enum.sort_by(scheduled_resources, & &1.resource.numbering_index),
            else: scheduled_resources
          ),
        min_contained_numbering_index:
          if(opts[:include_min_contained_numbering_index],
            do:
              Enum.min_by(scheduled_resources, & &1.resource.numbering_index).resource.numbering_index
          )
      }
    end)
  end

  defp progress_percentage(progress) do
    case progress do
      nil -> nil
      _ -> progress * 100
    end
  end

  defp get_schedule_for_week_slice(section, current_user_id, week_fn) do
    schedule = get_ordered_schedule(section, current_user_id, :v2)

    schedule
    |> Enum.reduce(%{}, fn {{_month, _year}, weeks}, acc ->
      weeks
      |> Enum.filter(fn {week_number, _} -> week_fn.(week_number) end)
      |> Enum.into(%{})
      |> Map.merge(acc, fn _key, value1, value2 -> value2 ++ value1 end)
    end)
  end

  @doc """
  Returns the schedule for the current week and the next week for the given section and user.
  """
  @spec get_schedule_for_current_and_next_week(Section.t(), integer()) ::
          any()
  def get_schedule_for_current_and_next_week(section, current_user_id) do
    current_week_number =
      OliWeb.Components.Delivery.Utils.week_number(
        section.start_date,
        Oli.DateTime.utc_now()
      )

    get_schedule_for_week_slice(section, current_user_id, fn week_number ->
      week_number in [current_week_number, current_week_number + 1]
    end)
  end

  @doc """
  Create all section resources from the given section and publication and optional hierarchy definition.
  The hierarchy definition is a map of resource ids to the list of directly contained children (referenced
  by resource ids) for that parent.  The hierarchy definition must contain an entry for every container that will appear
  in the course section resources.  An example of the hierarchy definition with the root (1) and three
  top-level units (resource ids 2, 3, 4):

  ```
  %{
    1 => [2, 3, 4],
    2 => [5, 6, 7],
    3 => [8, 9],
    4 => [10]
  }
  ```

  If the hierarchy definition argument is omitted, a default hierarchy definition will be generated from
  the project's root revision and its children, recursively.

  Returns the root section resource record.

  ## Examples
      iex> create_section_resources(section, publication, hierarchy_definition)
      {:ok, %SectionResource{}}
  """
  def create_section_resources(
        %Section{} = section,
        %Publication{
          id: publication_id,
          root_resource_id: root_resource_id,
          project_id: project_id
        } = publication,
        hierarchy_definition \\ nil
      ) do
    Repo.transaction(fn ->
      published_resources_by_resource_id = published_resources_map(publication.id)

      %PublishedResource{revision: root_revision} =
        published_resources_by_resource_id[root_resource_id]

      # If a custom hierarchy_definition was supplied, use it, otherwise
      # use the hierarchy defined by the project
      hierarchy_definition =
        case hierarchy_definition do
          nil ->
            create_hierarchy_definition_from_project(
              published_resources_by_resource_id,
              root_revision,
              %{}
            )

          other ->
            other
        end

      numbering_tracker = Numbering.init_numbering_tracker()
      level = 0
      processed_ids = []

      # Generate all the section resource slugs at the same time
      titles =
        published_resources_by_resource_id
        |> Map.values()
        |> Enum.map(fn %PublishedResource{revision: revision} ->
          revision.title
        end)

      section_resource_slugs =
        Enum.zip(
          titles,
          Slug.generate(
            :section_resources,
            titles
          )
        )
        |> Enum.into(%{})

      # Transverse the hierarchy and create a list containing the SectionResource maps to be inserted
      {section_resources, _, _} =
        build_section_resource_insertion(%{
          section: section,
          publication: publication,
          published_resources_by_resource_id: published_resources_by_resource_id,
          processed_ids: processed_ids,
          revision: root_revision,
          level: level,
          numbering_tracker: numbering_tracker,
          hierarchy_definition: hierarchy_definition,
          date: DateTime.utc_now() |> DateTime.truncate(:second),
          slugs: section_resource_slugs
        })

      # Insert all the section resources without their children
      {_count, section_resources} =
        Repo.insert_all(SectionResource, section_resources,
          returning: [:id, :resource_id, :inserted_at, :updated_at]
        )

      processed_ids = Enum.map(section_resources, & &1.resource_id)

      # Rebuild the section resources (with the id they have in the database) and add their children
      section_resources_by_resource_id =
        Enum.reduce(section_resources, %{}, fn sr, map ->
          Map.put(map, sr.resource_id, sr)
        end)

      section_resources =
        Enum.reduce(section_resources, [], fn sr, section_resources ->
          children = hierarchy_definition[sr.resource_id]

          if !is_nil(children) and length(children) > 0 do
            sr =
              Map.put(
                sr,
                :children,
                Enum.map(hierarchy_definition[sr.resource_id] || [], fn child_resource_id ->
                  case section_resources_by_resource_id[child_resource_id] do
                    nil ->
                      Logger.error(
                        "Resource #{child_resource_id} is referenced in the hierarchy but does not exist in the publication"
                      )

                      nil

                    %SectionResource{id: id} ->
                      id
                  end
                end)
                |> Enum.filter(&(&1 != nil))
              )
              |> Map.take([:id, :children, :inserted_at, :updated_at])

            [sr | section_resources]
          else
            section_resources
          end
        end)

      # Update children for the section resources that were just created in the database
      # (only when it's necessary to do so)
      Repo.insert_all(SectionResource, section_resources,
        returning: [:id, :resource_id, :children],
        on_conflict: {:replace, [:children]},
        conflict_target: [:id]
      )

      survey_id =
        Project
        |> where([p], p.id == ^section.base_project_id)
        |> select([p], p.required_survey_resource_id)
        |> Repo.one()

      # create any remaining section resources which are not in the hierarchy
      create_nonstructural_section_resources(section.id, [publication_id],
        skip_resource_ids: processed_ids,
        required_survey_resource_id: survey_id
      )

      root_section_resource_id = section_resources_by_resource_id[root_resource_id].id

      update_section(section, %{root_section_resource_id: root_section_resource_id})
      |> case do
        {:ok, section} ->
          add_source_project(section, project_id, publication_id)

          Repo.preload(section, [:root_section_resource, :section_project_publications])

        e ->
          e
      end
    end)
  end

  # The following function receives a hierarchy and recursively builds a list with the
  # SectionResource maps that will be inserted in the database.
  defp build_section_resource_insertion(%{
         section: section,
         publication: publication,
         published_resources_by_resource_id: published_resources_by_resource_id,
         processed_ids: processed_ids,
         revision: revision,
         level: level,
         numbering_tracker: numbering_tracker,
         hierarchy_definition: hierarchy_definition,
         date: date,
         slugs: slugs
       }) do
    {numbering_index, numbering_tracker} =
      Numbering.next_index(numbering_tracker, level, revision)

    children = Map.get(hierarchy_definition, revision.resource_id, [])

    # Transform each child of the revision into a section resource
    {children, numbering_tracker, slugs} =
      Enum.reduce(
        children,
        {[], numbering_tracker, slugs},
        fn resource_id, {processed_children, numbering_tracker, slugs} ->
          case published_resources_by_resource_id[resource_id] do
            nil ->
              Logger.error(
                "Resource #{resource_id} is referenced in the hierarchy but does not exist in the publication"
              )

              {processed_children, numbering_tracker, slugs}

            %PublishedResource{revision: child} ->
              {section_resources, numbering_tracker, slugs} =
                build_section_resource_insertion(%{
                  section: section,
                  publication: publication,
                  published_resources_by_resource_id: published_resources_by_resource_id,
                  processed_ids: processed_ids,
                  revision: child,
                  level: level + 1,
                  numbering_tracker: numbering_tracker,
                  hierarchy_definition: hierarchy_definition,
                  date: date,
                  slugs: slugs
                })

              {section_resources ++ processed_children, numbering_tracker, slugs}
          end
        end
      )

    slug = Map.get(slugs, revision.title)

    # If the slug is a list it's because other resources in the hierarchy have the same title, so
    # we need to remove that slug from the list so it doesn't get used again
    {slug, slugs} =
      if is_list(slug) do
        slug = List.first(slug)

        slugs =
          Map.update(slugs, revision.title, [], fn slug_list ->
            Enum.filter(slug_list, &(&1 != slug))
          end)

        {slug, slugs}
      else
        {slug, slugs}
      end

    # Return the section resource for the revision along with all the section resources
    # for the revision's children
    section_resources = [
      # The below is necessary because Repo.insert_all/3 receives a map, not a struct
      # The below is necessary because Repo.insert_all/3 doesn't autogenerate values
      %SectionResource{
        numbering_index: numbering_index,
        numbering_level: level,
        slug: slug,
        collab_space_config: revision.collab_space_config,
        max_attempts: revision.max_attempts || 0,
        resource_id: revision.resource_id,
        project_id: publication.project_id,
        scoring_strategy_id: revision.scoring_strategy_id,
        assessment_mode: revision.assessment_mode,
        section_id: section.id
      }
      |> SectionResource.to_map()
      |> Map.delete(:id)
      |> Map.merge(%{
        inserted_at: date,
        updated_at: date
      })
      | children
    ]

    {section_resources, numbering_tracker, slugs}
  end

  def get_project_by_section_resource(section_id, resource_id) do
    Repo.one(
      from(s in SectionResource,
        join: p in Project,
        on: s.project_id == p.id,
        where: s.section_id == ^section_id and s.resource_id == ^resource_id,
        select: p
      )
    )
  end

  def get_section_resource(section_id, resource_id) do
    Repo.one(
      from(s in SectionResource,
        where: s.section_id == ^section_id and s.resource_id == ^resource_id,
        preload: [:scoring_strategy],
        select: s
      )
    )
  end

  @doc """
  Returns the section resource for the given section slug and resource id, with the resource type id
  """
  @spec get_section_resource_with_resource_type(
          section_slug :: String.t(),
          resource_id :: integer()
        ) ::
          %SectionResource{} | nil
  def get_section_resource_with_resource_type(section_slug, resource_id) do
    Repo.one(
      from(
        [sr, _s, _spp, _pr, rev] in DeliveryResolver.section_resource_revisions(section_slug),
        where: sr.resource_id == ^resource_id,
        select: %{sr | resource_type_id: rev.resource_type_id}
      )
    )
  end

  def get_section_revision_for_resource(section_slug, resource_id) do
    Repo.one(
      from(
        [sr, _s, _spp, _pr, rev] in DeliveryResolver.section_resource_revisions(section_slug),
        where: sr.resource_id == ^resource_id,
        select: rev
      )
    )
  end

  def get_section_resources(section_id) do
    from(sr in SectionResource,
      where: sr.section_id == ^section_id
    )
    |> Repo.all()
  end

  @doc """
  Returns information about the projects that have been remixed in a section.

  ## Examples

      iex> get_remixed_projects(1, 1)
      [%{id: 2, description: "description of project 2", title: "Project 2", ...}]

      iex> get_remixed_projects(1, 2)
      []
  """

  def get_remixed_projects(section_id, current_project_id) do
    Repo.all(
      from(
        project in Project,
        join: spp in SectionsProjectsPublications,
        on: spp.project_id == project.id,
        join: pub in Publication,
        on: pub.id == spp.publication_id,
        where:
          spp.section_id == ^section_id and
            spp.project_id != ^current_project_id,
        select: %{
          id: project.id,
          title: project.title,
          description: project.description,
          publication: pub
        }
      )
    )
  end

  @doc """
  Returns a map of project_id to the latest available publication for that project
  if a newer publication is available.
  """
  def check_for_available_publication_updates(%Section{id: section_id}) do
    from(spp in SectionsProjectsPublications,
      as: :spp,
      where: spp.section_id == ^section_id,
      join: current_pub in Publication,
      on: current_pub.id == spp.publication_id,
      join: proj in Project,
      on: proj.id == spp.project_id,
      inner_lateral_join:
        latest_pub in subquery(
          from(p in Publication,
            where: p.project_id == parent_as(:spp).project_id and not is_nil(p.published),
            group_by: p.id,
            # secondary sort by id is required here to guarantee a deterministic latest record
            # (esp. important in unit tests where subsequent publications can be published instantly)
            order_by: [desc: p.published, desc: p.id],
            limit: 1
          )
        ),
      on: true,
      preload: [:project],
      select: {spp, current_pub, latest_pub}
    )
    |> Repo.all()
    |> Enum.reduce(%{}, fn {spp, current_pub, latest_pub}, acc ->
      if current_pub.id != latest_pub.id do
        latest_pub =
          latest_pub
          |> Map.put(:project, spp.project)

        Map.put(acc, spp.project_id, latest_pub)
      else
        acc
      end
    end)
  end

  @doc """
  Returns a map of publication ids as keys for which updates are in progress for the
  given section

  ## Examples
      iex> check_for_updates_in_progress(section)
      %{1 => true, 3 => true}
  """
  def check_for_updates_in_progress(%Section{slug: section_slug}) do
    Oban.Job
    |> where([j], j.state in ["available", "executing", "scheduled"])
    |> where([j], j.queue == "updates")
    |> where([j], fragment("?->>'section_slug' = ?", j.args, ^section_slug))
    |> Repo.all()
    |> Enum.reduce(%{}, fn %Oban.Job{args: %{"publication_id" => publication_id}}, acc ->
      Map.put_new(acc, publication_id, true)
    end)
  end

  @doc """
  Adds a source project to the section pinned to the specified publication.
  """
  def add_source_project(section, project_id, publication_id) do
    # create a section project publication association
    Ecto.build_assoc(section, :section_project_publications, %{
      project_id: project_id,
      publication_id: publication_id
    })
    |> Repo.insert!()
  end

  def get_current_publication(section_id, project_id) do
    from(spp in SectionsProjectsPublications,
      join: pub in Publication,
      on: spp.publication_id == pub.id,
      where: spp.section_id == ^section_id and spp.project_id == ^project_id,
      select: pub
    )
    |> Repo.one!()
  end

  def get_current_publications(section_id) do
    from(spp in SectionsProjectsPublications,
      join: pub in Publication,
      on: spp.publication_id == pub.id,
      where: spp.section_id == ^section_id,
      select: pub
    )
    |> Repo.all()
  end

  @doc """
  Updates a single project in a section to use the specified publication
  """
  def update_section_project_publication(
        %Section{id: section_id},
        project_id,
        publication_id
      ) do
    from(spp in SectionsProjectsPublications,
      where: spp.section_id == ^section_id and spp.project_id == ^project_id
    )
    |> Repo.update_all(set: [publication_id: publication_id])
  end

  @doc """
  Rebuilds a section by upserting any new or existing section resources and removing any
  deleted section resources. Also updates the project publication mappings based on the
  given project_publications map.

  If a finalized hierarchy node is given, then the section will be rebuilt from it. Otherwise, it
  will be rebuilt from a list of section resources.

  project_publications is a map of the project id to the pinned publication for the section.
  %{1 => %Publication{project_id: 1, ...}, ...}
  """
  def rebuild_section_curriculum(
        %Section{id: section_id} = section,
        %HierarchyNode{} = hierarchy,
        project_publications
      ) do
    if Hierarchy.finalized?(hierarchy) do
      Multi.new()
      |> Multi.run(:rebuild_section_resources, fn _repo, _ ->
        # ensure there are no duplicate resources so as to not violate the
        # section_resource [section_id, resource_id] database constraint
        hierarchy =
          Hierarchy.purge_duplicate_resources(hierarchy)
          |> Hierarchy.finalize()

        # generate a new set of section resources based on the hierarchy
        {section_resources, _} = collapse_section_hierarchy(hierarchy, section_id)

        rebuild_section_resources(section, section_resources, project_publications, hierarchy)
      end)
      |> Multi.run(
        :side_effects,
        fn _repo, _ ->
          {:ok, PostProcessing.apply(section, :all)}
        end
      )
      |> Repo.transaction()

      # reset any section cached data
      SectionCache.clear(section.slug)
    else
      throw(
        "Cannot rebuild section curriculum with a hierarchy that has unfinalized changes. See Oli.Delivery.Hierarchy.finalize/1 for details."
      )
    end
  end

  def rebuild_section_resources(
        section: %Section{id: section_id} = section,
        publication: publication
      ) do
    section
    |> Section.changeset(%{root_section_resource_id: nil})
    |> Repo.update!()

    from(sr in SectionResource,
      where: sr.section_id == ^section_id
    )
    |> Repo.delete_all()

    from(spp in SectionsProjectsPublications,
      where: spp.section_id == ^section_id
    )
    |> Repo.delete_all()

    create_section_resources(section, publication)
  end

  def rebuild_section_resources(
        %Section{id: section_id} = section,
        section_resources,
        project_publications,
        hierarchy
      )
      when is_list(section_resources) do
    Repo.transaction(fn ->
      previous_section_resource_ids =
        get_section_resources(section_id)
        |> Enum.map(fn sr -> sr.id end)

      # Upsert all hierarchical section resources. Some of these records may have
      # just been created, but that's okay we will just update them again
      now = DateTime.utc_now() |> DateTime.truncate(:second)
      placeholders = %{timestamp: now}

      section_resource_rows =
        section_resources
        |> Enum.map(fn section_resource ->
          %{
            SectionResource.to_map(section_resource)
            | inserted_at: {:placeholder, :timestamp},
              updated_at: {:placeholder, :timestamp}
          }
        end)

      Database.batch_insert_all(SectionResource, section_resource_rows,
        placeholders: placeholders,
        on_conflict:
          {:replace_all_except,
           [
             :inserted_at,
             :scoring_strategy_id,
             :scheduling_type,
             :manually_scheduled,
             :start_date,
             :end_date,
             :collab_space_config,
             :explanation_strategy,
             :max_attempts,
             :retake_mode,
             :assessment_mode,
             :password,
             :late_submit,
             :late_start,
             :time_limit,
             :grace_period,
             :review_submission,
             :feedback_mode,
             :feedback_scheduled_date
           ]},
        conflict_target: [:section_id, :resource_id]
      )

      # Cleanup any deleted or non-hierarchical section resources
      processed_section_resources_by_id =
        section_resources
        |> Enum.reduce(%{}, fn sr, acc -> Map.put_new(acc, sr.id, sr) end)

      section_resource_ids_to_delete =
        previous_section_resource_ids
        |> Enum.filter(fn sr_id -> !Map.has_key?(processed_section_resources_by_id, sr_id) end)

      from(sr in SectionResource,
        where: sr.id in ^section_resource_ids_to_delete
      )
      |> Repo.delete_all()

      # Upsert section project publications ensure section project publication mappings are up to date
      project_publications
      |> Enum.map(fn {project_id, pub} ->
        %{
          section_id: section_id,
          project_id: project_id,
          publication_id: pub.id,
          inserted_at: {:placeholder, :timestamp},
          updated_at: {:placeholder, :timestamp}
        }
      end)
      |> then(
        &Repo.insert_all(SectionsProjectsPublications, &1,
          placeholders: placeholders,
          on_conflict: {:replace_all_except, [:inserted_at]},
          conflict_target: [:section_id, :project_id]
        )
      )

      # Cleanup any unused project publication mappings
      section_project_ids =
        section_resources
        |> Enum.reduce(%{}, fn sr, acc ->
          Map.put_new(acc, sr.project_id, true)
        end)
        |> Enum.map(fn {project_id, _} -> project_id end)

      from(spp in SectionsProjectsPublications,
        where: spp.section_id == ^section_id and spp.project_id not in ^section_project_ids
      )
      |> Repo.delete_all()

      # Finally, create all non-hierarchical section resources for all projects used in the section
      publication_ids =
        section_project_ids
        |> Enum.map(fn project_id ->
          project_publications[project_id]
          |> then(fn %{id: publication_id} -> publication_id end)
        end)

      processed_resource_ids =
        processed_section_resources_by_id
        |> Enum.map(fn {_id, %{resource_id: resource_id}} -> resource_id end)

      survey_id =
        Project
        |> where([p], p.id == ^section.base_project_id)
        |> select([p], p.required_survey_resource_id)
        |> Repo.one()

      create_nonstructural_section_resources(section_id, publication_ids,
        skip_resource_ids: processed_resource_ids,
        required_survey_resource_id: survey_id
      )

      # Rebuild section previous next index
      PreviousNextIndex.rebuild(section, hierarchy)

      {:ok, _} = rebuild_contained_pages(section, section_resources)
      {:ok, _} = rebuild_contained_objectives(section)

      section_resources
    end)
  end

  def get_contained_pages(%Section{id: section_id}) do
    from(cp in ContainedPage,
      where: cp.section_id == ^section_id
    )
    |> Repo.all()
  end

  @doc """
  Rebuilds the "contained pages" relations for a course section.  A "contained page" for a
  container is the full set of pages found immediately within that container or in any of
  its sub-containers.  For every container in a course section, one row will exist in this
  "contained pages" table for each contained page.  This allows a straightforward join through
  this relation from a container to then all of its contained pages - to power calculations like
  aggregating progress complete across all pages within a container.
  """
  def rebuild_contained_pages(%{id: section_id} = section) do
    section_resources =
      from(sr in SectionResource, where: sr.section_id == ^section_id)
      |> select([sr], %{id: sr.id, resource_id: sr.resource_id, children: sr.children})
      |> Repo.all()

    rebuild_contained_pages(section, section_resources)
  end

  def rebuild_contained_pages(
        %{slug: slug, id: section_id, root_section_resource_id: root_section_resource_id},
        section_resources
      ) do
    # First start be deleting all existing contained pages for this section.
    from(cp in ContainedPage, where: cp.section_id == ^section_id)
    |> Repo.delete_all()

    # We will need the set of resource ids for all containers in the hierarchy.
    container_type_id = Oli.Resources.ResourceType.id_for_container()

    container_ids =
      from([rev: rev] in Oli.Publishing.DeliveryResolver.section_resource_revisions(slug),
        where: rev.resource_type_id == ^container_type_id and rev.deleted == false,
        select: rev.resource_id
      )
      |> Repo.all()
      |> MapSet.new()

    # From the section resources, locate the root section resource, and also create a lookup map
    # from section_resource id to each section resource.
    root = Enum.find(section_resources, fn sr -> sr.id == root_section_resource_id end)
    map = Enum.reduce(section_resources, %{}, fn sr, map -> Map.put(map, sr.id, sr) end)

    # Now recursively traverse the containers within the course section hierarchy, starting with the root
    # to build a map of page resource_ids to lists of the ancestor container resource_ids.  The resultant
    # map will look like:
    #
    # %{
    #   234 => [32, 25, nil],
    #   135 => [33, 25, nil],
    #   299 => [25, nil],
    #   408 => [nil]
    # }
    #
    # The `nil` entries above represent their presence in the root container, and each preceding resource id
    # references a parent container (like Unit, module, etc).  All container references besides the root are
    # true resource_id references, and not ids of the section resoource.
    #
    page_map = rebuild_contained_pages_helper(root, {[nil], %{}, map, container_ids})

    # Now convert the page_map to a list of maps for bulk insert
    insertions =
      Enum.reduce(page_map, [], fn {page_id, ancestors}, all ->
        Enum.map(ancestors, fn id ->
          %{section_id: section_id, container_id: id, page_id: page_id}
        end) ++ all
      end)

    insertion_count = Repo.insert_all(ContainedPage, insertions)

    # Finally, update the contained_page_count of the container section resource
    # records.  We calculate this and cache it on the section resource to simplify
    # the queries that calculate progress
    {:ok, _} = set_contained_page_counts(section_id)

    {:ok, insertion_count}
  end

  # Recursive helper to traverse the hierarchy of the section resources and create the page to ancestor
  # container map.
  defp rebuild_contained_pages_helper(sr, {ancestors, page_map, all, container_ids}) do
    case sr do
      nil ->
        %{}

      _ ->
        case Enum.map(sr.children, fn sr_id ->
               sr = Map.get(all, sr_id)

               case sr do
                 nil ->
                   nil

                 _ ->
                   case MapSet.member?(container_ids, sr.resource_id) do
                     true ->
                       rebuild_contained_pages_helper(
                         sr,
                         {[sr.resource_id | ancestors], page_map, all, container_ids}
                       )
                       |> Map.merge(page_map)

                     false ->
                       Map.put(page_map, sr.resource_id, ancestors)
                   end
               end
             end)
             |> Enum.filter(fn m -> !is_nil(m) end) do
          [] -> %{}
          other -> Enum.reduce(other, fn m, a -> Map.merge(m, a) end)
        end
    end
  end

  defp set_contained_page_counts(section_id) do
    sql = """
    UPDATE section_resources
    SET
      contained_page_count = subquery.count,
      updated_at = NOW()
    FROM (
        SELECT COUNT(*) as count, container_id
        FROM contained_pages
        WHERE section_id = $1
        GROUP BY container_id
    ) AS subquery
    WHERE section_resources.resource_id = subquery.container_id and section_resources.section_id = $2
    """

    Ecto.Adapters.SQL.query(Repo, sql, [section_id, section_id])
  end

  @doc """
  Rebuilds the "contained objectives" relations for a course section. A "contained objective" for a
  container is the full set of objectives found within the activities (within the pages) included in the container or in any of
  its sub-containers.  For every container in a course section, one row will exist in this
  "contained objectives" table for each contained objective. This allows a straightforward join through
  this relation from a container to then all of its contained objectives.
  It does not take into account the objectives attached to the pages within a container.

  There will be always at least one entry per objective with the container_id being nil, which represents the inclusion of the objective in the root container.
  """

  def rebuild_contained_objectives(section) do
    timestamps = %{
      inserted_at: {:placeholder, :now},
      updated_at: {:placeholder, :now}
    }

    placeholders = %{
      now: DateTime.utc_now() |> DateTime.truncate(:second)
    }

    Multi.new()
    |> Multi.delete_all(
      :delete_all_objectives,
      from(ContainedObjective, where: [section_id: ^section.id])
    )
    |> Multi.run(:contained_objectives, &build_contained_objectives(&1, &2, section.slug))
    |> Multi.insert_all(
      :inserted_contained_objectives,
      ContainedObjective,
      &objectives_with_timestamps(&1, timestamps),
      placeholders: placeholders
    )
    |> Repo.transaction()
    |> case do
      {:ok, res} ->
        {:ok, res}

      {:error, _, changeset, _} ->
        {:error, changeset}
    end
  end

  def build_contained_objectives(repo, _changes, section_slug) do
    page_type_id = ResourceType.id_for_page()
    activity_type_id = ResourceType.id_for_activity()

    section_id = repo.one(from(s in Section, where: s.slug == ^section_slug, select: s.id))

    # Read current contained pages tuples
    contained_pages =
      repo.all(
        from(cp in ContainedPage,
          where: cp.section_id == ^section_id
        )
      )

    # Get all activity ids for all contained pages, via a JSONB query across model content
    mark = Oli.Timing.mark()

    page_activities =
      from(
        [rev: rev] in DeliveryResolver.section_resource_revisions(section_slug),
        select: %{
          page_id: rev.resource_id,
          activity_ids:
            fragment(
              "SELECT array_agg(activity_id) FROM get_all_activity_references(?)",
              rev.content
            )
        },
        where: not rev.deleted and rev.resource_type_id == ^page_type_id
      )
      |> repo.all()
      |> Enum.reduce(%{}, fn %{page_id: page_id, activity_ids: activity_ids}, acc ->
        Map.put(acc, page_id, activity_ids || [])
      end)

    Logger.info("build_contained_objectives pages: #{Oli.Timing.elapsed(mark) / 1000 / 1000}ms")
    mark = Oli.Timing.mark()

    activity_objectives =
      from(
        [rev: rev] in DeliveryResolver.section_resource_revisions(section_slug),
        join: obj in fragment("jsonb_each_text(?)", rev.objectives),
        on: true,
        select: %{
          activity_id: rev.resource_id,
          objective_id: fragment("jsonb_array_elements_text(?::jsonb)::integer", obj.value)
        },
        where: rev.deleted == false and rev.resource_type_id == ^activity_type_id
      )
      |> repo.all()
      |> Enum.reduce(%{}, fn %{activity_id: activity_id, objective_id: objective_id}, acc ->
        case Map.get(acc, activity_id) do
          nil -> Map.put(acc, activity_id, [objective_id])
          objs -> Map.put(acc, activity_id, [objective_id | objs])
        end
      end)

    Logger.info(
      "build_contained_objectives activities: #{Oli.Timing.elapsed(mark) / 1000 / 1000}ms"
    )

    mark = Oli.Timing.mark()

    # Build a list of ContainedObjective tuples by mapping over the ContainedPages
    # tuples
    contained_objectives =
      Enum.map(contained_pages, fn cp ->
        # Get the activity ids for the page
        activity_ids = Map.get(page_activities, cp.page_id, [])

        # Get the objective ids for the activities
        objective_ids =
          Enum.flat_map(activity_ids, fn activity_id ->
            Map.get(activity_objectives, activity_id, [])
          end)

        # Build a ContainedObjective tuple for each objective
        Enum.map(objective_ids, fn objective_id ->
          %{
            section_id: section_id,
            container_id: cp.container_id,
            objective_id: objective_id
          }
        end)
      end)
      |> List.flatten()
      |> Enum.uniq()

    Logger.info(
      "build_contained_objectives contained_objectives: #{Oli.Timing.elapsed(mark) / 1000 / 1000}ms"
    )

    {:ok, contained_objectives}
  end

  defp objectives_with_timestamps(%{contained_objectives: contained_objectives}, timestamps) do
    Enum.map(contained_objectives, &Map.merge(&1, timestamps))
  end

  @doc """
  Returns the contained objectives for a given section and container.
  If the container id is nil, then it returns the contained objectives for the root container (all objectives of the section).
  """
  def get_section_contained_objectives(section_id, nil) do
    Repo.all(
      from(co in ContainedObjective,
        where: co.section_id == ^section_id and is_nil(co.container_id),
        select: co.objective_id
      )
    )
  end

  def get_section_contained_objectives(section_id, container_id) do
    Repo.all(
      from(co in ContainedObjective,
        where: [section_id: ^section_id, container_id: ^container_id],
        select: co.objective_id
      )
    )
  end

  def get_learning_objectives_for_container_id(section_id, container_id) do
    from(
      rev in Revision,
      join: co in ContainedObjective,
      on: co.objective_id == rev.resource_id,
      where: co.section_id == ^section_id and co.container_id == ^container_id,
      select: %{title: rev.title}
    )
    |> Repo.all()
  end

  @doc """
  Gracefully applies the specified publication update to a given section by leaving the existing
  curriculum and section modifications in-tact while applying the structural changes that
  occurred between the old and new publication.

  This implementation makes the assumption that a resource_id is unique within a curriculum.
  That is, a resource can only allowed to be added once in a single location within a curriculum.
  This makes it simpler to apply changes to the existing curriculum but if necessary, this implementation
  could be extended to not just apply the changes to the first node found that contains the changed resource,
  but any/all nodes in the hierarchy which reference the changed resource.
  """
  def apply_publication_update(
        %Section{id: section_id} = section,
        publication_id
      ) do
    Broadcaster.broadcast_update_progress(section.id, publication_id, 0)

    new_publication = Publishing.get_publication!(publication_id)
    project_id = new_publication.project_id
    project = Oli.Repo.get(Oli.Authoring.Course.Project, project_id)
    current_publication = get_current_publication(section_id, project_id)

    # fetch diff from cache if one is available. If not, compute one on the fly
    diff = Publishing.get_publication_diff(current_publication, new_publication)

    result =
      case diff do
        %PublicationDiff{classification: :minor} ->
          current_hierarchy = MinimalHierarchy.full_hierarchy(section.slug)
          perform_update(:minor, section, project_id, new_publication, current_hierarchy)

        %PublicationDiff{classification: :major} ->
          cond do
            # Case 1: The course section is based on this project, but is not a product and is not seeded from a product
            section.base_project_id == project_id and section.type == :enrollable and
                is_nil(section.blueprint_id) ->
              perform_update(
                :major,
                section,
                project_id,
                current_publication,
                new_publication
              )

            # Case 2: The course section is based on this project and was seeded from a product
            section.base_project_id == project_id and !is_nil(section.blueprint_id) ->
              if section.blueprint.apply_major_updates do
                perform_update(:major, section, project_id, current_publication, new_publication)
              else
                current_hierarchy = MinimalHierarchy.full_hierarchy(section.slug)
                perform_update(:minor, section, project_id, new_publication, current_hierarchy)
              end

            # Case 3: The course section is a product based on this project
            section.base_project_id == project_id and section.type == :blueprint ->
              current_hierarchy = MinimalHierarchy.full_hierarchy(section.slug)
              perform_update(:minor, section, project_id, new_publication, current_hierarchy)

            # Case 4: The course section is not based on this project (but it remixes some materials from project)
            true ->
              current_hierarchy = MinimalHierarchy.full_hierarchy(section.slug)
              perform_update(:minor, section, project_id, new_publication, current_hierarchy)
          end
      end

    # For a section based on this project, update the has_experiments in the section to match that
    # setting in the project.
    if section.base_project_id == project_id and
         project.has_experiments != section.has_experiments do
      Oli.Delivery.Sections.update_section(section, %{has_experiments: project.has_experiments})
    end

    Broadcaster.broadcast_update_progress(section.id, new_publication.id, :complete)

    result
  end

  # for minor update, all we need to do is update the spp record and
  # rebuild the section curriculum based on the current hierarchy
  defp perform_update(:minor, section, project_id, new_publication, current_hierarchy) do
    mark = Oli.Timing.mark()

    result =
      Repo.transaction(fn ->
        # Update the section project publication to the new publication
        update_section_project_publication(section, project_id, new_publication.id)

        project_publications = get_pinned_project_publications(section.id)
        rebuild_section_curriculum(section, current_hierarchy, project_publications)

        {:ok}
      end)

    Logger.info(
      "perform_update.MINOR: section[#{section.slug}] #{Oli.Timing.elapsed(mark) / 1000 / 1000}ms"
    )

    result
  end

  # for major update, update the spp record and use the diff and the AIRRO approach
  defp perform_update(:major, section, project_id, prev_publication, new_publication) do
    mark = Oli.Timing.mark()

    result =
      Repo.transaction(fn ->
        container = ResourceType.id_for_container()

        prev_published_resources_map =
          MinimalHierarchy.published_resources_map(prev_publication.id)

        new_published_resources_map = MinimalHierarchy.published_resources_map(new_publication.id)

        # Update the section project publication to the new publication
        update_section_project_publication(section, project_id, new_publication.id)

        # Bulk create new placeholder section resource records for new published resources.
        # The children of these records may need the id of other section resource records
        # created here, so children will be set to nil initially and set in the next step.
        #
        # This is more efficient than DFS traversing the hierarchy and creating these records
        # one at a time in order to ensure that child record ids are available for the parent
        # children.
        now = DateTime.utc_now() |> DateTime.truncate(:second)
        placeholders = %{timestamp: now}

        section_resource_rows =
          new_published_resources_map
          |> Enum.filter(fn {resource_id, _pr} ->
            !Map.has_key?(prev_published_resources_map, resource_id)
          end)
          |> Enum.map(fn {resource_id, pr} ->
            %{
              resource_id: resource_id,
              project_id: project_id,
              section_id: section.id,
              # we set children to nil here so that we know it needs to be set in the next step
              children: nil,
              scoring_strategy_id: pr.scoring_strategy_id,
              slug: Oli.Utils.Slug.generate("section_resources", pr.title),
              inserted_at: {:placeholder, :timestamp},
              updated_at: {:placeholder, :timestamp}
            }
          end)

        Database.batch_insert_all(SectionResource, section_resource_rows,
          placeholders: placeholders,
          on_conflict:
            {:replace_all_except,
             [
               :inserted_at,
               :scoring_strategy_id,
               :scheduling_type,
               :manually_scheduled,
               :start_date,
               :end_date,
               :collab_space_config,
               :explanation_strategy,
               :max_attempts,
               :retake_mode,
               :assessment_mode,
               :password,
               :late_submit,
               :late_start,
               :time_limit,
               :grace_period,
               :review_submission,
               :feedback_mode,
               :feedback_scheduled_date
             ]},
          conflict_target: [:section_id, :resource_id]
        )

        # get all section resources including freshly minted ones
        section_resources = get_section_resources(section.id)

        # build mappings from section_resource_id to resource_id and the inverse
        {sr_id_to_resource_id, resource_id_to_sr_id} =
          section_resources
          |> Enum.reduce({%{}, %{}}, fn %SectionResource{id: id, resource_id: resource_id},
                                        {sr_id_to_resource_id, resource_id_to_sr_id} ->
            {Map.put(sr_id_to_resource_id, id, resource_id),
             Map.put(resource_id_to_sr_id, resource_id, id)}
          end)

        # For all container section resources in the course project whose children attribute differs
        # from the new publication’s container children, execute the three way merge algorithm
        merged_section_resources =
          section_resources
          |> Enum.map(fn section_resource ->
            %SectionResource{
              resource_id: resource_id,
              children: current_children
            } = section_resource

            prev_published_resource = prev_published_resources_map[resource_id]

            is_container? =
              case prev_published_resource do
                %{resource_type_id: ^container} ->
                  true

                _ ->
                  false
              end

            if is_container? or is_nil(current_children) do
              new_published_resource = new_published_resources_map[resource_id]
              new_children = new_published_resource.children

              updated_section_resource =
                case current_children do
                  nil ->
                    # this section resource was just created so it can assume the newly published value
                    %SectionResource{
                      section_resource
                      | children: Enum.map(new_children, &resource_id_to_sr_id[&1])
                    }

                  current_children ->
                    # ensure we are comparing resource_ids to resource_ids (and not section_resource_ids)
                    # by translating the current section_resource children ids to resource_ids
                    current_children_resource_ids =
                      Enum.map(current_children, &sr_id_to_resource_id[&1])

                    # check if the children resource_ids have diverged from the new value
                    if current_children_resource_ids != new_children do
                      # There is a merge conflict between the current section resource and the new published resource.
                      # Use the AIRRO three way merge algorithm to resolve
                      base = prev_published_resource.children
                      source = new_published_resource.children
                      target = current_children_resource_ids

                      case Oli.Publishing.Updating.Merge.merge(base, source, target) do
                        {:ok, merged} ->
                          %SectionResource{
                            section_resource
                            | children: Enum.map(merged, &resource_id_to_sr_id[&1])
                          }

                        {:no_change} ->
                          section_resource
                      end
                    else
                      section_resource
                    end
                end

              clean_children(
                updated_section_resource,
                sr_id_to_resource_id,
                new_published_resources_map
              )
            else
              section_resource
            end
          end)

        # Upsert all merged section resource records. Some of these records may have just been created
        # and some may not have been changed, but that's okay we will just update them again
        now = DateTime.utc_now() |> DateTime.truncate(:second)
        placeholders = %{timestamp: now}

        section_resource_rows =
          merged_section_resources
          |> Enum.map(fn section_resource ->
            %{
              SectionResource.to_map(section_resource)
              | updated_at: {:placeholder, :timestamp}
            }
          end)

        Database.batch_insert_all(SectionResource, section_resource_rows,
          placeholders: placeholders,
          on_conflict:
            {:replace_all_except,
             [
               :inserted_at,
               :scoring_strategy_id,
               :scheduling_type,
               :manually_scheduled,
               :start_date,
               :end_date,
               :collab_space_config,
               :explanation_strategy,
               :max_attempts,
               :retake_mode,
               :assessment_mode,
               :password,
               :late_submit,
               :late_start,
               :time_limit,
               :grace_period,
               :review_submission,
               :feedback_mode,
               :feedback_scheduled_date
             ]},
          conflict_target: [:section_id, :resource_id]
        )

        # Finally, we must fetch and renumber the final hierarchy in order to generate the proper numberings
        {new_hierarchy, _numberings} =
          MinimalHierarchy.full_hierarchy(section.slug)
          |> Numbering.renumber_hierarchy()

        # Rebuild the section curriculum using the new hierarchy, adding any new non-hierarchical
        # resources and cleaning up any deleted ones
        pinned_project_publications = get_pinned_project_publications(section.id)
        rebuild_section_curriculum(section, new_hierarchy, pinned_project_publications)

        PostProcessing.apply(section, :all)

        Oli.Delivery.maybe_update_section_contains_explorations(section)
        Oli.Delivery.maybe_update_section_contains_deliberate_practice(section)

        {:ok}
      end)

    Logger.info(
      "perform_update.MAJOR: section[#{section.slug}] #{Oli.Timing.elapsed(mark) / 1000 / 1000}ms"
    )

    result
  end

  # For a given section resource, clean the children attribute to ensure that:
  # 1. Any nil records are removed
  # 2. All non-nil sr id references map to a non-deleted revision in the new pub
  def clean_children(section_resource, sr_id_to_resource_id, new_published_resources_map) do
    updated_children =
      section_resource.children
      |> Enum.filter(fn child_id -> !is_nil(child_id) end)
      |> Enum.filter(fn child_id ->
        case Map.get(new_published_resources_map, sr_id_to_resource_id[child_id]) do
          nil -> false
          %{deleted: true} -> false
          _ -> true
        end
      end)

    %{section_resource | children: updated_children}
  end

  @doc """
  Returns a map of resource_id to published resource
  """
  def published_resources_map(
        publication_ids,
        opts \\ [preload: [:resource, :revision, :publication]]
      )

  def published_resources_map(publication_ids, opts) when is_list(publication_ids) do
    Publishing.get_published_resources_by_publication(publication_ids, opts)
    |> Enum.reduce(%{}, fn r, m -> Map.put(m, r.resource_id, r) end)
  end

  def published_resources_map(publication_id, opts) do
    published_resources_map([publication_id], opts)
  end

  @doc """
  Returns the map of project_id to publication of all the section's pinned project publications
  """
  def get_pinned_project_publications(section_id) do
    from(spp in SectionsProjectsPublications,
      as: :spp,
      where: spp.section_id == ^section_id,
      join: publication in Publication,
      on: publication.id == spp.publication_id,
      preload: [publication: :project],
      select: spp
    )
    |> Repo.all()
    |> Enum.reduce(%{}, fn spp, acc ->
      Map.put(acc, spp.project_id, spp.publication)
    end)
  end

  @doc """
  For a given section and resource, determine which project this
  resource originally belongs to.
  """
  def determine_which_project_id(section_id, resource_id) do
    Repo.one(
      from(
        sr in SectionResource,
        where: sr.section_id == ^section_id and sr.resource_id == ^resource_id,
        select: sr.project_id
      )
    )
  end

  # Takes a hierarchy node and a accumulator list of section resources and returns the
  # updated collapsed list of section resources
  defp collapse_section_hierarchy(
         %HierarchyNode{
           finalized: true,
           numbering: numbering,
           children: children,
           resource_id: resource_id,
           project_id: project_id,
           revision: revision,
           section_resource: section_resource
         },
         section_id,
         section_resources \\ []
       ) do
    {section_resources, children_sr_ids} =
      Enum.reduce(children, {section_resources, []}, fn child, {section_resources, sr_ids} ->
        {child_section_resources, child_section_resource} =
          collapse_section_hierarchy(child, section_id, section_resources)

        {child_section_resources, [child_section_resource.id | sr_ids]}
      end)

    section_resource =
      case section_resource do
        nil ->
          # section resource record doesnt exist, create one on the fly.
          # this is necessary because we need the record id for the parent's children
          SectionResource.changeset(%SectionResource{}, %{
            numbering_index: numbering.index,
            numbering_level: numbering.level,
            slug: Slug.generate(:section_resources, revision.title),
            resource_id: resource_id,
            project_id: project_id,
            section_id: section_id,
            children: Enum.reverse(children_sr_ids),
            collab_space_config: revision.collab_space_config,
            max_attempts: revision.max_attempts || 0,
            scoring_strategy_id: revision.scoring_strategy_id,
            retake_mode: revision.retake_mode,
            assessment_mode: revision.assessment_mode
          })
          |> Oli.Repo.insert!(
            # if there is a conflict on the unique section_id resource_id constraint,
            # we assume it is because a resource has been moved or removed/readded in
            # a remix operation, so we simply replace the existing section_resource record
            on_conflict:
              {:replace_all_except,
               [
                 :inserted_at,
                 :scoring_strategy_id,
                 :scheduling_type,
                 :manually_scheduled,
                 :start_date,
                 :end_date,
                 :collab_space_config,
                 :explanation_strategy,
                 :max_attempts,
                 :retake_mode,
                 :assessment_mode,
                 :password,
                 :late_submit,
                 :late_start,
                 :time_limit,
                 :grace_period,
                 :review_submission,
                 :feedback_mode,
                 :feedback_scheduled_date
               ]},
            conflict_target: [:section_id, :resource_id]
          )

        %SectionResource{} ->
          # section resource record already exists, so we reuse it and update the fields which may have changed
          %SectionResource{
            section_resource
            | children: Enum.reverse(children_sr_ids),
              numbering_index: numbering.index,
              numbering_level: numbering.level
          }
      end

    {[section_resource | section_resources], section_resource}
  end

  # creates all non-structural section resources for the given publication ids skipping
  # any that belong to the resource ids in skip_resource_ids
  defp create_nonstructural_section_resources(section_id, publication_ids,
         skip_resource_ids: skip_resource_ids,
         required_survey_resource_id: required_survey_resource_id
       ) do
    published_resources_by_resource_id =
      MinimalHierarchy.published_resources_map(publication_ids)

    now = DateTime.utc_now() |> DateTime.truncate(:second)

    # determine which pages are unreachable from the hierarchy, taking into account
    # the optional survey resource
    unreachable_page_resource_ids =
      case required_survey_resource_id do
        nil -> determine_unreachable_pages(publication_ids, skip_resource_ids)
        id -> determine_unreachable_pages(publication_ids, [id | skip_resource_ids])
      end

    skip_set = MapSet.new(skip_resource_ids ++ unreachable_page_resource_ids)

    section_resource_rows =
      published_resources_by_resource_id
      |> Enum.filter(fn {resource_id, %{resource_type_id: resource_type_id}} ->
        !MapSet.member?(skip_set, resource_id) &&
          !(resource_type_id == ResourceType.get_id_by_type("container"))
      end)
      |> generate_slugs_until_uniq()
      |> Enum.map(fn {slug, item} ->
        %{
          slug: slug,
          resource_id: item.resource_id,
          project_id: item.project_id,
          section_id: section_id,
          inserted_at: now,
          updated_at: now,
          collab_space_config: item.collab_space_config,
          max_attempts:
            if is_nil(item.max_attempts) do
              0
            else
              item.max_attempts
            end,
          scoring_strategy_id: item.scoring_strategy_id,
          retake_mode: item.retake_mode,
          assessment_mode: item.assessment_mode
        }
      end)

    Database.batch_insert_all(SectionResource, section_resource_rows)
  end

  def is_structural?(%Revision{resource_type_id: resource_type_id}) do
    container = ResourceType.id_for_container()

    resource_type_id == container
  end

  # Function that generates a set of unique slugs that don't collide with any of the existing ones from the
  # section_resources table. It aims to minimize the number of queries to the database for ensuring that the slugs
  # generated are unique.
  defp generate_slugs_until_uniq(published_resources) do
    # generate initial slugs for new section resources
    published_resources_by_slug =
      Enum.reduce(published_resources, %{}, fn {_, pr}, acc ->
        title = pr.title

        # if a previous published resource has the same revision then generate a new initial slug different from the default
        slug_attempt = if Map.has_key?(acc, Slug.slugify(title)), do: 1, else: 0
        initial_slug = Slug.generate_nth(title, slug_attempt)

        Map.put(acc, initial_slug, pr)
      end)

    # until all slugs are unique or up to 10 attempts
    {prs_by_non_uniq_slug, prs_by_uniq_slug} =
      Enum.reduce_while(1..10, {published_resources_by_slug, %{}}, fn attempt,
                                                                      {prs_by_non_uniq_slug,
                                                                       prs_by_uniq_slug} ->
        # get all slugs that already exist in the system and can't be used for new section resources
        existing_slugs =
          prs_by_non_uniq_slug
          |> Map.keys()
          |> get_existing_slugs()

        # if all slugs are unique then finish the loop, otherwise generate new slugs for the non unique ones
        if Enum.empty?(existing_slugs) do
          {:halt, {%{}, Map.merge(prs_by_non_uniq_slug, prs_by_uniq_slug)}}
        else
          # separate the slug candidates that succeeded and are unique from the ones that are not unique yet
          {new_prs_by_non_uniq_slug, new_uniq_to_merge} =
            Map.split(prs_by_non_uniq_slug, existing_slugs)

          new_prs_by_non_uniq_slug = regenerate_slugs(new_prs_by_non_uniq_slug, attempt)
          new_prs_by_uniq_slug = Map.merge(prs_by_uniq_slug, new_uniq_to_merge)

          {:cont, {new_prs_by_non_uniq_slug, new_prs_by_uniq_slug}}
        end
      end)

    unless Enum.empty?(prs_by_non_uniq_slug) do
      throw(
        "Cannot rebuild section curriculum. After several attempts it was not possible to generate unique slugs for new nonstructural section resources. See Oli.Delivery.Sections.create_nonstructural_section_resources/3 for details."
      )
    end

    prs_by_uniq_slug
  end

  @doc """
  Filters a given list of slugs, returning only the ones that already exist in the section_resources table.
  """
  def get_existing_slugs(slugs) do
    Repo.all(
      from(
        sr in SectionResource,
        where: sr.slug in ^slugs,
        select: sr.slug,
        distinct: true
      )
    )
  end

  # Generates a new set of slug candidates
  defp regenerate_slugs(prs_by_slug, attempt) do
    Enum.reduce(prs_by_slug, %{}, fn {_slug, %{title: title} = item}, acc ->
      new_slug = Slug.generate_nth(title, attempt)

      Map.put(acc, new_slug, item)
    end)
  end

  @doc """
  Returns the base_project attributes for the given section
  """
  def get_section_attributes(section) do
    project =
      Ecto.assoc(section, :base_project)
      |> Repo.one()

    case project do
      nil -> %ProjectAttributes{}
      %Project{:attributes => nil} -> %ProjectAttributes{}
      %Project{:attributes => attributes} -> attributes
    end
  end

  @doc """
  Converts a section's start_date and end_date to the given timezone's local datetimes
  """
  def localize_section_start_end_datetimes(
        %Section{start_date: start_date, end_date: end_date} = section,
        context
      ) do
    start_date = FormatDateTime.convert_datetime(start_date, context)
    end_date = FormatDateTime.convert_datetime(end_date, context)

    section
    |> Map.put(:start_date, start_date)
    |> Map.put(:end_date, end_date)
  end

  @doc """
  Returns {:available, section} if the section is available fo enrollment.

  Otherwise returns {:unavailable, reason} where reasons is one of:
  :registration_closed, :before_start_date, :after_end_date
  """
  def available?(section) do
    now = Timex.now()

    cond do
      section.registration_open != true ->
        {:unavailable, :registration_closed}

      not is_nil(section.start_date) and Timex.before?(now, section.start_date) ->
        {:unavailable, :before_start_date}

      not is_nil(section.end_date) and Timex.after?(now, section.end_date) ->
        {:unavailable, :after_end_date}

      true ->
        {:available, section}
    end
  end

  defp build_helper(id, previous_next_index) do
    node = Map.get(previous_next_index, id)

    Map.put(
      node,
      "children",
      Enum.map(node["children"], fn id ->
        build_helper(id, previous_next_index)
      end)
    )
  end

  def build_hierarchy_from_top_level(resource_ids, previous_next_index) do
    Enum.map(resource_ids, fn resource_id -> build_helper(resource_id, previous_next_index) end)
  end

  def build_hierarchy(section) do
    {:ok, _, previous_next_index} =
      PreviousNextIndex.retrieve(section, section.root_section_resource.resource_id)

    previous_next_index =
      previous_next_index
      |> Enum.map(fn {k, v} ->
        label =
          if Map.get(v, "type") === "container" do
            Numbering.container_type_label(%Numbering{
              level: Map.get(v, "level") |> String.to_integer(),
              labels: section.customizations
            })
          else
            ""
          end

        {k, Map.put(v, "label", label)}
      end)
      |> Map.new()

    # Retrieve the top level resource ids, and convert them to strings
    resource_ids =
      Oli.Delivery.Sections.map_section_resource_children_to_resource_ids(
        section.root_section_resource
      )
      |> Enum.map(fn integer_id -> Integer.to_string(integer_id) end)

    %{
      id: "hierarchy_built_with_previous_next_index",
      # Recursively build the map based hierarchy from the structure defined by previous_next_index
      children: build_hierarchy_from_top_level(resource_ids, previous_next_index)
    }
  end

  defp get_related_resources([], _, _), do: []

  defp get_related_resources(resource_ids, section_id, user_id) do
    SectionResource
    |> join(:inner, [sr], spp in SectionsProjectsPublications,
      on: spp.section_id == sr.section_id and spp.project_id == sr.project_id
    )
    |> join(:inner, [sr, spp], pr in PublishedResource,
      on: pr.publication_id == spp.publication_id and pr.resource_id == sr.resource_id
    )
    |> join(:inner, [sr, _, pr], rev in Revision, on: rev.id == pr.revision_id)
    |> join(:left, [sr, _, _, rev], ra in ResourceAccess,
      on:
        ra.section_id == ^section_id and ra.resource_id == sr.resource_id and
          ra.user_id == ^user_id
    )
    |> join(:left, [sr, _, _, rev, ra], ra2 in ResourceAccess,
      on:
        ra2.section_id == ra.section_id and ra2.resource_id == ra.resource_id and
          ra2.user_id == ra.user_id and ra2.id > ra.id
    )
    |> where(
      [sr, _, _, rev, _ra, ra2],
      sr.section_id == ^section_id and
        rev.resource_type_id == ^ResourceType.id_for_page() and
        sr.resource_id in ^resource_ids
    )
    |> select([sr, _, _, rev, ra], %{
      id: sr.resource_id,
      title: rev.title,
      progress: ra.progress,
      slug: rev.slug,
      graded: rev.graded,
      purpose: rev.purpose
    })
    |> Repo.all()
  end

  defp append_related_resources(graded_pages, user_id) do
    case graded_pages do
      [] ->
        []

      _ ->
        section_id = graded_pages |> List.first() |> Map.get(:section_id)

        related_resources =
          graded_pages
          |> Enum.reduce([], fn page, related_pages -> page.relates_to ++ related_pages end)
          |> get_related_resources(section_id, user_id)

        Enum.map(graded_pages, fn page ->
          Map.get_and_update(page, :relates_to, fn relates_to ->
            {relates_to,
             Enum.map(relates_to, fn resource_id ->
               Enum.find(related_resources, &(&1.id == resource_id))
             end)
             |> Enum.filter(&(&1 != nil))}
          end)
          |> elem(1)
          |> Map.delete(:children)
        end)
    end
  end

  @doc """
  Returns a tuple with the units and modules from a section.
  In case there are no units or modules, it returns a zero count and the pages
  of the curriculum.
  {container_count, containers} or {0, pages}
  """
  def get_units_and_modules_containers(section_slug) do
    query =
      from([sr, s, _spp, _pr, rev] in DeliveryResolver.section_resource_revisions(section_slug),
        where:
          s.slug == ^section_slug and sr.numbering_level in [1, 2] and rev.resource_type_id == 2,
        select: %{
          id: rev.resource_id,
          title: rev.title,
          numbering_level: sr.numbering_level,
          numbering_index: sr.numbering_index
        }
      )

    case Repo.all(query) do
      [] -> {0, get_pages(section_slug)}
      containers -> {length(containers), containers}
    end
  end

  @scheduling_types Ecto.ParameterizedType.init(Ecto.Enum,
                      values: [:due_by, :read_by, :inclass_activity, :schedule]
                    )
  @doc """
  Returns the resources scheduled dates for a given student.
  A Student exception takes precedence over all other end dates.
  Hard sceduled dates for a specific student take precedence over "global" hard scheduled dates.
  Global hard scheduled dates take precedence over soft scheduled dates.
  """
  @spec get_resources_scheduled_dates_for_student(String.t(), integer()) ::
          list(%{
            integer => %{
              end_date: DateTime.t() | nil,
              scheduled_type: :due_by | :read_by | :inclass_activity | :schedule
            }
          })
  def get_resources_scheduled_dates_for_student(section_slug, student_id) do
    from(sr in SectionResource,
      join: s in Section,
      on: sr.section_id == s.id and s.slug == ^section_slug,
      left_join: se in Oli.Delivery.Settings.StudentException,
      on:
        se.section_id == sr.section_id and se.resource_id == sr.resource_id and
          se.user_id == ^student_id and not is_nil(se.end_date),
      left_join: gc1 in Oli.Delivery.Gating.GatingCondition,
      on:
        gc1.section_id == sr.section_id and gc1.resource_id == sr.resource_id and
          gc1.type == :schedule and gc1.user_id == ^student_id,
      left_join: gc2 in Oli.Delivery.Gating.GatingCondition,
      on:
        gc2.section_id == sr.section_id and gc2.resource_id == sr.resource_id and
          gc2.type == :schedule and is_nil(gc2.user_id),
      select: %{
        resource_id:
          fragment(
            "coalesce(?, ?, ?, ?)",
            se.resource_id,
            gc1.resource_id,
            gc2.resource_id,
            sr.resource_id
          ),
        end_date:
          fragment(
            """
            COALESCE(
                ?,
                CASE WHEN ? = 'null' THEN NULL ELSE CAST(CAST(? AS text) AS timestamp) END,
                CASE WHEN ? = 'null' THEN NULL ELSE CAST(CAST(? AS text) AS timestamp) END,
                ?
            )
            """,
            se.end_date,
            gc1.data["end_datetime"],
            gc1.data["end_datetime"],
            gc2.data["end_datetime"],
            gc2.data["end_datetime"],
            sr.end_date
          )
          |> type(:utc_datetime),
        scheduled_type:
          fragment(
            """
            CASE WHEN ? IS NULL THEN
              CASE WHEN ? IS NULL THEN
                CASE WHEN ? IS NULL THEN ? ELSE ? END
              ELSE ? END
            ELSE ? END
            """,
            se.resource_id,
            gc1.resource_id,
            gc2.resource_id,
            sr.scheduling_type,
            gc2.type,
            gc1.type,
            sr.scheduling_type
          )
          |> type(^@scheduling_types)
      }
    )
    |> Repo.all()
    |> Enum.reduce(%{}, fn %{
                             end_date: end_date,
                             resource_id: resource_id,
                             scheduled_type: scheduled_type
                           },
                           acc ->
      Map.put(acc, resource_id, %{end_date: end_date, scheduled_type: scheduled_type})
    end)
  end

  defp get_pages(section_slug) do
    query =
      from([sr, s, _spp, _pr, rev] in DeliveryResolver.section_resource_revisions(section_slug),
        where: s.slug == ^section_slug and rev.resource_type_id == 1,
        select: %{
          id: rev.resource_id,
          title: rev.title,
          numbering_index: sr.numbering_index
        }
      )

    Repo.all(query)
  end

  def get_student_pages(section_slug, user_id) do
    page_type_id = ResourceType.id_for_page()

    SectionResource
    |> join(:inner, [sr], s in Section, on: sr.section_id == s.id)
    |> join(:inner, [sr, s], spp in SectionsProjectsPublications,
      on: spp.section_id == s.id and spp.project_id == sr.project_id
    )
    |> join(:inner, [sr, _, spp], pr in PublishedResource,
      on: pr.publication_id == spp.publication_id and pr.resource_id == sr.resource_id
    )
    |> join(:inner, [sr, _, _, pr], rev in Revision, on: rev.id == pr.revision_id)
    |> join(:left, [sr], ds in Oli.Delivery.Settings.StudentException,
      on:
        ds.section_id == sr.section_id and ds.resource_id == sr.resource_id and
          ds.user_id == ^user_id
    )
    |> where(
      [sr, s, _, _, rev, ds],
      s.slug == ^section_slug and rev.resource_type_id == ^page_type_id
    )
    |> select([sr, s, _, _, rev, ds], %{
      id: sr.id,
      title: rev.title,
      slug: rev.slug,
      end_date:
        fragment(
          "coalesce(?, ?)",
          ds.end_date,
          sr.end_date
        ),
      scheduled_type: sr.scheduling_type,
      graded: rev.graded,
      resource_type_id: rev.resource_type_id,
      resource_id: rev.resource_id,
      numbering_level: sr.numbering_level,
      numbering_index: sr.numbering_index,
      scheduling_type: sr.scheduling_type,
      children: sr.children,
      section_id: s.id,
      relates_to: rev.relates_to
    })
    |> order_by([
      {:asc_nulls_last, fragment("end_date")},
      {:asc_nulls_last, fragment("numbering_index")}
    ])
  end

  @doc """
    Returns the latest page revision visited by a user in a section.
  """
  def get_latest_visited_page(section_slug, user_id) do
    from([rev: rev, s: s] in DeliveryResolver.section_resource_revisions(section_slug),
      join: e in Enrollment,
      on: e.section_id == s.id and rev.resource_id == e.most_recently_visited_resource_id,
      where: e.user_id == ^user_id and s.slug == ^section_slug,
      select: rev
    )
    |> Repo.one()
  end

  @doc """
    Returns the revision_ids of the pages visited by a user in a section.
    Instead of returning a list of revision_ids, it returns a map of revision_id to true,
    to make it more efficient to check if a page was visited (O(1) instead of O(n)).

    %{
      7185 => true,
      7349 => true
    }
  """
  def get_visited_pages(section_id, user_id) do
    page_resource_type_id = Oli.Resources.ResourceType.get_id_by_type("page")

    from(ra in ResourceAccess,
      join: r_att in ResourceAttempt,
      on: r_att.resource_access_id == ra.id,
      join: rev in Revision,
      on: r_att.revision_id == rev.id,
      where:
        rev.resource_type_id == ^page_resource_type_id and ra.section_id == ^section_id and
          ra.user_id == ^user_id,
      select: {rev.id, true}
    )
    |> Repo.all()
    |> Enum.into(%{})
  end

  @doc """
  Retrieves the last accessed but unfinished page for a given user in a specific section.

  ## Parameters:
  - `section`: The section struct containing details about the course section.
  - `user_id`: The ID of the user.

  ## Returns:
  - Returns a map with details of the last unfinished page if found, otherwise `nil`.
  """
  @spec get_last_open_and_unfinished_page(Section.t(), integer()) ::
          map() | nil
  def get_last_open_and_unfinished_page(section, user_id) do
    page_resource_type_id = Oli.Resources.ResourceType.get_id_by_type("page")

    from(
      [rev: rev, sr: sr] in Oli.Publishing.DeliveryResolver.section_resource_revisions(
        section.slug
      ),
      join: r_att in ResourceAttempt,
      on: rev.id == r_att.revision_id,
      join: ra in assoc(r_att, :resource_access),
      where:
        ra.section_id == ^section.id and ra.user_id == ^user_id and
          rev.resource_type_id == ^page_resource_type_id and ra.progress != 1.0,
      order_by: [desc: ra.updated_at],
      limit: 1,
      select: map(rev, [:id, :title, :slug, :duration_minutes, :resource_id, :graded, :purpose]),
      select_merge: %{
        numbering_index: sr.numbering_index,
        end_date: sr.end_date
      }
    )
    |> Repo.one()
  end

  @doc """
  Fetches the most recently accessed graded pages (completed or started) up to a given count for a specific user and section.
  It returns a list of pages, each with details about the page and the last attempt on that page,
  including state, update times, and scoring information. The result is ordered by the latest
  update time of resource accesses.

  ## Parameters:
  - `section`: The section struct containing details about the current section.
  - `user_id`: The user ID for whom the data is fetched.
  - `pages_count`: The maximum number of page records to return.

  ## Returns:
  - A list of maps, each containing detailed information about a page, including metadata
    like title, slug, and associated attempt details such as score and progress.
  """
  @spec get_last_completed_or_started_assignments(Section.t(), integer(), integer()) :: [map()]
  def get_last_completed_or_started_assignments(section, user_id, pages_count) do
    page_resource_type_id = Oli.Resources.ResourceType.get_id_by_type("page")

    # Subquery to fetch the last attempt for each page
    last_attempt_query =
      from(
        r_att in ResourceAttempt,
        join: ra in assoc(r_att, :resource_access),
        where: ra.user_id == ^user_id,
        select: %{
          r_att
          | row_number:
              row_number()
              |> over(partition_by: r_att.revision_id, order_by: [desc: r_att.updated_at])
        }
      )

    base_query =
      from(
        [rev: rev, sr: sr] in Oli.Publishing.DeliveryResolver.section_resource_revisions(
          section.slug
        ),
        left_join: last_att in subquery(last_attempt_query),
        on: last_att.revision_id == rev.id,
        left_join: r_att in ResourceAttempt,
        on: r_att.revision_id == rev.id,
        left_join: ra in assoc(r_att, :resource_access),
        where:
          ra.section_id == ^section.id and ra.user_id == ^user_id and rev.graded and
            rev.resource_type_id == ^page_resource_type_id and last_att.row_number == 1 and
            not sr.hidden,
        group_by: [
          rev.id,
          sr.numbering_index,
          sr.end_date,
          last_att.lifecycle_state,
          last_att.inserted_at
        ],
        select:
          map(rev, [
            :id,
            :title,
            :slug,
            :duration_minutes,
            :resource_id,
            :graded,
            :purpose,
            :max_attempts
          ]),
        select_merge: %{
          numbering_index: sr.numbering_index,
          end_date: sr.end_date,
          latest_update: max(ra.updated_at),
          attempts_count: count(r_att.id),
          score: max(ra.score),
          out_of: max(ra.out_of),
          progress: max(ra.progress),
          last_attempt_started_at: last_att.inserted_at,
          last_attempt_state: last_att.lifecycle_state
        }
      )

    Repo.all(
      from(
        result in subquery(base_query),
        order_by: [desc: result.latest_update],
        limit: ^pages_count
      )
    )
  end

  @doc """
  Finds the nearest upcoming lessons in a specific section based on the current date and the lessons count.

  ## Parameters:
  - `section`: The section struct containing details about the course section.
  - `user_id`: The ID of the user.
  - `lessons_count`: The number of upcoming lessons to retrieve.
  - `opts`: Additional options to filter the lessons. The `:only_graded` option filters the lessons
    to only include graded lessons. The `:ignore_schedule` option ignores the schedule and returns
    all upcoming lessons, no matter if they do not have any scheduled date.

  ## Returns:
  - Returns a list of maps with details of the upcoming lessons.
  """
  @spec get_nearest_upcoming_lessons(Section.t(), integer(), integer(), Keyword.t() | nil) ::
          list(map())
  def get_nearest_upcoming_lessons(section, user_id, lessons_count, opts \\ []) do
    page_resource_type_id = Oli.Resources.ResourceType.get_id_by_type("page")

    today =
      Oli.Date.utc_today()
      |> DateTime.new!(~T[00:00:00])

    graded_filter =
      if opts[:only_graded] do
        dynamic([_sr, _s, _spp, _pr, rev, _ra], rev.graded)
      else
        true
      end

    schedule_filter =
      if opts[:ignore_schedule] do
        true
      else
        dynamic(
          [sr, _s, _spp, _pr, _rev, _ra, _r_att, se],
          coalesce(se.start_date, se.end_date)
          |> coalesce(sr.start_date)
          |> coalesce(sr.end_date) >=
            ^today
        )
      end

    from([rev: rev, sr: sr] in DeliveryResolver.section_resource_revisions(section.slug),
      left_join: ra in ResourceAccess,
      on: ra.resource_id == rev.resource_id and ra.user_id == ^user_id,
      left_join: r_att in ResourceAttempt,
      on: r_att.resource_access_id == ra.id,
      left_join: se in Oli.Delivery.Settings.StudentException,
      on:
        se.resource_id == ra.resource_id and se.user_id == ^user_id and
          se.section_id == ^section.id,
      where:
        rev.resource_type_id == ^page_resource_type_id and
          is_nil(r_att.id) and not sr.hidden,
      where: ^schedule_filter,
      order_by: [
        asc:
          coalesce(se.start_date, se.end_date) |> coalesce(sr.start_date) |> coalesce(sr.end_date),
        asc: sr.numbering_index
      ],
      limit: ^lessons_count,
      select:
        map(rev, [
          :id,
          :title,
          :slug,
          :duration_minutes,
          :resource_id,
          :graded,
          :purpose,
          :max_attempts
        ]),
      select_merge: %{
        numbering_index: sr.numbering_index,
        start_date: coalesce(se.start_date, sr.start_date),
        end_date: coalesce(se.end_date, sr.end_date)
      }
    )
    |> where(^graded_filter)
    |> Repo.all()
  end

  @doc """
  Returns all the resource_ids of a section grouped by resource type.

  %{
    "activity" => [4630, 6927, 593],
    "container" => [7742, 7743, 7744, 7745],
    "objective" => [4260, 4249, 4308, 4309, 4277, 4254, 4316],
    "page" => [7400, 7568, 7436, 7714, 7165, 7433, 7181, 7451, 7592, 7449, 7587,
    7638, 7286, 7564, 7244, 7172, 7404, 7424],
    "tag" => [3986, 4035, 4102, 3959, 4205, 3975, 4235, 4134, 4087, 4075, 4165,
    4036, 4052, 3973, 4023, 4030]
  }
  """

  def get_resource_ids_group_by_resource_type(section_slug) do
    from([_sr, _s, _spp, _pr, rev] in DeliveryResolver.section_resource_revisions(section_slug),
      join: rt in ResourceType,
      on: rt.id == rev.resource_type_id,
      select: {rt.type, rev.resource_id}
    )
    |> Repo.all()
    |> Enum.group_by(fn {resource_type, _resource_id} -> resource_type end, fn {_, resource_id} ->
      resource_id
    end)
  end

  @doc """
    Returns the activities that a student need to complete next.
  """
  def get_next_activities_for_student(section_slug, user_id, session_context) do
    student_pages_query = get_student_pages(section_slug, user_id)

    query =
      from(sp in subquery(student_pages_query),
        where:
          not is_nil(sp.end_date) and
            sp.end_date >= ^DateTime.utc_now() and
            sp.resource_type_id == ^ResourceType.id_for_page(),
        limit: 2
      )

    query
    |> Repo.all()
    |> Enum.map(
      &Map.merge(
        &1,
        %{
          end_date:
            if is_nil(&1.end_date) do
              nil
            else
              OliWeb.Common.FormatDateTime.date(&1.end_date, session_context)
            end,
          progress:
            Oli.Delivery.Metrics.progress_for_page(
              &1.section_id,
              user_id,
              &1.resource_id
            ) * 100,
          completion_percentage:
            Oli.Delivery.Metrics.completion_for(
              &1.section_id,
              &1.resource_id
            )
        }
      )
    )
  end

  defp to_datetime(nd) do
    DateTime.from_naive!(nd, "Etc/UTC")
  end

  @doc """
    Returns the graded pages and their due dates for a given student.
  """
  def get_graded_pages(section_slug, user_id) do
    student_pages_query = get_student_pages(section_slug, user_id)

    {graded_pages_with_date, other_resources} =
      Repo.all(from(sp in subquery(student_pages_query)))
      |> Enum.uniq_by(& &1.id)
      |> Enum.split_with(fn page ->
        page.end_date != nil and page.graded == true and
          page.resource_type_id == ResourceType.id_for_page()
      end)

    (graded_pages_with_date ++ get_graded_pages_without_date(other_resources))
    |> append_related_resources(user_id)
    |> Enum.map(fn sr ->
      Map.put(
        sr,
        :end_date,
        if(is_nil(sr.end_date), do: nil, else: to_datetime(sr.end_date))
      )
    end)
  end

  defp get_graded_pages_without_date([]), do: []

  defp get_graded_pages_without_date(resources) do
    {root_container, graded_pages} = get_root_container_and_graded_pages(resources)

    graded_page_map = Enum.reduce(graded_pages, %{}, fn p, m -> Map.put(m, p.id, p) end)

    {reachable_graded_pages, unreachable_graded_pages} =
      get_flatten_hierarchy(
        (root_container || %{})[:children],
        resources
      )
      |> Enum.reduce({[], graded_page_map}, fn id, {acc, remaining} ->
        case Map.get(remaining, id) do
          nil -> {acc, remaining}
          page -> {[page | acc], Map.delete(remaining, id)}
        end
      end)

    Enum.reverse(reachable_graded_pages) ++
      (Map.values(unreachable_graded_pages)
       |> Enum.sort_by(&{&1.numbering_index}))
  end

  defp get_root_container_and_graded_pages(resources) do
    Enum.reduce(resources, {nil, []}, fn resource, {root_container, graded_pages} = acc ->
      cond do
        resource.numbering_level == 0 ->
          {resource, graded_pages}

        resource.resource_type_id == ResourceType.id_for_page() and
            resource.graded == true ->
          {root_container, [resource | graded_pages]}

        true ->
          acc
      end
    end)
  end

  defp get_flatten_hierarchy(nil, _), do: []
  defp get_flatten_hierarchy([], _), do: []

  defp get_flatten_hierarchy([head_id | rest], resources) do
    [
      head_id
      | get_flatten_hierarchy(
          Enum.find(resources, %{}, &(&1.id == head_id))[:children],
          resources
        )
    ] ++
      get_flatten_hierarchy(rest, resources)
  end

  @doc """
  Returns all objectives and subobjectives for a given section, with associated proficiency
  results generally available in the form:
  %{
    objective: "Parent Objective Title"
    objective_resource_id: 231,
    student_proficiency_obj: "High"
    subobjective: "Subobjective Title",
    subobjective_resource_id: 388,
    student_proficiency_subobj: "Low"
  }

  For objectives that are subobjectives, the objective is shown as the `subobjective` like the
  above example, with the aggregated proficiency for its parent shown.  For objectives that are
  top level objectives, they appear with their proficiency for only those activities that
  directly attached to them.
  """
  def get_objectives_and_subobjectives(%Section{slug: section_slug} = section, student_id \\ nil) do
    calc = fn count, total ->
      case total do
        0 -> nil
        _ -> count / total
      end
    end

    proficiency_per_learning_objective =
      case student_id do
        nil ->
          Metrics.raw_proficiency_per_learning_objective(section)

        student_id ->
          Metrics.raw_proficiency_for_student_per_learning_objective(section, student_id)
      end

    # get the minimal fields for all objectives from the database
    objective_id = Oli.Resources.ResourceType.id_for_objective()

    objectives =
      from([rev: rev, s: s] in DeliveryResolver.section_resource_revisions(section_slug))
      |> where([rev: rev, s: s], rev.deleted == false and rev.resource_type_id == ^objective_id)
      |> group_by([rev: rev], [rev.title, rev.resource_id, rev.children])
      |> select([rev: rev], %{
        title: rev.title,
        resource_id: rev.resource_id,
        children: rev.children
      })
      |> Repo.all()

    objective_to_container_ids_map =
      from(co in ContainedObjective)
      |> where([co], co.section_id == ^section.id)
      |> select([co], co)
      |> Repo.all()
      |> Enum.reduce(%{}, fn co, acc ->
        Map.update(acc, co.objective_id, [co.container_id], &(&1 ++ [co.container_id]))
      end)

    objectives =
      Enum.map(objectives, fn obj ->
        Map.merge(obj, %{
          container_ids: Map.get(objective_to_container_ids_map, obj.resource_id, [])
        })
      end)

    lookup_map =
      Enum.reduce(objectives, %{}, fn obj, acc ->
        Map.put(acc, obj.resource_id, obj)
      end)

    # identify top level objectives (those that don't have a parent)
    parent_map =
      Enum.reduce(objectives, %{}, fn obj, acc ->
        Enum.reduce(obj.children, acc, fn child, acc ->
          Map.put(acc, child, obj.resource_id)
        end)
      end)

    top_level_objectives =
      Enum.filter(objectives, fn obj ->
        !Map.has_key?(parent_map, obj.resource_id)
      end)

    # Now calculate the aggregate proficiency for each top level objective
    top_level_aggregation =
      Enum.reduce(top_level_objectives, %{}, fn obj, map ->
        aggregation =
          Enum.reduce(obj.children, {0, 0}, fn child, {correct, total} ->
            {child_correct, child_total} =
              Map.get(proficiency_per_learning_objective, child, {0, 0})

            {correct + child_correct, total + child_total}
          end)

        Map.put(map, obj.resource_id, aggregation)
      end)

    # Now make a pass over top level objectives, and for each one, pull in its subobjectives.
    # We have to take this approach to account for the fact that a sub objective can have
    # multiple parents.
    Enum.reduce(objectives, [], fn objective, all ->
      case Map.has_key?(parent_map, objective.resource_id) do
        # this is a top-level objective
        false ->
          {correct, total} =
            Map.get(proficiency_per_learning_objective, objective.resource_id, {0, 0})

          objective =
            Map.merge(objective, %{
              objective: objective.title,
              objective_resource_id: objective.resource_id,
              student_proficiency_obj: Metrics.proficiency_range(calc.(correct, total), total),
              subobjective: "",
              subobjective_resource_id: nil,
              student_proficiency_subobj: ""
            })

          {parent_correct, parent_total} =
            Map.get(top_level_aggregation, objective.resource_id, {0, 0})

          sub_objectives =
            Enum.map(objective.children, fn child ->
              sub_objective = Map.get(lookup_map, child)

              {correct, total} =
                Map.get(proficiency_per_learning_objective, sub_objective.resource_id, {0, 0})

              Map.merge(sub_objective, %{
                objective: objective.title,
                objective_resource_id: objective.resource_id,
                student_proficiency_obj:
                  Metrics.proficiency_range(calc.(parent_correct, parent_total), parent_total),
                subobjective: sub_objective.title,
                subobjective_resource_id: sub_objective.resource_id,
                student_proficiency_subobj:
                  Metrics.proficiency_range(calc.(correct, total), total)
              })
            end)

          [objective | sub_objectives] ++ all

        # this is a subobjective, we do nothing as it will be handled in the context of its parent(s)
        _ ->
          all
      end
    end)
  end

  @doc """
  Maps each resource with its parent container label, being the label (if any) like
  <Container Label> <Numbering Index>: <Container Title>

  For example:

  %{1: "Unit 1: Basics", 15: nil, 45: "Module 3: Enumerables"}
  """
  def map_resources_with_container_labels(section_slug, resource_ids) do
    resource_type_id = Oli.Resources.ResourceType.id_for_container()

    containers =
      from([sr, s, spp, _pr, rev] in DeliveryResolver.section_resource_revisions(section_slug),
        where: s.slug == ^section_slug and rev.resource_type_id == ^resource_type_id,
        select: %{
          id: rev.resource_id,
          title: rev.title,
          numbering_level: sr.numbering_level,
          numbering_index: sr.numbering_index,
          children: rev.children,
          customizations: s.customizations
        }
      )
      |> Repo.all()

    Enum.map(resource_ids, fn page_id ->
      {page_id,
       case Enum.find(containers, fn container ->
              page_id in container.children
            end) do
         nil ->
           {nil, nil}

         %{numbering_level: 0} ->
           {nil, nil}

         c ->
           {c.id,
            ~s{#{get_container_label_and_numbering(c.numbering_level, c.numbering_index, c.customizations)}: #{c.title}}}
       end}
    end)
    |> Enum.into(%{})
  end

  @doc """
  Returns the container label and numbering for a given container.
  If the container has any customizations, they are considered in the label.

  Examples:

  customizations = %{
    unit: "Unidad",
    module: "Módulo",
    section: "Sección"
  }

  iex> get_container_label_and_numbering(0, 1, customizations)
  "Curriculum 1"
  iex> get_container_label_and_numbering(1, 10, customizations)
  "Unidad 10"
  iex> get_container_label_and_numbering(0, 1, nil)
  "Curriculum 1"
  iex> get_container_label_and_numbering(1, 10, nil)
  "Unit 10"
  """
  @spec get_container_label_and_numbering(integer(), integer(), map()) :: String.t()
  def get_container_label_and_numbering(numbering_level, numbering, customizations) do
    ~s{#{get_container_label(numbering_level, customizations || Map.from_struct(CustomLabels.default()))} #{numbering}}
  end

  defp get_container_label(
         numbering_level,
         customizations
       ) do
    case numbering_level do
      0 -> "Curriculum"
      1 -> Map.get(customizations, :unit)
      2 -> Map.get(customizations, :module)
      _ -> Map.get(customizations, :section)
    end
  end

  def get_units_and_modules_from_a_section(section_slug) do
    all =
      Repo.all(
        from(
          [sr: sr, rev: rev, s: s] in DeliveryResolver.section_resource_revisions(section_slug),
          join: cp in ContainedPage,
          on: cp.container_id == rev.resource_id,
          where: rev.deleted == false and s.slug == ^section_slug and rev.resource_type_id == 2,
          group_by: [cp.container_id, rev.title, sr.numbering_level, rev.children],
          order_by: [asc: rev.title],
          select: %{
            container_id: cp.container_id,
            title: rev.title,
            level: sr.numbering_level,
            children: rev.children
          }
        )
      )

    # This is map used to get the name of a module's parent unit title
    # so that we can display a module as "Unit Title / Module Title"
    # instead of just "Module Title"

    parent_title_map =
      Enum.reduce(all, %{}, fn %{children: children} = elem, map ->
        Enum.reduce(children, map, fn child, map -> Map.put(map, child, elem.title) end)
      end)

    Enum.map(all, fn %{children: children} = elem ->
      children_from_children =
        all
        |> Enum.filter(fn %{container_id: container_id} -> container_id in children end)
        |> Enum.flat_map(fn child_map ->
          child_map[:children]
        end)

      elem = %{elem | children: children ++ children_from_children}

      if elem.level == 2 do
        # Determine the parent unit title, in a robust way that works even if the
        # somehow the module is not contained in a unit
        parent_title = Map.get(parent_title_map, elem.container_id, "Unknown")

        Map.put(
          elem,
          :title,
          "#{parent_title} / #{elem.title}"
        )
      else
        elem
      end
    end)
    |> Enum.sort_by(& &1.title)
  end

  defp do_get_survey(section_slug) do
    Section
    |> join(:inner, [s], spp in SectionsProjectsPublications, on: spp.section_id == s.id)
    |> join(:inner, [_, spp], pr in PublishedResource,
      on: pr.publication_id == spp.publication_id
    )
    |> join(:inner, [_, _, pr], rev in Revision, on: pr.revision_id == rev.id)
    |> join(:inner, [s], proj in Project, on: proj.id == s.base_project_id)
    |> where(
      [s, spp, _, pr, proj],
      s.slug == ^section_slug and
        spp.project_id == s.base_project_id and
        spp.section_id == s.id and
        (pr.resource_id == s.required_survey_resource_id or
           pr.resource_id == proj.required_survey_resource_id)
    )
    |> select([_, _, _, rev], rev)
  end

  def get_base_project_survey(section_slug) do
    do_get_survey(section_slug)
    |> where([s, spp, _, pr, proj], pr.resource_id == proj.required_survey_resource_id)
    |> limit(1)
    |> Repo.one()
  end

  def get_survey(section_slug) do
    do_get_survey(section_slug)
    |> where([s, spp, _, pr, proj], pr.resource_id == s.required_survey_resource_id)
    |> limit(1)
    |> Repo.one()
  end

  defp update_project_required_survey_resource_id(section_id, resource_id) do
    Section
    |> where([s], s.id == ^section_id)
    |> Repo.one()
    |> Section.changeset(%{required_survey_resource_id: resource_id})
    |> Repo.update()
  end

  def create_required_survey(section) do
    case section.required_survey_resource_id do
      nil -> do_create_required_survey(section)
      _ -> {:error, "The section already has a survey"}
    end
  end

  defp do_create_required_survey(section) do
    case get_base_project_survey(section.slug) do
      nil ->
        {:error, "The parent project doesn't have a survey"}

      survey ->
        update_project_required_survey_resource_id(section.id, survey.resource_id)
    end
  end

  def delete_required_survey(section) do
    case section.required_survey_resource_id do
      nil ->
        {:error, "The section doesn't have a survey"}

      _ ->
        update_project_required_survey_resource_id(section.id, nil)
    end
  end

  @type opts :: {:enrollment_state, Boolean.t()}
  @spec has_visited_section(map, map) :: boolean
  @spec has_visited_section(map, map, [opts]) :: boolean
  def has_visited_section(section, user, opts \\ [enrollment_state: true])

  def has_visited_section(section, user, opts) do
    required_survey_filter =
      if section.required_survey_resource_id,
        do: dynamic([ra], ra.resource_id != ^section.required_survey_resource_id),
        else: true

    has_resource_accesses =
      ResourceAccess
      |> where(
        [ra],
        ra.user_id == ^user.id and ra.section_id == ^section.id
      )
      |> where(^required_survey_filter)
      |> select([ra], ra.id)
      |> Repo.all()
      |> length()
      |> Kernel.>(0)

    if has_resource_accesses do
      # If the user already has a resource access, they have already visited the section
      true

      # If the user doesn't, check if the visited flag in the enrollment state is true
    else
      visited_section_key = Oli.Delivery.ExtrinsicState.Key.has_visited_once()

      state =
        case Oli.Delivery.ExtrinsicState.read_section(user.id, section.slug) do
          {:ok, state} -> state
          _ -> %{}
        end

      opts[:enrollment_state] and !is_nil(state[visited_section_key])
    end
  end

  @spec mark_section_visited_for_student(map, map) :: {:ok, map}
  def mark_section_visited_for_student(section, user) do
    visited_section_key = Oli.Delivery.ExtrinsicState.Key.has_visited_once()

    Oli.Delivery.ExtrinsicState.upsert_section(
      user.id,
      section.slug,
      Map.put(%{}, visited_section_key, true)
    )
  end

  @doc """
  Get all the revisions that have numbering_index for a given section.
  ## Examples
      iex> get_revision_indexes("test_section")
      [%{numbering_index: 1, slug: "revision_x"}, %{numbering_index: 2, slug: "revision_y"}]
  """
  def get_revision_indexes(section_slug) do
    from([sr, s, _spp, _pr, rev] in DeliveryResolver.section_resource_revisions(section_slug),
      where:
        s.slug == ^section_slug and rev.resource_type_id == 1 and not is_nil(sr.numbering_index),
      select: %{
        slug: rev.slug,
        numbering_index: sr.numbering_index
      },
      order_by: [asc: sr.numbering_index]
    )
    |> Repo.all()
  end

  @doc """
  Get the revision for a section given the revision numbering_index
  ## Examples
      iex> get_revision_by_index(3)
      %{slug: "revision_x", numbering_index: 3}
      iex> get_revision_by_index(12)
      nil
  """
  def get_revision_by_index(section_slug, numbering_index) when is_number(numbering_index) do
    from([sr, s, _spp, _pr, rev] in DeliveryResolver.section_resource_revisions(section_slug),
      where:
        s.slug == ^section_slug and rev.resource_type_id == 1 and
          sr.numbering_index == ^numbering_index,
      select: %{
        slug: rev.slug,
        numbering_index: sr.numbering_index,
        resource_type_id: rev.resource_type_id
      },
      limit: 1
    )
    |> Repo.one()
  end

  def get_revision_by_index(_, _), do: nil

  @doc """
  Get all students for a given section with their enrollment date.
  """

  def get_students_for_section_with_enrollment_date(section_id) do
    student_context_role_id = ContextRoles.get_role(:context_learner).id

    Repo.all(
      from(enrollment in Enrollment,
        join: enrollment_context_role in EnrollmentContextRole,
        on: enrollment_context_role.enrollment_id == enrollment.id,
        join: user in User,
        on: enrollment.user_id == user.id,
        where:
          enrollment.section_id == ^section_id and
            enrollment_context_role.context_role_id == ^student_context_role_id,
        select: {user, enrollment}
      )
    )
    |> Enum.map(fn {user, enrollment} ->
      Map.put(user, :enrollment_date, enrollment.inserted_at)
    end)
    |> Enum.sort_by(fn user -> user.name end)
  end

  @doc """
    Get all instructors for a given section.
  """
  def get_instructors_for_section(section_id) do
    instructor_context_role_id = ContextRoles.get_role(:context_instructor).id

    Repo.all(
      from(enrollment in Enrollment,
        join: enrollment_context_role in EnrollmentContextRole,
        on: enrollment_context_role.enrollment_id == enrollment.id,
        join: user in User,
        on: enrollment.user_id == user.id,
        where:
          enrollment.section_id == ^section_id and
            enrollment_context_role.context_role_id == ^instructor_context_role_id,
        select: user
      )
    )
  end

  @doc """
    Get all sections filtered by the clauses passed as the first argument.
    The second argument is a list of fields to be selected from the Section table.
    If the second argument is not passed, all fields will be selected.
  """
  def get_sections_by(clauses, select_fields \\ nil) do
    Section
    |> from(where: ^clauses)
    |> maybe_select_section_fields(select_fields)
    |> Repo.all()
  end

  defp maybe_select_section_fields(query, nil), do: query

  defp maybe_select_section_fields(query, select_fields),
    do: select(query, [s], struct(s, ^select_fields))

  @doc """
  Returns true if the section has the ai assistant feature enabled.
  """
  def assistant_enabled?(%Section{} = section) do
    section.assistant_enabled
  end

  @doc """
  Returns a map from resource_id to the current revision title for all resources
  """
  def section_resource_titles(section_slug) do
    from([s: s, sr: sr, rev: rev] in DeliveryResolver.section_resource_revisions(section_slug),
      select: {rev.resource_id, rev.title}
    )
    |> Repo.all()
    |> Enum.into(%{})
  end

  @doc """
  Returns a map from resource_id to the current revision title for all container resources.
  """
  @spec container_titles(String.t()) :: map()
  def container_titles(section_slug) do
    container_type_id = Oli.Resources.ResourceType.get_id_by_type("container")

    from([s: s, sr: sr, rev: rev] in DeliveryResolver.section_resource_revisions(section_slug),
      where: rev.resource_type_id == ^container_type_id and rev.deleted == false,
      select: {rev.resource_id, rev.title}
    )
    |> Repo.all()
    |> Enum.into(%{})
  end

  @doc """
  Fetches the latest attempt for each resource within a specified section for a given user.

  This function retrieves the last recorded attempt (i.e., the most recent one where no newer attempts exist) for each resource accessed by the user in the specified section. It ensures that only the latest attempt is considered by checking that there is no subsequent attempt (`ra2`).

  ## Parameters
  - `section_slug`: The slug of the section.
  - `user_id`: The ID of the user.

  ## Returns
  A list of tuples, each containing the resource ID and a map with the state, submission date and date of insertion of the last attempt.

  ## Examples
      iex> get_last_attempt_per_page_id("intro-to-chemistry", 42)
      [{123, %{state: "completed", date_submitted: ~U[2024-06-21 14:11:00Z], inserted_at: ~U[2024-06-21 13:21:59Z]}}]
  """

  @spec get_last_attempt_per_page_id(String.t(), integer()) ::
          list(
            {integer(),
             %{
               state: String.t(),
               date_submitted: DateTime.t(),
               inserted_at: DateTime.t()
             }}
          )
  def get_last_attempt_per_page_id(section_slug, user_id) do
    Repo.all(
      ResourceAttempt
      |> join(:left, [ra1], a in ResourceAccess, on: a.id == ra1.resource_access_id)
      |> join(:left, [_, a], s in Section, on: a.section_id == s.id)
      |> join(:left, [ra1, a, _], ra2 in ResourceAttempt,
        on:
          a.id == ra2.resource_access_id and ra1.id < ra2.id and
            ra1.resource_access_id == ra2.resource_access_id
      )
      |> join(:left, [ra1, _, _, _], r in Revision, on: ra1.revision_id == r.id)
      |> where(
        [ra1, a, s, ra2],
        a.user_id == ^user_id and s.slug == ^section_slug and is_nil(ra2)
      )
      |> select(
        [ra1, a, _, _],
        {a.resource_id,
         %{
           state: ra1.lifecycle_state,
           date_submitted: ra1.date_submitted,
           inserted_at: ra1.inserted_at
         }}
      )
    )
  end
end<|MERGE_RESOLUTION|>--- conflicted
+++ resolved
@@ -1808,7 +1808,7 @@
   def get_ordered_schedule(section, current_user_id, version \\ :v1)
 
   def get_ordered_schedule(section, current_user_id, :v1) do
-<<<<<<< HEAD
+
     container_titles = container_titles(section.slug)
 
     containers_data_map =
@@ -1851,11 +1851,10 @@
 
     combined_settings_for_all_resources =
       Settings.get_combined_settings_for_all_resources(section.id, current_user_id)
-=======
-    {containers_data_map, page_to_containers_map, progress_per_resource_id,
-     raw_avg_score_per_page_id, user_resource_attempt_counts, combined_settings_for_all_resources,
-     last_attempt_per_page_id} = build_user_data_for_section_schedule(section, current_user_id)
->>>>>>> 004595a5
+
+#      {containers_data_map, page_to_containers_map, progress_per_resource_id,
+#     raw_avg_score_per_page_id, user_resource_attempt_counts, combined_settings_for_all_resources,
+#     last_attempt_per_page_id} = build_user_data_for_section_schedule(section, current_user_id)
 
     scheduled_section_resources =
       Scheduling.retrieve(section, :pages)
