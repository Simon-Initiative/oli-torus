--- conflicted
+++ resolved
@@ -50,12 +50,7 @@
   alias OliWeb.Common.FormatDateTime
   alias Oli.Delivery.PreviousNextIndex
   alias Ecto.Multi
-<<<<<<< HEAD
-  alias Oli.Delivery.Gating.GatingCondition
   alias Oli.Delivery.Attempts.Core.{ResourceAccess, ResourceAttempt}
-=======
-  alias Oli.Delivery.Attempts.Core.ResourceAccess
->>>>>>> f27dd29b
   alias Oli.Delivery.Metrics
   alias Oli.Delivery.Paywall
   alias Oli.Delivery.Sections.PostProcessing
