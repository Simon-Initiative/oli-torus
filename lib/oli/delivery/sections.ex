--- conflicted
+++ resolved
@@ -2439,33 +2439,6 @@
               new_published_resource = new_published_resources_map[resource_id]
               new_children = new_published_resource.children
 
-<<<<<<< HEAD
-              updated_section_resource = case current_children do
-                nil ->
-                  # this section resource was just created so it can assume the newly published value
-                  %SectionResource{
-                    section_resource
-                    | children: Enum.map(new_children, &resource_id_to_sr_id[&1])
-                  }
-
-                current_children ->
-                  # ensure we are comparing resource_ids to resource_ids (and not section_resource_ids)
-                  # by translating the current section_resource children ids to resource_ids
-                  current_children_resource_ids =
-                    Enum.map(current_children, &sr_id_to_resource_id[&1])
-
-                  # check if the children resource_ids have diverged from the new value
-                  if current_children_resource_ids != new_children do
-                    # There is a merge conflict between the current section resource and the new published resource.
-                    # Use the AIRRO three way merge algorithm to resolve
-                    base = prev_published_resource.children
-                    source = new_published_resource.children
-                    target = current_children_resource_ids
-
-                    case Oli.Publishing.Updating.Merge.merge(base, source, target) do
-                      {:ok, merged} ->
-                        %SectionResource{
-=======
               updated_section_resource =
                 case current_children do
                   nil ->
@@ -2497,21 +2470,12 @@
                           }
 
                         {:no_change} ->
->>>>>>> c882727d
                           section_resource
                       end
                     else
                       section_resource
                     end
-<<<<<<< HEAD
-                  else
-                    section_resource
-                  end
-              end
-
-            clean_children(updated_section_resource, sr_id_to_resource_id, new_published_resources_map)
-
-=======
+
                 end
 
               clean_children(
@@ -2519,7 +2483,6 @@
                 sr_id_to_resource_id,
                 new_published_resources_map
               )
->>>>>>> c882727d
             else
               section_resource
             end
@@ -2593,10 +2556,6 @@
   # 1. Any nil records are removed
   # 2. All non-nil sr id references map to a non-deleted revision in the new pub
   defp clean_children(section_resource, sr_id_to_resource_id, new_published_resources_map) do
-<<<<<<< HEAD
-
-=======
->>>>>>> c882727d
     updated_children =
       section_resource.children
       |> Enum.filter(fn child_id -> !is_nil(child_id) end)
