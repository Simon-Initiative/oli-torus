--- conflicted
+++ resolved
@@ -3457,13 +3457,9 @@
     Repo.all(query)
   end
 
-<<<<<<< HEAD
   def get_student_pages(section_slug, user_id) do
-=======
-  defp get_student_pages(section_slug, user_id) do
     page_type_id = ResourceType.get_id_by_type("page")
 
->>>>>>> 23c23b0f
     SectionResource
     |> join(:inner, [sr], s in Section, on: sr.section_id == s.id)
     |> join(:inner, [sr, s], spp in SectionsProjectsPublications,
