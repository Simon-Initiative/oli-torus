--- conflicted
+++ resolved
@@ -4571,49 +4571,6 @@
         end
     end)
     |> Enum.take(lessons_count)
-
-<<<<<<< HEAD
-=======
-    from([rev: rev, sr: sr] in DeliveryResolver.section_resource_revisions(section.slug),
-      left_join: ra in ResourceAccess,
-      on: ra.resource_id == rev.resource_id and ra.user_id == ^user_id,
-      left_join: r_att in ResourceAttempt,
-      on: r_att.resource_access_id == ra.id,
-      left_join: se in Oli.Delivery.Settings.StudentException,
-      on:
-        se.resource_id == ra.resource_id and se.user_id == ^user_id and
-          se.section_id == ^section.id,
-      where:
-        rev.resource_type_id == ^page_resource_type_id and
-          is_nil(r_att.id) and not sr.hidden,
-      where: ^schedule_filter,
-      order_by: [
-        asc:
-          coalesce(se.start_date, se.end_date) |> coalesce(sr.start_date) |> coalesce(sr.end_date),
-        asc: sr.numbering_index
-      ],
-      limit: ^lessons_count,
-      select:
-        map(rev, [
-          :id,
-          :title,
-          :slug,
-          :duration_minutes,
-          :resource_id,
-          :graded,
-          :purpose,
-          :max_attempts
-        ]),
-      select_merge: %{
-        numbering_index: sr.numbering_index,
-        start_date: coalesce(se.start_date, sr.start_date),
-        end_date: coalesce(se.end_date, sr.end_date),
-        scheduling_type: sr.scheduling_type
-      }
-    )
-    |> where(^graded_filter)
-    |> Repo.all()
->>>>>>> 315b712c
   end
 
   @doc """
