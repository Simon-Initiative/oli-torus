--- conflicted
+++ resolved
@@ -4963,16 +4963,11 @@
       case Map.has_key?(parent_map, objective.resource_id) do
         # this is a top-level objective
         false ->
-<<<<<<< HEAD
-          {correct, total, _, _} =
-            Map.get(proficiency_per_learning_objective, objective.resource_id, {0, 0, 0, 0})
-=======
           {student_proficiency_obj, student_proficiency_obj_dist} =
             case Map.get(proficiency_dist_for_objectives, objective.resource_id) do
               nil -> {"Not enough data", %{}}
               prof -> {prof[:proficiency_mode], prof[:proficiency_dist]}
             end
->>>>>>> cb98c19d
 
           objective =
             Map.merge(objective, %{
@@ -4986,34 +4981,6 @@
               student_proficiency_subobj: ""
             })
 
-<<<<<<< HEAD
-          {parent_correct, parent_total, _, _} =
-            Map.get(top_level_aggregation, objective.resource_id, {0, 0, 0, 0})
-
-          sub_objectives =
-            Enum.map(objective.children, fn child ->
-              sub_objective = Map.get(lookup_map, child)
-
-              {correct, total, _, _} =
-                Map.get(
-                  proficiency_per_learning_objective,
-                  sub_objective.resource_id,
-                  {0, 0, 0, 0}
-                )
-
-              Map.merge(sub_objective, %{
-                section_id: section.id,
-                objective: objective.title,
-                objective_resource_id: objective.resource_id,
-                student_proficiency_obj:
-                  Metrics.proficiency_range(calc.(parent_correct, parent_total), parent_total),
-                subobjective: sub_objective.title,
-                subobjective_resource_id: sub_objective.resource_id,
-                student_proficiency_subobj:
-                  Metrics.proficiency_range(calc.(correct, total), total)
-              })
-            end)
-=======
           case exclude_sub_objectives do
             false ->
               # this is a top-level objective, so we need to include its subobjectives
@@ -5040,7 +5007,6 @@
                     student_proficiency_subobj_dist: student_proficiency_subobj_dist
                   })
                 end)
->>>>>>> cb98c19d
 
               [objective | sub_objectives] ++ all
 
