--- conflicted
+++ resolved
@@ -4335,12 +4335,13 @@
     do: select(query, [s], struct(s, ^select_fields))
 
   @doc """
-<<<<<<< HEAD
   Returns true if the section has the ai assistant feature enabled.
   """
   def assistant_enabled?(%Section{} = section) do
     section.assistant_enabled
-=======
+  end
+
+  @doc """
   Returns a map from resource_id to the current revision title for all resources
   """
   def section_resource_titles(section_slug) do
@@ -4349,6 +4350,5 @@
     )
     |> Repo.all()
     |> Enum.into(%{})
->>>>>>> 2249446e
   end
 end