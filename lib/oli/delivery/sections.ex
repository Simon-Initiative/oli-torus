defmodule Oli.Delivery.Sections do
  @moduledoc """
  The Sections context.
  """
  import Ecto.Query, warn: false

  alias Oli.Delivery.Sections.EnrollmentContextRole
  alias Oli.Repo
  alias Oli.Repo.{Paging, Sorting}
  alias Oli.Delivery.Sections.Section
  alias Oli.Delivery.Sections.ContainedPage
  alias Oli.Delivery.Sections.Enrollment
  alias Lti_1p3.Tool.ContextRole
  alias Lti_1p3.DataProviders.EctoProvider
  alias Oli.Lti.Tool.{Deployment, Registration}
  alias Oli.Lti.LtiParams
  alias Oli.Delivery.Sections.SectionResource
  alias Oli.Publishing
  alias Oli.Publishing.Publications.Publication
  alias Oli.Delivery.Paywall.Payment
  alias Oli.Delivery.Sections.SectionsProjectsPublications
  alias Oli.Resources.Numbering
  alias Oli.Authoring.Course.{Project, ProjectAttributes}
  alias Oli.Delivery.Hierarchy
  alias Oli.Delivery.Hierarchy.HierarchyNode
  alias Oli.Delivery.Snapshots.Snapshot
  alias Oli.Resources.ResourceType
  alias Oli.Publishing.DeliveryResolver
  alias Oli.Resources.Revision
  alias Oli.Publishing.PublishedResource
  alias Oli.Publishing.Publications.{PublicationDiff}
  alias Oli.Accounts.User
  alias Lti_1p3.Tool.ContextRoles
  alias Lti_1p3.Tool.PlatformRoles
  alias Oli.Delivery.Updates.Broadcaster
  alias Oli.Delivery.Sections.EnrollmentBrowseOptions
  alias Oli.Utils.Slug
  alias OliWeb.Common.FormatDateTime
  alias Oli.Delivery.PreviousNextIndex
  alias Oli.Delivery
  alias Ecto.Multi
  alias Oli.Delivery.Gating.GatingCondition
  alias Oli.Delivery.Attempts.Core.ResourceAccess
  alias Oli.Delivery.Metrics
  alias Oli.Delivery.Paywall
  alias Oli.Branding.CustomLabels

  require Logger

  def enrolled_students(section_slug) do
    section = get_section_by_slug(section_slug)

    from(e in Enrollment,
      join: s in assoc(e, :section),
      join: ecr in assoc(e, :context_roles),
      join: u in assoc(e, :user),
      left_join: p in Payment,
      on: p.enrollment_id == e.id and not is_nil(p.application_date),
      where: s.slug == ^section_slug,
      select: {u, ecr.id, e, p},
      preload: [user: :platform_roles],
      distinct: u.id
    )
    |> Repo.all()
    |> Enum.map(fn {user, context_role_id, enrollment, payment} ->
      Map.merge(user, %{
        enrollment_status: enrollment.status,
        user_role_id: context_role_id,
        payment_status:
          Paywall.summarize_access(
            enrollment.user,
            section,
            context_role_id,
            enrollment,
            payment
          ).reason,
        payment_date: if(!is_nil(payment), do: payment.application_date, else: nil)
      })
    end)
  end

  def browse_enrollments_query(
        %Section{id: section_id},
        %Paging{limit: limit, offset: offset},
        %Sorting{field: field, direction: direction},
        %EnrollmentBrowseOptions{} = options
      ) do
    instructor_role_id = ContextRoles.get_role(:context_instructor).id

    filter_by_role =
      case options do
        %EnrollmentBrowseOptions{is_student: true} ->
          dynamic(
            [u, e],
            fragment(
              "(NOT EXISTS (SELECT 1 FROM enrollments_context_roles r WHERE r.enrollment_id = ? AND r.context_role_id = ?))",
              e.id,
              ^instructor_role_id
            )
          )

        %EnrollmentBrowseOptions{is_instructor: true} ->
          dynamic(
            [u, e],
            fragment(
              "(EXISTS (SELECT 1 FROM enrollments_context_roles r WHERE r.enrollment_id = ? AND r.context_role_id = ?))",
              e.id,
              ^instructor_role_id
            )
          )

        _ ->
          true
      end

    filter_by_text =
      if options.text_search == "" or is_nil(options.text_search) do
        true
      else
        dynamic(
          [s, _],
          ilike(s.name, ^"%#{options.text_search}%") or
            ilike(s.email, ^"%#{options.text_search}%") or
            ilike(s.given_name, ^"%#{options.text_search}%") or
            ilike(s.family_name, ^"%#{options.text_search}%") or
            ilike(s.name, ^"#{options.text_search}") or
            ilike(s.email, ^"#{options.text_search}") or
            ilike(s.given_name, ^"#{options.text_search}") or
            ilike(s.family_name, ^"#{options.text_search}")
        )
      end

    query =
      User
      |> join(:left, [u], e in Enrollment, on: u.id == e.user_id)
      |> join(:left, [_, e], p in Payment, on: p.enrollment_id == e.id)
      |> where(^filter_by_text)
      |> where(^filter_by_role)
      |> where([u, e], e.section_id == ^section_id)
      |> limit(^limit)
      |> offset(^offset)
      |> group_by([u, e, p], [e.id, u.id, p.id])
      |> select([u, _], u)
      |> select_merge([_, e, p], %{
        total_count: fragment("count(*) OVER()"),
        enrollment_date: e.inserted_at,
        payment_date: p.application_date,
        payment_id: p.id
      })

    case field do
      :enrollment_date ->
        order_by(query, [_, e, _], {^direction, e.inserted_at})

      :payment_date ->
        order_by(query, [_, _, p], {^direction, p.application_date})

      :payment_id ->
        order_by(query, [_, _, p], {^direction, p.id})

      :name ->
        order_by(query, [u, _, _], [{^direction, u.family_name}, {^direction, u.given_name}])

      _ ->
        order_by(query, [u, _, _], {^direction, field(u, ^field)})
    end
  end

  def browse_enrollments(
        %Section{id: _section_id} = section,
        %Paging{limit: _limit, offset: _offset} = paging,
        %Sorting{field: _field, direction: _direction} = sorting,
        %EnrollmentBrowseOptions{} = options
      ) do
    browse_enrollments_query(
      section,
      paging,
      sorting,
      options
    )
    |> Repo.all()
  end

  def browse_enrollments_with_context_roles(
        %Section{id: _section_id} = section,
        %Paging{limit: _limit, offset: _offset} = paging,
        %Sorting{field: _field, direction: _direction} = sorting,
        %EnrollmentBrowseOptions{} = options
      ) do
    browse_enrollments_query(
      section,
      paging,
      sorting,
      options
    )
    |> join(:left, [_, e, p], ecr in EnrollmentContextRole, on: ecr.enrollment_id == e.id)
    |> group_by([_, _, _, ecr], [ecr.context_role_id])
    |> preload([u], :platform_roles)
    |> select_merge([u, e, p, ecr], %{
      context_role_id: ecr.context_role_id,
      payment: p,
      enrollment: e
    })
    |> Repo.all()
  end

  @doc """
  Determines the user roles (student / instructor) in a given section
  """
  def get_user_roles(%User{id: user_id}, section_slug) do
    from(
      e in Enrollment,
      join: s in Section,
      on: e.section_id == s.id,
      where:
        e.user_id == ^user_id and s.slug == ^section_slug and s.status == :active and
          e.status == :enrolled,
      preload: :context_roles
    )
    |> Repo.one()
    |> reduce_to_roles(%{is_instructor?: false, is_student?: false})
  end

  defp reduce_to_roles(nil, roles), do: roles

  defp reduce_to_roles(%Enrollment{} = enrollment, roles) do
    Enum.reduce(enrollment.context_roles, roles, fn context_role, acum ->
      case context_role do
        %Lti_1p3.DataProviders.EctoProvider.ContextRole{id: 3} ->
          Map.put(acum, :is_instructor?, true)

        %Lti_1p3.DataProviders.EctoProvider.ContextRole{id: 4} ->
          Map.put(acum, :is_student?, true)

        _ ->
          acum
      end
    end)
  end

  @doc """
  Determines if a user is an instructor in a given section.
  """
  def is_instructor?(%User{id: id} = user, section_slug) do
    is_enrolled?(id, section_slug) && has_instructor_role?(user, section_slug)
  end

  def is_instructor?(_, _) do
    false
  end

  @doc """
  Determines if user has instructor role.
  """
  def has_instructor_role?(%User{} = user, section_slug) do
    ContextRoles.has_role?(
      user,
      section_slug,
      ContextRoles.get_role(:context_instructor)
    )
  end

  @doc """
    Get the user's role in a given section.
  """

  def get_user_role_from_enrollment(enrollment) do
    enrollment
    |> Repo.preload(:context_roles)
    |> Map.get(:context_roles)
    |> List.first()
    |> Map.get(:id)
  end

  @doc """
  Determines if a user is a platform (institution) instructor.
  """
  def is_institution_instructor?(%User{} = user) do
    PlatformRoles.has_roles?(
      user,
      [
        PlatformRoles.get_role(:institution_instructor)
      ],
      :any
    )
  end

  @doc """
  Can a user create independent, enrollable sections through OLI's LMS?
  """
  def is_independent_instructor?(%User{} = user) do
    user.can_create_sections
  end

  def is_independent_instructor?(_), do: false

  @doc """
  Determines if a user is an administrator in a given section.
  """
  def is_admin?(%User{} = user, section_slug) do
    PlatformRoles.has_roles?(
      user,
      [
        PlatformRoles.get_role(:system_administrator),
        PlatformRoles.get_role(:institution_administrator)
      ],
      :any
    ) ||
      ContextRoles.has_role?(user, section_slug, ContextRoles.get_role(:context_administrator))
  end

  def is_admin?(_, _) do
    false
  end

  @doc """
  Enrolls a user in a course section
  ## Examples
      iex> enroll(user_id, section_id, [%ContextRole{}])
      {:ok, %Enrollment{}} # Inserted or updated with success

      iex> enroll(user_id, section_id, :open_and_free)
      {:error, changeset} # Something went wrong
  """
  @spec enroll(number(), number(), [%ContextRole{}]) :: {:ok, %Enrollment{}}
  def enroll(user_id, section_id, context_roles) do
    context_roles = EctoProvider.Marshaler.to(context_roles)

    case Repo.one(
           from(e in Enrollment,
             preload: [:context_roles],
             where: e.user_id == ^user_id and e.section_id == ^section_id,
             select: e
           )
         ) do
      # Enrollment doesn't exist, we are creating it
      nil -> %Enrollment{user_id: user_id, section_id: section_id}
      # Enrollment exists, we are potentially just updating it
      e -> e
    end
    |> Enrollment.changeset(%{section_id: section_id})
    |> Ecto.Changeset.put_assoc(:context_roles, context_roles)
    |> Repo.insert_or_update()
  end

  @doc """
  Unenrolls a user from a section by removing the provided context roles. If no context roles are provided, no change is made. If all context roles are removed from the user, the enrollment is deleted.

  To unenroll a student, use unenrolle_learner/2
  """
  def unenroll(user_id, section_id, context_roles) do
    context_roles = EctoProvider.Marshaler.to(context_roles)

    case Repo.one(
           from(e in Enrollment,
             preload: [:context_roles],
             where: e.user_id == ^user_id and e.section_id == ^section_id,
             select: e
           )
         ) do
      nil ->
        # Enrollment not found
        {:error, nil}

      enrollment ->
        other_context_roles =
          Enum.filter(enrollment.context_roles, &(!Enum.member?(context_roles, &1)))

        if Enum.count(other_context_roles) == 0 do
          enrollment
          |> Enrollment.changeset(%{status: :suspended})
          |> Repo.update()
        else
          enrollment
          |> Enrollment.changeset(%{section_id: section_id})
          |> Ecto.Changeset.put_assoc(:context_roles, other_context_roles)
          |> Repo.update()
        end
    end
  end

  @doc """
  Unenrolls a student from a section by removing the :context_learner role. If this is their only context_role, the enrollment is deleted.
  """
  def unenroll_learner(user_id, section_id) do
    unenroll(user_id, section_id, [ContextRoles.get_role(:context_learner)])
  end

  @doc """
  Determines if a particular user is enrolled in a section.

  """
  def is_enrolled?(user_id, section_slug) do
    query =
      from(
        e in Enrollment,
        join: s in Section,
        on: e.section_id == s.id,
        where:
          e.user_id == ^user_id and s.slug == ^section_slug and s.status == :active and
            e.status == :enrolled
      )

    case Repo.one(query) do
      nil -> false
      _ -> true
    end
  end

  @doc """
  Returns a listing of all enrollments for a given section.

  """
  def list_enrollments(section_slug) do
    query =
      from(
        e in Enrollment,
        join: s in Section,
        on: e.section_id == s.id,
        where: s.slug == ^section_slug and s.status == :active and e.status == :enrolled,
        preload: [:user, :context_roles],
        select: e
      )

    Repo.all(query)
  end

  @doc """
  Returns the count of enrollments for a given section.
  By default it returns the students count, but we can get more roles by providing
  a list of lt1_1p3_context_roles ids as a second argument
  """
  def count_enrollments(section_slug, role_ids \\ [4]) do
    query =
      from(
        e in Enrollment,
        join: s in Section,
        on: e.section_id == s.id,
        join: e_cr in EnrollmentContextRole,
        on: e.id == e_cr.enrollment_id,
        join: cr in Lti_1p3.DataProviders.EctoProvider.ContextRole,
        on: e_cr.context_role_id == cr.id,
        where:
          s.slug == ^section_slug and s.status == :active and cr.id in ^role_ids and
            e.status == :enrolled,
        select: count(e)
      )

    Repo.one(query)
  end

  @doc """
  Returns true if there is student data associated to the given section.
  """
  def has_student_data?(section_slug) do
    query =
      from(
        snapshot in Snapshot,
        join: s in assoc(snapshot, :section),
        where: s.slug == ^section_slug,
        select: snapshot
      )

    Repo.aggregate(query, :count, :id) > 0
  end

  def get_enrollment(section_slug, user_id) do
    query =
      from(
        e in Enrollment,
        join: s in Section,
        on: e.section_id == s.id,
        where:
          e.user_id == ^user_id and s.slug == ^section_slug and s.status == :active and
            e.status == :enrolled,
        select: e
      )

    Repo.one(query)
  end

  def update_enrollment(%Enrollment{} = e, attrs) do
    e
    |> Enrollment.changeset(attrs)
    |> Repo.update()
  end

  @doc """
  Returns a listing of all open and free sections for a given user.
  """
  def list_user_open_and_free_sections(%{id: user_id} = _user) do
    query =
      from(
        s in Section,
        join: e in Enrollment,
        on: e.section_id == s.id,
        where:
          e.user_id == ^user_id and s.open_and_free == true and s.status == :active and
            e.status == :enrolled,
        preload: [:base_project],
        select: s
      )

    Repo.all(query)
  end

  @doc """
  Returns a listing of all enrolled sections for a given user.
  """
  def list_user_enrolled_sections(%{id: user_id} = _user) do
    query =
      from(
        s in Section,
        join: e in Enrollment,
        on: e.section_id == s.id,
        where: e.user_id == ^user_id and s.status == :active and e.status == :enrolled,
        select: s
      )

    Repo.all(query)
  end

  @doc """
  Returns the list of sections.
  ## Examples
      iex> list_sections()
      [%Section{}, ...]
  """
  def list_sections do
    Repo.all(Section)
  end

  @doc """
  List all sections of type blueprint.
  """
  def list_blueprint_sections do
    list_by_type(:blueprint)
  end

  @doc """
  List all sections of type enrollable.
  """
  def list_enrollable_sections do
    list_by_type(:enrollable)
  end

  defp list_by_type(type) do
    Repo.all(
      from(
        s in Section,
        where: s.type == ^type,
        select: s
      )
    )
  end

  @doc """
  Returns the list of open and free sections.
  ## Examples
      iex> list_open_and_free_sections()
      [%Section{}, ...]
  """
  def list_open_and_free_sections() do
    Repo.all(
      from(
        s in Section,
        where: s.open_and_free == true and s.status == :active,
        select: s
      )
    )
  end

  @doc """
  Gets a single section.
  Raises `Ecto.NoResultsError` if the Section does not exist.
  ## Examples
      iex> get_section!(123)
      %Section{}
      iex> get_section!(456)
      ** (Ecto.NoResultsError)
  """
  def get_section!(id), do: Repo.get!(Section, id)

  @doc """
  Gets a single section with preloaded associations.
  Raises `Ecto.NoResultsError` if the Section does not exist.
  ## Examples
      iex> get_section_preloaded!(123)
      %Section{}
      iex> get_section_preloaded!(456)
      ** (Ecto.NoResultsError)
  """
  def get_section_preloaded!(id) do
    from(s in Section,
      left_join: b in assoc(s, :brand),
      where: s.id == ^id,
      preload: [brand: b]
    )
    |> Repo.one!()
  end

  @doc """
  Gets a single section by query parameter
  ## Examples
      iex> get_section_by(slug: "123")
      %Section{}
      iex> get_section_by(slug: "111")
      nil
  """
  def get_section_by(clauses) do
    Repo.get_by(Section, clauses)
  end

  @doc """
  Gets a single section by slug and preloads associations
  ## Examples
      iex> get_section_by_slug"123")
      %Section{}
      iex> get_section_by_slug("111")
      nil
  """
  def get_section_by_slug(slug) do
    from(s in Section,
      left_join: b in assoc(s, :brand),
      left_join: d in assoc(s, :lti_1p3_deployment),
      left_join: r in assoc(d, :registration),
      left_join: i in assoc(d, :institution),
      left_join: default_brand in assoc(i, :default_brand),
      left_join: blueprint in assoc(s, :blueprint),
      where: s.slug == ^slug,
      preload: [
        brand: b,
        lti_1p3_deployment: {d, institution: {i, default_brand: default_brand}},
        blueprint: blueprint
      ]
    )
    |> Repo.one()
  end

  @doc """
  Gets a section using the given LTI params

  ## Examples
      iex> get_section_from_lti_params(lti_params)
      %Section{}
      iex> get_section_from_lti_params(lti_params)
      nil
  """
  def get_section_from_lti_params(lti_params) do
    context_id =
      Map.get(lti_params, "https://purl.imsglobal.org/spec/lti/claim/context")
      |> Map.get("id")

    issuer = lti_params["iss"]
    client_id = LtiParams.peek_client_id(lti_params)

    Repo.all(
      from(s in Section,
        join: d in Deployment,
        on: s.lti_1p3_deployment_id == d.id,
        join: r in Registration,
        on: d.registration_id == r.id,
        where:
          s.context_id == ^context_id and s.status == :active and r.issuer == ^issuer and
            r.client_id == ^client_id,
        order_by: [asc: :id],
        limit: 1,
        select: s
      )
    )
    |> one_or_warn(context_id)
  end

  defp one_or_warn(result, context_id) do
    case result do
      [] ->
        nil

      [first] ->
        first

      [first | _] ->
        Logger.warn("More than one active section was returned for context_id #{context_id}")

        first
    end
  end

  @doc """
  Gets the associated deployment and registration from the given section

  ## Examples
      iex> get_deployment_registration_from_section(section)
      {%Deployment{}, %Registration{}}
      iex> get_deployment_registration_from_section(section)
      nil
  """
  def get_deployment_registration_from_section(%Section{
        lti_1p3_deployment_id: lti_1p3_deployment_id
      }) do
    Repo.one(
      from(d in Deployment,
        join: r in Registration,
        on: d.registration_id == r.id,
        where: ^lti_1p3_deployment_id == d.id,
        select: {d, r}
      )
    )
  end

  @doc """
  Gets all sections that use a particular publication

  ## Examples
      iex> get_sections_by_publication("123")
      [%Section{}, ...]

      iex> get_sections_by_publication("456")
      ** (Ecto.NoResultsError)
  """
  def get_sections_by_publication(publication) do
    from(s in Section,
      join: spp in SectionsProjectsPublications,
      on: s.id == spp.section_id,
      where: spp.publication_id == ^publication.id and s.status == :active
    )
    |> Repo.all()
  end

  @doc """
  Gets all sections that use a particular base project

  ## Examples
      iex> get_sections_by_base_project(project)
      [%Section{}, ...]

      iex> get_sections_by_base_project(invalid_project)
      ** (Ecto.NoResultsError)
  """
  def get_sections_by_base_project(project) do
    from(s in Section, where: s.base_project_id == ^project.id and s.status == :active)
    |> Repo.all()
  end

  @doc """
  Gets all sections that use a particular project when their 'end_date' attribute is not nil and is later than the current date.

  ## Examples
      iex> get_active_sections_by_project(project_id)
      [%Section{}, ...]

      iex> get_active_sections_by_project(invalid_project_id)
      []
  """
  def get_active_sections_by_project(project_id) do
    today = DateTime.utc_now()

    Repo.all(
      from(
        section in Section,
        join: spp in SectionsProjectsPublications,
        on: spp.section_id == section.id,
        where:
          spp.project_id == ^project_id and
            (not is_nil(section.end_date) and section.end_date >= ^today),
        select: section,
        preload: [section_project_publications: [:publication]]
      )
    )
  end

  @doc """
  Gets all sections and products that will be affected by forcing the publication update.

  ## Examples
      iex> get_push_force_affected_sections(project_id, previous_publication_id)
      %{product_count: 1, section_count: 1}
  """
  def get_push_force_affected_sections(project_id, previous_publication_id) do
    today = DateTime.utc_now()

    Repo.one(
      from(
        section in Section,
        join: spp in SectionsProjectsPublications,
        on: section.id == spp.section_id,
        where:
          spp.project_id == ^project_id and section.status == :active and
            spp.publication_id == ^previous_publication_id and
            (is_nil(section.end_date) or section.end_date >= ^today),
        select: %{
          product_count: fragment("count(case when ? = 'blueprint' then 1 end)", section.type),
          section_count: fragment("count(case when ? = 'enrollable' then 1 end)", section.type)
        }
      )
    )
  end

  @doc """
  For a section resource record, map its children SR records to resource ids,
  of course preserving the order of the children list.

  ## Examples
      iex> map_section_resource_children_to_resource_ids(root_resource)
      [1, 2, 3, 4]
  """
  def map_section_resource_children_to_resource_ids(root_section_resource) do
    srs =
      from(s in SectionResource,
        where: s.id in ^root_section_resource.children
      )
      |> Repo.all()
      |> Enum.reduce(%{}, fn sr, map -> Map.put(map, sr.id, sr.resource_id) end)

    Enum.map(root_section_resource.children, fn sr_id -> Map.get(srs, sr_id) end)
  end

  @doc """
  Creates a section resource.
  ## Examples
      iex> create_section_resource(%{field: value})
      {:ok, %SectionResource{}}
      iex> create_section_resource(%{field: bad_value})
      {:error, %Ecto.Changeset{}}
  """
  def create_section_resource(attrs \\ %{}) do
    %SectionResource{}
    |> SectionResource.changeset(attrs)
    |> Repo.insert()
  end

  @doc """
  Updates a section resource.
  ## Examples
      iex> update_section_resource(section, %{field: new_value})
      {:ok, %SectionResource{}}
      iex> update_section_resource(section, %{field: bad_value})
      {:error, %Ecto.Changeset{}}
  """
  def update_section_resource(%SectionResource{} = section, attrs) do
    section
    |> SectionResource.changeset(attrs)
    |> Repo.update()
  end

  @doc """
  Creates a section projects publication record.
  ## Examples
      iex> create_section_project_publication(%{field: value})
      {:ok, %SectionsProjectsPublications{}}
      iex> create_section_project_publication(%{field: bad_value})
      {:error, %Ecto.Changeset{}}
  """
  def create_section_project_publication(attrs \\ %{}) do
    %SectionsProjectsPublications{}
    |> SectionsProjectsPublications.changeset(attrs)
    |> Repo.insert()
  end

  @doc """
  Creates a section.
  ## Examples
      iex> create_section(%{field: value})
      {:ok, %Section{}}
      iex> create_section(%{field: bad_value})
      {:error, %Ecto.Changeset{}}
  """
  def create_section(attrs \\ %{}) do
    %Section{}
    |> Section.changeset(attrs)
    |> Repo.insert()
  end

  @doc """
  Updates a section.
  ## Examples
      iex> update_section(section, %{field: new_value})
      {:ok, %Section{}}
      iex> update_section(section, %{field: bad_value})
      {:error, %Ecto.Changeset{}}
  """
  def update_section(%Section{} = section, attrs) do
    section
    |> Section.changeset(attrs)
    |> Repo.update()
  end

  @doc """
  Deletes a section by marking the record as deleted.
  ## Examples
      iex> soft_delete_section(section)
      {:ok, %Section{}}
      iex> soft_delete_section(section)
      {:error, %Ecto.Changeset{}}
  """
  def soft_delete_section(%Section{} = section) do
    update_section(section, %{status: :deleted})
  end

  @doc """
  Deletes a section.
  ## Examples
      iex> delete_section(section)
      {:ok, %Section{}}
      iex> delete_section(section)
      {:error, %Ecto.Changeset{}}
  """
  def delete_section(%Section{} = section) do
    Repo.delete(section)
  end

  @doc """
  Returns an `%Ecto.Changeset{}` for tracking section changes.
  ## Examples
      iex> change_section(section)
      %Ecto.Changeset{source: %Section{}}
  """
  def change_section(%Section{} = section, attrs \\ %{}) do
    Section.changeset(section, attrs)
  end

  def change_independent_learner_section(%Section{} = section, attrs \\ %{}) do
    change_section(Map.merge(section, %{open_and_free: true, requires_enrollment: true}), attrs)
  end

  def change_open_and_free_section(%Section{} = section, attrs \\ %{}) do
    change_section(Map.merge(section, %{open_and_free: true}), attrs)
  end

  # Creates a 'hierarchy definition' strictly from a a project and the recursive
  # definition of containers starting with the root revision container.  This hierarchy
  # definition is a map of resource ids to a list of the child resource ids, effectively
  # the definition of the hierarchy.
  defp create_hierarchy_definition_from_project(
         published_resources_by_resource_id,
         revision,
         definition
       ) do
    child_revisions =
      Enum.map(revision.children, fn id -> published_resources_by_resource_id[id].revision end)

    Enum.reduce(
      child_revisions,
      Map.put(
        definition,
        revision.resource_id,
        Enum.map(child_revisions, fn r -> r.resource_id end)
      ),
      fn revision, definition ->
        create_hierarchy_definition_from_project(
          published_resources_by_resource_id,
          revision,
          definition
        )
      end
    )
  end

  # For a given section id and the list of resource ids that exist in its hiearchy,
  # determine and return the list of page resource ids that are not reachable from that
  # hierarchy, taking into account links from pages to other pages and the 'relates_to'
  # relationship between pages.
  defp determine_unreachable_pages(publication_ids, hierarchy_ids) do
    # Start with all pages
    unreachable =
      Oli.Publishing.all_page_resource_ids(publication_ids)
      |> MapSet.new()

    # create a map of page resource ids to a list of target resource ids that they link to. We
    # do this both for resource-to-page links and for page to activity links (aka activity-references).
    # We do this because we want to treat these links the same way when we traverse the graph, and
    # we want to be able to handle cases where a page from the hierarhcy embeds an activity which
    # links to a page outside the hierarchy.
    all_links =
      [
        get_all_page_links(publication_ids),
        get_activity_references(publication_ids),
        get_relates_to(publication_ids)
      ]
      |> Enum.reduce(MapSet.new(), fn links, acc -> MapSet.union(links, acc) end)
      |> MapSet.to_list()

    link_map =
      Enum.reduce(all_links, %{}, fn {source, target}, map ->
        case Map.get(map, source) do
          nil -> Map.put(map, source, [target])
          targets -> Map.put(map, source, [target | targets])
        end
      end)

    # Now traverse the pages in the hiearchy, and follow (recursively) the links that
    # they have to other pages.
    {unreachable, _} = traverse_links(link_map, hierarchy_ids, unreachable, MapSet.new())

    MapSet.to_list(unreachable)
  end

  # Traverse the graph structure of the links to determine which pages are reachable
  # from the pages in the hierarchy, removing them from the candidate set of unreachable pages
  # This also tracks seen pages to avoid infinite recursion, in cases where pages create a
  # a circular link structure.
  def traverse_links(link_map, hiearchy_ids, unreachable, seen) do
    unreachable = MapSet.difference(unreachable, MapSet.new(hiearchy_ids))
    seen = MapSet.union(seen, MapSet.new(hiearchy_ids))

    Enum.reduce(hiearchy_ids, {unreachable, seen}, fn id, {unreachable, seen} ->
      case Map.get(link_map, id) do
        nil ->
          {unreachable, seen}

        targets ->
          not_already_seen =
            MapSet.new(targets)
            |> MapSet.difference(seen)
            |> MapSet.to_list()

          traverse_links(link_map, not_already_seen, unreachable, seen)
      end
    end)
  end

  # Returns a mapset of two element tuples of the form {source_resource_id, target_resource_id}
  # representing all of the links between pages in the section
  defp get_all_page_links(publication_ids) do
    joined_publication_ids = Enum.join(publication_ids, ",")

    item_types =
      ["page_link", "a"]
      |> Enum.map(&~s|@.type == "#{&1}"|)
      |> Enum.join(" || ")

    sql = """
    select
      rev.resource_id,
      jsonb_path_query(content, '$.** ? (#{item_types})')
    from published_resources as mapping
    join revisions as rev
    on mapping.revision_id = rev.id
    where mapping.publication_id IN (#{joined_publication_ids})
    """

    {:ok, %{rows: results}} = Ecto.Adapters.SQL.query(Oli.Repo, sql, [])

    slug_lookup =
      Oli.Publishing.distinct_slugs(publication_ids)
      |> Enum.reduce(%{}, fn {id, slug}, acc -> Map.put(acc, slug, id) end)

    Enum.reduce(results, MapSet.new(), fn [source_id, content], links ->
      case content["type"] do
        "a" ->
          case content["href"] do
            "/course/link/" <> slug -> MapSet.put(links, {source_id, Map.get(slug_lookup, slug)})
            _ -> links
          end

        "page_link" ->
          MapSet.put(links, {source_id, content["idref"]})
      end
    end)
  end

  # Returns a mapset of two element tuples of the form {source_resource_id, target_resource_id}
  # representing the links of pages to activities
  defp get_activity_references(publication_ids) do
    joined_publication_ids = Enum.join(publication_ids, ",")

    sql = """
    select
      rev.resource_id,
      jsonb_path_query(content, '$.** ? (@.type == "activity-reference")')
    from published_resources as mapping
    join revisions as rev
    on mapping.revision_id = rev.id
    where mapping.publication_id IN (#{joined_publication_ids})
    """

    {:ok, %{rows: results}} = Ecto.Adapters.SQL.query(Oli.Repo, sql, [])

    Enum.reduce(results, MapSet.new(), fn [source_id, content], links ->
      MapSet.put(links, {source_id, content["activity_id"]})
    end)
  end

  # Returns a mapset of two element tuples of the form {source_resource_id, target_resource_id}
  # representing the relates_to relationship between pages.
  defp get_relates_to(publication_ids) do
    joined_publication_ids = Enum.join(publication_ids, ",")
    page_type_id = Oli.Resources.ResourceType.get_id_by_type("page")

    sql = """
    select
      rev.resource_id, rev.relates_to
    from published_resources as mapping
    join revisions as rev
    on mapping.revision_id = rev.id
    where rev.resource_type_id = #{page_type_id} and array_length(rev.relates_to, 1) > 0 and mapping.publication_id IN (#{joined_publication_ids})
    """

    {:ok, %{rows: results}} = Ecto.Adapters.SQL.query(Oli.Repo, sql, [])

    Enum.reduce(results, MapSet.new(), fn [source_id, relates_to], links ->
      # The relates_to field is an array of resource ids, to be future proof
      # to how relates_to is used, we will follow these 'links' in both directions
      Enum.reduce(relates_to, links, fn target_id, links ->
        MapSet.put(links, {source_id, target_id}) |> MapSet.put({target_id, source_id})
      end)
    end)
  end

  @doc """
  Create all section resources from the given section and publication and optional hierarchy definition.
  The hierarchy definition is a map of resource ids to the list of directly contained children (referenced
  by resource ids) for that parent.  The hierarchy definition must contain an entry for every container that will appear
  in the course section resources.  An example of the hierarchy definition with the root (1) and three
  top-level units (resource ids 2, 3, 4):

  ```
  %{
    1 => [2, 3, 4],
    2 => [5, 6, 7],
    3 => [8, 9],
    4 => [10]
  }
  ```

  If the hierarchy definition argument is omitted, a default hierarchy definition will be generated from
  the project's root revision and its children, recursively.

  Returns the root section resource record.

  ## Examples
      iex> create_section_resources(section, publication, hierarchy_definition)
      {:ok, %SectionResource{}}
  """
  def create_section_resources(
        %Section{} = section,
        %Publication{
          id: publication_id,
          root_resource_id: root_resource_id,
          project_id: project_id
        } = publication,
        hierarchy_definition \\ nil
      ) do
    Repo.transaction(fn ->
      published_resources_by_resource_id = published_resources_map(publication.id)

      %PublishedResource{revision: root_revision} =
        published_resources_by_resource_id[root_resource_id]

      # If a custom hierarchy_definition was supplied, use it, otherwise
      # use the hierarchy defined by the project
      hierarchy_definition =
        case hierarchy_definition do
          nil ->
            create_hierarchy_definition_from_project(
              published_resources_by_resource_id,
              root_revision,
              %{}
            )

          other ->
            other
        end

      numbering_tracker = Numbering.init_numbering_tracker()
      level = 0
      processed_ids = []

      {root_section_resource_id, _numbering_tracker, processed_ids} =
        create_section_resource(
          section,
          publication,
          published_resources_by_resource_id,
          processed_ids,
          root_revision,
          level,
          numbering_tracker,
          hierarchy_definition
        )

      processed_ids = [root_resource_id | processed_ids]

      survey_id =
        Project
        |> where([p], p.id == ^section.base_project_id)
        |> select([p], p.required_survey_resource_id)
        |> Repo.one()

      # create any remaining section resources which are not in the hierarchy
      create_nonstructural_section_resources(section.id, [publication_id],
        skip_resource_ids: processed_ids,
        required_survey_resource_id: survey_id
      )

      update_section(section, %{root_section_resource_id: root_section_resource_id})
      |> case do
        {:ok, section} ->
          add_source_project(section, project_id, publication_id)

          Repo.preload(section, [:root_section_resource, :section_project_publications])

        e ->
          e
      end
    end)
  end

  # This function constructs a section resource record by recursively calling itself on all the
  # children for the revision, then inserting the resulting struct into the database and returning its id.
  # This may not be the most efficient way of doing this but it seems to be the only way to create the records
  # in one go, otherwise section record creation then constructing relationships by updating the children
  # for each record would have to be two separate traversals
  defp create_section_resource(
         section,
         publication,
         published_resources_by_resource_id,
         processed_ids,
         revision,
         level,
         numbering_tracker,
         hierarchy_definition
       ) do
    {numbering_index, numbering_tracker} =
      Numbering.next_index(numbering_tracker, level, revision)

    children = Map.get(hierarchy_definition, revision.resource_id, [])

    {children, numbering_tracker, processed_ids} =
      Enum.reduce(
        children,
        {[], numbering_tracker, processed_ids},
        fn resource_id, {children_ids, numbering_tracker, processed_ids} ->
          %PublishedResource{revision: child} = published_resources_by_resource_id[resource_id]

          {id, numbering_tracker, processed_ids} =
            create_section_resource(
              section,
              publication,
              published_resources_by_resource_id,
              processed_ids,
              child,
              level + 1,
              numbering_tracker,
              hierarchy_definition
            )

          {[id | children_ids], numbering_tracker, [resource_id | processed_ids]}
        end
      )
      # it's more efficient to append to list using [id | children_ids] and
      # then reverse than to concat on every reduce call using ++
      |> then(fn {children, numbering_tracker, processed_ids} ->
        {Enum.reverse(children), numbering_tracker, processed_ids}
      end)

    %SectionResource{id: section_resource_id} =
      Oli.Repo.insert!(%SectionResource{
        numbering_index: numbering_index,
        numbering_level: level,
        children: children,
        slug: Slug.generate(:section_resources, revision.title),
        collab_space_config: revision.collab_space_config,
        max_attempts: revision.max_attempts,
        resource_id: revision.resource_id,
        project_id: publication.project_id,
        scoring_strategy_id: revision.scoring_strategy_id,
        section_id: section.id
      })

    {section_resource_id, numbering_tracker, processed_ids}
  end

  def get_project_by_section_resource(section_id, resource_id) do
    Repo.one(
      from(s in SectionResource,
        join: p in Project,
        on: s.project_id == p.id,
        where: s.section_id == ^section_id and s.resource_id == ^resource_id,
        select: p
      )
    )
  end

  def get_section_resource(section_id, resource_id) do
    Repo.one(
      from(s in SectionResource,
        where: s.section_id == ^section_id and s.resource_id == ^resource_id,
        preload: [:scoring_strategy],
        select: s
      )
    )
  end

  def get_section_resources(section_id) do
    from(sr in SectionResource,
      where: sr.section_id == ^section_id
    )
    |> Repo.all()
  end

  @doc """
  Returns information about the projects that have been remixed in a section.

  ## Examples

      iex> get_remixed_projects(1, 1)
      [%{id: 2, description: "description of project 2", title: "Project 2", ...}]

      iex> get_remixed_projects(1, 2)
      []
  """

  def get_remixed_projects(section_id, current_project_id) do
    Repo.all(
      from(
        project in Project,
        join: spp in SectionsProjectsPublications,
        on: spp.project_id == project.id,
        join: pub in Publication,
        on: pub.id == spp.publication_id,
        where:
          spp.section_id == ^section_id and
            spp.project_id != ^current_project_id,
        select: %{
          id: project.id,
          title: project.title,
          description: project.description,
          publication: pub
        }
      )
    )
  end

  @doc """
  Returns a map of project_id to the latest available publication for that project
  if a newer publication is available.
  """
  def check_for_available_publication_updates(%Section{id: section_id}) do
    from(spp in SectionsProjectsPublications,
      as: :spp,
      where: spp.section_id == ^section_id,
      join: current_pub in Publication,
      on: current_pub.id == spp.publication_id,
      join: proj in Project,
      on: proj.id == spp.project_id,
      inner_lateral_join:
        latest_pub in subquery(
          from(p in Publication,
            where: p.project_id == parent_as(:spp).project_id and not is_nil(p.published),
            group_by: p.id,
            # secondary sort by id is required here to guarantee a deterministic latest record
            # (esp. important in unit tests where subsequent publications can be published instantly)
            order_by: [desc: p.published, desc: p.id],
            limit: 1
          )
        ),
      preload: [:project],
      select: {spp, current_pub, latest_pub}
    )
    |> Repo.all()
    |> Enum.reduce(%{}, fn {spp, current_pub, latest_pub}, acc ->
      if current_pub.id != latest_pub.id do
        latest_pub =
          latest_pub
          |> Map.put(:project, spp.project)

        Map.put(acc, spp.project_id, latest_pub)
      else
        acc
      end
    end)
  end

  @doc """
  Returns a map of publication ids as keys for which updates are in progress for the
  given section

  ## Examples
      iex> check_for_updates_in_progress(section)
      %{1 => true, 3 => true}
  """
  def check_for_updates_in_progress(%Section{slug: section_slug}) do
    Oban.Job
    |> where([j], j.state in ["available", "executing", "scheduled"])
    |> where([j], j.queue == "updates")
    |> where([j], fragment("?->>'section_slug' = ?", j.args, ^section_slug))
    |> Repo.all()
    |> Enum.reduce(%{}, fn %Oban.Job{args: %{"publication_id" => publication_id}}, acc ->
      Map.put_new(acc, publication_id, true)
    end)
  end

  @doc """
  Adds a source project to the section pinned to the specified publication.
  """
  def add_source_project(section, project_id, publication_id) do
    # create a section project publication association
    Ecto.build_assoc(section, :section_project_publications, %{
      project_id: project_id,
      publication_id: publication_id
    })
    |> Repo.insert!()
  end

  def get_current_publication(section_id, project_id) do
    from(spp in SectionsProjectsPublications,
      join: pub in Publication,
      on: spp.publication_id == pub.id,
      where: spp.section_id == ^section_id and spp.project_id == ^project_id,
      select: pub
    )
    |> Repo.one!()
  end

  @doc """
  Updates a single project in a section to use the specified publication
  """
  def update_section_project_publication(
        %Section{id: section_id},
        project_id,
        publication_id
      ) do
    from(spp in SectionsProjectsPublications,
      where: spp.section_id == ^section_id and spp.project_id == ^project_id
    )
    |> Repo.update_all(set: [publication_id: publication_id])
  end

  @doc """
  Rebuilds a section by upserting any new or existing section resources and removing any
  deleted section resources. Also updates the project publication mappings based on the
  given project_publications map.

  If a finalized hierarchy node is given, then the section will be rebuilt from it. Otherwise, it
  will be rebuilt from a list of section resources.

  project_publications is a map of the project id to the pinned publication for the section.
  %{1 => %Publication{project_id: 1, ...}, ...}
  """
  def rebuild_section_curriculum(
        %Section{id: section_id} = section,
        %HierarchyNode{} = hierarchy,
        project_publications
      ) do
    if Hierarchy.finalized?(hierarchy) do
      Multi.new()
      |> Multi.run(:rebuild_section_resources, fn _repo, _ ->
        # ensure there are no duplicate resources so as to not violate the
        # section_resource [section_id, resource_id] database constraint
        hierarchy =
          Hierarchy.purge_duplicate_resources(hierarchy)
          |> Hierarchy.finalize()

        # generate a new set of section resources based on the hierarchy
        {section_resources, _} = collapse_section_hierarchy(hierarchy, section_id)

        rebuild_section_resources(section, section_resources, project_publications)
      end)
      |> Multi.run(
        :maybe_update_exploration_pages,
        fn _repo, _ ->
          # updates contains_explorations field in sections
          Delivery.maybe_update_section_contains_explorations(section)
        end
      )
      |> Repo.transaction()
    else
      throw(
        "Cannot rebuild section curriculum with a hierarchy that has unfinalized changes. See Oli.Delivery.Hierarchy.finalize/1 for details."
      )
    end
  end

  def rebuild_section_resources(
        section: %Section{id: section_id} = section,
        publication: publication
      ) do
    section
    |> Section.changeset(%{root_section_resource_id: nil})
    |> Repo.update!()

    from(sr in SectionResource,
      where: sr.section_id == ^section_id
    )
    |> Repo.delete_all()

    from(spp in SectionsProjectsPublications,
      where: spp.section_id == ^section_id
    )
    |> Repo.delete_all()

    create_section_resources(section, publication)
  end

  def rebuild_section_resources(
        %Section{id: section_id} = section,
        section_resources,
        project_publications
      )
      when is_list(section_resources) do
    Repo.transaction(fn ->
      previous_section_resource_ids =
        get_section_resources(section_id)
        |> Enum.map(fn sr -> sr.id end)

      # Upsert all hierarchical section resources. Some of these records may have
      # just been created, but that's okay we will just update them again
      now = DateTime.utc_now() |> DateTime.truncate(:second)
      placeholders = %{timestamp: now}

      section_resources
      |> Enum.map(fn section_resource ->
        %{
          SectionResource.to_map(section_resource)
          | inserted_at: {:placeholder, :timestamp},
            updated_at: {:placeholder, :timestamp}
        }
      end)
      |> then(
        &Repo.insert_all(SectionResource, &1,
          placeholders: placeholders,
          on_conflict: {:replace_all_except, [:inserted_at, :scoring_strategy_id]},
          conflict_target: [:section_id, :resource_id]
        )
      )

      # Cleanup any deleted or non-hierarchical section resources
      processed_section_resources_by_id =
        section_resources
        |> Enum.reduce(%{}, fn sr, acc -> Map.put_new(acc, sr.id, sr) end)

      section_resource_ids_to_delete =
        previous_section_resource_ids
        |> Enum.filter(fn sr_id -> !Map.has_key?(processed_section_resources_by_id, sr_id) end)

      from(sr in SectionResource,
        where: sr.id in ^section_resource_ids_to_delete
      )
      |> Repo.delete_all()

      # Upsert section project publications ensure section project publication mappings are up to date
      project_publications
      |> Enum.map(fn {project_id, pub} ->
        %{
          section_id: section_id,
          project_id: project_id,
          publication_id: pub.id,
          inserted_at: {:placeholder, :timestamp},
          updated_at: {:placeholder, :timestamp}
        }
      end)
      |> then(
        &Repo.insert_all(SectionsProjectsPublications, &1,
          placeholders: placeholders,
          on_conflict: {:replace_all_except, [:inserted_at]},
          conflict_target: [:section_id, :project_id]
        )
      )

      # Cleanup any unused project publication mappings
      section_project_ids =
        section_resources
        |> Enum.reduce(%{}, fn sr, acc ->
          Map.put_new(acc, sr.project_id, true)
        end)
        |> Enum.map(fn {project_id, _} -> project_id end)

      from(spp in SectionsProjectsPublications,
        where: spp.section_id == ^section_id and spp.project_id not in ^section_project_ids
      )
      |> Repo.delete_all()

      # Finally, create all non-hierarchical section resources for all projects used in the section
      publication_ids =
        section_project_ids
        |> Enum.map(fn project_id ->
          project_publications[project_id]
          |> then(fn %{id: publication_id} -> publication_id end)
        end)

      processed_resource_ids =
        processed_section_resources_by_id
        |> Enum.map(fn {_id, %{resource_id: resource_id}} -> resource_id end)

      survey_id =
        Project
        |> where([p], p.id == ^section.base_project_id)
        |> select([p], p.required_survey_resource_id)
        |> Repo.one()

      create_nonstructural_section_resources(section_id, publication_ids,
        skip_resource_ids: processed_resource_ids,
        required_survey_resource_id: survey_id
      )

      # Rebuild section previous next index
      PreviousNextIndex.rebuild(section)

      {:ok, _} = rebuild_contained_pages(section, section_resources)

      section_resources
    end)
  end

  @doc """
  Rebuilds the "contained pages" relations for a course section.  A "contained page" for a
  container is the full set of pages found immeidately within that container or in any of
  its sub-containers.  For every container in a course section, one row will exist in this
  "contained pages" table for each contained page.  This allows a straightforward join through
  this relation from a container to then all of its contained pages - to power calculations like
  aggregating progress complete across all pages within a container.
  """
  def rebuild_contained_pages(%Section{id: section_id} = section) do
    section_resources =
      from(sr in SectionResource, where: sr.section_id == ^section_id)
      |> Repo.all()

    rebuild_contained_pages(section, section_resources)
  end

  def rebuild_contained_pages(%Section{slug: slug, id: section_id} = section, section_resources) do
    # First start be deleting all existing contained pages for this section.
    from(cp in ContainedPage, where: cp.section_id == ^section_id)
    |> Repo.delete_all()

    # We will need the set of resource ids for all containers in the hierarchy.
    container_type_id = Oli.Resources.ResourceType.get_id_by_type("container")

    container_ids =
      DeliveryResolver.revisions_of_type(slug, container_type_id)
      |> Enum.map(fn rev -> rev.resource_id end)
      |> MapSet.new()

    # From the section resources, locate the root section resource, and also create a lookup map
    # from section_resource id to each section resource.
    root = Enum.find(section_resources, fn sr -> sr.id == section.root_section_resource_id end)
    map = Enum.reduce(section_resources, %{}, fn sr, map -> Map.put(map, sr.id, sr) end)

    # Now recursively traverse the containers within the course section hierarchy, starting with the root
    # to build a map of page resource_ids to lists of the ancestor container resource_ids.  The resultant
    # map will look like:
    #
    # %{
    #   234 => [32, 25, nil],
    #   135 => [33, 25, nil],
    #   299 => [25, nil],
    #   408 => [nil]
    # }
    #
    # The `nil` entries above represent their presence in the root container, and each preceding resource id
    # references a parent container (like Unit, module, etc).  All container references besides the root are
    # true resource_id references, and not ids of the section resoource.
    #
    page_map = rebuild_contained_pages_helper(root, {[nil], %{}, map, container_ids})

    # Now convert the page_map to a list of maps for bulk insert
    insertions =
      Enum.reduce(page_map, [], fn {page_id, ancestors}, all ->
        Enum.map(ancestors, fn id ->
          %{section_id: section_id, container_id: id, page_id: page_id}
        end) ++ all
      end)

    insertion_count = Repo.insert_all(ContainedPage, insertions)

    # Finally, update the contained_page_count of the container section resource
    # records.  We calculate this and cache it on the section resource to simplify
    # the queries that calculate progress
    {:ok, _} = set_contained_page_counts(section_id)

    {:ok, insertion_count}
  end

  # Recursive helper to traverse the hierarchy of the section resources and create the page to ancestor
  # container map.
  defp rebuild_contained_pages_helper(sr, {ancestors, page_map, all, container_ids}) do
    case Enum.map(sr.children, fn sr_id ->
           sr = Map.get(all, sr_id)

           case MapSet.member?(container_ids, sr.resource_id) do
             true ->
               rebuild_contained_pages_helper(
                 sr,
                 {[sr.resource_id | ancestors], page_map, all, container_ids}
               )
               |> Map.merge(page_map)

             false ->
               Map.put(page_map, sr.resource_id, ancestors)
           end
         end) do
      [] -> %{}
      other -> Enum.reduce(other, fn m, a -> Map.merge(m, a) end)
    end
  end

  defp set_contained_page_counts(section_id) do
    sql = """
    UPDATE section_resources
    SET
      contained_page_count = subquery.count,
      updated_at = NOW()
    FROM (
        SELECT COUNT(*) as count, container_id
        FROM contained_pages
        WHERE section_id = $1
        GROUP BY container_id
    ) AS subquery
    WHERE section_resources.resource_id = subquery.container_id and section_resources.section_id = $2
    """

    Ecto.Adapters.SQL.query(Repo, sql, [section_id, section_id])
  end

  @doc """
  Gracefully applies the specified publication update to a given section by leaving the existing
  curriculum and section modifications in-tact while applying the structural changes that
  occurred between the old and new publication.

  This implementation makes the assumption that a resource_id is unique within a curriculum.
  That is, a resource can only allowed to be added once in a single location within a curriculum.
  This makes it simpler to apply changes to the existing curriculum but if necessary, this implementation
  could be extended to not just apply the changes to the first node found that contains the changed resource,
  but any/all nodes in the hierarchy which reference the changed resource.
  """
  def apply_publication_update(
        %Section{id: section_id} = section,
        publication_id
      ) do
    Broadcaster.broadcast_update_progress(section.id, publication_id, 0)

    new_publication = Publishing.get_publication!(publication_id)
    project_id = new_publication.project_id
    project = Oli.Repo.get(Oli.Authoring.Course.Project, project_id)
    current_publication = get_current_publication(section_id, project_id)
    current_hierarchy = DeliveryResolver.full_hierarchy(section.slug)

    # fetch diff from cache if one is available. If not, compute one on the fly
    diff = Publishing.get_publication_diff(current_publication, new_publication)

    result =
      case diff do
        %PublicationDiff{classification: :minor} ->
          perform_update(:minor, section, project_id, new_publication, current_hierarchy)

        %PublicationDiff{classification: :major} ->
          cond do
            # Case 1: The course section is based on this project, but is not a product and is not seeded from a product
            section.base_project_id == project_id and section.type == :enrollable and
                is_nil(section.blueprint_id) ->
              perform_update(
                :major,
                section,
                project_id,
                current_publication,
                new_publication
              )

            # Case 2: The course section is based on this project and was seeded from a product
            section.base_project_id == project_id and !is_nil(section.blueprint_id) ->
              perform_update(:minor, section, project_id, new_publication, current_hierarchy)

            # Case 3: The course section is a product based on this project
            section.base_project_id == project_id and section.type == :blueprint ->
              perform_update(:minor, section, project_id, new_publication, current_hierarchy)

            # Case 4: The course section is not based on this project (but it remixes some materials from project)
            true ->
              perform_update(:minor, section, project_id, new_publication, current_hierarchy)
          end
      end

    # For a section based on this project, update the has_experiments in the section to match that
    # setting in the project.
    if section.base_project_id == project_id and
         project.has_experiments != section.has_experiments do
      Oli.Delivery.Sections.update_section(section, %{has_experiments: project.has_experiments})
    end

    Broadcaster.broadcast_update_progress(section.id, new_publication.id, :complete)

    result
  end

  # for minor update, all we need to do is update the spp record and
  # rebuild the section curriculum based on the current hierarchy
  defp perform_update(:minor, section, project_id, new_publication, current_hierarchy) do
    Repo.transaction(fn ->
      # Update the section project publication to the new publication
      update_section_project_publication(section, project_id, new_publication.id)

      project_publications = get_pinned_project_publications(section.id)
      rebuild_section_curriculum(section, current_hierarchy, project_publications)

      {:ok}
    end)
  end

  # for major update, update the spp record and use the diff and the AIRRO approach
  defp perform_update(:major, section, project_id, prev_publication, new_publication) do
    Repo.transaction(fn ->
      container = ResourceType.get_id_by_type("container")
      prev_published_resources_map = published_resources_map(prev_publication.id)
      new_published_resources_map = published_resources_map(new_publication.id)

      # Update the section project publication to the new publication
      update_section_project_publication(section, project_id, new_publication.id)

      # Bulk create new placeholder section resource records for new published resources.
      # The children of these records may need the id of other section resource records
      # created here, so children will be set to nil initially and set in the next step.
      #
      # This is more efficient than DFS traversing the hierarchy and creating these records
      # one at a time in order to ensure that child record ids are available for the parent
      # children.
      now = DateTime.utc_now() |> DateTime.truncate(:second)
      placeholders = %{timestamp: now}

      new_published_resources_map
      |> Enum.filter(fn {resource_id, _pr} ->
        !Map.has_key?(prev_published_resources_map, resource_id)
      end)
      |> Enum.map(fn {resource_id, pr} ->
        %{
          resource_id: resource_id,
          project_id: project_id,
          section_id: section.id,
          # we set children to nil here so that we know it needs to be set in the next step
          children: nil,
          scoring_strategy_id: pr.revision.scoring_strategy_id,
          slug: Oli.Utils.Slug.generate("section_resources", pr.revision.title),
          inserted_at: {:placeholder, :timestamp},
          updated_at: {:placeholder, :timestamp}
        }
      end)
      |> then(
        &Repo.insert_all(SectionResource, &1,
          placeholders: placeholders,
          on_conflict: {:replace_all_except, [:inserted_at, :scoring_strategy_id]},
          conflict_target: [:section_id, :resource_id]
        )
      )

      # get all section resources including freshly minted ones
      section_resources = get_section_resources(section.id)

      # build mappings from section_resource_id to resource_id and the inverse
      {sr_id_to_resource_id, resource_id_to_sr_id} =
        section_resources
        |> Enum.reduce({%{}, %{}}, fn %SectionResource{id: id, resource_id: resource_id},
                                      {sr_id_to_resource_id, resource_id_to_sr_id} ->
          {Map.put(sr_id_to_resource_id, id, resource_id),
           Map.put(resource_id_to_sr_id, resource_id, id)}
        end)

      # For all container section resources in the course project whose children attribute differs
      # from the new publication’s container children, execute the three way merge algorithm
      merged_section_resources =
        section_resources
        |> Enum.map(fn section_resource ->
          %SectionResource{
            resource_id: resource_id,
            children: current_children
          } = section_resource

          prev_published_resource = prev_published_resources_map[resource_id]

          is_container? =
            case prev_published_resource do
              %{revision: %{resource_type_id: ^container}} ->
                true

              _ ->
                false
            end

          if is_container? or is_nil(current_children) do
            new_published_resource = new_published_resources_map[resource_id]
            new_children = new_published_resource.revision.children

            case current_children do
              nil ->
                # this section resource was just created so it can assume the newly published value
                %SectionResource{
                  section_resource
                  | children: Enum.map(new_children, &resource_id_to_sr_id[&1])
                }

              current_children ->
                # ensure we are comparing resource_ids to resource_ids (and not section_resource_ids)
                # by translating the current section_resource children ids to resource_ids
                current_children_resource_ids =
                  Enum.map(current_children, &sr_id_to_resource_id[&1])

                # check if the children resource_ids have diverged from the new value
                if current_children_resource_ids != new_children do
                  # There is a merge conflict between the current section resource and the new published resource.
                  # Use the AIRRO three way merge algorithm to resolve
                  base = prev_published_resource.revision.children
                  source = new_published_resource.revision.children
                  target = current_children_resource_ids

                  case Oli.Publishing.Updating.Merge.merge(base, source, target) do
                    {:ok, merged} ->
                      %SectionResource{
                        section_resource
                        | children: Enum.map(merged, &resource_id_to_sr_id[&1])
                      }

                    {:no_change} ->
                      section_resource
                  end
                else
                  section_resource
                end
            end
          else
            section_resource
          end
        end)

      # Upsert all merged section resource records. Some of these records may have just been created
      # and some may not have been changed, but that's okay we will just update them again
      now = DateTime.utc_now() |> DateTime.truncate(:second)
      placeholders = %{timestamp: now}

      merged_section_resources
      |> Enum.map(fn section_resource ->
        %{
          SectionResource.to_map(section_resource)
          | updated_at: {:placeholder, :timestamp}
        }
      end)
      |> then(
        &Repo.insert_all(SectionResource, &1,
          placeholders: placeholders,
          on_conflict: {:replace_all_except, [:inserted_at, :scoring_strategy_id]},
          conflict_target: [:section_id, :resource_id]
        )
      )

      # Finally, we must fetch and renumber the final hierarchy in order to generate the proper numberings
      {new_hierarchy, _numberings} =
        DeliveryResolver.full_hierarchy(section.slug)
        |> Numbering.renumber_hierarchy()

      # Rebuild the section curriculum using the new hierarchy, adding any new non-hierarchical
      # resources and cleaning up any deleted ones
      pinned_project_publications = get_pinned_project_publications(section.id)
      rebuild_section_curriculum(section, new_hierarchy, pinned_project_publications)
      Delivery.maybe_update_section_contains_explorations(section)

      {:ok}
    end)
  end

  @doc """
  Returns a map of resource_id to published resource
  """
  def published_resources_map(
        publication_ids,
        opts \\ [preload: [:resource, :revision, :publication]]
      )

  def published_resources_map(publication_ids, opts) when is_list(publication_ids) do
    Publishing.get_published_resources_by_publication(publication_ids, opts)
    |> Enum.reduce(%{}, fn r, m -> Map.put(m, r.resource_id, r) end)
  end

  def published_resources_map(publication_id, opts) do
    published_resources_map([publication_id], opts)
  end

  @doc """
  Returns the map of project_id to publication of all the section's pinned project publications
  """
  def get_pinned_project_publications(section_id) do
    from(spp in SectionsProjectsPublications,
      as: :spp,
      where: spp.section_id == ^section_id,
      join: publication in Publication,
      on: publication.id == spp.publication_id,
      preload: [publication: :project],
      select: spp
    )
    |> Repo.all()
    |> Enum.reduce(%{}, fn spp, acc ->
      Map.put(acc, spp.project_id, spp.publication)
    end)
  end

  @doc """
  For a given section and resource, determine which project this
  resource originally belongs to.
  """
  def determine_which_project_id(section_id, resource_id) do
    Repo.one(
      from(
        sr in SectionResource,
        where: sr.section_id == ^section_id and sr.resource_id == ^resource_id,
        select: sr.project_id
      )
    )
  end

  # Takes a hierarchy node and a accumulator list of section resources and returns the
  # updated collapsed list of section resources
  defp collapse_section_hierarchy(
         %HierarchyNode{
           finalized: true,
           numbering: numbering,
           children: children,
           resource_id: resource_id,
           project_id: project_id,
           revision: revision,
           section_resource: section_resource
         },
         section_id,
         section_resources \\ []
       ) do
    {section_resources, children_sr_ids} =
      Enum.reduce(children, {section_resources, []}, fn child, {section_resources, sr_ids} ->
        {child_section_resources, child_section_resource} =
          collapse_section_hierarchy(child, section_id, section_resources)

        {child_section_resources, [child_section_resource.id | sr_ids]}
      end)

    section_resource =
      case section_resource do
        nil ->
          # section resource record doesnt exist, create one on the fly.
          # this is necessary because we need the record id for the parent's children
          SectionResource.changeset(%SectionResource{}, %{
            numbering_index: numbering.index,
            numbering_level: numbering.level,
            slug: Slug.generate(:section_resources, revision.title),
            resource_id: resource_id,
            project_id: project_id,
            section_id: section_id,
            children: Enum.reverse(children_sr_ids),
            collab_space_config: revision.collab_space_config,
            max_attempts: revision.max_attempts,
            scoring_strategy_id: revision.scoring_strategy_id,
            retake_mode: revision.retake_mode
          })
          |> Oli.Repo.insert!(
            # if there is a conflict on the unique section_id resource_id constraint,
            # we assume it is because a resource has been moved or removed/readded in
            # a remix operation, so we simply replace the existing section_resource record
            on_conflict: :replace_all,
            conflict_target: [:section_id, :resource_id]
          )

        %SectionResource{} ->
          # section resource record already exists, so we reuse it and update the fields which may have changed
          %SectionResource{
            section_resource
            | children: Enum.reverse(children_sr_ids),
              numbering_index: numbering.index,
              numbering_level: numbering.level
          }
      end

    {[section_resource | section_resources], section_resource}
  end

  # creates all non-structural section resources for the given publication ids skipping
  # any that belong to the resource ids in skip_resource_ids
  defp create_nonstructural_section_resources(section_id, publication_ids,
         skip_resource_ids: skip_resource_ids,
         required_survey_resource_id: required_survey_resource_id
       ) do
    published_resources_by_resource_id =
      published_resources_map(publication_ids, preload: [:revision, :publication])

    now = DateTime.utc_now() |> DateTime.truncate(:second)

    # determine which pages are unreachable from the hierarchy, taking into account
    # the optional survey resource
    unreachable_page_resource_ids =
      case required_survey_resource_id do
        nil -> determine_unreachable_pages(publication_ids, skip_resource_ids)
        id -> determine_unreachable_pages(publication_ids, [id | skip_resource_ids])
      end

    skip_set = MapSet.new(skip_resource_ids ++ unreachable_page_resource_ids)

    published_resources_by_resource_id
    |> Enum.filter(fn {resource_id, %{revision: rev}} ->
      !MapSet.member?(skip_set, resource_id) && !is_structural?(rev)
    end)
    |> generate_slugs_until_uniq()
    |> Enum.map(fn {slug, %PublishedResource{revision: revision, publication: pub}} ->
      [
        slug: slug,
        resource_id: revision.resource_id,
        project_id: pub.project_id,
        section_id: section_id,
        inserted_at: now,
        updated_at: now,
        collab_space_config: revision.collab_space_config,
        max_attempts:
          if is_nil(revision.max_attempts) do
            0
          else
            revision.max_attempts
          end,
        scoring_strategy_id: revision.scoring_strategy_id,
        retake_mode: revision.retake_mode
      ]
    end)
    |> then(&Repo.insert_all(SectionResource, &1))
  end

  defp is_structural?(%Revision{resource_type_id: resource_type_id}) do
    container = ResourceType.get_id_by_type("container")

    resource_type_id == container
  end

  # Function that generates a set of unique slugs that don't collide with any of the existing ones from the
  # section_resources table. It aims to minimize the number of queries to the database for ensuring that the slugs
  # generated are unique.
  defp generate_slugs_until_uniq(published_resources) do
    # generate initial slugs for new section resources
    published_resources_by_slug =
      Enum.reduce(published_resources, %{}, fn {_, pr}, acc ->
        title = pr.revision.title

        # if a previous published resource has the same revision then generate a new initial slug different from the default
        slug_attempt = if Map.has_key?(acc, Slug.slugify(title)), do: 1, else: 0
        initial_slug = Slug.generate_nth(title, slug_attempt)

        Map.put(acc, initial_slug, pr)
      end)

    # until all slugs are unique or up to 10 attempts
    {prs_by_non_uniq_slug, prs_by_uniq_slug} =
      Enum.reduce_while(1..10, {published_resources_by_slug, %{}}, fn attempt,
                                                                      {prs_by_non_uniq_slug,
                                                                       prs_by_uniq_slug} ->
        # get all slugs that already exist in the system and can't be used for new section resources
        existing_slugs =
          prs_by_non_uniq_slug
          |> Map.keys()
          |> get_existing_slugs()

        # if all slugs are unique then finish the loop, otherwise generate new slugs for the non unique ones
        if Enum.empty?(existing_slugs) do
          {:halt, {%{}, Map.merge(prs_by_non_uniq_slug, prs_by_uniq_slug)}}
        else
          # separate the slug candidates that succeeded and are unique from the ones that are not unique yet
          {new_prs_by_non_uniq_slug, new_uniq_to_merge} =
            Map.split(prs_by_non_uniq_slug, existing_slugs)

          new_prs_by_non_uniq_slug = regenerate_slugs(new_prs_by_non_uniq_slug, attempt)
          new_prs_by_uniq_slug = Map.merge(prs_by_uniq_slug, new_uniq_to_merge)

          {:cont, {new_prs_by_non_uniq_slug, new_prs_by_uniq_slug}}
        end
      end)

    unless Enum.empty?(prs_by_non_uniq_slug) do
      throw(
        "Cannot rebuild section curriculum. After several attempts it was not possible to generate unique slugs for new nonstructural section resources. See Oli.Delivery.Sections.create_nonstructural_section_resources/3 for details."
      )
    end

    prs_by_uniq_slug
  end

  @doc """
  Filters a given list of slugs, returning only the ones that already exist in the section_resources table.
  """
  def get_existing_slugs(slugs) do
    Repo.all(
      from(
        sr in SectionResource,
        where: sr.slug in ^slugs,
        select: sr.slug,
        distinct: true
      )
    )
  end

  # Generates a new set of slug candidates
  defp regenerate_slugs(prs_by_slug, attempt) do
    Enum.reduce(prs_by_slug, %{}, fn {_slug,
                                      %PublishedResource{revision: revision} = published_resource},
                                     acc ->
      new_slug = Slug.generate_nth(revision.title, attempt)

      Map.put(acc, new_slug, published_resource)
    end)
  end

  @doc """
  Returns the base_project attributes for the given section
  """
  def get_section_attributes(section) do
    project =
      Ecto.assoc(section, :base_project)
      |> Repo.one()

    case project do
      nil -> %ProjectAttributes{}
      %Project{:attributes => nil} -> %ProjectAttributes{}
      %Project{:attributes => attributes} -> attributes
    end
  end

  @doc """
  Converts a section's start_date and end_date to the given timezone's local datetimes
  """
  def localize_section_start_end_datetimes(
        %Section{start_date: start_date, end_date: end_date} = section,
        context
      ) do
    start_date = FormatDateTime.convert_datetime(start_date, context)
    end_date = FormatDateTime.convert_datetime(end_date, context)

    section
    |> Map.put(:start_date, start_date)
    |> Map.put(:end_date, end_date)
  end

  @doc """
  Returns {:available, section} if the section is available fo enrollment.

  Otherwise returns {:unavailable, reason} where reasons is one of:
  :registration_closed, :before_start_date, :after_end_date
  """
  def available?(section) do
    now = Timex.now()

    cond do
      section.registration_open != true ->
        {:unavailable, :registration_closed}

      not is_nil(section.start_date) and Timex.before?(now, section.start_date) ->
        {:unavailable, :before_start_date}

      not is_nil(section.end_date) and Timex.after?(now, section.end_date) ->
        {:unavailable, :after_end_date}

      true ->
        {:available, section}
    end
  end

  defp build_helper(id, previous_next_index) do
    node = Map.get(previous_next_index, id)

    Map.put(
      node,
      "children",
      Enum.map(node["children"], fn id ->
        build_helper(id, previous_next_index)
      end)
    )
  end

  def build_hierarchy_from_top_level(resource_ids, previous_next_index) do
    Enum.map(resource_ids, fn resource_id -> build_helper(resource_id, previous_next_index) end)
  end

  def build_hierarchy(section) do
    {:ok, _, previous_next_index} =
      PreviousNextIndex.retrieve(section, section.root_section_resource.resource_id)

    # Retrieve the top level resource ids, and convert them to strings
    resource_ids =
      Oli.Delivery.Sections.map_section_resource_children_to_resource_ids(
        section.root_section_resource
      )
      |> Enum.map(fn integer_id -> Integer.to_string(integer_id) end)

    %{
      id: "hierarchy_built_with_previous_next_index",
      # Recursively build the map based hierarchy from the structure defined by previous_next_index
      children: build_hierarchy_from_top_level(resource_ids, previous_next_index)
    }
  end

  defp get_related_resources([], _, _), do: []

  defp get_related_resources(resource_ids, section_id, user_id) do
    SectionResource
    |> join(:inner, [sr], spp in SectionsProjectsPublications,
      on: spp.section_id == sr.section_id and spp.project_id == sr.project_id
    )
    |> join(:inner, [sr, spp], pr in PublishedResource,
      on: pr.publication_id == spp.publication_id and pr.resource_id == sr.resource_id
    )
    |> join(:inner, [sr, _, pr], rev in Revision, on: rev.id == pr.revision_id)
    |> join(:left, [sr, _, _, rev], ra in ResourceAccess,
      on:
        ra.section_id == ^section_id and ra.resource_id == sr.resource_id and
          ra.user_id == ^user_id
    )
    |> join(:left, [sr, _, _, rev, ra], ra2 in ResourceAccess,
      on:
        ra2.section_id == ra.section_id and ra2.resource_id == ra.resource_id and
          ra2.user_id == ra.user_id and ra2.id > ra.id
    )
    |> where(
      [sr, _, _, rev, _ra, ra2],
      sr.section_id == ^section_id and
        rev.resource_type_id == ^ResourceType.get_id_by_type("page") and
        sr.resource_id in ^resource_ids
    )
    |> select([sr, _, _, rev, ra], %{
      id: sr.resource_id,
      title: rev.title,
      progress: ra.progress,
      slug: rev.slug,
      graded: rev.graded,
      purpose: rev.purpose
    })
    |> Repo.all()
  end

  defp append_related_resources(graded_pages, user_id) do
    case graded_pages do
      [] ->
        []

      _ ->
        section_id = graded_pages |> List.first() |> Map.get(:section_id)

        related_resources =
          graded_pages
          |> Enum.reduce([], fn page, related_pages -> page.relates_to ++ related_pages end)
          |> get_related_resources(section_id, user_id)

        Enum.map(graded_pages, fn page ->
          Map.get_and_update(page, :relates_to, fn relates_to ->
            {relates_to,
             Enum.map(relates_to, fn resource_id ->
               Enum.find(related_resources, &(&1.id == resource_id))
             end)
             |> Enum.filter(&(&1 != nil))}
          end)
          |> elem(1)
          |> Map.delete(:children)
        end)
    end
  end

  @doc """
  Returns a tuple with the units and modules from a section.
  In case there are no units or modules, it returns a zero count and the pages
  of the curriculum.
  {container_count, containers} or {0, pages}
  """
  def get_units_and_modules_containers(section_slug) do
    query =
      from([sr, s, _spp, _pr, rev] in DeliveryResolver.section_resource_revisions(section_slug),
        where:
          s.slug == ^section_slug and sr.numbering_level in [1, 2] and rev.resource_type_id == 2,
        select: %{
          id: rev.resource_id,
          title: rev.title,
          numbering_level: sr.numbering_level,
          numbering_index: sr.numbering_index
        }
      )

    case Repo.all(query) do
      [] -> {0, get_pages(section_slug)}
      containers -> {length(containers), containers}
    end
  end

  @doc """
  Returns the resources scheduled dates for a given student.
  Hard sceduled dates for a specific student take precedence over "global" hard scheduled dates.
  Global hard scheduled dates take precedence over soft scheduled dates.
  """
  def get_resources_scheduled_dates_for_student(section_slug, student_id) do
    get_soft_scheduled_dates(section_slug)
    |> Map.merge(get_hard_scheduled_dates(section_slug))
    |> Map.merge(get_hard_scheduled_dates_for_student(section_slug, student_id))
  end

  def get_soft_scheduled_dates(section_slug) do
    query =
      from([sr, _s, _spp, _pr, _rev] in DeliveryResolver.section_resource_revisions(section_slug),
        select: {
          sr.resource_id,
          %{end_date: sr.end_date, scheduled_type: sr.scheduling_type}
        }
      )

    Repo.all(query)
    |> Enum.into(%{})
  end

  def get_hard_scheduled_dates(section_slug) do
    query =
      from([_sr, s, _spp, _pr, _rev] in DeliveryResolver.section_resource_revisions(section_slug),
        join: gc in GatingCondition,
        on: gc.section_id == s.id,
        where: gc.type == :schedule and is_nil(gc.user_id),
        select: {
          gc.resource_id,
          %{
            end_date: fragment("cast(cast(? as text) as date)", gc.data["end_datetime"]),
            scheduled_type: gc.type
          }
        }
      )

    Repo.all(query)
    |> Enum.into(%{})
  end

  def get_hard_scheduled_dates_for_student(section_slug, student_id) do
    query =
      from([_sr, s, _spp, _pr, _rev] in DeliveryResolver.section_resource_revisions(section_slug),
        join: gc in GatingCondition,
        on: gc.section_id == s.id,
        where: gc.type == :schedule and gc.user_id == ^student_id,
        select: {
          gc.resource_id,
          %{
            end_date: fragment("cast(cast(? as text) as date)", gc.data["end_datetime"]),
            scheduled_type: gc.type
          }
        }
      )

    Repo.all(query)
    |> Enum.into(%{})
  end

  defp get_pages(section_slug) do
    query =
      from([sr, s, _spp, _pr, rev] in DeliveryResolver.section_resource_revisions(section_slug),
        where: s.slug == ^section_slug and rev.resource_type_id == 1,
        select: %{
          id: rev.resource_id,
          title: rev.title,
          numbering_index: sr.numbering_index
        }
      )

    Repo.all(query)
  end

  defp get_student_pages(section_slug, user_id) do
    SectionResource
    |> join(:inner, [sr], s in Section, on: sr.section_id == s.id)
    |> join(:inner, [sr, s], spp in SectionsProjectsPublications,
      on: spp.section_id == s.id and spp.project_id == sr.project_id
    )
    |> join(:inner, [sr, _, spp], pr in PublishedResource,
      on: pr.publication_id == spp.publication_id and pr.resource_id == sr.resource_id
    )
    |> join(:inner, [sr, _, _, pr], rev in Revision, on: rev.id == pr.revision_id)
    |> join(:left, [sr], ds in Oli.Delivery.Settings.StudentException,
      on:
        ds.section_id == sr.section_id and ds.resource_id == sr.resource_id and
          ds.user_id == ^user_id
    )
    |> where([sr, s, _, _, _, ds], s.slug == ^section_slug)
    |> select([sr, s, _, _, rev, ds], %{
      id: sr.id,
      title: rev.title,
      slug: rev.slug,
      end_date:
        fragment(
          "coalesce(?, ?)",
          ds.end_date,
          sr.end_date
        ),
      scheduled_type: sr.scheduling_type,
      graded: rev.graded,
      resource_type_id: rev.resource_type_id,
      resource_id: rev.resource_id,
      numbering_level: sr.numbering_level,
      numbering_index: sr.numbering_index,
      scheduling_type: sr.scheduling_type,
      children: sr.children,
      section_id: s.id,
      relates_to: rev.relates_to
    })
    |> order_by([{:asc_nulls_last, fragment("end_date")}])
  end

  @doc """
    Returns the activities that a student need to complete next.
  """
  def get_next_activities_for_student(section_slug, user_id) do
    student_pages_query = get_student_pages(section_slug, user_id)

    query =
      from(sp in subquery(student_pages_query),
        where:
          not is_nil(sp.end_date) and
            sp.end_date >= ^DateTime.utc_now() and
            sp.resource_type_id in [
              ^ResourceType.get_id_by_type("page"),
              ^ResourceType.get_id_by_type("container")
            ],
        limit: 2
      )

    query
    |> Repo.all()
    |> Enum.map(fn sr ->
      Map.put(
        sr,
        :end_date,
        if is_nil(sr.end_date) do
          nil
        else
          to_datetime(sr.end_date)
        end
      )
    end)
    |> Enum.map(fn activity ->
      case ResourceType.get_type_by_id(activity.resource_type_id) do
        "page" ->
          Map.put(
            activity,
            :progress,
            Oli.Delivery.Metrics.progress_for_page(
              activity.section_id,
              user_id,
              activity.resource_id
            ) * 100
          )

        "container" ->
          Map.put(
            activity,
            :progress,
            Oli.Delivery.Metrics.progress_for(
              activity.section_id,
              user_id,
              activity.resource_id
            ) * 100
          )
      end
      |> Map.put(
        :completion_percentage,
        Oli.Delivery.Metrics.completion_for(
          activity.section_id,
          activity.resource_id
        )
      )
    end)
  end

  defp to_datetime(nd) do
    DateTime.from_naive!(nd, "Etc/UTC")
  end

  @doc """
    Returns the graded pages and their due dates for a given student.
  """
  def get_graded_pages(section_slug, user_id) do
    student_pages_query = get_student_pages(section_slug, user_id)

    {graded_pages_with_date, other_resources} =
      Repo.all(from(sp in subquery(student_pages_query)))
      |> Enum.uniq_by(& &1.id)
      |> Enum.split_with(fn page ->
        page.end_date != nil and page.graded == true and
          page.resource_type_id == ResourceType.get_id_by_type("page")
      end)

    (graded_pages_with_date ++ get_graded_pages_without_date(other_resources))
    |> append_related_resources(user_id)
    |> Enum.map(fn sr ->
      Map.put(
        sr,
        :end_date,
        if is_nil(sr.end_date) do
          nil
        else
          to_datetime(sr.end_date)
        end
      )
    end)
  end

  defp get_graded_pages_without_date([]), do: []

  defp get_graded_pages_without_date(resources) do
    {root_container, graded_pages} = get_root_container_and_graded_pages(resources)

    graded_page_map = Enum.reduce(graded_pages, %{}, fn p, m -> Map.put(m, p.id, p) end)

    {reachable_graded_pages, unreachable_graded_pages} =
      get_flatten_hierarchy(
        (root_container || %{})[:children],
        resources
      )
      |> Enum.reduce({[], graded_page_map}, fn id, {acc, remaining} ->
        case Map.get(remaining, id) do
          nil -> {acc, remaining}
          page -> {[page | acc], Map.delete(remaining, id)}
        end
      end)

    Enum.reverse(reachable_graded_pages) ++
      (Map.values(unreachable_graded_pages)
       |> Enum.sort_by(&{&1.numbering_level, &1.numbering_index}))
  end

  defp get_root_container_and_graded_pages(resources) do
    Enum.reduce(resources, {nil, []}, fn resource, {root_container, graded_pages} = acc ->
      cond do
        resource.numbering_level == 0 ->
          {resource, graded_pages}

        resource.resource_type_id == ResourceType.get_id_by_type("page") and
            resource.graded == true ->
          {root_container, [resource | graded_pages]}

        true ->
          acc
      end
    end)
  end

  defp get_flatten_hierarchy(nil, _), do: []
  defp get_flatten_hierarchy([], _), do: []

  defp get_flatten_hierarchy([head_id | rest], resources) do
    [
      head_id
      | get_flatten_hierarchy(
          Enum.find(resources, %{}, &(&1.id == head_id))[:children],
          resources
        )
    ] ++
      get_flatten_hierarchy(rest, resources)
  end

  @doc """
  Returns all objectives and subobjectives for a given section, with associated proficiency
  results generally available in the form:
  %{
    objective: "Parent Objective Title"
    objective_resource_id: 231,
    student_proficiency_obj: "High"
    subobjective: "Subobjective Title",
    subobjective_resource_id: 388,
    student_proficiency_subobj: "Low"
  }

  For objectives that are subobjectives, the objective is shown as the `subobjective` like the
  above example, with the aggregated proficiency for its parent shown.  For objectives that are
  top level objectives, they appear with their proficiency for only those activities that
  directly attached to them.
  """
  def get_objectives_and_subobjectives(section_slug, student_id \\ nil) do
    calc = fn count, total ->
      case total do
        0 -> nil
        _ -> count / total
      end
    end

    proficiency_per_learning_objective =
      case student_id do
        nil ->
          Metrics.raw_proficiency_per_learning_objective(section_slug)

        student_id ->
          Metrics.raw_proficiency_for_student_per_learning_objective(section_slug, student_id)
      end

    # get the minimal fields for all objectives from the database
    objective_id = Oli.Resources.ResourceType.get_id_by_type("objective")

    objectives =
      from([rev: rev] in DeliveryResolver.section_resource_revisions(section_slug),
        where: rev.deleted == false and rev.resource_type_id == ^objective_id,
        select: %{
          title: rev.title,
          resource_id: rev.resource_id,
          children: rev.children
        }
      )
      |> Repo.all()

    lookup_map =
      Enum.reduce(objectives, %{}, fn obj, acc ->
        Map.put(acc, obj.resource_id, obj)
      end)

    # identify top level objectives (those that don't have a parent)
    parent_map =
      Enum.reduce(objectives, %{}, fn obj, acc ->
        Enum.reduce(obj.children, acc, fn child, acc ->
          Map.put(acc, child, obj.resource_id)
        end)
      end)

<<<<<<< HEAD
      if Enum.empty?(parent_objectives) do
        # If the current objective doesn't have a parent, just render it
        [objective | acc]
      else
        # If the current objective has one or more parents, render their parents
        parent_objectives ++ acc
      end
    end)
    |> Enum.uniq_by(&{&1.objective_resource_id, &1.subobjective_resource_id})
    |> Enum.map(fn obj ->
      add_necessary_fields_to_objectives(
        obj,
        proficiency_per_learning_objective
      )
=======
    top_level_objectives =
      Enum.filter(objectives, fn obj ->
        !Map.has_key?(parent_map, obj.resource_id)
      end)

    # Now calculate the aggregate proficiency for each top level objective
    top_level_aggregation =
      Enum.reduce(top_level_objectives, %{}, fn obj, map ->
        aggregation =
          Enum.reduce(obj.children, {0, 0}, fn child, {correct, total} ->
            {child_correct, child_total} =
              Map.get(proficiency_per_learning_objective, child, {0, 0})

            {correct + child_correct, total + child_total}
          end)

        Map.put(map, obj.resource_id, aggregation)
      end)

    # Now make a pass over top level objectives, and for each one, pull in its subobjectives.
    # We have to take this approach to account for the fact that a sub objective can have
    # multiple parents.
    Enum.reduce(objectives, [], fn objective, all ->
      case Map.has_key?(parent_map, objective.resource_id) do
        # this is a top-level objective
        false ->
          {correct, total} =
            Map.get(proficiency_per_learning_objective, objective.resource_id, {0, 0})

          objective =
            Map.merge(objective, %{
              objective: objective.title,
              objective_resource_id: objective.resource_id,
              student_proficiency_obj: calc.(correct, total) |> Metrics.proficiency_range(),
              subobjective: "",
              subobjective_resource_id: nil,
              student_proficiency_subobj: ""
            })

          {parent_correct, parent_total} =
            Map.get(top_level_aggregation, objective.resource_id, {0, 0})

          sub_objectives =
            Enum.map(objective.children, fn child ->
              sub_objective = Map.get(lookup_map, child)

              {correct, total} =
                Map.get(proficiency_per_learning_objective, sub_objective.resource_id, {0, 0})

              Map.merge(sub_objective, %{
                objective: objective.title,
                objective_resource_id: objective.resource_id,
                student_proficiency_obj:
                  calc.(parent_correct, parent_total) |> Metrics.proficiency_range(),
                subobjective: sub_objective.title,
                subobjective_resource_id: sub_objective.resource_id,
                student_proficiency_subobj: calc.(correct, total) |> Metrics.proficiency_range()
              })
            end)

          [objective | sub_objectives] ++ all

        # this is a subobjective, we do nothing as it will be handled in the context of its parent(s)
        _ ->
          all
      end
>>>>>>> a1f35a35
    end)
  end

  @doc """
  Maps each resource with its parent container label, being the label (if any) like
  <Container Label> <Numbering Index>: <Container Title>

  For example:

  %{1: "Unit 1: Basics", 15: nil, 45: "Module 3: Enumerables"}
  """
  def map_resources_with_container_labels(section_slug, resource_ids) do
    resource_type_id = Oli.Resources.ResourceType.get_id_by_type("container")

    containers =
      from([sr, s, spp, _pr, rev] in DeliveryResolver.section_resource_revisions(section_slug),
        join: p in Project,
        on: p.id == spp.project_id,
        where: s.slug == ^section_slug and rev.resource_type_id == ^resource_type_id,
        select: %{
          id: rev.resource_id,
          title: rev.title,
          numbering_level: sr.numbering_level,
          numbering_index: sr.numbering_index,
          children: rev.children,
          customizations: p.customizations
        }
      )
      |> Repo.all()

    Enum.map(resource_ids, fn page_id ->
      {page_id,
       case Enum.find(containers, fn container ->
              page_id in container.children
            end) do
         nil ->
           nil

         %{numbering_level: 0} ->
           nil

         c ->
           ~s{#{get_container_label(c.numbering_level, c.customizations || Map.from_struct(CustomLabels.default()))} #{c.numbering_index}: #{c.title}}
       end}
    end)
    |> Enum.into(%{})
  end

  defp get_container_label(
         numbering_level,
         customizations
       ) do
    case numbering_level do
      1 -> Map.get(customizations, :unit)
      2 -> Map.get(customizations, :module)
      _ -> Map.get(customizations, :section)
    end
  end

  def get_units_and_modules_from_a_section(section_slug) do
    all =
      Repo.all(
        from(
          [sr: sr, rev: rev, s: s] in DeliveryResolver.section_resource_revisions(section_slug),
          join: cp in ContainedPage,
          on: cp.container_id == rev.resource_id,
          where: rev.deleted == false and s.slug == ^section_slug and rev.resource_type_id == 2,
          group_by: [cp.container_id, rev.title, sr.numbering_level, rev.children],
          order_by: [asc: rev.title],
          select: %{
            container_id: cp.container_id,
            title: rev.title,
            level: sr.numbering_level,
            children: rev.children
          }
        )
      )

    # This is map used to get the name of a module's parent unit title
    # so that we can display a module as "Unit Title / Module Title"
    # instead of just "Module Title"

    parent_title_map =
      Enum.reduce(all, %{}, fn %{children: children} = elem, map ->
        Enum.reduce(children, map, fn child, map -> Map.put(map, child, elem.title) end)
      end)

    Enum.map(all, fn %{children: children} = elem ->
      children_from_children =
        all
        |> Enum.filter(fn %{container_id: container_id} -> container_id in children end)
        |> Enum.flat_map(fn child_map ->
          child_map[:children]
        end)

      elem = %{elem | children: children ++ children_from_children}

      if elem.level == 2 do
        # Determine the parent unit title, in a robust way that works even if the
        # somehow the module is not contained in a unit
        parent_title = Map.get(parent_title_map, elem.container_id, "Unknown")

        Map.put(
          elem,
          :title,
          "#{parent_title} / #{elem.title}"
        )
      else
        elem
      end
    end)
    |> Enum.sort_by(& &1.title)
  end

  defp do_get_survey(section_slug) do
    Section
    |> join(:inner, [s], spp in SectionsProjectsPublications, on: spp.section_id == s.id)
    |> join(:inner, [_, spp], pr in PublishedResource, on: pr.publication_id == spp.publication_id)
    |> join(:inner, [_, _, pr], rev in Revision, on: pr.revision_id == rev.id)
    |> join(:inner, [s], proj in Project, on: proj.id == s.base_project_id)
    |> where(
      [s, spp, _, pr, proj],
      s.slug == ^section_slug and
        spp.project_id == s.base_project_id and
        spp.section_id == s.id and
        (pr.resource_id == s.required_survey_resource_id or
           pr.resource_id == proj.required_survey_resource_id)
    )
    |> select([_, _, _, rev], rev)
  end

  def get_base_project_survey(section_slug) do
    do_get_survey(section_slug)
    |> where([s, spp, _, pr, proj], pr.resource_id == proj.required_survey_resource_id)
    |> limit(1)
    |> Repo.one()
  end

  def get_survey(section_slug) do
    do_get_survey(section_slug)
    |> where([s, spp, _, pr, proj], pr.resource_id == s.required_survey_resource_id)
    |> limit(1)
    |> Repo.one()
  end

  defp update_project_required_survey_resource_id(section_id, resource_id) do
    Section
    |> where([s], s.id == ^section_id)
    |> Repo.one()
    |> Section.changeset(%{required_survey_resource_id: resource_id})
    |> Repo.update()
  end

  def create_required_survey(section) do
    case section.required_survey_resource_id do
      nil -> do_create_required_survey(section)
      _ -> {:error, "The section already has a survey"}
    end
  end

  defp do_create_required_survey(section) do
    case get_base_project_survey(section.slug) do
      nil ->
        {:error, "The parent project doesn't have a survey"}

      survey ->
        update_project_required_survey_resource_id(section.id, survey.resource_id)
    end
  end

  def delete_required_survey(section) do
    case section.required_survey_resource_id do
      nil ->
        {:error, "The section doesn't have a survey"}

      _ ->
        update_project_required_survey_resource_id(section.id, nil)
    end
  end

  @spec has_visited_section(map, map) :: boolean
  def has_visited_section(section, user) do
    required_survey_filter =
      if section.required_survey_resource_id,
        do: dynamic([ra], ra.resource_id != ^section.required_survey_resource_id),
        else: true

    has_resource_accesses =
      ResourceAccess
      |> where(
        [ra],
        ra.user_id == ^user.id and ra.section_id == ^section.id
      )
      |> where(^required_survey_filter)
      |> select([ra], ra.id)
      |> Repo.all()
      |> length()
      |> Kernel.>(0)

    case has_resource_accesses do
      # If the user already has a resource access, they have already visited the section
      true ->
        true

      # If the user doesn't, check if the visited flag in the enrollment state is true
      false ->
        visited_section_key = Oli.Delivery.ExtrinsicState.Key.has_visited_once()

        state =
          case Oli.Delivery.ExtrinsicState.read_section(user.id, section.slug) do
            {:ok, state} -> state
            _ -> %{}
          end

        !is_nil(state[visited_section_key])
    end
  end

  @spec mark_section_visited_for_student(map, map) :: {:ok, map}
  def mark_section_visited_for_student(section, user) do
    visited_section_key = Oli.Delivery.ExtrinsicState.Key.has_visited_once()

    Oli.Delivery.ExtrinsicState.upsert_section(
      user.id,
      section.slug,
      Map.put(%{}, visited_section_key, true)
    )
  end

  @doc """
  Get all the revisions that have numbering_index for a given section.
  ## Examples
      iex> get_revision_indexes("test_section")
      [%{numbering_index: 1, slug: "revision_x"}, %{numbering_index: 2, slug: "revision_y"}]
  """
  def get_revision_indexes(section_slug) do
    from([sr, s, _spp, _pr, rev] in DeliveryResolver.section_resource_revisions(section_slug),
      where:
        s.slug == ^section_slug and rev.resource_type_id == 1 and not is_nil(sr.numbering_index),
      select: %{
        slug: rev.slug,
        numbering_index: sr.numbering_index
      },
      order_by: [asc: sr.numbering_index]
    )
    |> Repo.all()
  end

  @doc """
  Get the revision for a section given the revision numbering_index
  ## Examples
      iex> get_revision_by_index(3)
      %{slug: "revision_x", numbering_index: 3}
      iex> get_revision_by_index(12)
      nil
  """
  def get_revision_by_index(section_slug, numbering_index) when is_number(numbering_index) do
    from([sr, s, _spp, _pr, rev] in DeliveryResolver.section_resource_revisions(section_slug),
      where:
        s.slug == ^section_slug and rev.resource_type_id == 1 and
          sr.numbering_index == ^numbering_index,
      select: %{
        slug: rev.slug,
        numbering_index: sr.numbering_index,
        resource_type_id: rev.resource_type_id
      },
      limit: 1
    )
    |> Repo.one()
  end

  def get_revision_by_index(_, _), do: nil
end<|MERGE_RESOLUTION|>--- conflicted
+++ resolved
@@ -2702,22 +2702,6 @@
         end)
       end)
 
-<<<<<<< HEAD
-      if Enum.empty?(parent_objectives) do
-        # If the current objective doesn't have a parent, just render it
-        [objective | acc]
-      else
-        # If the current objective has one or more parents, render their parents
-        parent_objectives ++ acc
-      end
-    end)
-    |> Enum.uniq_by(&{&1.objective_resource_id, &1.subobjective_resource_id})
-    |> Enum.map(fn obj ->
-      add_necessary_fields_to_objectives(
-        obj,
-        proficiency_per_learning_objective
-      )
-=======
     top_level_objectives =
       Enum.filter(objectives, fn obj ->
         !Map.has_key?(parent_map, obj.resource_id)
@@ -2784,7 +2768,6 @@
         _ ->
           all
       end
->>>>>>> a1f35a35
     end)
   end
 
