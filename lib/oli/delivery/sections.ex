--- conflicted
+++ resolved
@@ -51,11 +51,8 @@
   alias Oli.Delivery.Attempts.Core.{ResourceAccess, ResourceAttempt}
   alias Oli.Delivery.Metrics
   alias Oli.Delivery.Paywall
-<<<<<<< HEAD
   alias Oli.Branding.CustomLabels
   alias OliWeb.Delivery.RebuildFullHierarchyWorker
-=======
->>>>>>> 3fdcb536
 
   require Logger
 
@@ -4115,23 +4112,12 @@
            {nil, nil}
 
          c ->
-<<<<<<< HEAD
            {c.id, ~s{#{get_container_label_and_numbering(c, c.customizations)}: #{c.title}}}
-=======
-           container_label =
-             Numbering.container_type_label(%Numbering{
-               level: c.numbering_level,
-               labels: c.customizations
-             })
-
-           {c.id, ~s{#{container_label} #{c.numbering_index}: #{c.title}}}
->>>>>>> 3fdcb536
        end}
     end)
     |> Enum.into(%{})
   end
 
-<<<<<<< HEAD
   @doc """
   Returns the container label and numbering for a given container.
   If the container has any customizations, they are considered in the label.
@@ -4155,8 +4141,6 @@
     end
   end
 
-=======
->>>>>>> 3fdcb536
   def get_units_and_modules_from_a_section(section_slug) do
     all =
       Repo.all(
