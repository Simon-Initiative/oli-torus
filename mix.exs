defmodule Oli.MixProject do
  use Mix.Project

  def project do
    [
      app: :oli,
<<<<<<< HEAD
      version: "0.28.2",
      elixir: "~> 1.15.5",
=======
      version: "0.29.0",
      elixir: "~> 1.17.2",
>>>>>>> 00e4b5f4
      elixirc_paths: elixirc_paths(Mix.env()),
      elixirc_options: elixirc_options(Mix.env()),
      compilers: Mix.compilers(),
      start_permanent: Mix.env() == :prod,
      aliases: aliases(),
      deps: deps(),
      test_coverage: [tool: ExCoveralls],
      preferred_cli_env: [
        test: :test,
        "test.ecto.reset": :test,
        coveralls: :test,
        "coveralls.detail": :test,
        "coveralls.post": :test,
        "coveralls.html": :test,
        "coveralls.xml": :test
      ],

      # Docs
      name: "OLI Torus",
      source_url: "https://github.com/Simon-Initiative/oli-torus",
      homepage_url: "http://oli.cmu.edu",
      docs: docs(),
      releases: [
        oli: [
          include_executables_for: [:unix],
          strip_beams: false,
          applications: [runtime_tools: :permanent]
        ]
      ],
      default_release: :oli
    ]
  end

  defp docs do
    [
      main: "introduction",
      assets: "doc_assets",
      logo: "assets/static/branding/dev/oli_torus_icon.png",
      extra_section: "GUIDES",
      extras: extras(),
      groups_for_extras: groups_for_extras(),
      filter_modules: "ThisModuleDoesNotExist"
    ]
  end

  defp extras do
    [
      "guides/starting/end-user.md",
      "guides/starting/developer.md",
      "guides/starting/self-hosted.md",
      "guides/process/client-coding.md",
      "guides/process/server-coding.md",
      "guides/process/pr-template.md",
      "guides/process/changelog-pr.md",
      "guides/process/deployment.md",
      "guides/process/building.md",
      "guides/design/introduction.md",
      "guides/design/high-level.md",
      "guides/design/publication-model.md",
      "guides/design/attempt.md",
      "guides/design/attempt-handling.md",
      "guides/design/locking.md",
      "guides/design/page-model.md",
      "guides/design/gdpr.md",
      "guides/design/misc.md",
      "guides/activities/overview.md",
      "guides/lti/implementing.md",
      "guides/lti/config.md",
      "guides/ingest/overview.md",
      "guides/ingest/media.md",
      "guides/upgrade/dev-env.md",
      "assets/typedocs/modules.md"
    ] ++ list_typedoc_files()
  end

  defp list_typedoc_files() do
    Path.wildcard("assets/typedocs/interfaces/*.md") ++
      Path.wildcard("assets/typedocs/enums/*.md") ++
      Path.wildcard("assets/typedocs/classes/*.md")
  end

  defp groups_for_extras do
    [
      "Getting started": ~r/guides\/starting\/.?/,
      Releases: ~r/guides\/releases\/.?/,
      Process: ~r/guides\/process\/.?/,
      "System design": ~r/guides\/design\/.?/,
      "Activity SDK": ~r/guides\/activities\/.?/,
      "LTI 1.3": ~r/guides\/lti\/.?/,
      "Content ingestion": ~r/guides\/ingest\/.?/,
      "Upgrade integration": ~r/guides\/upgrade\/.?/,
      "Client Side API": ~r/assets\/typedocs\/modules.md/,
      Interfaces: ~r/assets\/typedocs\/interfaces\/.?/,
      Enums: ~r/assets\/typedocs\/enums\/.?/,
      Classes: ~r/assets\/typedocs\/classes\/.?/
    ]
  end

  # Configuration for the OTP application.
  #
  # Type `mix help compile.app` for more information.
  def application do
    [
      mod: {Oli.Application, []},
      extra_applications: [:logger, :crypto, :public_key, :mnesia, :runtime_tools, :os_mon]
    ]
  end

  # Specifies which paths to compile per environment.
  defp elixirc_paths(:test), do: ["lib", "test/support"]
  defp elixirc_paths(_), do: ["lib"]

  defp elixirc_options(:dev), do: []
  defp elixirc_options(:test), do: []

  defp elixirc_options(_), do: [warnings_as_errors: true]

  # Specifies your project dependencies.
  #
  # Type `mix help deps` for examples and options.
  defp deps do
    [
      {:appsignal_phoenix, "~> 2.3"},
      {:bamboo, "~> 2.2"},
      {:bamboo_ses, "~> 0.3.0"},
      {:bamboo_phoenix, "~> 1.0"},
      {:crockford_base32, "~> 0.7"},
      {:bcrypt_elixir, "~> 2.2"},
      {:briefly, "~> 0.5.0"},
      {:broadway, "~> 1.0.7"},
      {:broadway_dashboard, "~> 0.4.0"},
      {:cachex, "~> 3.5"},
      {:credo, "~> 1.6", only: [:dev, :test], runtime: false},
      {:csv, "~> 3.0.5"},
      {:decimal, "~> 2.0"},
      {:dialyxir, "~> 1.4", only: [:dev], runtime: true},
      {:earmark, "~> 1.4"},
      {:ecto_sql, "~> 3.10"},
      {:eflame, "~> 1.0"},
      {:ecto_psql_extras, "~> 0.2"},
      {:ex_aws, "~> 2.2"},
      {:ex_aws_s3, "~> 2.3"},
      {:ex_aws_lambda, "~> 2.0"},
      {:ex_cldr, "~> 2.34"},
      {:ex_cldr_plugs, "~> 1.2"},
      {:ex_cldr_calendars, "~> 1.21"},
      {:ex_cldr_dates_times, "~> 2.0"},
      {:ex_json_schema, "~> 0.9.1"},
      {:ex_machina, "~> 2.7.0", only: [:test]},
      {:ex_money, "~> 5.17"},
      {:ex_money_sql, "~> 1.7"},
      {:excoveralls, "~> 0.14.4", only: [:test]},
      {:ex_doc, "~> 0.28", only: :dev, runtime: false},
      {:floki, ">= 0.30.0"},
      {:gettext, "~> 0.11"},
      {:hackney, "~> 1.17"},
      {:html_entities, "~> 0.5.2"},
      {:html_sanitize_ex, "~> 1.4"},
      {:httpoison, "~> 2.0"},
      {:jason, "~> 1.3"},
      {:joken, "~> 2.2.0"},
      {:jose, "~> 1.10"},
      {:lti_1p3, "~> 0.6.0"},
      {:lti_1p3_ecto_provider, "~> 0.6.0"},
      {:libcluster, "~> 3.3"},
      {:libcluster_ec2, "~> 0.6"},
      {:mime, "~> 1.2"},
      {:mix_test_watch, "~> 1.0", only: :dev, runtime: false},
      {:monocle, "~> 0.0.1"},
      {:mox, "~> 0.5", only: [:test]},
      {:nimble_parsec, "~> 1.2"},
      {:nodejs, "~> 2.0"},
      {:oban, "~> 2.17.2"},
      {:open_api_spex, "~> 3.9"},
      {:openai, "~> 0.5.4"},
      {:pgvector, "~> 0.2.0"},
      {:phoenix, "~> 1.7"},
      {:phoenix_ecto, "~> 4.4"},
      {:phoenix_html, "~> 3.0"},
      {:phoenix_live_dashboard, "~> 0.8.4"},
      {:phoenix_live_react, "~> 0.4"},
      {:phoenix_live_reload, "~> 1.3", only: :dev},
      {:phoenix_live_view, "~> 0.20.17"},
      {:phoenix_pubsub, "~> 2.0"},
      {:phoenix_view, "~> 2.0"},
      {:plug_cowboy, "~> 2.1"},
      {:poison, "~> 5.0"},
      {:postgrex, ">= 0.0.0"},
      {:pow, "~> 1.0.31"},
      {:pow_assent, "~> 0.4.17"},
      {:react_phoenix, "~> 1.3"},
      {:certifi, "~> 2.7"},
      {:ssl_verify_fun, "~> 1.1"},
      {:premailex, "~> 0.3.0"},
      {:sched_ex, "~> 1.1"},
      {:shortuuid, "~> 2.1"},
      {:sweet_xml, "~> 0.7.1"},
      {:tailwind, "~> 0.2"},
      {:telemetry, "~> 0.4.1"},
      {:telemetry_poller, "~> 0.4"},
      {:telemetry_metrics, "~> 0.4"},
      {:timex, "~> 3.5"},
      {:tzdata, "~> 1.1"},
      {:uuid, "~> 1.1"},
      {:xml_builder, "~> 2.3.0"},
      {:vega_lite, "~> 0.1.9"},
      {:odgn_json_pointer, "~> 3.0.1"}
    ]
  end

  # Aliases are shortcuts or tasks specific to the current project.
  # For example, to create, migrate and run the seeds file at once:
  #
  #     $ mix ecto.setup
  #
  # See the documentation for `Mix` for more info on aliases.
  defp aliases do
    [
      "ecto.setup": ["ecto.create", "ecto.migrate", "run priv/repo/seeds.exs"],

      # resets the database
      "ecto.reset": ["ecto.drop", "ecto.setup"],

      # resets the database in the :test env
      "test.ecto.reset": ["ecto.reset"],

      # runs the test suite and watches for changes
      "test.watch": ["test.watch --seed 0 --max-failures 1 --include pending --trace"],

      # deploy tailwind assets
      "assets.deploy": ["tailwind default --minify", "phx.digest"]
    ]
  end
end<|MERGE_RESOLUTION|>--- conflicted
+++ resolved
@@ -4,13 +4,8 @@
   def project do
     [
       app: :oli,
-<<<<<<< HEAD
-      version: "0.28.2",
-      elixir: "~> 1.15.5",
-=======
       version: "0.29.0",
       elixir: "~> 1.17.2",
->>>>>>> 00e4b5f4
       elixirc_paths: elixirc_paths(Mix.env()),
       elixirc_options: elixirc_options(Mix.env()),
       compilers: Mix.compilers(),
@@ -137,7 +132,7 @@
       {:bamboo, "~> 2.2"},
       {:bamboo_ses, "~> 0.3.0"},
       {:bamboo_phoenix, "~> 1.0"},
-      {:crockford_base32, "~> 0.7"},
+      {:base32_crockford, "~> 1.0.0"},
       {:bcrypt_elixir, "~> 2.2"},
       {:briefly, "~> 0.5.0"},
       {:broadway, "~> 1.0.7"},
