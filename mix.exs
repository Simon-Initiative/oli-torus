defmodule Oli.MixProject do
  use Mix.Project

  def project do
    [
      app: :oli,
<<<<<<< HEAD
      version: "0.25.3",
      elixir: "~> 1.14.0",
=======
      version: "0.26.0",
      elixir: "~> 1.15.5",
>>>>>>> 4cb83694
      elixirc_paths: elixirc_paths(Mix.env()),
      elixirc_options: elixirc_options(Mix.env()),
      compilers: Mix.compilers(),
      start_permanent: Mix.env() == :prod,
      aliases: aliases(),
      deps: deps(),
      test_coverage: [tool: ExCoveralls],
      preferred_cli_env: [
        "test.hound": :hound,
        test: :test,
        "test.ecto.reset": :test,
        coveralls: :test,
        "coveralls.detail": :test,
        "coveralls.post": :test,
        "coveralls.html": :test,
        "coveralls.xml": :test
      ],

      # Docs
      name: "OLI Torus",
      source_url: "https://github.com/Simon-Initiative/oli-torus",
      homepage_url: "http://oli.cmu.edu",
      docs: docs(),
      releases: [
        oli: [
          include_executables_for: [:unix],
          strip_beams: false,
          applications: [runtime_tools: :permanent]
        ]
      ],
      default_release: :oli
    ]
  end

  defp docs do
    [
      main: "introduction",
      assets: "doc_assets",
      logo: "assets/static/branding/dev/oli_torus_icon.png",
      extra_section: "GUIDES",
      extras: extras(),
      groups_for_extras: groups_for_extras(),
      filter_modules: "ThisModuleDoesNotExist"
    ]
  end

  defp extras do
    [
      "guides/starting/end-user.md",
      "guides/starting/developer.md",
      "guides/starting/self-hosted.md",
      "guides/process/client-coding.md",
      "guides/process/server-coding.md",
      "guides/process/pr-template.md",
      "guides/process/changelog-pr.md",
      "guides/process/deployment.md",
      "guides/process/building.md",
      "guides/design/introduction.md",
      "guides/design/high-level.md",
      "guides/design/publication-model.md",
      "guides/design/attempt.md",
      "guides/design/attempt-handling.md",
      "guides/design/locking.md",
      "guides/design/page-model.md",
      "guides/design/gdpr.md",
      "guides/design/misc.md",
      "guides/activities/overview.md",
      "guides/lti/implementing.md",
      "guides/lti/config.md",
      "guides/ingest/overview.md",
      "guides/ingest/media.md",
      "guides/upgrade/dev-env.md",
      "assets/typedocs/modules.md"
    ] ++ list_typedoc_files()
  end

  defp list_typedoc_files() do
    Path.wildcard("assets/typedocs/interfaces/*.md") ++
      Path.wildcard("assets/typedocs/enums/*.md") ++
      Path.wildcard("assets/typedocs/classes/*.md")
  end

  defp groups_for_extras do
    [
      "Getting started": ~r/guides\/starting\/.?/,
      Releases: ~r/guides\/releases\/.?/,
      Process: ~r/guides\/process\/.?/,
      "System design": ~r/guides\/design\/.?/,
      "Activity SDK": ~r/guides\/activities\/.?/,
      "LTI 1.3": ~r/guides\/lti\/.?/,
      "Content ingestion": ~r/guides\/ingest\/.?/,
      "Upgrade integration": ~r/guides\/upgrade\/.?/,
      "Client Side API": ~r/assets\/typedocs\/modules.md/,
      Interfaces: ~r/assets\/typedocs\/interfaces\/.?/,
      Enums: ~r/assets\/typedocs\/enums\/.?/,
      Classes: ~r/assets\/typedocs\/classes\/.?/
    ]
  end

  # Configuration for the OTP application.
  #
  # Type `mix help compile.app` for more information.
  def application do
    [
      mod: {Oli.Application, []},
      extra_applications: [:logger, :crypto, :public_key, :mnesia, :runtime_tools, :os_mon]
    ]
  end

  # Specifies which paths to compile per environment.
  defp elixirc_paths(:hound), do: ["lib", "test/support"]
  defp elixirc_paths(:test), do: ["lib", "test/support"]
  defp elixirc_paths(_), do: ["lib"]

  defp elixirc_options(:dev), do: []
  defp elixirc_options(:test), do: []

  defp elixirc_options(_), do: [warnings_as_errors: true]

  # Specifies your project dependencies.
  #
  # Type `mix help deps` for examples and options.
  defp deps do
    [
      {:appsignal_phoenix, "~> 2.3"},
      {:bamboo, "~> 2.2"},
      {:bamboo_ses, "~> 0.3.0"},
      {:bamboo_phoenix, "~> 1.0"},
      {:base32_crockford, "~> 1.0.0"},
      {:bcrypt_elixir, "~> 2.2"},
      {:cachex, "~> 3.5"},
      {:credo, "~> 1.6", only: [:dev, :test], runtime: false},
      {:csv, "~> 3.0.5"},
      {:decimal, "~> 2.0"},
      {:dialyxir, "~> 0.5.0", only: [:dev], runtime: true},
      {:ecto_sql, "~> 3.10"},
      {:eflame, "~> 1.0"},
      {:ecto_psql_extras, "~> 0.2"},
      {:ex_aws, "~> 2.2"},
      {:ex_aws_s3, "~> 2.3"},
      {:ex_aws_lambda, "~> 2.0"},
      {:ex_cldr, "~> 2.34"},
      {:ex_cldr_plugs, "~> 1.2"},
      {:ex_cldr_calendars, "~> 1.21"},
      {:ex_cldr_dates_times, "~> 2.0"},
      {:ex_json_schema, "~> 0.9.1"},
      {:ex_machina, "~> 2.7.0", only: [:hound, :test]},
      {:ex_money, "~> 5.12"},
      {:ex_money_sql, "~> 1.7"},
      {:excoveralls, "~> 0.14.4", only: [:hound, :test]},
      {:ex_doc, "~> 0.28", only: :dev, runtime: false},
      {:floki, ">= 0.30.0"},
      {:gettext, "~> 0.11"},
      {:hackney, "~> 1.17"},
      {:html_sanitize_ex, "~> 1.4"},
      {:hound, "~> 1.0"},
      {:httpoison, "~> 1.6"},
      {:httpoison_retry, "~> 1.1"},
      {:jason, "~> 1.3"},
      {:joken, "~> 2.2.0"},
      {:jose, "~> 1.10"},
      {:lti_1p3, "~> 0.4.6"},
      {:lti_1p3_ecto_provider, "~> 0.3.3"},
      {:libcluster, "~> 3.3"},
      {:libcluster_ec2, "~> 0.6"},
      {:mime, "~> 1.2"},
      {:mix_test_watch, "~> 1.0", only: :dev, runtime: false},
      {:monocle, "~> 0.0.1"},
      {:mox, "~> 0.5", only: [:test, :hound]},
      {:nimble_parsec, "~> 1.2"},
      {:nodejs, "~> 2.0"},
      {:oban, "~> 2.6.1"},
      {:open_api_spex, "~> 3.9"},
      {:phoenix, "~> 1.7"},
      {:phoenix_ecto, "~> 4.4"},
      {:phoenix_html, "~> 3.0"},
      {:phoenix_live_dashboard, "~> 0.8.0"},
      {:phoenix_live_react, "~> 0.4"},
      {:phoenix_live_reload, "~> 1.3", only: :dev},
      {:phoenix_live_view, "~> 0.19.5"},
      {:phoenix_pubsub, "~> 2.0"},
      {:phoenix_storybook, "~> 0.5.0"},
      {:phoenix_view, "~> 2.0"},
      {:plug_cowboy, "~> 2.1"},
      {:poison, "~> 3.1"},
      {:postgrex, ">= 0.0.0"},
      {:pow, "~> 1.0.31"},
      {:pow_assent, "~> 0.4.17"},
      {:react_phoenix, "~> 1.3"},
      {:certifi, "~> 2.7"},
      {:ssl_verify_fun, "~> 1.1"},
      {:premailex, "~> 0.3.0"},
      {:sched_ex, "~> 1.1"},
      {:shortuuid, "~> 2.1"},
      {:sweet_xml, "~> 0.7.1"},
      {:tailwind, "~> 0.1.9"},
      {:telemetry, "~> 0.4.1"},
      {:telemetry_poller, "~> 0.4"},
      {:telemetry_metrics, "~> 0.4"},
      {:timex, "~> 3.5"},
      {:tzdata, "~> 1.1"},
      {:uuid, "~> 1.1"},
      {:xml_builder, "~> 2.1.1"}
    ]
  end

  # Aliases are shortcuts or tasks specific to the current project.
  # For example, to create, migrate and run the seeds file at once:
  #
  #     $ mix ecto.setup
  #
  # See the documentation for `Mix` for more info on aliases.
  defp aliases do
    [
      "ecto.setup": ["ecto.create", "ecto.migrate", "run priv/repo/seeds.exs"],

      # resets the database
      "ecto.reset": ["ecto.drop", "ecto.setup"],

      # resets the database in the :test env
      "test.ecto.reset": ["ecto.reset"],

      # deploy tailwind assets
      "assets.deploy": ["tailwind default --minify", "tailwind storybook --minify", "phx.digest"]
    ]
  end
end<|MERGE_RESOLUTION|>--- conflicted
+++ resolved
@@ -4,13 +4,8 @@
   def project do
     [
       app: :oli,
-<<<<<<< HEAD
-      version: "0.25.3",
-      elixir: "~> 1.14.0",
-=======
       version: "0.26.0",
       elixir: "~> 1.15.5",
->>>>>>> 4cb83694
       elixirc_paths: elixirc_paths(Mix.env()),
       elixirc_options: elixirc_options(Mix.env()),
       compilers: Mix.compilers(),
