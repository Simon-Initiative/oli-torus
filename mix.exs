--- conflicted
+++ resolved
@@ -50,15 +50,11 @@
       {:jason, "~> 1.0"},
       {:plug_cowboy, "~> 2.0"},
       {:ueberauth, "~> 0.5"},
-<<<<<<< HEAD
       {:ueberauth_google, "~> 0.7"},
       {:ueberauth_facebook, "~> 0.8"},
       {:ueberauth_identity, "~> 0.2"},
       {:bcrypt_elixir, "~> 2.0"},
-      { :uuid, "~> 1.1" }
-=======
-      {:ueberauth_google, "~> 0.7"}
->>>>>>> b8121aed
+      {:uuid, "~> 1.1" }
     ]
   end
 
