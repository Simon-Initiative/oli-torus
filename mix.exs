--- conflicted
+++ resolved
@@ -4,13 +4,8 @@
   def project do
     [
       app: :oli,
-<<<<<<< HEAD
-      version: "0.31.4",
-      elixir: "~> 1.17.2",
-=======
-      version: "0.31.1",
+      version: "0.32.0",
       elixir: "~> 1.18.4",
->>>>>>> fe3c3b09
       elixirc_paths: elixirc_paths(Mix.env()),
       elixirc_options: elixirc_options(Mix.env()),
       compilers: [:phoenix_live_view] ++ Mix.compilers(),
@@ -176,14 +171,9 @@
       {:jason, "~> 1.3"},
       {:joken, "~> 2.2.0"},
       {:jose, "~> 1.10"},
-<<<<<<< HEAD
+      {:lazy_html, ">= 0.0.0", only: :test},
       {:lti_1p3, "~> 0.10"},
       {:lti_1p3_ecto_provider, "~> 0.10"},
-=======
-      {:lazy_html, ">= 0.0.0", only: :test},
-      {:lti_1p3, "~> 0.9"},
-      {:lti_1p3_ecto_provider, "~> 0.9"},
->>>>>>> fe3c3b09
       {:libcluster, "~> 3.3"},
       {:libcluster_ec2, "~> 0.6"},
       {:mime, "~> 2.0"},
