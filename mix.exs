--- conflicted
+++ resolved
@@ -4,11 +4,7 @@
   def project do
     [
       app: :oli,
-<<<<<<< HEAD
-      version: "0.29.6",
-=======
       version: "0.30.0",
->>>>>>> cf2ae9f3
       elixir: "~> 1.17.2",
       elixirc_paths: elixirc_paths(Mix.env()),
       elixirc_options: elixirc_options(Mix.env()),
