defmodule Oli.MixProject do
  use Mix.Project

  def project do
    [
      app: :oli,
      version: "0.1.0",
      elixir: "~> 1.11",
      elixirc_paths: elixirc_paths(Mix.env()),
      compilers: [:phoenix, :gettext] ++ Mix.compilers(),
      start_permanent: Mix.env() == :prod,
      aliases: aliases(),
      deps: deps(),
      preferred_cli_env: [
        "test.coverage": :test,
      ],

      # Docs
      name: "OLI Torus",
      source_url: "https://github.com/Simon-Initiative/oli-torus",
      homepage_url: "http://oli.cmu.edu",
      docs: [
        main: "Oli", # The main page in the docs
        logo: "assets/static/images/oli-icon.png",
        extras: ["README.md", "LICENSE.md", "docs/DEVELOPER.md"]
      ],
      releases: [
        oli: [
          include_executables_for: [:unix],
          applications: [runtime_tools: :permanent]
        ]
      ],
      default_release: :oli
    ]
  end

  # Configuration for the OTP application.
  #
  # Type `mix help compile.app` for more information.
  def application do
    [
      mod: {Oli.Application, []},
      extra_applications: [:logger, :crypto, :public_key, :runtime_tools, :os_mon]
    ]
  end

  # Specifies which paths to compile per environment.
  defp elixirc_paths(:test), do: ["lib", "test/support"]
  defp elixirc_paths(_), do: ["lib"]

  # Specifies your project dependencies.
  #
  # Type `mix help deps` for examples and options.
  defp deps do
    [
      {:bamboo, "~> 1.6"},
      {:bamboo_ses, "~> 0.1.0"},
      {:bcrypt_elixir, "~> 2.2"},
      {:credo, "~> 1.1.0", only: [:dev, :test], runtime: true},
      {:csv, "~> 2.3"},
      {:dialyxir, "~> 0.5.0", only: [:dev], runtime: true},
      {:ecto_sql, "~> 3.1"},
      {:ex_aws, "~> 2.1"},
      {:ex_aws_s3, "~> 2.0"},
<<<<<<< HEAD
      # {:ex_aws_ses, "~> 2.0"},
      {:ex_doc, "~> 0.21", only: :dev, runtime: false},
      {:floki, ">= 0.26.0"},
=======
      {:ex_doc, "~> 0.23", only: :dev, runtime: false},
      {:floki, ">= 0.26.0", only: :test},
>>>>>>> 01cccfd7
      {:gettext, "~> 0.11"},
      {:hackney, "~> 1.9"},
      {:httpoison, "~> 1.6"},
      {:jason, "~> 1.0"},
      {:joken, "~> 2.2.0"},
      {:jose, "~> 1.10"},
      {:mime, "~> 1.2"},
      {:mix_test_watch, "~> 1.0", only: :dev, runtime: false},
      {:nimble_parsec, "~> 0.5"},
      {:phoenix, "~> 1.5.6"},
      {:phoenix_ecto, "~> 4.0"},
      {:phoenix_html, "~> 2.11"},
      {:phoenix_live_dashboard, "~> 0.2.7"},
      {:phoenix_live_reload, "~> 1.2", only: :dev},
      {:phoenix_live_view, "~> 0.14.0"},
      {:phoenix_pubsub, "~> 2.0"},
      {:plug_cowboy, "~> 2.1"},
      {:poison, "~> 3.1"},
      {:postgrex, ">= 0.0.0"},
      {:pow, "~> 1.0.21"},
      {:pow_assent, "~> 0.4.9"},
      {:certifi, "~> 2.4"},
      {:ssl_verify_fun, "~> 1.1"},
      {:premailex, "~> 0.3.0"},
      {:sched_ex, "~> 1.1"},
      {:shortuuid, "~> 2.1"},
      {:telemetry, "~> 0.4.1"},
      {:telemetry_poller, "~> 0.4"},
      {:telemetry_metrics, "~> 0.4"},
      {:timex, "~> 3.5"},
      {:uuid, "~> 1.1" },
      {:xml_builder, "~> 2.1.1"}
    ]
  end

  # Aliases are shortcuts or tasks specific to the current project.
  # For example, to create, migrate and run the seeds file at once:
  #
  #     $ mix ecto.setup
  #
  # See the documentation for `Mix` for more info on aliases.
  defp aliases do
    [
      "ecto.setup": ["ecto.create", "ecto.migrate", "run priv/repo/seeds.exs"],
      "ecto.reset": ["ecto.drop", "ecto.setup"],
      test: ["ecto.create --quiet", "ecto.migrate", "run priv/repo/seeds.exs", "test"],

      # runs tests and produces a coverage report
      "test.coverage": ["ecto.create --quiet", "ecto.migrate", "run priv/repo/seeds.exs", "test --cover"],

      # runs tests in deterministic order, only shows one failure at a time and reruns tests if any changes are made
      "test.watch": ["test.watch --stale --max-failures 1 --trace --seed 0"],
    ]
  end
end<|MERGE_RESOLUTION|>--- conflicted
+++ resolved
@@ -62,14 +62,9 @@
       {:ecto_sql, "~> 3.1"},
       {:ex_aws, "~> 2.1"},
       {:ex_aws_s3, "~> 2.0"},
-<<<<<<< HEAD
       # {:ex_aws_ses, "~> 2.0"},
-      {:ex_doc, "~> 0.21", only: :dev, runtime: false},
-      {:floki, ">= 0.26.0"},
-=======
       {:ex_doc, "~> 0.23", only: :dev, runtime: false},
       {:floki, ">= 0.26.0", only: :test},
->>>>>>> 01cccfd7
       {:gettext, "~> 0.11"},
       {:hackney, "~> 1.9"},
       {:httpoison, "~> 1.6"},
