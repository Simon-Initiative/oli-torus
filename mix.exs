--- conflicted
+++ resolved
@@ -4,13 +4,8 @@
   def project do
     [
       app: :oli,
-<<<<<<< HEAD
-      version: "0.25.2",
-      elixir: "~> 1.14.0",
-=======
       version: "0.26.0",
       elixir: "~> 1.15.5",
->>>>>>> a64f711e
       elixirc_paths: elixirc_paths(Mix.env()),
       elixirc_options: elixirc_options(Mix.env()),
       compilers: Mix.compilers(),
