--- conflicted
+++ resolved
@@ -4,11 +4,7 @@
   def project do
     [
       app: :oli,
-<<<<<<< HEAD
-      version: "0.26.4",
-=======
       version: "0.27.0",
->>>>>>> 165d9905
       elixir: "~> 1.15.5",
       elixirc_paths: elixirc_paths(Mix.env()),
       elixirc_options: elixirc_options(Mix.env()),
