defmodule Oli.MixProject do
  use Mix.Project

  def project do
    [
      app: :oli,
<<<<<<< HEAD
      version: "0.13.5",
=======
      version: "0.13.4",
>>>>>>> 04b28b55
      elixir: "~> 1.12",
      elixirc_paths: elixirc_paths(Mix.env()),
      elixirc_options: elixirc_options(Mix.env()),
      compilers: [:phoenix, :gettext] ++ Mix.compilers(),
      start_permanent: Mix.env() == :prod,
      aliases: aliases(),
      deps: deps(),
      test_coverage: [tool: ExCoveralls],
      preferred_cli_env: [
        test: :test,
        "test.ecto.reset": :test,
        coveralls: :test,
        "coveralls.detail": :test,
        "coveralls.post": :test,
        "coveralls.html": :test,
        "coveralls.xml": :test
      ],

      # Docs
      name: "OLI Torus",
      source_url: "https://github.com/Simon-Initiative/oli-torus",
      homepage_url: "http://oli.cmu.edu",
      docs: [
        # The main page in the docs
        main: "Oli",
        logo: "assets/static/images/torus-icon.png",
        extras: ["README.md", "LICENSE.md"]
      ],
      releases: [
        oli: [
          include_executables_for: [:unix],
          strip_beams: false,
          applications: [runtime_tools: :permanent]
        ]
      ],
      default_release: :oli
    ]
  end

  # Configuration for the OTP application.
  #
  # Type `mix help compile.app` for more information.
  def application do
    [
      mod: {Oli.Application, []},
      extra_applications: [:logger, :crypto, :public_key, :mnesia, :runtime_tools, :os_mon]
    ]
  end

  # Specifies which paths to compile per environment.
  defp elixirc_paths(:test), do: ["lib", "test/support"]
  defp elixirc_paths(_), do: ["lib"]

  defp elixirc_options(:dev), do: []
  defp elixirc_options(:test), do: []
  defp elixirc_options(_), do: [warnings_as_errors: true]

  # Specifies your project dependencies.
  #
  # Type `mix help deps` for examples and options.
  defp deps do
    [
      {:bamboo, "~> 1.6"},
      {:bamboo_ses, "~> 0.1.0"},
      {:base32_crockford, "~> 1.0.0"},
      {:bcrypt_elixir, "~> 2.2"},
      {:credo, "~> 1.5", only: [:dev, :test], runtime: false},
      {:csv, "~> 2.3"},
      {:dialyxir, "~> 0.5.0", only: [:dev], runtime: true},
      {:ecto_sql, "~> 3.7.0"},
      {:eflame, "~> 1.0"},
      {:ecto_psql_extras, "~> 0.2"},
      {:ex_aws, "~> 2.1.6"},
      {:ex_aws_s3, "~> 2.0"},
      {:ex_money, "~> 5.0"},
      {:ex_money_sql, "~> 1.0"},
      {:excoveralls, "~> 0.10", only: :test},
      {:ex_doc, "~> 0.23", only: :dev, runtime: false},
      {:floki, ">= 0.30.0"},
      {:gettext, "~> 0.11"},
      {:hackney, "~> 1.17"},
      {:httpoison, "~> 1.6"},
      {:jason, "~> 1.0"},
      {:joken, "~> 2.2.0"},
      {:jose, "~> 1.10"},
      {:lti_1p3, "~> 0.3.2"},
      {:lti_1p3_ecto_provider, "~> 0.2.2"},
      {:mime, "~> 1.2"},
      {:mix_test_watch, "~> 1.0", only: :dev, runtime: false},
      {:mox, "~> 0.5", only: :test},
      {:nimble_parsec, "~> 0.5"},
      {:nodejs, "~> 2.0"},
      {:oban, "~> 2.6.1"},
      {:open_api_spex, "~> 3.9"},
      {:phoenix, "~> 1.5"},
      {:phoenix_ecto, "~> 4.4"},
      {:phoenix_html, "~> 3.0"},
      {:phoenix_live_dashboard, "~> 0.5.0"},
      {:phoenix_live_reload, "~> 1.2", only: :dev},
      {:phoenix_live_view, "~> 0.16.2"},
      {:phoenix_pubsub, "~> 2.0"},
      {:plug_cowboy, "~> 2.1"},
      {:poison, "~> 3.1"},
      {:postgrex, ">= 0.0.0"},
      {:pow, "~> 1.0.21"},
      {:pow_assent, "~> 0.4.9"},
      {:certifi, "~> 2.7"},
      {:ssl_verify_fun, "~> 1.1"},
      {:surface, "~> 0.5.1"},
      {:premailex, "~> 0.3.0"},
      {:sched_ex, "~> 1.1"},
      {:shortuuid, "~> 2.1"},
      {:telemetry, "~> 0.4.1"},
      {:telemetry_poller, "~> 0.4"},
      {:telemetry_metrics, "~> 0.4"},
      {:telemetry_metrics_prometheus, "~> 1.0.0"},
      {:timex, "~> 3.5"},
      {:tzdata, "~> 1.1"},
      {:uuid, "~> 1.1"},
      {:xml_builder, "~> 2.1.1"}
    ]
  end

  # Aliases are shortcuts or tasks specific to the current project.
  # For example, to create, migrate and run the seeds file at once:
  #
  #     $ mix ecto.setup
  #
  # See the documentation for `Mix` for more info on aliases.
  defp aliases do
    [
      "ecto.setup": ["ecto.create", "ecto.migrate", "run priv/repo/seeds.exs"],

      # resets the database
      "ecto.reset": ["ecto.drop", "ecto.setup"],

      # resets the database in the :test env
      "test.ecto.reset": ["ecto.reset"]
    ]
  end
end<|MERGE_RESOLUTION|>--- conflicted
+++ resolved
@@ -4,11 +4,7 @@
   def project do
     [
       app: :oli,
-<<<<<<< HEAD
       version: "0.13.5",
-=======
-      version: "0.13.4",
->>>>>>> 04b28b55
       elixir: "~> 1.12",
       elixirc_paths: elixirc_paths(Mix.env()),
       elixirc_options: elixirc_options(Mix.env()),
