--- conflicted
+++ resolved
@@ -4,11 +4,7 @@
   def project do
     [
       app: :oli,
-<<<<<<< HEAD
-      version: "0.13.6",
-=======
       version: "0.13.8",
->>>>>>> 149b03a7
       elixir: "~> 1.12",
       elixirc_paths: elixirc_paths(Mix.env()),
       elixirc_options: elixirc_options(Mix.env()),
