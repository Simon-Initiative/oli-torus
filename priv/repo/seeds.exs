--- conflicted
+++ resolved
@@ -73,11 +73,6 @@
     type: "scored_page"
   }
 
-<<<<<<< HEAD
-  Oli.Repo.insert! %Oli.Authoring.ResourceType{
-    id: 3,
-    type: "activity"
-  }
 end
 
 # only seed with sample data if in development mode
@@ -94,6 +89,4 @@
       author_id: 1,
     })
   end
-=======
->>>>>>> f8ee0990
 end