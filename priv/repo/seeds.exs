--- conflicted
+++ resolved
@@ -108,12 +108,8 @@
     "janus_slider",
     "janus_carousel",
     "janus_mcq",
-<<<<<<< HEAD
-    "janus_popup"
-=======
     "janus_popup",
     "janus_capi_iframe",
->>>>>>> 6a576e18
   ])
 )
 
