--- conflicted
+++ resolved
@@ -103,13 +103,10 @@
     "janus_navigation_button",
     "janus_multi_line_text",
     "janus_dropdown",
-<<<<<<< HEAD
-=======
     "janus_audio",
     "janus_video",
     "janus_slider",
     "janus_carousel",
->>>>>>> e20d814d
     "janus_mcq",
   ])
 )
