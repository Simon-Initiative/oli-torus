defmodule Oli.Repo.Migrations.InitCoreSchemas do
  use Ecto.Migration

  def change do
    create table(:resource_types) do
      timestamps()
      add :type, :string
    end

    create table(:system_roles) do
      timestamps()
      add :type, :string
    end

    create unique_index(:system_roles, [:type])

    create table(:project_roles) do
      timestamps()
      add :type, :string
    end

    create table(:section_roles) do
      timestamps()
      add :type, :string
    end

    create table(:authors) do
      add :email, :string
      add :first_name, :string
      add :last_name, :string
      add :provider, :string
      add :token, :string
      add :password_hash, :string
      add :email_verified, :boolean
      add :system_role_id, references(:system_roles)

      timestamps()
    end

    create unique_index(:authors, [:email])

    create table(:institutions) do
      add :institution_email, :string
      add :name, :string
      add :country_code, :string
      add :institution_url, :string
      add :timezone, :string
      add :consumer_key, :string
      add :shared_secret, :string
      add :author_id, references(:authors)

      timestamps()
    end

    create table(:lti_tool_consumers) do
      add :instance_guid, :string
      add :instance_name, :string
      add :instance_contact_email, :string
      add :info_version, :string
      add :info_product_family_code, :string
      add :institution_id, references(:institutions)

      timestamps()
    end

    create table(:user) do
      add :email, :string
      add :first_name, :string
      add :last_name, :string
      add :user_id, :string
      add :user_image, :string
      add :roles, :string
      add :author_id, references(:authors)
      add :lti_tool_consumer_id, references(:lti_tool_consumers)
      add :institution_id, references(:institutions)

      timestamps()
    end

    create table(:project_families) do
      timestamps()
      add :slug, :string
    end

    create table(:projects) do
      timestamps()
      add :title, :string
      add :slug, :string
      add :description, :string
      add :version, :string
      add :parent_project_id, references(:projects)
      add :project_family_id, references(:project_families)
    end

    create table(:sections) do
      timestamps()
      add :title, :string
      add :start_date, :date
      add :end_date, :date
      add :time_zone, :string
      add :institution_id, references(:institutions)
      add :open_and_free, :boolean
      add :registration_open, :boolean
    end

    create table(:authors_sections) do
      timestamps()
      add :author_id, references(:authors)
      add :section_id, references(:sections)
      add :section_role_id, references(:section_roles)
    end

    create table(:authors_projects) do
      timestamps()
      add :author_id, references(:authors)
      add :project_id, references(:projects)
      add :project_role_id, references(:project_roles)
    end

    create table(:revisions) do
      timestamps()
      add :type, :string
      add :md5, :string
      add :revision_number, :integer
      add :author_id, references(:authors)
      add :previous_revision_id, references(:revisions)
    end

    create table(:resources) do
      timestamps()
      add :title, :string
      add :slug, :string
      add :last_revision_id, references(:revisions)
      add :resource_type, references(:resource_types)
      add :project_id, references(:projects)
    end

    create table(:revision_blobs) do
      timestamps()
      add :content, :map
      add :revision_id, references(:revisions)
    end

<<<<<<< HEAD
=======
    create table(:pages_with_position) do
      timestamps()
      add :project_id, references(:projects)
      add :page_id, references(:resources)
      add :position, :integer
    end

    create table(:objectives) do
      timestamps()
      add :description, :string
      add :project_id, references(:projects)
    end

    create table(:objectives_objectives) do
      timestamps()
      add :parent_id, references(:objectives)
      add :child_id, references(:objectives)
    end
>>>>>>> 008ddad4
  end
end<|MERGE_RESOLUTION|>--- conflicted
+++ resolved
@@ -141,8 +141,6 @@
       add :revision_id, references(:revisions)
     end
 
-<<<<<<< HEAD
-=======
     create table(:pages_with_position) do
       timestamps()
       add :project_id, references(:projects)
@@ -161,6 +159,5 @@
       add :parent_id, references(:objectives)
       add :child_id, references(:objectives)
     end
->>>>>>> 008ddad4
   end
 end