--- conflicted
+++ resolved
@@ -235,30 +235,6 @@
     create index(:projects_resources, [:project_id])
     create unique_index(:projects_resources, [:resource_id, :project_id], name: :index_project_resource)
 
-<<<<<<< HEAD
-
-    create table(:snapshots) do
-      timestamps(type: :timestamptz)
-
-      add :user_id, references(:user)
-      add :activity_id, references(:resources)
-      add :section_id, references(:sections)
-      add :resource_id, references(:resources)
-      add :part_id, :id
-      add :objective_id, references(:resources)
-      add :objective_revision_id, references(:revisions)
-      add :activity_revision_id, references(:revisions)
-      add :activity_type_id, references(:activity_registrations)
-      add :attempt_number, :integer
-      add :correct, :boolean
-      add :score, :float
-      add :out_of, :float
-      add :hints, :integer
-
-    end
-
-=======
->>>>>>> 735405dd
     create table(:resource_accesses) do
       timestamps(type: :timestamptz)
 
