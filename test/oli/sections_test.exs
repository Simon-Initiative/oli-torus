--- conflicted
+++ resolved
@@ -2029,11 +2029,7 @@
     test "returns the upcoming activities in a section for a given student" do
       page_revision =
         insert(:revision,
-<<<<<<< HEAD
-          resource_type_id: ResourceType.get_id_by_type("page"),
-=======
           resource_type_id: Oli.Resources.ResourceType.id_for_page(),
->>>>>>> ac28aab8
           title: "Upcoming assessment",
           graded: true,
           content: %{"advancedDelivery" => true}
@@ -2041,11 +2037,7 @@
 
       container_revision =
         insert(:revision,
-<<<<<<< HEAD
-          resource_type_id: ResourceType.get_id_by_type("container"),
-=======
           resource_type_id: Oli.Resources.ResourceType.id_for_container(),
->>>>>>> ac28aab8
           title: "A graded container?",
           graded: true,
           content: %{"advancedDelivery" => true}
@@ -2090,21 +2082,13 @@
     test "returns the latest page revision visited by a user in a section" do
       page_1_revision =
         insert(:revision,
-<<<<<<< HEAD
-          resource_type_id: ResourceType.get_id_by_type("page"),
-=======
           resource_type_id: Oli.Resources.ResourceType.id_for_page(),
->>>>>>> ac28aab8
           title: "Learning Elixir"
         )
 
       page_2_revision =
         insert(:revision,
-<<<<<<< HEAD
-          resource_type_id: ResourceType.get_id_by_type("page"),
-=======
           resource_type_id: Oli.Resources.ResourceType.id_for_page(),
->>>>>>> ac28aab8
           title: "Enum.map"
         )
 
@@ -2131,21 +2115,13 @@
     test "returns nil if the user has not visited any page in the section" do
       page_1_revision =
         insert(:revision,
-<<<<<<< HEAD
-          resource_type_id: ResourceType.get_id_by_type("page"),
-=======
           resource_type_id: Oli.Resources.ResourceType.id_for_page(),
->>>>>>> ac28aab8
           title: "Learning Elixir"
         )
 
       page_2_revision =
         insert(:revision,
-<<<<<<< HEAD
-          resource_type_id: ResourceType.get_id_by_type("page"),
-=======
           resource_type_id: Oli.Resources.ResourceType.id_for_page(),
->>>>>>> ac28aab8
           title: "Enum.map"
         )
 
