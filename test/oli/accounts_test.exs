defmodule Oli.AccountsTest do
  use Oli.DataCase

  import Oli.Factory

  alias Oli.Accounts
  alias Oli.Accounts.{Author, AuthorPreferences, User, UserPreferences}
  alias Oli.Groups
  alias Oli.Groups.CommunityAccount
  alias Oli.Delivery.Sections
  alias Lti_1p3.Tool.ContextRoles

  describe "authors" do
    test "system role defaults to author", %{} do
      {:ok, author} =
        Author.changeset(%Author{}, %{
          email: "user#{System.unique_integer([:positive])}@example.com",
          given_name: "Test",
          family_name: "User",
          password: "password123",
          password_confirmation: "password123"
        })
        |> Repo.insert()

      assert author.system_role_id == Accounts.SystemRole.role_id().author
      assert Accounts.is_system_admin?(author) == false
    end

    test "changeset accepts system role change", %{} do
      {:ok, author} =
        Author.noauth_changeset(%Author{}, %{
          email: "user#{System.unique_integer([:positive])}@example.com",
          given_name: "Test",
          family_name: "User",
          password: "password123",
          password_confirmation: "password123"
        })
        |> Repo.insert()

      assert Accounts.is_system_admin?(author) == false

      {:ok, author} =
        Accounts.insert_or_update_author(%{
          email: author.email,
          system_role_id: Accounts.SystemRole.role_id().system_admin
        })

      assert author.system_role_id == Accounts.SystemRole.role_id().system_admin
      assert Accounts.is_system_admin?(author) == true
    end

    test "search_authors_matching/1 returns authors matching the input exactly" do
      author = insert(:author)
      assert [author] == Accounts.search_authors_matching(author.email)
    end

    test "search_authors_matching/1 returns nothing when only matching a prefix" do
      author = insert(:author)
      assert [] == Accounts.search_authors_matching(String.slice(author.email, 0..3))
    end

    test "user_confirmation_pending?/1 returns true when author has not a confirmed account" do
      non_confirmed_author = insert(:author, email_confirmation_token: "token")
      assert Accounts.user_confirmation_pending?(non_confirmed_author)
    end

    test "user_confirmation_pending?/1 returns false when author has a confirmed account" do
      confirmed_author = insert(:author, email_confirmed_at: Timex.now())
      refute Accounts.user_confirmation_pending?(confirmed_author)
    end

    test "get_author_preference/3 returns an author preference" do
      author = insert(:author)

      assert Accounts.get_author_preference(author, :timezone) == "America/New_York"
    end

    test "get_author_preference/3 fetches an author by id and returns the preference" do
      author = insert(:author)

      assert Accounts.get_author_preference(author.id, :timezone) == "America/New_York"
    end

    test "get_author_preference/3 returns the default value when no preference was set" do
      author = insert(:author, preferences: %AuthorPreferences{})

      assert Accounts.get_author_preference(author, :timezone, "default") == "default"
    end

    test "set_author_preference/3 sets an author preference" do
      author = insert(:author)

      assert {:ok, author} =
               Accounts.set_author_preference(author, :timezone, "America/Los_Angeles")

      assert author.preferences.timezone == "America/Los_Angeles"
    end

    test "set_author_preference/3 fetches an author by id and sets the preference" do
      author = insert(:author)

      assert {:ok, author} =
               Accounts.set_author_preference(author.id, :timezone, "America/Los_Angeles")

      assert author.preferences.timezone == "America/Los_Angeles"
    end

    test "update author data from edit account form successfully" do
      author = insert(:author)

      attrs = %{
        "current_password" => "password_1",
        "email" => "new_email@example.com",
        "family_name" => "new family name",
        "given_name" => "new given name",
        "password" => "password_2",
        "password_confirmation" => "password_2"
      }

      assert {:ok, author = %Author{}} = Accounts.update_author(author, attrs)
      assert author.email == attrs["email"]
      assert author.family_name == attrs["family_name"]
      assert author.given_name == attrs["given_name"]
      assert Bcrypt.verify_pass(attrs["password"], author.password_hash)
    end

    test "update author password fails when new password and password confirmation are different" do
      author = insert(:author)

      attrs = %{
        "current_password" => "password_1",
        "password" => "password_22",
        "password_confirmation" => "password_2"
      }

      assert {:error, changeset} = Accounts.update_author(author, attrs)
      assert changeset.valid? == false

      {:password_confirmation, {error_message, [validation: :confirmation]}} =
        List.first(changeset.errors)

      assert error_message == "does not match confirmation"
    end

    test "update author password fails when the new password is less than 8 characters long" do
      author = insert(:author)

      attrs = %{
        "current_password" => "password_1",
        "password" => "pass",
        "password_confirmation" => "pass"
      }

      assert {:error, changeset} = Accounts.update_author(author, attrs)
      assert changeset.valid? == false

      {:password, {error_message, [count: 8, validation: :length, kind: :min, type: :string]}} =
        List.first(changeset.errors)

      assert error_message =~ "should be at least %{count} character(s)"
    end

    test "update author data with an email used by another author fails" do
      author_1 = insert(:author)
      author_2 = insert(:author)

      attrs = %{
        "email" => author_1.email,
        "current_password" => "password_1",
        "password" => "password_2",
        "password_confirmation" => "password_2"
      }

      assert {:error, changeset = %Ecto.Changeset{}} = Accounts.update_author(author_2, attrs)
      assert changeset.valid? == false

      assert changeset.errors == [
               email:
                 {"has already been taken",
                  [constraint: :unique, constraint_name: "authors_email_index"]}
             ]
    end
  end

  describe "users" do
    alias Oli.Accounts.User

    @valid_attrs %{
      email: "some_email@example.com",
      email_confirmation: "some_email@example.com",
      given_name: "some given_name",
      family_name: "some family_name",
      sub: "some sub",
      picture: "some picture",
      password: "some_pass123",
      password_confirmation: "some_pass123",
      age_verified: true
    }
    @update_attrs %{
      email: "some_updated_email@example.com",
      given_name: "some updated given_name",
      family_name: "some updated family_name",
      sub: "some updated sub",
      picture: "some updated picture",
      password: "some_pass123",
      password_confirmation: "some_pass123"
    }
    @invalid_attrs %{email: nil, given_name: nil, family_name: nil, sub: nil, picture: nil}

    setup do
      author = author_fixture()

      valid_attrs =
        @valid_attrs
        |> Map.put(:author_id, author.id)

      {:ok, user} = valid_attrs |> Accounts.create_user()

      {:ok, %{user: user, author: author, valid_attrs: valid_attrs}}
    end

    test "get_user!/1 returns the user with given id", %{user: user} do
      assert Accounts.get_user!(user.id).email == user.email
    end

    test "create_user/1 with invalid data returns error changeset" do
      assert {:error, %Ecto.Changeset{}} = Accounts.create_user(@invalid_attrs)
    end

    test "verification_changeset/2 runs age verification check when enabled" do
      Config.Reader.read!("test/config/age_verification_config.exs")
      |> Application.put_all_env()

      assert %Ecto.Changeset{
               errors: [
                 age_verified:
                   {"You must verify you are old enough to access our site in order to continue",
                    [validation: :acceptance]}
               ]
             } =
               User.verification_changeset(
                 %User{},
                 Map.merge(@valid_attrs, %{
                   age_verified: false
                 })
               )

      assert %Ecto.Changeset{errors: []} = User.verification_changeset(%User{}, @valid_attrs)

      Config.Reader.read!("test/config/config.exs")
      |> Application.put_all_env()

      assert %Ecto.Changeset{errors: []} =
               User.verification_changeset(
                 %User{},
                 Map.merge(@valid_attrs, %{
                   age_verified: false
                 })
               )
    end

    test "update_user/2 with valid data updates the user", %{user: user} do
      assert {:ok, %User{} = user} = Accounts.update_user(user, @update_attrs)
      assert user.email == "some_updated_email@example.com"
      assert user.given_name == "some updated given_name"
      assert user.family_name == "some updated family_name"
      assert user.sub == "some updated sub"
      assert user.picture == "some updated picture"
    end

    test "update_user/2 with invalid data returns error changeset", %{user: user} do
      assert {:error, %Ecto.Changeset{}} = Accounts.update_user(user, @invalid_attrs)
      assert user.email == Accounts.get_user!(user.id).email
    end

    test "delete_user/1 deletes the user", %{user: user} do
      assert {:ok, %User{}} = Accounts.delete_user(user)
      assert_raise Ecto.NoResultsError, fn -> Accounts.get_user!(user.id) end
    end

    test "update_user_platform_roles/2 updates a users platform roles", %{user: user} do
      user = Repo.preload(user, [:platform_roles])
      assert user.platform_roles == []

      updated_roles = [
        Lti_1p3.Tool.PlatformRoles.get_role(:system_administrator),
        Lti_1p3.Tool.PlatformRoles.get_role(:institution_instructor)
      ]

      {:ok, _user} = Accounts.update_user_platform_roles(user, updated_roles)

      user = Accounts.get_user!(user.id, preload: [:platform_roles])

      assert Lti_1p3.Tool.PlatformRoles.has_roles?(
               user,
               [
                 Lti_1p3.Tool.PlatformRoles.get_role(:system_administrator),
                 Lti_1p3.Tool.PlatformRoles.get_role(:institution_instructor)
               ],
               :all
             )
    end

    test "get_author_with_community_admin_count/1 returns the author with the community_admin_count as zero" do
      author = insert(:author)

      assert %Author{community_admin_count: 0} =
               Accounts.get_author_with_community_admin_count(author.id)
    end

    test "get_author_with_community_admin_count/1 returns the author with the community_admin_count field populated" do
      community_account = insert(:community_account)
      insert(:community_account, %{author: community_account.author})
      insert(:community_account, %{author: community_account.author, is_admin: false})

      assert %Author{community_admin_count: 2} =
               Accounts.get_author_with_community_admin_count(community_account.author_id)
    end

    test "setup_sso_user/3 returns the created user and associates it to the given community" do
      community = insert(:community)
      fields = %{"sub" => "sub", "cognito:username" => "username", "email" => "email"}
      {:ok, user, _author} = Accounts.setup_sso_user(fields, community.id)

      assert user.sub == "sub"
      assert user.preferred_username == "username"
      assert user.email == "email"
      assert user.can_create_sections

      assert %CommunityAccount{} =
               Groups.get_community_account_by!(%{user_id: user.id, community_id: community.id})
    end

    test "setup_sso_user/3 returns an error and rollbacks the insertions when data is invalid" do
      fields = %{"sub" => "sub", "cognito:username" => "username", "email" => "email"}

      assert {:error,
              %Ecto.Changeset{
                errors: [
                  community_id:
                    {"does not exist",
                     [
                       constraint: :foreign,
                       constraint_name: "communities_accounts_community_id_fkey"
                     ]}
                ]
              }} = Accounts.setup_sso_user(fields, 0)

      refute Accounts.get_user_by(%{sub: "sub", email: "email"})
    end

    test "setup_sso_author/2 creates author and user if do not exist and associates user to the given community" do
      community = insert(:community)
      fields = %{"sub" => "sub", "cognito:username" => "username", "email" => "email"}
      {:ok, author} = Accounts.setup_sso_author(fields, community.id)

      assert author.name == "username"
      assert author.email == "email"

      user = Accounts.get_user_by(%{email: "email"})
      assert user.sub == "sub"
      assert user.preferred_username == "username"
      assert user.email == "email"
      assert user.can_create_sections

      assert %CommunityAccount{} =
               Groups.get_community_account_by!(%{user_id: user.id, community_id: community.id})

      assert user.author_id == author.id
    end

    test "setup_sso_author/2 links user with author when they have the same email" do
      community = insert(:community)
      user = insert(:user)
      author = insert(:author, email: user.email)

      fields = %{"sub" => user.sub, "cognito:username" => "username", "email" => user.email}
      {:ok, returned_author} = Accounts.setup_sso_author(fields, community.id)

      assert returned_author == author

      returned_user = Accounts.get_user_by(%{email: user.email})
      assert returned_user.email == user.email
      assert returned_user.author_id == returned_author.id
    end

    test "is_lms_user?/1 returns true when the user exists and belongs to an lms" do
      user = insert(:user, %{email: "test@test.com", independent_learner: false})
      insert(:lti_params, user_id: user.id)

      assert Accounts.is_lms_user?(user.email)
    end

    test "is_lms_user?/1 returns true when more than one user email exists and one is lms" do
      user1 = insert(:user, %{email: "test@test.com", independent_learner: false})
      insert(:lti_params, user_id: user1.id)

      _user2 = insert(:user, %{email: "test@test.com", independent_learner: false})

      assert Accounts.is_lms_user?(user1.email)
    end

    test "is_lms_user?/1 returns true when more than one user email exists and all are lms" do
      user1 = insert(:user, %{email: "test@test.com", independent_learner: false})
      insert(:lti_params, user_id: user1.id)

      user2 = insert(:user, %{email: "test@test.com", independent_learner: false})
      insert(:lti_params, user_id: user2.id)

      assert Accounts.is_lms_user?(user1.email)
    end

    test "is_lms_user?/1 returns false only user is independent" do
      user1 = insert(:user, %{email: "test@test.com", independent_learner: true})

      refute Accounts.is_lms_user?(user1.email)
    end

    test "is_lms_user?/1 returns false when the user does not exist" do
      refute Accounts.is_lms_user?("invalid_email")
    end

    test "is_lms_user?/1 returns false when the user exists but is not from an lms" do
      user = insert(:user, %{email: "test@test.com", independent_learner: true})

      refute Accounts.is_lms_user?(user.email)
    end

    test "get_user_preference/3 returns an user preference" do
      user = insert(:user)

      assert Accounts.get_user_preference(user, :timezone) == "America/New_York"
    end

    test "get_user_preference/3 fetches an user by id and returns the preference" do
      user = insert(:user)

      assert Accounts.get_user_preference(user.id, :timezone) == "America/New_York"
    end

    test "get_user_preference/3 returns the default value when no preference was set" do
      user = insert(:user, preferences: %UserPreferences{})

      assert Accounts.get_user_preference(user, :timezone, "default") == "default"
    end

    test "set_user_preference/3 sets an user preference" do
      user = insert(:user)

      assert {:ok, user} = Accounts.set_user_preference(user, :timezone, "America/Los_Angeles")
      assert user.preferences.timezone == "America/Los_Angeles"
    end

    test "set_user_preference/3 fetches an user by id and sets the preference" do
      user = insert(:user)

      assert {:ok, user} = Accounts.set_user_preference(user.id, :timezone, "America/Los_Angeles")
      assert user.preferences.timezone == "America/Los_Angeles"
    end

    test "update_user_context_role/2 updates the context role for a specific enrollment" do
      user = insert(:user)
      section = insert(:section)

      {:ok, enrollment} =
        Sections.enroll(user.id, section.id, [
          Lti_1p3.Tool.ContextRoles.get_role(:context_learner)
        ])

      user_role_id = Sections.get_user_role_from_enrollment(enrollment)

      assert user_role_id == 4

      Accounts.update_user_context_role(
        enrollment,
        ContextRoles.get_role(:context_instructor)
      )

      enrollment = Sections.get_enrollment(section.slug, user.id)

      user_role_id_changed = Sections.get_user_role_from_enrollment(enrollment)

      refute user_role_id_changed == 4
      assert user_role_id_changed == 3
    end

    test "get_users_by_email/1 returns the users from a list of emails" do
      insert(:user, %{email: "user_with_email_1@test.com"})
      insert(:user, %{email: "user_with_email_2@test.com"})
      insert(:user, %{email: "user_with_email_3@test.com"})

      assert Accounts.get_users_by_email([
               "user_with_email_1@test.com",
               "user_with_email_2@test.com",
               "non_existan@test.com"
             ])
             |> Enum.map(& &1.email) == [
               "user_with_email_1@test.com",
               "user_with_email_2@test.com"
             ]
    end

    test "bulk_invite_users/2" do
      inviter_author = insert(:author)
      invited_users = ["non_existant_user_1@test.com", "non_existant_user_2@test.com"]

      Accounts.bulk_invite_users(
        ["non_existant_user_1@test.com", "non_existant_user_2@test.com"],
        inviter_author
      )

      users =
        User
        |> where([u], u.email in ^invited_users)
        |> select([u], [:invitation_token])
        |> Repo.all()

      assert length(users) == 2

      assert Enum.all?(
               users,
               &(!is_nil(&1.invitation_token))
             )
    end

    test "update user data from edit account form successfully" do
      user = insert(:user)

      attrs = %{
        "current_password" => "password_1",
        "email" => "new_email@example.com",
        "family_name" => "new family name",
        "given_name" => "new given name",
        "password" => "password_2",
        "password_confirmation" => "password_2"
      }

      assert {:ok, user = %User{}} = Accounts.update_user(user, attrs)
      assert user.email == attrs["email"]
      assert user.family_name == attrs["family_name"]
      assert user.given_name == attrs["given_name"]
      assert Bcrypt.verify_pass(attrs["password"], user.password_hash)
    end

    test "update user password fails when new password and password confirmation are different" do
      user = insert(:user)

      attrs = %{
        "current_password" => "password_1",
        "password" => "password_22",
        "password_confirmation" => "password_2"
      }

      assert {:error, changeset} = Accounts.update_user(user, attrs)
      assert changeset.valid? == false

      {:password_confirmation, {error_message, [validation: :confirmation]}} =
        List.first(changeset.errors)

      assert error_message == "does not match confirmation"
    end

    test "update user password fails when the new password is less than 8 characters long" do
      user = insert(:user)

      attrs = %{
        "current_password" => "password_1",
        "password" => "pass",
        "password_confirmation" => "pass"
      }

      assert {:error, changeset} = Accounts.update_user(user, attrs)
      assert changeset.valid? == false

      {:password, {error_message, [count: 8, validation: :length, kind: :min, type: :string]}} =
        List.first(changeset.errors)

      assert error_message =~ "should be at least %{count} character(s)"
    end

    test "update user data with an email used by another user fails" do
      user_1 = insert(:user)
      user_2 = insert(:user)

      attrs = %{
        "email" => user_1.email,
        "current_password" => "password_1",
        "password" => "password_2",
        "password_confirmation" => "password_2"
      }

      assert {:error, changeset = %Ecto.Changeset{}} = Accounts.update_user(user_2, attrs)
      assert changeset.valid? == false

      assert changeset.errors == [
               email:
                 {"has already been taken",
                  [constraint: :unique, constraint_name: "users_email_independent_learner_index"]}
             ]
    end
  end

  describe "communities accounts" do
    alias Oli.Groups.Community

    test "list_admin_communities/1 returns the communities for which the author is an admin" do
      community_account = insert(:community_account)
      insert(:community_account, %{author: community_account.author})
      insert(:community_account, %{author: community_account.author, is_admin: false})

      communties = Accounts.list_admin_communities(community_account.author_id)

      assert [%Community{} | _tail] = communties
      assert 2 = length(communties)
    end
  end

<<<<<<< HEAD
  describe "user roles" do
    test "list all context/platform roles for a given user" do
      user = insert(:user)
      section = insert(:section)

      Sections.enroll(user.id, section.id, [
        Lti_1p3.Tool.ContextRoles.get_role(:context_learner)
      ])

      Accounts.update_user_platform_roles(user, [
        Lti_1p3.Tool.PlatformRoles.get_role(:institution_instructor),
        Lti_1p3.Tool.PlatformRoles.get_role(:institution_student)
      ])

      user_roles = Accounts.user_roles(user.id) |> Enum.map(& &1.uri)
      assert Lti_1p3.Tool.ContextRoles.get_role(:context_learner).uri in user_roles
      assert Lti_1p3.Tool.PlatformRoles.get_role(:institution_instructor).uri in user_roles
      assert Lti_1p3.Tool.PlatformRoles.get_role(:institution_student).uri in user_roles
    end
  end

  describe "setup_sso_user/2" do
    test "creates both a user and an author, and links them together" do
      user_email = "user@email.com"
      community = insert(:community)
      fields = %{"sub" => "sub", "cognito:username" => "username", "email" => user_email}

      {:ok, user, author} = Accounts.setup_sso_user(fields, community.id)

      user_id = user.id
      author_id = author.id

      assert user.sub == "sub"
      assert user.preferred_username == "username"
      assert user.email == user_email
      assert user.can_create_sections

      assert %CommunityAccount{user_id: ^user_id} =
               Groups.get_community_account_by!(%{user_id: user_id, community_id: community.id})

      assert Accounts.get_user!(user_id).author_id == author_id
      assert author.name == "username"
      assert author.email == user_email
      assert author.email_confirmed_at

      # Ensure the author is linked to the user
      assert user.author_id == author_id
    end

    test "preserves the existing association that a user has with their linked author" do
      user_email = "user@email.com"
      author_email = "author@email.com"
      existing_author = insert(:author, email: author_email)
      existing_user = insert(:user, email: user_email, author: existing_author, sub: "sub")

      community = insert(:community)
      fields = %{"sub" => "sub", "cognito:username" => "username", "email" => user_email}

      {:ok, user, author} = Accounts.setup_sso_user(fields, community.id)

      # Ensure the existing user is preserved
      assert user.email == existing_user.email
      # Ensure the existing linked author is preserved
      assert user.author_id == author.id
=======
  import Oli.AccountsFixtures
  alias Oli.Accounts.{User, UserToken}

  describe "get_user_by_email/1" do
    test "does not return the user if the email does not exist" do
      refute Accounts.get_user_by_email("unknown@example.com")
    end

    test "returns the user if the email exists" do
      %{id: id} = user = user_fixture()
      assert %User{id: ^id} = Accounts.get_user_by_email(user.email)
    end
  end

  describe "get_user_by_email_and_password/2" do
    test "does not return the user if the email does not exist" do
      refute Accounts.get_user_by_email_and_password("unknown@example.com", "hello world!")
    end

    test "does not return the user if the password is not valid" do
      user = user_fixture()
      refute Accounts.get_user_by_email_and_password(user.email, "invalid")
    end

    test "returns the user if the email and password are valid" do
      %{id: id} = user = user_fixture()

      assert %User{id: ^id} =
               Accounts.get_user_by_email_and_password(user.email, valid_user_password())
    end
  end

  describe "get_user!/1" do
    test "raises if id is invalid" do
      assert_raise Ecto.NoResultsError, fn ->
        Accounts.get_user!(-1)
      end
    end

    test "returns the user with the given id" do
      %{id: id} = user = user_fixture()
      assert %User{id: ^id} = Accounts.get_user!(user.id)
    end
  end

  describe "register_user/1" do
    test "requires email and password to be set" do
      {:error, changeset} = Accounts.register_independent_user(%{})

      assert %{
               password: ["can't be blank"],
               email: ["can't be blank"]
             } = errors_on(changeset)
    end

    test "validates email and password when given" do
      {:error, changeset} =
        Accounts.register_independent_user(%{email: "not valid", password: "not valid"})

      assert %{
               email: ["must have the @ sign and no spaces"],
               password: ["should be at least 12 character(s)"]
             } = errors_on(changeset)
    end

    test "validates maximum values for email and password for security" do
      too_long = String.duplicate("db", 100)

      {:error, changeset} =
        Accounts.register_independent_user(%{email: too_long, password: too_long})

      assert "should be at most 160 character(s)" in errors_on(changeset).email
      assert "should be at most 72 character(s)" in errors_on(changeset).password
    end

    test "validates email uniqueness" do
      %{email: email} = user_fixture()
      {:error, changeset} = Accounts.register_independent_user(%{email: email})
      assert "has already been taken" in errors_on(changeset).email

      # Now try with the upper cased email too, to check that email case is ignored.
      {:error, changeset} = Accounts.register_independent_user(%{email: String.upcase(email)})
      assert "has already been taken" in errors_on(changeset).email
    end

    test "registers users with a hashed password" do
      email = unique_user_email()
      {:ok, user} = Accounts.register_independent_user(valid_user_attributes(email: email))
      assert user.email == email
      assert is_binary(user.hashed_password)
      assert is_nil(user.confirmed_at)
      assert is_nil(user.password)
    end
  end

  describe "change_user_registration/2" do
    test "returns a changeset" do
      assert %Ecto.Changeset{} = changeset = Accounts.change_user_registration(%User{})
      assert changeset.required == [:password, :email]
    end

    test "allows fields to be set" do
      email = unique_user_email()
      password = valid_user_password()

      changeset =
        Accounts.change_user_registration(
          %User{},
          valid_user_attributes(email: email, password: password)
        )

      assert changeset.valid?
      assert get_change(changeset, :email) == email
      assert get_change(changeset, :password) == password
      assert is_nil(get_change(changeset, :hashed_password))
    end
  end

  describe "change_user_email/2" do
    test "returns a user changeset" do
      assert %Ecto.Changeset{} = changeset = Accounts.change_user_email(%User{})
      assert changeset.required == [:email]
    end
  end

  describe "apply_user_email/3" do
    setup do
      %{user: user_fixture()}
    end

    test "requires email to change", %{user: user} do
      {:error, changeset} = Accounts.apply_user_email(user, valid_user_password(), %{})
      assert %{email: ["did not change"]} = errors_on(changeset)
    end

    test "validates email", %{user: user} do
      {:error, changeset} =
        Accounts.apply_user_email(user, valid_user_password(), %{email: "not valid"})

      assert %{email: ["must have the @ sign and no spaces"]} = errors_on(changeset)
    end

    test "validates maximum value for email for security", %{user: user} do
      too_long = String.duplicate("db", 100)

      {:error, changeset} =
        Accounts.apply_user_email(user, valid_user_password(), %{email: too_long})

      assert "should be at most 160 character(s)" in errors_on(changeset).email
    end

    test "validates email uniqueness", %{user: user} do
      %{email: email} = user_fixture()
      password = valid_user_password()

      {:error, changeset} = Accounts.apply_user_email(user, password, %{email: email})

      assert "has already been taken" in errors_on(changeset).email
    end

    test "validates current password", %{user: user} do
      {:error, changeset} =
        Accounts.apply_user_email(user, "invalid", %{email: unique_user_email()})

      assert %{current_password: ["is not valid"]} = errors_on(changeset)
    end

    test "applies the email without persisting it", %{user: user} do
      email = unique_user_email()
      {:ok, user} = Accounts.apply_user_email(user, valid_user_password(), %{email: email})
      assert user.email == email
      assert Accounts.get_user!(user.id).email != email
    end
  end

  describe "deliver_user_update_email_instructions/3" do
    setup do
      %{user: user_fixture()}
    end

    test "sends token through notification", %{user: user} do
      token =
        extract_user_token(fn url ->
          Accounts.deliver_user_update_email_instructions(user, "current@example.com", url)
        end)

      {:ok, token} = Base.url_decode64(token, padding: false)
      assert user_token = Repo.get_by(UserToken, token: :crypto.hash(:sha256, token))
      assert user_token.user_id == user.id
      assert user_token.sent_to == user.email
      assert user_token.context == "change:current@example.com"
    end
  end

  describe "update_user_email/2" do
    setup do
      user = user_fixture()
      email = unique_user_email()

      token =
        extract_user_token(fn url ->
          Accounts.deliver_user_update_email_instructions(%{user | email: email}, user.email, url)
        end)

      %{user: user, token: token, email: email}
    end

    test "updates the email with a valid token", %{user: user, token: token, email: email} do
      assert Accounts.update_user_email(user, token) == :ok
      changed_user = Repo.get!(User, user.id)
      assert changed_user.email != user.email
      assert changed_user.email == email
      assert changed_user.confirmed_at
      assert changed_user.confirmed_at != user.confirmed_at
      refute Repo.get_by(UserToken, user_id: user.id)
    end

    test "does not update email with invalid token", %{user: user} do
      assert Accounts.update_user_email(user, "oops") == :error
      assert Repo.get!(User, user.id).email == user.email
      assert Repo.get_by(UserToken, user_id: user.id)
    end

    test "does not update email if user email changed", %{user: user, token: token} do
      assert Accounts.update_user_email(%{user | email: "current@example.com"}, token) == :error
      assert Repo.get!(User, user.id).email == user.email
      assert Repo.get_by(UserToken, user_id: user.id)
    end

    test "does not update email if token expired", %{user: user, token: token} do
      {1, nil} = Repo.update_all(UserToken, set: [inserted_at: ~N[2020-01-01 00:00:00]])
      assert Accounts.update_user_email(user, token) == :error
      assert Repo.get!(User, user.id).email == user.email
      assert Repo.get_by(UserToken, user_id: user.id)
    end
  end

  describe "change_user_password/2" do
    test "returns a user changeset" do
      assert %Ecto.Changeset{} = changeset = Accounts.change_user_password(%User{})
      assert changeset.required == [:password]
    end

    test "allows fields to be set" do
      changeset =
        Accounts.change_user_password(%User{}, %{
          "password" => "new valid password"
        })

      assert changeset.valid?
      assert get_change(changeset, :password) == "new valid password"
      assert is_nil(get_change(changeset, :hashed_password))
    end
  end

  describe "update_user_password/3" do
    setup do
      %{user: user_fixture()}
    end

    test "validates password", %{user: user} do
      {:error, changeset} =
        Accounts.update_user_password(user, valid_user_password(), %{
          password: "not valid",
          password_confirmation: "another"
        })

      assert %{
               password: ["should be at least 12 character(s)"],
               password_confirmation: ["does not match password"]
             } = errors_on(changeset)
    end

    test "validates maximum values for password for security", %{user: user} do
      too_long = String.duplicate("db", 100)

      {:error, changeset} =
        Accounts.update_user_password(user, valid_user_password(), %{password: too_long})

      assert "should be at most 72 character(s)" in errors_on(changeset).password
    end

    test "validates current password", %{user: user} do
      {:error, changeset} =
        Accounts.update_user_password(user, "invalid", %{password: valid_user_password()})

      assert %{current_password: ["is not valid"]} = errors_on(changeset)
    end

    test "updates the password", %{user: user} do
      {:ok, user} =
        Accounts.update_user_password(user, valid_user_password(), %{
          password: "new valid password"
        })

      assert is_nil(user.password)
      assert Accounts.get_user_by_email_and_password(user.email, "new valid password")
    end

    test "deletes all tokens for the given user", %{user: user} do
      _ = Accounts.generate_user_session_token(user)

      {:ok, _} =
        Accounts.update_user_password(user, valid_user_password(), %{
          password: "new valid password"
        })

      refute Repo.get_by(UserToken, user_id: user.id)
    end
  end

  describe "generate_user_session_token/1" do
    setup do
      %{user: user_fixture()}
    end

    test "generates a token", %{user: user} do
      token = Accounts.generate_user_session_token(user)
      assert user_token = Repo.get_by(UserToken, token: token)
      assert user_token.context == "session"

      # Creating the same token for another user should fail
      assert_raise Ecto.ConstraintError, fn ->
        Repo.insert!(%UserToken{
          token: user_token.token,
          user_id: user_fixture().id,
          context: "session"
        })
      end
    end
  end

  describe "get_user_by_session_token/1" do
    setup do
      user = user_fixture()
      token = Accounts.generate_user_session_token(user)
      %{user: user, token: token}
    end

    test "returns user by token", %{user: user, token: token} do
      assert session_user = Accounts.get_user_by_session_token(token)
      assert session_user.id == user.id
    end

    test "does not return user for invalid token" do
      refute Accounts.get_user_by_session_token("oops")
    end

    test "does not return user for expired token", %{token: token} do
      {1, nil} = Repo.update_all(UserToken, set: [inserted_at: ~N[2020-01-01 00:00:00]])
      refute Accounts.get_user_by_session_token(token)
    end
  end

  describe "delete_user_session_token/1" do
    test "deletes the token" do
      user = user_fixture()
      token = Accounts.generate_user_session_token(user)
      assert Accounts.delete_user_session_token(token) == :ok
      refute Accounts.get_user_by_session_token(token)
    end
  end

  describe "deliver_user_confirmation_instructions/2" do
    setup do
      %{user: user_fixture()}
    end

    test "sends token through notification", %{user: user} do
      token =
        extract_user_token(fn url ->
          Accounts.deliver_user_confirmation_instructions(user, url)
        end)

      {:ok, token} = Base.url_decode64(token, padding: false)
      assert user_token = Repo.get_by(UserToken, token: :crypto.hash(:sha256, token))
      assert user_token.user_id == user.id
      assert user_token.sent_to == user.email
      assert user_token.context == "confirm"
    end
  end

  describe "confirm_user/1" do
    setup do
      user = user_fixture()

      token =
        extract_user_token(fn url ->
          Accounts.deliver_user_confirmation_instructions(user, url)
        end)

      %{user: user, token: token}
    end

    test "confirms the email with a valid token", %{user: user, token: token} do
      assert {:ok, confirmed_user} = Accounts.confirm_user(token)
      assert confirmed_user.confirmed_at
      assert confirmed_user.confirmed_at != user.confirmed_at
      assert Repo.get!(User, user.id).confirmed_at
      refute Repo.get_by(UserToken, user_id: user.id)
    end

    test "does not confirm with invalid token", %{user: user} do
      assert Accounts.confirm_user("oops") == :error
      refute Repo.get!(User, user.id).confirmed_at
      assert Repo.get_by(UserToken, user_id: user.id)
    end

    test "does not confirm email if token expired", %{user: user, token: token} do
      {1, nil} = Repo.update_all(UserToken, set: [inserted_at: ~N[2020-01-01 00:00:00]])
      assert Accounts.confirm_user(token) == :error
      refute Repo.get!(User, user.id).confirmed_at
      assert Repo.get_by(UserToken, user_id: user.id)
    end
  end

  describe "deliver_user_reset_password_instructions/2" do
    setup do
      %{user: user_fixture()}
    end

    test "sends token through notification", %{user: user} do
      token =
        extract_user_token(fn url ->
          Accounts.deliver_user_reset_password_instructions(user, url)
        end)

      {:ok, token} = Base.url_decode64(token, padding: false)
      assert user_token = Repo.get_by(UserToken, token: :crypto.hash(:sha256, token))
      assert user_token.user_id == user.id
      assert user_token.sent_to == user.email
      assert user_token.context == "reset_password"
    end
  end

  describe "get_user_by_reset_password_token/1" do
    setup do
      user = user_fixture()

      token =
        extract_user_token(fn url ->
          Accounts.deliver_user_reset_password_instructions(user, url)
        end)

      %{user: user, token: token}
    end

    test "returns the user with valid token", %{user: %{id: id}, token: token} do
      assert %User{id: ^id} = Accounts.get_user_by_reset_password_token(token)
      assert Repo.get_by(UserToken, user_id: id)
    end

    test "does not return the user with invalid token", %{user: user} do
      refute Accounts.get_user_by_reset_password_token("oops")
      assert Repo.get_by(UserToken, user_id: user.id)
    end

    test "does not return the user if token expired", %{user: user, token: token} do
      {1, nil} = Repo.update_all(UserToken, set: [inserted_at: ~N[2020-01-01 00:00:00]])
      refute Accounts.get_user_by_reset_password_token(token)
      assert Repo.get_by(UserToken, user_id: user.id)
    end
  end

  describe "reset_user_password/2" do
    setup do
      %{user: user_fixture()}
    end

    test "validates password", %{user: user} do
      {:error, changeset} =
        Accounts.reset_user_password(user, %{
          password: "not valid",
          password_confirmation: "another"
        })

      assert %{
               password: ["should be at least 12 character(s)"],
               password_confirmation: ["does not match password"]
             } = errors_on(changeset)
    end

    test "validates maximum values for password for security", %{user: user} do
      too_long = String.duplicate("db", 100)
      {:error, changeset} = Accounts.reset_user_password(user, %{password: too_long})
      assert "should be at most 72 character(s)" in errors_on(changeset).password
    end

    test "updates the password", %{user: user} do
      {:ok, updated_user} = Accounts.reset_user_password(user, %{password: "new valid password"})
      assert is_nil(updated_user.password)
      assert Accounts.get_user_by_email_and_password(user.email, "new valid password")
    end

    test "deletes all tokens for the given user", %{user: user} do
      _ = Accounts.generate_user_session_token(user)
      {:ok, _} = Accounts.reset_user_password(user, %{password: "new valid password"})
      refute Repo.get_by(UserToken, user_id: user.id)
    end
  end

  describe "inspect/2 for the User module" do
    test "does not include password" do
      refute inspect(%User{password: "123456"}) =~ "password: \"123456\""
>>>>>>> 0a0ffe8b
    end
  end
end<|MERGE_RESOLUTION|>--- conflicted
+++ resolved
@@ -2,8 +2,10 @@
   use Oli.DataCase
 
   import Oli.Factory
+  import Oli.AccountsFixtures
 
   alias Oli.Accounts
+  alias Oli.Accounts.{User, UserToken}
   alias Oli.Accounts.{Author, AuthorPreferences, User, UserPreferences}
   alias Oli.Groups
   alias Oli.Groups.CommunityAccount
@@ -615,7 +617,6 @@
     end
   end
 
-<<<<<<< HEAD
   describe "user roles" do
     test "list all context/platform roles for a given user" do
       user = insert(:user)
@@ -680,9 +681,6 @@
       assert user.email == existing_user.email
       # Ensure the existing linked author is preserved
       assert user.author_id == author.id
-=======
-  import Oli.AccountsFixtures
-  alias Oli.Accounts.{User, UserToken}
 
   describe "get_user_by_email/1" do
     test "does not return the user if the email does not exist" do
@@ -1185,7 +1183,6 @@
   describe "inspect/2 for the User module" do
     test "does not include password" do
       refute inspect(%User{password: "123456"}) =~ "password: \"123456\""
->>>>>>> 0a0ffe8b
     end
   end
 end