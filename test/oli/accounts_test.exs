defmodule Oli.AccountsTest do
  use Oli.DataCase

  import Oli.Factory

  alias Oli.Accounts
  alias Oli.Accounts.{User, UserToken}
  alias Oli.Accounts.{Author, AuthorPreferences, User, UserPreferences}
  alias Oli.Groups
  alias Oli.Groups.CommunityAccount
  alias Oli.Delivery.Sections
  alias Lti_1p3.Tool.ContextRoles
  alias Oli.Accounts.SystemRole

  describe "authors" do
    test "system role defaults to author", %{} do
      author = author_fixture()

      assert author.system_role_id == Accounts.SystemRole.role_id().author
      assert Accounts.is_admin?(author) == false
    end

    test "changeset accepts system role change", %{} do
      author = author_fixture()

      assert Accounts.is_admin?(author) == false
      assert author.system_role_id == Accounts.SystemRole.role_id().author

      {:ok, author} =
        Accounts.insert_or_update_author(%{
          email: author.email,
          system_role_id: Accounts.SystemRole.role_id().system_admin
        })

      assert author.system_role_id == Accounts.SystemRole.role_id().system_admin
    end

    test "Accounts.is_admin? returns true when the author has and admin role and has_admin_role?/2 returns true when the author has the matching role or system_admin role" do
      author = author_fixture()

      assert Accounts.is_admin?(author) == false
      assert Accounts.has_admin_role?(author, SystemRole.role_id().system_admin) == false
      assert Accounts.has_admin_role?(author, :system_admin) == false
      assert Accounts.has_admin_role?(author, SystemRole.role_id().content_admin) == false
      assert Accounts.has_admin_role?(author, :content_admin) == false
      assert Accounts.has_admin_role?(author, SystemRole.role_id().account_admin) == false
      assert Accounts.has_admin_role?(author, :account_admin) == false

      {:ok, author} =
        Accounts.insert_or_update_author(%{
          email: author.email,
          system_role_id: Accounts.SystemRole.role_id().system_admin
        })

      assert author.system_role_id == Accounts.SystemRole.role_id().system_admin
      assert Accounts.is_admin?(author) == true
      assert Accounts.has_admin_role?(author, SystemRole.role_id().system_admin) == true
      assert Accounts.has_admin_role?(author, :system_admin) == true
      assert Accounts.has_admin_role?(author, SystemRole.role_id().content_admin) == true
      assert Accounts.has_admin_role?(author, :content_admin) == true
      assert Accounts.has_admin_role?(author, SystemRole.role_id().account_admin) == true
      assert Accounts.has_admin_role?(author, :account_admin) == true

      {:ok, author} =
        Accounts.insert_or_update_author(%{
          email: author.email,
          system_role_id: Accounts.SystemRole.role_id().account_admin
        })

      assert author.system_role_id == Accounts.SystemRole.role_id().account_admin
      assert Accounts.is_admin?(author) == true
      assert Accounts.has_admin_role?(author, SystemRole.role_id().system_admin) == false
      assert Accounts.has_admin_role?(author, :system_admin) == false
      assert Accounts.has_admin_role?(author, SystemRole.role_id().content_admin) == false
      assert Accounts.has_admin_role?(author, :content_admin) == false
      assert Accounts.has_admin_role?(author, SystemRole.role_id().account_admin) == true
      assert Accounts.has_admin_role?(author, :account_admin) == true

      {:ok, author} =
        Accounts.insert_or_update_author(%{
          email: author.email,
          system_role_id: Accounts.SystemRole.role_id().content_admin
        })

      assert author.system_role_id == Accounts.SystemRole.role_id().content_admin
      assert Accounts.is_admin?(author) == true
      assert Accounts.has_admin_role?(author, SystemRole.role_id().system_admin) == false
      assert Accounts.has_admin_role?(author, :system_admin) == false
      assert Accounts.has_admin_role?(author, SystemRole.role_id().content_admin) == true
      assert Accounts.has_admin_role?(author, :content_admin) == true
      assert Accounts.has_admin_role?(author, SystemRole.role_id().account_admin) == false
      assert Accounts.has_admin_role?(author, :account_admin) == false
    end

    test "search_authors_matching/1 returns authors matching the input exactly" do
      author = insert(:author)

      [matching_author] = Accounts.search_authors_matching(author.email)

      assert matching_author == %Author{author | email_verified: nil}
    end

    test "search_authors_matching/1 returns nothing when only matching a prefix" do
      author = insert(:author)
      assert [] == Accounts.search_authors_matching(String.slice(author.email, 0..3))
    end

    test "get_author_preference/3 returns an author preference" do
      author = insert(:author)

      assert Accounts.get_author_preference(author, :timezone) == "America/New_York"
    end

    test "get_author_preference/3 fetches an author by id and returns the preference" do
      author = insert(:author)

      assert Accounts.get_author_preference(author.id, :timezone) == "America/New_York"
    end

    test "get_author_preference/3 returns the default value when no preference was set" do
      author = insert(:author, preferences: %AuthorPreferences{})

      assert Accounts.get_author_preference(author, :timezone, "default") == "default"
    end

    test "set_author_preference/3 sets an author preference" do
      author = insert(:author)

      assert {:ok, author} =
               Accounts.set_author_preference(author, :timezone, "America/Los_Angeles")

      assert author.preferences.timezone == "America/Los_Angeles"
    end

    test "set_author_preference/3 fetches an author by id and sets the preference" do
      author = insert(:author)

      assert {:ok, author} =
               Accounts.set_author_preference(author.id, :timezone, "America/Los_Angeles")

      assert author.preferences.timezone == "America/Los_Angeles"
    end

    test "update author data from edit account form successfully" do
      author = insert(:author)

      attrs = %{
        "current_password" => "password_1",
        "email" => "new_email@example.com",
        "family_name" => "new family name",
        "given_name" => "new given name"
      }

      assert {:ok, author = %Author{}} = Accounts.update_author(author, attrs)
      assert author.email == attrs["email"]
      assert author.family_name == attrs["family_name"]
      assert author.given_name == attrs["given_name"]
    end

    test "update author data with an email used by another author fails" do
      author_1 = insert(:author)
      author_2 = insert(:author)

      attrs = %{
        "email" => author_1.email,
        "current_password" => "password_1",
        "password" => "password_2",
        "password_confirmation" => "password_2"
      }

      assert {:error, changeset = %Ecto.Changeset{}} = Accounts.update_author(author_2, attrs)
      assert changeset.valid? == false

      assert changeset.errors == [
               email:
                 {"has already been taken",
                  [constraint: :unique, constraint_name: "authors_email_index"]}
             ]
    end
  end

  describe "users" do
    alias Oli.Accounts.User

    @valid_attrs %{
      email: "some_email@example.com",
      email_confirmation: "some_email@example.com",
      given_name: "some given_name",
      family_name: "some family_name",
      sub: "some sub",
      picture: "some picture",
      password: "some_pass123",
      password_confirmation: "some_pass123",
      age_verified: true
    }
    @update_attrs %{
      email: "some_updated_email@example.com",
      given_name: "some updated given_name",
      family_name: "some updated family_name",
      sub: "some updated sub",
      picture: "some updated picture",
      password: "some_pass123",
      password_confirmation: "some_pass123"
    }
    @invalid_attrs %{email: nil, given_name: nil, family_name: nil, sub: nil, picture: nil}

    setup do
<<<<<<< HEAD
      author = Oli.AccountsFixtures.author_fixture()
=======
      author = Oli.Utils.Seeder.AccountsFixtures.author_fixture()
>>>>>>> fe803e67

      valid_attrs =
        @valid_attrs
        |> Map.put(:author_id, author.id)

      user = valid_attrs |> user_fixture()

      {:ok, %{user: user, author: author, valid_attrs: valid_attrs}}
    end

    test "get_user!/1 returns the user with given id", %{user: user} do
      assert Accounts.get_user!(user.id).email == user.email
    end

    test "verification_changeset/2 runs age verification check when enabled" do
      Config.Reader.read!("test/config/age_verification_config.exs")
      |> Application.put_all_env()

      assert %Ecto.Changeset{
               errors: [
                 age_verified:
                   {"You must verify you are old enough to access our site in order to continue",
                    [validation: :acceptance]}
               ]
             } =
               User.verification_changeset(
                 %User{},
                 Map.merge(@valid_attrs, %{
                   age_verified: false
                 })
               )

      assert %Ecto.Changeset{errors: []} = User.verification_changeset(%User{}, @valid_attrs)

      Config.Reader.read!("test/config/config.exs")
      |> Application.put_all_env()

      assert %Ecto.Changeset{errors: []} =
               User.verification_changeset(
                 %User{},
                 Map.merge(@valid_attrs, %{
                   age_verified: false
                 })
               )
    end

    test "update_user/2 with valid data updates the user", %{user: user} do
      assert {:ok, %User{} = user} = Accounts.update_user(user, @update_attrs)
      assert user.email == "some_updated_email@example.com"
      assert user.given_name == "some updated given_name"
      assert user.family_name == "some updated family_name"
      assert user.sub == "some updated sub"
      assert user.picture == "some updated picture"
    end

    test "update_user/2 with invalid data returns error changeset", %{user: user} do
      assert {:error, %Ecto.Changeset{}} = Accounts.update_user(user, @invalid_attrs)
      assert user.email == Accounts.get_user!(user.id).email
    end

    test "delete_user/1 deletes the user", %{user: user} do
      assert {:ok, %User{}} = Accounts.delete_user(user)
      assert_raise Ecto.NoResultsError, fn -> Accounts.get_user!(user.id) end
    end

    test "update_user_platform_roles/2 updates a users platform roles", %{user: user} do
      user = Repo.preload(user, [:platform_roles])
      assert user.platform_roles == []

      updated_roles = [
        Lti_1p3.Tool.PlatformRoles.get_role(:system_administrator),
        Lti_1p3.Tool.PlatformRoles.get_role(:institution_instructor)
      ]

      {:ok, _user} = Accounts.update_user_platform_roles(user, updated_roles)

      user = Accounts.get_user!(user.id, preload: [:platform_roles])

      assert Lti_1p3.Tool.PlatformRoles.has_roles?(
               user,
               [
                 Lti_1p3.Tool.PlatformRoles.get_role(:system_administrator),
                 Lti_1p3.Tool.PlatformRoles.get_role(:institution_instructor)
               ],
               :all
             )
    end

    test "get_author_with_community_admin_count/1 returns the author with the community_admin_count as zero" do
      author = insert(:author)

      assert %Author{community_admin_count: 0} =
               Accounts.get_author_with_community_admin_count(author.id)
    end

    test "get_author_with_community_admin_count/1 returns the author with the community_admin_count field populated" do
      community_account = insert(:community_account)
      insert(:community_account, %{author: community_account.author})
      insert(:community_account, %{author: community_account.author, is_admin: false})

      assert %Author{community_admin_count: 2} =
               Accounts.get_author_with_community_admin_count(community_account.author_id)
    end

    test "setup_sso_user/3 returns the created user and associates it to the given community" do
      community = insert(:community)
      fields = %{"sub" => "sub", "cognito:username" => "username", "email" => "email"}
      {:ok, user, _author} = Accounts.setup_sso_user(fields, community.id)

      assert user.sub == "sub"
      assert user.preferred_username == "username"
      assert user.email == "email"
      assert user.can_create_sections

      assert %CommunityAccount{} =
               Groups.get_community_account_by!(%{user_id: user.id, community_id: community.id})
    end

    test "setup_sso_user/3 returns an error and rollbacks the insertions when data is invalid" do
      fields = %{"sub" => "sub", "cognito:username" => "username", "email" => "email"}

      assert {:error,
              %Ecto.Changeset{
                errors: [
                  community_id:
                    {"does not exist",
                     [
                       constraint: :foreign,
                       constraint_name: "communities_accounts_community_id_fkey"
                     ]}
                ]
              }} = Accounts.setup_sso_user(fields, 0)

      refute Accounts.get_user_by(%{sub: "sub", email: "email"})
    end

    test "setup_sso_author/2 creates author and user if do not exist and associates user to the given community" do
      community = insert(:community)

      fields = %{
        "sub" => "sub",
        "cognito:username" => "ea06d74d-a1f6-4fdc-a8b3-b4550f9625f1",
        "email" => "email",
        "name" => "username"
      }

      {:ok, author} = Accounts.setup_sso_author(fields, community.id)

      assert author.name == "username"
      assert author.email == "email"

      user = Accounts.get_user_by(%{email: "email"})
      assert user.sub == "sub"
      assert user.preferred_username == "ea06d74d-a1f6-4fdc-a8b3-b4550f9625f1"
      assert user.email == "email"
      assert user.can_create_sections

      assert %CommunityAccount{} =
               Groups.get_community_account_by!(%{user_id: user.id, community_id: community.id})

      assert user.author_id == author.id
    end

    test "setup_sso_author/2 links user with author when they have the same email" do
      community = insert(:community)
      user = insert(:user)
      author = insert(:author, email: user.email)

      fields = %{"sub" => user.sub, "cognito:username" => "username", "email" => user.email}
      {:ok, returned_author} = Accounts.setup_sso_author(fields, community.id)

      assert returned_author == %Author{author | email_verified: nil}

      returned_user = Accounts.get_user_by(%{email: user.email})
      assert returned_user.email == user.email
      assert returned_user.author_id == returned_author.id
    end

    test "is_lms_user?/1 returns true when the user exists and belongs to an lms" do
      user = insert(:user, %{email: "test@test.com", independent_learner: false})
      insert(:lti_params, user_id: user.id)

      assert Accounts.is_lms_user?(user.email)
    end

    test "is_lms_user?/1 returns true when more than one user email exists and one is lms" do
      user1 = insert(:user, %{email: "test@test.com", independent_learner: false})
      insert(:lti_params, user_id: user1.id)

      _user2 = insert(:user, %{email: "test@test.com", independent_learner: false})

      assert Accounts.is_lms_user?(user1.email)
    end

    test "is_lms_user?/1 returns true when more than one user email exists and all are lms" do
      user1 = insert(:user, %{email: "test@test.com", independent_learner: false})
      insert(:lti_params, user_id: user1.id)

      user2 = insert(:user, %{email: "test@test.com", independent_learner: false})
      insert(:lti_params, user_id: user2.id)

      assert Accounts.is_lms_user?(user1.email)
    end

    test "is_lms_user?/1 returns false only user is independent" do
      user1 = insert(:user, %{email: "test@test.com", independent_learner: true})

      refute Accounts.is_lms_user?(user1.email)
    end

    test "is_lms_user?/1 returns false when the user does not exist" do
      refute Accounts.is_lms_user?("invalid_email")
    end

    test "is_lms_user?/1 returns false when the user exists but is not from an lms" do
      user = insert(:user, %{email: "test@test.com", independent_learner: true})

      refute Accounts.is_lms_user?(user.email)
    end

    test "get_user_preference/3 returns an user preference" do
      user = insert(:user)

      assert Accounts.get_user_preference(user, :timezone) == "America/New_York"
    end

    test "get_user_preference/3 fetches an user by id and returns the preference" do
      user = insert(:user)

      assert Accounts.get_user_preference(user.id, :timezone) == "America/New_York"
    end

    test "get_user_preference/3 returns the default value when no preference was set" do
      user = insert(:user, preferences: %UserPreferences{})

      assert Accounts.get_user_preference(user, :timezone, "default") == "default"
    end

    test "set_user_preference/3 sets an user preference" do
      user = insert(:user)

      assert {:ok, user} = Accounts.set_user_preference(user, :timezone, "America/Los_Angeles")
      assert user.preferences.timezone == "America/Los_Angeles"
    end

    test "set_user_preference/3 fetches an user by id and sets the preference" do
      user = insert(:user)

      assert {:ok, user} = Accounts.set_user_preference(user.id, :timezone, "America/Los_Angeles")
      assert user.preferences.timezone == "America/Los_Angeles"
    end

    test "update_user_context_role/2 updates the context role for a specific enrollment" do
      user = insert(:user)
      section = insert(:section)

      {:ok, enrollment} =
        Sections.enroll(user.id, section.id, [
          Lti_1p3.Tool.ContextRoles.get_role(:context_learner)
        ])

      user_role_id = Sections.get_user_role_from_enrollment(enrollment)

      assert user_role_id == 4

      Accounts.update_user_context_role(
        enrollment,
        ContextRoles.get_role(:context_instructor)
      )

      enrollment = Sections.get_enrollment(section.slug, user.id)

      user_role_id_changed = Sections.get_user_role_from_enrollment(enrollment)

      refute user_role_id_changed == 4
      assert user_role_id_changed == 3
    end

    test "get_users_by_email/1 returns the users from a list of emails" do
      insert(:user, %{email: "user_with_email_1@test.com"})
      insert(:user, %{email: "user_with_email_2@test.com"})
      insert(:user, %{email: "user_with_email_3@test.com"})

      assert Accounts.get_users_by_email([
               "user_with_email_1@test.com",
               "user_with_email_2@test.com",
               "non_existan@test.com"
             ])
             |> Enum.map(& &1.email) == [
               "user_with_email_1@test.com",
               "user_with_email_2@test.com"
             ]
    end

<<<<<<< HEAD
=======
    # TODO: MER-4068 Fix or remove
    @tag :skip
>>>>>>> fe803e67
    test "bulk_create_invited_users/2" do
      inviter_author = insert(:author)
      invited_users = ["non_existant_user_1@test.com", "non_existant_user_2@test.com"]

      Accounts.bulk_create_invited_users(
        ["non_existant_user_1@test.com", "non_existant_user_2@test.com"],
        inviter_author
      )

      users =
        User
        |> where([u], u.email in ^invited_users)
        |> select([u], [:invitation_token])
        |> Repo.all()

      assert length(users) == 2

      assert Enum.all?(
               users,
               &(!is_nil(&1.invitation_token))
             )
    end

    test "update user data from edit account form successfully" do
      user = insert(:user)

      attrs = %{
        "current_password" => "password_1",
        "email" => "new_email@example.com",
        "family_name" => "new family name",
        "given_name" => "new given name"
      }

      assert {:ok, user = %User{}} = Accounts.update_user(user, attrs)
      assert user.email == attrs["email"]
      assert user.family_name == attrs["family_name"]
      assert user.given_name == attrs["given_name"]
    end

    test "update user password fails when the new password is less than 8 characters long" do
      user = insert(:user)

      attrs = %{
        "current_password" => "password_1",
        "password" => "pass",
        "password_confirmation" => "pass"
      }

      changeset = Accounts.change_user_password(user, attrs)
      assert changeset.valid? == false

      {:password, {error_message, [count: 12, validation: :length, kind: :min, type: :string]}} =
        List.first(changeset.errors)

      assert error_message =~ "should be at least %{count} character(s)"
    end

    test "update user data with an email used by another user fails" do
      user_1 = insert(:user)
      user_2 = insert(:user)

      attrs = %{
        "email" => user_1.email,
        "current_password" => "password_1",
        "password" => "password_2",
        "password_confirmation" => "password_2"
      }

      assert {:error, changeset = %Ecto.Changeset{}} = Accounts.update_user(user_2, attrs)
      assert changeset.valid? == false

      assert changeset.errors == [
               email:
                 {"Email has already been taken by another independent learner",
                  [validation: :unsafe_unique, fields: [:email]]}
             ]
    end
  end

  describe "communities accounts" do
    alias Oli.Groups.Community

    test "list_admin_communities/1 returns the communities for which the author is an admin" do
      community_account = insert(:community_account)
      insert(:community_account, %{author: community_account.author})
      insert(:community_account, %{author: community_account.author, is_admin: false})

      communties = Accounts.list_admin_communities(community_account.author_id)

      assert [%Community{} | _tail] = communties
      assert 2 = length(communties)
    end
  end

  describe "user roles" do
    test "list all context/platform roles for a given user" do
      user = insert(:user)
      section = insert(:section)

      Sections.enroll(user.id, section.id, [
        Lti_1p3.Tool.ContextRoles.get_role(:context_learner)
      ])

      Accounts.update_user_platform_roles(user, [
        Lti_1p3.Tool.PlatformRoles.get_role(:institution_instructor),
        Lti_1p3.Tool.PlatformRoles.get_role(:institution_student)
      ])

      user_roles = Accounts.user_roles(user.id) |> Enum.map(& &1.uri)
      assert Lti_1p3.Tool.ContextRoles.get_role(:context_learner).uri in user_roles
      assert Lti_1p3.Tool.PlatformRoles.get_role(:institution_instructor).uri in user_roles
      assert Lti_1p3.Tool.PlatformRoles.get_role(:institution_student).uri in user_roles
    end
  end

  describe "setup_sso_user/2" do
    test "creates both a user and an author, and links them together" do
      user_email = "user@email.com"
      community = insert(:community)

      fields = %{
        "sub" => "sub",
        "name" => "username",
        "email" => user_email,
        "cognito:username" => "ea06d74d-a1f6-4fdc-a8b3-b4550f9625f1"
      }

      {:ok, user, author} = Accounts.setup_sso_user(fields, community.id)

      user_id = user.id
      author_id = author.id

      assert user.sub == "sub"
      assert user.preferred_username == "ea06d74d-a1f6-4fdc-a8b3-b4550f9625f1"
      assert user.email == user_email
      assert user.can_create_sections

      assert %CommunityAccount{user_id: ^user_id} =
               Groups.get_community_account_by!(%{user_id: user_id, community_id: community.id})

      assert Accounts.get_user!(user_id).author_id == author_id
      assert author.name == "username"
      assert author.email == user_email
      assert author.email_confirmed_at

      # Ensure the author is linked to the user
      assert user.author_id == author_id
    end

    test "preserves the existing association that a user has with their linked author" do
      user_email = "user@email.com"
      author_email = "author@email.com"
      existing_author = insert(:author, email: author_email)
      existing_user = insert(:user, email: user_email, author: existing_author, sub: "sub")

      community = insert(:community)
      fields = %{"sub" => "sub", "name" => "username", "email" => user_email}

      {:ok, user, author} = Accounts.setup_sso_user(fields, community.id)

      # Ensure the existing user is preserved
      assert user.email == existing_user.email
      # Ensure the existing linked author is preserved
      assert user.author_id == author.id
    end
  end

<<<<<<< HEAD
  describe "get_user_by_email/1" do
    test "does not return the user if the email does not exist" do
      refute Accounts.get_user_by_email("unknown@example.com")
=======
  describe "get_independent_user_by_email/1" do
    test "does not return the user if the email does not exist" do
      refute Accounts.get_independent_user_by_email("unknown@example.com")
>>>>>>> fe803e67
    end

    test "returns the user if the email exists" do
      %{id: id} = user = user_fixture()
<<<<<<< HEAD
      assert %User{id: ^id} = Accounts.get_user_by_email(user.email)
    end
  end

  describe "get_user_by_email_and_password/2" do
    test "does not return the user if the email does not exist" do
      refute Accounts.get_user_by_email_and_password("unknown@example.com", "hello world!")
=======
      assert %User{id: ^id} = Accounts.get_independent_user_by_email(user.email)
    end
  end

  describe "get_independent_user_by_email_and_password/2" do
    test "does not return the user if the email does not exist" do
      refute Accounts.get_independent_user_by_email_and_password(
               "unknown@example.com",
               "hello world!"
             )
>>>>>>> fe803e67
    end

    test "does not return the user if the password is not valid" do
      user = user_fixture()
<<<<<<< HEAD
      refute Accounts.get_user_by_email_and_password(user.email, "invalid")
=======
      refute Accounts.get_independent_user_by_email_and_password(user.email, "invalid")
>>>>>>> fe803e67
    end

    test "returns the user if the email and password are valid" do
      %{id: id} = user = user_fixture()

      assert %User{id: ^id} =
<<<<<<< HEAD
               Accounts.get_user_by_email_and_password(user.email, valid_user_password())
=======
               Accounts.get_independent_user_by_email_and_password(
                 user.email,
                 valid_user_password()
               )
>>>>>>> fe803e67
    end
  end

  describe "get_user!/1" do
    test "raises if id is invalid" do
      assert_raise Ecto.NoResultsError, fn ->
        Accounts.get_user!(-1)
      end
    end

    test "returns the user with the given id" do
      %{id: id} = user = user_fixture()
      assert %User{id: ^id} = Accounts.get_user!(user.id)
    end
  end

  describe "register_user/1" do
    test "requires email and password to be set" do
      {:error, changeset} = Accounts.register_independent_user(%{})

      assert %{
               password: ["can't be blank"],
               email: ["can't be blank"]
             } = errors_on(changeset)
    end

    test "validates email and password when given" do
      {:error, changeset} =
        Accounts.register_independent_user(%{email: "not valid", password: "not valid"})

      assert %{
               email: ["must have the @ sign and no spaces"],
               password: ["should be at least 12 character(s)"]
             } = errors_on(changeset)
    end

    test "validates maximum values for email and password for security" do
      too_long = String.duplicate("db", 100)

      {:error, changeset} =
        Accounts.register_independent_user(%{email: too_long, password: too_long})

      assert "should be at most 160 character(s)" in errors_on(changeset).email
      assert "should be at most 72 character(s)" in errors_on(changeset).password
    end

    test "validates email uniqueness" do
      %{email: email} = user_fixture()
      {:error, changeset} = Accounts.register_independent_user(%{email: email})

      assert "Email has already been taken by another independent learner" in errors_on(changeset).email

      # Now try with the upper cased email too, to check that email case is ignored.
      {:error, changeset} = Accounts.register_independent_user(%{email: String.upcase(email)})

      assert "Email has already been taken by another independent learner" in errors_on(changeset).email
    end

    test "registers users with a hashed password" do
      email = unique_user_email()
      {:ok, user} = Accounts.register_independent_user(valid_user_attributes(email: email))
      assert user.email == email
      assert is_binary(user.password_hash)
      assert is_nil(user.email_confirmed_at)
      assert is_nil(user.password)
    end
  end

  describe "change_user_registration/2" do
    test "returns a changeset" do
      assert %Ecto.Changeset{} = changeset = Accounts.change_user_registration(%User{})
      assert changeset.required == [:password, :email]
    end

    test "allows fields to be set" do
      email = unique_user_email()
      password = valid_user_password()

      changeset =
        Accounts.change_user_registration(
          %User{},
          valid_user_attributes(email: email, password: password)
        )

      assert changeset.valid?
      assert get_change(changeset, :email) == email
      assert get_change(changeset, :password) == password
      assert is_nil(get_change(changeset, :password_hash))
    end
  end

  describe "change_user_email/2" do
    test "returns a user changeset" do
      assert %Ecto.Changeset{} = changeset = Accounts.change_user_email(%User{})
      assert changeset.required == [:email]
    end
  end

  describe "apply_user_email/3" do
    setup do
      %{user: user_fixture()}
    end

    test "requires email to change", %{user: user} do
      {:error, changeset} = Accounts.apply_user_email(user, valid_user_password(), %{})
      assert %{email: ["did not change"]} = errors_on(changeset)
    end

    test "validates email", %{user: user} do
      {:error, changeset} =
        Accounts.apply_user_email(user, valid_user_password(), %{email: "not valid"})

      assert %{email: ["must have the @ sign and no spaces"]} = errors_on(changeset)
    end

    test "validates maximum value for email for security", %{user: user} do
      too_long = String.duplicate("db", 100)

      {:error, changeset} =
        Accounts.apply_user_email(user, valid_user_password(), %{email: too_long})

      assert "should be at most 160 character(s)" in errors_on(changeset).email
    end

    test "validates email uniqueness", %{user: user} do
      %{email: email} = user_fixture()
      password = valid_user_password()

      {:error, changeset} = Accounts.apply_user_email(user, password, %{email: email})

      assert "Email has already been taken by another independent learner" in errors_on(changeset).email
    end

    test "validates current password", %{user: user} do
      {:error, changeset} =
        Accounts.apply_user_email(user, "invalid", %{email: unique_user_email()})

      assert %{current_password: ["is not valid"]} = errors_on(changeset)
    end

    test "applies the email without persisting it", %{user: user} do
      email = unique_user_email()
      {:ok, user} = Accounts.apply_user_email(user, valid_user_password(), %{email: email})
      assert user.email == email
      assert Accounts.get_user!(user.id).email != email
    end
  end

  describe "deliver_user_update_email_instructions/3" do
    setup do
      %{user: user_fixture()}
    end

    test "sends token through notification", %{user: user} do
      token =
        extract_user_token(fn url ->
          Accounts.deliver_user_update_email_instructions(user, "current@example.com", url)
        end)

      {:ok, token} = Base.url_decode64(token, padding: false)
      assert user_token = Repo.get_by(UserToken, token: :crypto.hash(:sha256, token))
      assert user_token.user_id == user.id
      assert user_token.sent_to == user.email
      assert user_token.context == "change:current@example.com"
    end
  end

  describe "update_user_email/2" do
    setup do
      user = user_fixture()
      email = unique_user_email()

      token =
        extract_user_token(fn url ->
          Accounts.deliver_user_update_email_instructions(%{user | email: email}, user.email, url)
        end)

      %{user: user, token: token, email: email}
    end

    test "updates the email with a valid token", %{user: user, token: token, email: email} do
      assert Accounts.update_user_email(user, token) == :ok
      changed_user = Repo.get!(User, user.id)
      assert changed_user.email != user.email
      assert changed_user.email == email
      assert changed_user.email_confirmed_at
      refute Repo.get_by(UserToken, user_id: user.id)
    end

    test "does not update email with invalid token", %{user: user} do
      assert Accounts.update_user_email(user, "oops") == :error
      assert Repo.get!(User, user.id).email == user.email
      assert Repo.get_by(UserToken, user_id: user.id)
    end

    test "does not update email if user email changed", %{user: user, token: token} do
      assert Accounts.update_user_email(%{user | email: "current@example.com"}, token) == :error
      assert Repo.get!(User, user.id).email == user.email
      assert Repo.get_by(UserToken, user_id: user.id)
    end

    test "does not update email if token expired", %{user: user, token: token} do
      {1, nil} = Repo.update_all(UserToken, set: [inserted_at: ~N[2020-01-01 00:00:00]])
      assert Accounts.update_user_email(user, token) == :error
      assert Repo.get!(User, user.id).email == user.email
      assert Repo.get_by(UserToken, user_id: user.id)
    end
  end

  describe "change_user_password/2" do
    test "returns a user changeset" do
      assert %Ecto.Changeset{} = changeset = Accounts.change_user_password(%User{})
      assert changeset.required == [:password]
    end

    test "allows fields to be set" do
      changeset =
        Accounts.change_user_password(%User{}, %{
          "password" => "new valid password"
        })

      assert changeset.valid?
      assert get_change(changeset, :password) == "new valid password"
      assert is_nil(get_change(changeset, :password_hash))
    end
  end

  describe "update_user_password/3" do
    setup do
      %{user: user_fixture()}
    end

    test "validates password", %{user: user} do
      {:error, changeset} =
        Accounts.update_user_password(user, valid_user_password(), %{
          password: "not valid",
          password_confirmation: "another"
        })

      assert %{
               password: ["should be at least 12 character(s)"],
               password_confirmation: ["does not match password"]
             } = errors_on(changeset)
    end

    test "validates maximum values for password for security", %{user: user} do
      too_long = String.duplicate("db", 100)

      {:error, changeset} =
        Accounts.update_user_password(user, valid_user_password(), %{password: too_long})

      assert "should be at most 72 character(s)" in errors_on(changeset).password
    end

    test "validates current password", %{user: user} do
      {:error, changeset} =
        Accounts.update_user_password(user, "invalid", %{password: valid_user_password()})

      assert %{current_password: ["is not valid"]} = errors_on(changeset)
    end

    test "updates the password", %{user: user} do
      {:ok, user} =
        Accounts.update_user_password(user, valid_user_password(), %{
          password: "new valid password"
        })

      assert is_nil(user.password)
<<<<<<< HEAD
      assert Accounts.get_user_by_email_and_password(user.email, "new valid password")
=======
      assert Accounts.get_independent_user_by_email_and_password(user.email, "new valid password")
>>>>>>> fe803e67
    end

    test "deletes all tokens for the given user", %{user: user} do
      _ = Accounts.generate_user_session_token(user)

      {:ok, _} =
        Accounts.update_user_password(user, valid_user_password(), %{
          password: "new valid password"
        })

      refute Repo.get_by(UserToken, user_id: user.id)
    end
  end

  describe "generate_user_session_token/1" do
    setup do
      %{user: user_fixture()}
    end

    test "generates a token", %{user: user} do
      token = Accounts.generate_user_session_token(user)
      assert user_token = Repo.get_by(UserToken, token: token)
      assert user_token.context == "session"

      # Creating the same token for another user should fail
      assert_raise Ecto.ConstraintError, fn ->
        Repo.insert!(%UserToken{
          token: user_token.token,
          user_id: user_fixture().id,
          context: "session"
        })
      end
    end
  end

  describe "get_user_by_session_token/1" do
    setup do
      user = user_fixture()
      token = Accounts.generate_user_session_token(user)
      %{user: user, token: token}
    end

    test "returns user by token", %{user: user, token: token} do
      assert session_user = Accounts.get_user_by_session_token(token)
      assert session_user.id == user.id
    end

    test "does not return user for invalid token" do
      refute Accounts.get_user_by_session_token("oops")
    end

    test "does not return user for expired token", %{token: token} do
      {1, nil} = Repo.update_all(UserToken, set: [inserted_at: ~N[2020-01-01 00:00:00]])
      refute Accounts.get_user_by_session_token(token)
    end
  end

  describe "delete_user_session_token/1" do
    test "deletes the token" do
      user = user_fixture()
      token = Accounts.generate_user_session_token(user)
      assert Accounts.delete_user_session_token(token) == :ok
      refute Accounts.get_user_by_session_token(token)
    end
  end

  describe "deliver_user_confirmation_instructions/2" do
    setup do
      %{
        user:
          user_fixture(%{
            email_verified: nil,
            email_confirmed_at: nil
          })
      }
    end

    test "sends token through notification", %{user: user} do
      token =
        extract_user_token(fn url ->
          Accounts.deliver_user_confirmation_instructions(user, url)
        end)

      {:ok, token} = Base.url_decode64(token, padding: false)
      assert user_token = Repo.get_by(UserToken, token: :crypto.hash(:sha256, token))
      assert user_token.user_id == user.id
      assert user_token.sent_to == user.email
      assert user_token.context == "confirm"
    end
  end

  describe "confirm_user/1" do
    setup do
      user = user_fixture(%{email_verified: nil, email_confirmed_at: nil})

      token =
        extract_user_token(fn url ->
          Accounts.deliver_user_confirmation_instructions(user, url)
        end)

      %{user: user, token: token}
    end

    test "confirms the email with a valid token", %{user: user, token: token} do
      assert {:ok, confirmed_user} = Accounts.confirm_user(token)
      assert confirmed_user.email_confirmed_at
      assert confirmed_user.email_confirmed_at != user.email_confirmed_at
      assert Repo.get!(User, user.id).email_confirmed_at
      refute Repo.get_by(UserToken, user_id: user.id)
    end

    test "does not confirm with invalid token", %{user: user} do
      assert Accounts.confirm_user("oops") == :error
      refute Repo.get!(User, user.id).email_confirmed_at
      assert Repo.get_by(UserToken, user_id: user.id)
    end

    test "does not confirm email if token expired", %{user: user, token: token} do
      {1, nil} = Repo.update_all(UserToken, set: [inserted_at: ~N[2020-01-01 00:00:00]])
      assert Accounts.confirm_user(token) == :error
      refute Repo.get!(User, user.id).email_confirmed_at
      assert Repo.get_by(UserToken, user_id: user.id)
    end
  end

  describe "deliver_user_reset_password_instructions/2" do
    setup do
      %{user: user_fixture()}
    end

    test "sends token through notification", %{user: user} do
      token =
        extract_user_token(fn url ->
          Accounts.deliver_user_reset_password_instructions(user, url)
        end)

      {:ok, token} = Base.url_decode64(token, padding: false)
      assert user_token = Repo.get_by(UserToken, token: :crypto.hash(:sha256, token))
      assert user_token.user_id == user.id
      assert user_token.sent_to == user.email
      assert user_token.context == "reset_password"
    end
  end

  describe "get_user_by_reset_password_token/1" do
    setup do
      user = user_fixture()

      token =
        extract_user_token(fn url ->
          Accounts.deliver_user_reset_password_instructions(user, url)
        end)

      %{user: user, token: token}
    end

    test "returns the user with valid token", %{user: %{id: id}, token: token} do
      assert %User{id: ^id} = Accounts.get_user_by_reset_password_token(token)
      assert Repo.get_by(UserToken, user_id: id)
    end

    test "does not return the user with invalid token", %{user: user} do
      refute Accounts.get_user_by_reset_password_token("oops")
      assert Repo.get_by(UserToken, user_id: user.id)
    end

    test "does not return the user if token expired", %{user: user, token: token} do
      {1, nil} = Repo.update_all(UserToken, set: [inserted_at: ~N[2020-01-01 00:00:00]])
      refute Accounts.get_user_by_reset_password_token(token)
      assert Repo.get_by(UserToken, user_id: user.id)
    end
  end

  describe "reset_user_password/2" do
    setup do
      %{user: user_fixture()}
    end

    test "validates password", %{user: user} do
      {:error, changeset} =
        Accounts.reset_user_password(user, %{
          password: "not valid",
          password_confirmation: "another"
        })

      assert %{
               password: ["should be at least 12 character(s)"],
               password_confirmation: ["does not match password"]
             } = errors_on(changeset)
    end

    test "validates maximum values for password for security", %{user: user} do
      too_long = String.duplicate("db", 100)
      {:error, changeset} = Accounts.reset_user_password(user, %{password: too_long})
      assert "should be at most 72 character(s)" in errors_on(changeset).password
    end

    test "updates the password", %{user: user} do
      {:ok, updated_user} = Accounts.reset_user_password(user, %{password: "new valid password"})
      assert is_nil(updated_user.password)
<<<<<<< HEAD
      assert Accounts.get_user_by_email_and_password(user.email, "new valid password")
=======
      assert Accounts.get_independent_user_by_email_and_password(user.email, "new valid password")
>>>>>>> fe803e67
    end

    test "deletes all tokens for the given user", %{user: user} do
      _ = Accounts.generate_user_session_token(user)
      {:ok, _} = Accounts.reset_user_password(user, %{password: "new valid password"})
      refute Repo.get_by(UserToken, user_id: user.id)
    end
  end

  describe "inspect/2 for the User module" do
    test "does not include password" do
      refute inspect(%User{password: "123456"}) =~ "password: \"123456\""
    end
  end
end<|MERGE_RESOLUTION|>--- conflicted
+++ resolved
@@ -205,11 +205,7 @@
     @invalid_attrs %{email: nil, given_name: nil, family_name: nil, sub: nil, picture: nil}
 
     setup do
-<<<<<<< HEAD
-      author = Oli.AccountsFixtures.author_fixture()
-=======
       author = Oli.Utils.Seeder.AccountsFixtures.author_fixture()
->>>>>>> fe803e67
 
       valid_attrs =
         @valid_attrs
@@ -504,11 +500,8 @@
              ]
     end
 
-<<<<<<< HEAD
-=======
     # TODO: MER-4068 Fix or remove
     @tag :skip
->>>>>>> fe803e67
     test "bulk_create_invited_users/2" do
       inviter_author = insert(:author)
       invited_users = ["non_existant_user_1@test.com", "non_existant_user_2@test.com"]
@@ -676,28 +669,13 @@
     end
   end
 
-<<<<<<< HEAD
-  describe "get_user_by_email/1" do
-    test "does not return the user if the email does not exist" do
-      refute Accounts.get_user_by_email("unknown@example.com")
-=======
   describe "get_independent_user_by_email/1" do
     test "does not return the user if the email does not exist" do
       refute Accounts.get_independent_user_by_email("unknown@example.com")
->>>>>>> fe803e67
     end
 
     test "returns the user if the email exists" do
       %{id: id} = user = user_fixture()
-<<<<<<< HEAD
-      assert %User{id: ^id} = Accounts.get_user_by_email(user.email)
-    end
-  end
-
-  describe "get_user_by_email_and_password/2" do
-    test "does not return the user if the email does not exist" do
-      refute Accounts.get_user_by_email_and_password("unknown@example.com", "hello world!")
-=======
       assert %User{id: ^id} = Accounts.get_independent_user_by_email(user.email)
     end
   end
@@ -708,30 +686,21 @@
                "unknown@example.com",
                "hello world!"
              )
->>>>>>> fe803e67
     end
 
     test "does not return the user if the password is not valid" do
       user = user_fixture()
-<<<<<<< HEAD
-      refute Accounts.get_user_by_email_and_password(user.email, "invalid")
-=======
       refute Accounts.get_independent_user_by_email_and_password(user.email, "invalid")
->>>>>>> fe803e67
     end
 
     test "returns the user if the email and password are valid" do
       %{id: id} = user = user_fixture()
 
       assert %User{id: ^id} =
-<<<<<<< HEAD
-               Accounts.get_user_by_email_and_password(user.email, valid_user_password())
-=======
                Accounts.get_independent_user_by_email_and_password(
                  user.email,
                  valid_user_password()
                )
->>>>>>> fe803e67
     end
   end
 
@@ -1000,11 +969,7 @@
         })
 
       assert is_nil(user.password)
-<<<<<<< HEAD
-      assert Accounts.get_user_by_email_and_password(user.email, "new valid password")
-=======
       assert Accounts.get_independent_user_by_email_and_password(user.email, "new valid password")
->>>>>>> fe803e67
     end
 
     test "deletes all tokens for the given user", %{user: user} do
@@ -1205,11 +1170,7 @@
     test "updates the password", %{user: user} do
       {:ok, updated_user} = Accounts.reset_user_password(user, %{password: "new valid password"})
       assert is_nil(updated_user.password)
-<<<<<<< HEAD
-      assert Accounts.get_user_by_email_and_password(user.email, "new valid password")
-=======
       assert Accounts.get_independent_user_by_email_and_password(user.email, "new valid password")
->>>>>>> fe803e67
     end
 
     test "deletes all tokens for the given user", %{user: user} do
