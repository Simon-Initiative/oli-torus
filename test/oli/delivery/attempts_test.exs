--- conflicted
+++ resolved
@@ -57,15 +57,9 @@
       activity_provider = &Oli.Delivery.ActivityProvider.provide/2
 
       # verify that creating the attempt tree returns both activity attempts
-<<<<<<< HEAD
       {resource_attempt, attempts} = Attempts.create_new_attempt_tree(nil, p1.revision, section.context_id, user.id, activity_provider)
       assert Map.has_key?(attempts, a1.resource.id)
       assert Map.has_key?(attempts, a2.resource.id)
-=======
-      {:ok, {resource_attempt, attempts}} = Attempts.create_new_attempt_tree(nil, p1, section.context_id, user.id, activity_provider)
-      assert Map.has_key?(attempts, a1.resource_id)
-      assert Map.has_key?(attempts, a2.resource_id)
->>>>>>> d7f7a8d3
 
       # verify that reading the latest attempts back from the db gives us
       # the same results
