--- conflicted
+++ resolved
@@ -159,11 +159,8 @@
 
       effective_settings =
         Oli.Delivery.Settings.get_combined_settings(revision, section.id, user1.id)
-<<<<<<< HEAD
-=======
 
       Sections.enroll(user1.id, section.id, [ContextRoles.get_role(:context_learner)])
->>>>>>> e08773f2
 
       PageContext.create_for_visit(section, revision.slug, user1, datashop_session_id)
 
@@ -228,12 +225,9 @@
 
       effective_settings =
         Oli.Delivery.Settings.get_combined_settings(revision, section.id, user1.id)
-<<<<<<< HEAD
-=======
 
       Sections.enroll(user1.id, section.id, [ContextRoles.get_role(:context_learner)])
       Sections.enroll(user2.id, section.id, [ContextRoles.get_role(:context_learner)])
->>>>>>> e08773f2
 
       PageContext.create_for_visit(section, revision.slug, user1, datashop_session_id_user1)
       PageContext.create_for_visit(section, revision.slug, user2, datashop_session_id_user2)
@@ -429,11 +423,8 @@
 
       effective_settings =
         Oli.Delivery.Settings.get_combined_settings(revision, section.id, user1.id)
-<<<<<<< HEAD
-=======
 
       Sections.enroll(user1.id, section.id, [ContextRoles.get_role(:context_learner)])
->>>>>>> e08773f2
 
       PageContext.create_for_visit(section, revision.slug, user1, datashop_session_id_user1)
 
@@ -477,11 +468,8 @@
 
       effective_settings =
         Oli.Delivery.Settings.get_combined_settings(revision, section.id, user1.id)
-<<<<<<< HEAD
-=======
 
       Sections.enroll(user1.id, section.id, [ContextRoles.get_role(:context_learner)])
->>>>>>> e08773f2
 
       PageContext.create_for_visit(section, revision.slug, user1, datashop_session_id_user1)
 
@@ -625,11 +613,8 @@
 
       effective_settings =
         Oli.Delivery.Settings.get_combined_settings(revision, section.id, user1.id)
-<<<<<<< HEAD
-=======
 
       Sections.enroll(user1.id, section.id, [ContextRoles.get_role(:context_learner)])
->>>>>>> e08773f2
 
       PageContext.create_for_visit(section, revision.slug, user1, datashop_session_id_user1)
 
