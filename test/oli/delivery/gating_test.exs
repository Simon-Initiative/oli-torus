defmodule Oli.Delivery.GatingTest do
  use Oli.DataCase

  alias Oli.Delivery.Gating
  alias Oli.Seeder

  describe "gating_conditions" do
    alias Oli.Delivery.Gating.GatingCondition
    alias Oli.Delivery.Gating.GatingConditionData

    setup do
      Seeder.base_project_with_resource4()
    end

    @update_attrs %{type: :schedule, data: %{}}
    @invalid_attrs %{type: nil, data: nil}

    test "list_gating_conditions/1 returns all gating_conditions for a given section",
         %{
           container: %{resource: container_resource},
           page1: page1,
           page2: page2,
           section_1: section,
           section_2: section2
         } do
      gating_condition1 =
        gating_condition_fixture(%{section_id: section.id, resource_id: container_resource.id})

      gating_condition2 =
        gating_condition_fixture(%{section_id: section.id, resource_id: page1.id})

      gating_condition3 =
        gating_condition_fixture(%{section_id: section.id, resource_id: page2.id})

      another_section_gating_condition =
        gating_condition_fixture(%{section_id: section2.id, resource_id: page2.id})

      gcs = Gating.list_gating_conditions(section.id)

      # ensure all defined gating conditions for section are returned
      assert Enum.count(gcs) == 3
      assert Enum.find(gcs, fn gc -> gc.id == gating_condition1.id end)
      assert Enum.find(gcs, fn gc -> gc.id == gating_condition2.id end)
      assert Enum.find(gcs, fn gc -> gc.id == gating_condition3.id end)

      # ensure all defined gating conditions for another section are not
      assert !Enum.find(gcs, fn gc -> gc.id == another_section_gating_condition.id end)
    end

    test "list_gating_conditions/2 returns all gating_conditions for a given section and list of resource_ids",
         %{
           container: %{resource: container_resource},
           page1: page1,
           page2: page2,
           section_1: section,
           section_2: section2
         } do
      gating_condition1 =
        gating_condition_fixture(%{section_id: section.id, resource_id: container_resource.id})

      gating_condition2 =
        gating_condition_fixture(%{section_id: section.id, resource_id: page1.id})

      gating_condition3 =
        gating_condition_fixture(%{section_id: section.id, resource_id: page2.id})

      another_section_gating_condition =
        gating_condition_fixture(%{section_id: section2.id, resource_id: page2.id})

      resource_ids = [container_resource.id, page1.id, page2.id]
      gcs = Gating.list_gating_conditions(section.id, resource_ids)

      # ensure all defined gating conditions for section are returned
      assert Enum.count(gcs) == 3
      assert Enum.find(gcs, fn gc -> gc.id == gating_condition1.id end)
      assert Enum.find(gcs, fn gc -> gc.id == gating_condition2.id end)
      assert Enum.find(gcs, fn gc -> gc.id == gating_condition3.id end)

      # ensure all defined gating conditions for another section are not
      assert !Enum.find(gcs, fn gc -> gc.id == another_section_gating_condition.id end)
    end

    test "get_gating_condition!/1 returns the gating_condition with given id", %{
      page1: page1,
      section_1: section
    } do
      gating_condition =
        gating_condition_fixture(%{section_id: section.id, resource_id: page1.id})

      assert Gating.get_gating_condition!(gating_condition.id) == gating_condition
    end

    test "create_gating_condition/1 with valid data creates a gating_condition", %{
      page1: page1,
      section_1: section
    } do
      gating_condition =
        gating_condition_fixture(%{section_id: section.id, resource_id: page1.id})

      assert gating_condition.data == %GatingConditionData{}
    end

    test "create_gating_condition/1 with invalid data returns error changeset" do
      assert {:error, %Ecto.Changeset{}} = Gating.create_gating_condition(@invalid_attrs)
    end

    test "update_gating_condition/2 with valid data updates the gating_condition", %{
      page1: page1,
      section_1: section
    } do
      gating_condition =
        gating_condition_fixture(%{section_id: section.id, resource_id: page1.id})

      assert {:ok, %GatingCondition{} = gating_condition} =
               Gating.update_gating_condition(gating_condition, @update_attrs)

      assert gating_condition.data == %GatingConditionData{}
    end

    test "update_gating_condition/2 with invalid data returns error changeset", %{
      page1: page1,
      section_1: section
    } do
      gating_condition =
        gating_condition_fixture(%{section_id: section.id, resource_id: page1.id})

      assert {:error, %Ecto.Changeset{}} =
               Gating.update_gating_condition(gating_condition, @invalid_attrs)

      assert gating_condition == Gating.get_gating_condition!(gating_condition.id)
    end

    test "delete_gating_condition/1 deletes the gating_condition", %{
      page1: page1,
      section_1: section
    } do
      gating_condition =
        gating_condition_fixture(%{section_id: section.id, resource_id: page1.id})

      assert {:ok, %GatingCondition{}} = Gating.delete_gating_condition(gating_condition)

      assert_raise Ecto.NoResultsError, fn ->
        Gating.get_gating_condition!(gating_condition.id)
      end
    end

    test "change_gating_condition/1 returns a gating_condition changeset", %{
      page1: page1,
      section_1: section
    } do
      gating_condition =
        gating_condition_fixture(%{section_id: section.id, resource_id: page1.id})

      assert %Ecto.Changeset{} = Gating.change_gating_condition(gating_condition)
    end

    test "generate_resource_gating_index/1 returns a gating index map", %{
      unit1_container: %{resource: unit1},
      nested_page1: nested_page1,
      nested_page2: nested_page2,
      page1: page1,
      page2: page2,
      section_1: section,
      section_2: section2
    } do
      page2_gating_condition =
        gating_condition_fixture(%{section_id: section.id, resource_id: page2.id})

      unit_gating_condition =
        gating_condition_fixture(%{section_id: section.id, resource_id: unit1.id})

      nested_page1_gating_condition =
        gating_condition_fixture(%{section_id: section.id, resource_id: nested_page1.id})

      another_section_gating_condition =
        gating_condition_fixture(%{section_id: section2.id, resource_id: page1.id})

      index = Gating.generate_resource_gating_index(section)

      # ensure all defined gating conditions for section are in the index
<<<<<<< HEAD
      assert Enum.count(index) == 3

      assert index[Integer.to_string(page2_gating_condition.resource_id)] == [
               page2_gating_condition.resource_id
             ]

      assert index[Integer.to_string(unit_gating_condition.resource_id)] == [
               unit_gating_condition.resource_id
             ]

      assert index[Integer.to_string(nested_page1_gating_condition.resource_id)] == [
=======
      assert Enum.count(index) == 4
      assert index[page2.id] == [page2_gating_condition.resource_id]
      assert index[unit1.id] == [unit_gating_condition.resource_id]

      assert index[nested_page1.id] == [
>>>>>>> 27c4738e
               nested_page1_gating_condition.resource_id,
               unit_gating_condition.resource_id
             ]

      assert index[nested_page2.id] == [unit_gating_condition.resource_id]

      # ensure a gating condition for a resource only in another section does not
      # appear in this index
      assert index[another_section_gating_condition.resource_id] == nil
    end

    test "check_resource/2 returns true if all ancestor gating conditions pass", %{
      unit1_container: %{resource: unit1},
      page1: page1,
      nested_page1: nested_page1,
      nested_page2: nested_page2,
      page2: page2,
      section_1: section
    } do
      _page2_gating_condition =
        gating_condition_fixture(%{section_id: section.id, resource_id: page2.id})

      unit_gating_condition =
        gating_condition_fixture(%{
          section_id: section.id,
          resource_id: unit1.id,
          data: %{start_datetime: yesterday(), end_datetime: tomorrow()}
        })

      _nested_page1_gating_condition =
        gating_condition_fixture(%{section_id: section.id, resource_id: nested_page1.id})

      _nested_page2_gating_condition =
        gating_condition_fixture(%{
          section_id: section.id,
          resource_id: nested_page2.id,
          data: %{end_datetime: yesterday()}
        })

      {:ok, section} = Gating.update_resource_gating_index(section)

      # check resource that has no gating condition defined
      assert Gating.check_resource(section, page1.id) == true

      # check nested resource that has gating condition defined for itself and its container
      assert Gating.check_resource(section, nested_page1.id) == true

      # check for a resource that is gated and condition is not satisfied
      assert Gating.check_resource(section, nested_page2.id) == false

      # change unit to have ended yesterday, check that nested resource is now gated properly
      Gating.update_gating_condition(unit_gating_condition, %{
        data: %{end_datetime: yesterday()}
      })

      # nested resource should no longer be accessible since unit is gated by a schedule that ended yesterday
      assert Gating.check_resource(section, nested_page1.id) == false
    end
  end
end<|MERGE_RESOLUTION|>--- conflicted
+++ resolved
@@ -178,30 +178,24 @@
       index = Gating.generate_resource_gating_index(section)
 
       # ensure all defined gating conditions for section are in the index
-<<<<<<< HEAD
-      assert Enum.count(index) == 3
-
-      assert index[Integer.to_string(page2_gating_condition.resource_id)] == [
+      assert Enum.count(index) == 4
+
+      assert index[Integer.to_string(page2.id)] == [
                page2_gating_condition.resource_id
              ]
 
-      assert index[Integer.to_string(unit_gating_condition.resource_id)] == [
+      assert index[Integer.to_string(unit1.id)] == [
                unit_gating_condition.resource_id
              ]
 
-      assert index[Integer.to_string(nested_page1_gating_condition.resource_id)] == [
-=======
-      assert Enum.count(index) == 4
-      assert index[page2.id] == [page2_gating_condition.resource_id]
-      assert index[unit1.id] == [unit_gating_condition.resource_id]
-
-      assert index[nested_page1.id] == [
->>>>>>> 27c4738e
+      assert index[Integer.to_string(nested_page1.id)] == [
                nested_page1_gating_condition.resource_id,
                unit_gating_condition.resource_id
              ]
 
-      assert index[nested_page2.id] == [unit_gating_condition.resource_id]
+      assert index[Integer.to_string(nested_page2.id)] == [
+               unit_gating_condition.resource_id
+             ]
 
       # ensure a gating condition for a resource only in another section does not
       # appear in this index
