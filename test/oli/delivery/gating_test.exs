--- conflicted
+++ resolved
@@ -47,44 +47,6 @@
       assert !Enum.find(gcs, fn gc -> gc.id == another_section_gating_condition.id end)
     end
 
-<<<<<<< HEAD
-    test "list_gating_conditions/2 returns all gating_conditions for a given section and list of resource_ids",
-=======
-    test "list_gating_conditions/1 returns all gating_conditions for a given section",
->>>>>>> 897dcedd
-         %{
-           container: %{resource: container_resource},
-           page1: page1,
-           page2: page2,
-           section_1: section,
-           section_2: section2
-<<<<<<< HEAD
-=======
-         } do
-      gating_condition1 =
-        gating_condition_fixture(%{section_id: section.id, resource_id: container_resource.id})
-
-      gating_condition2 =
-        gating_condition_fixture(%{section_id: section.id, resource_id: page1.id})
-
-      gating_condition3 =
-        gating_condition_fixture(%{section_id: section.id, resource_id: page2.id})
-
-      another_section_gating_condition =
-        gating_condition_fixture(%{section_id: section2.id, resource_id: page2.id})
-
-      gcs = Gating.list_gating_conditions(section.id)
-
-      # ensure all defined gating conditions for section are returned
-      assert Enum.count(gcs) == 3
-      assert Enum.find(gcs, fn gc -> gc.id == gating_condition1.id end)
-      assert Enum.find(gcs, fn gc -> gc.id == gating_condition2.id end)
-      assert Enum.find(gcs, fn gc -> gc.id == gating_condition3.id end)
-
-      # ensure all defined gating conditions for another section are not
-      assert !Enum.find(gcs, fn gc -> gc.id == another_section_gating_condition.id end)
-    end
-
     test "list_gating_conditions/2 returns all gating_conditions for a given section and list of resource_ids",
          %{
            container: %{resource: container_resource},
@@ -92,7 +54,6 @@
            page2: page2,
            section_1: section,
            section_2: section2
->>>>>>> 897dcedd
          } do
       gating_condition1 =
         gating_condition_fixture(%{section_id: section.id, resource_id: container_resource.id})
@@ -106,8 +67,7 @@
       another_section_gating_condition =
         gating_condition_fixture(%{section_id: section2.id, resource_id: page2.id})
 
-      resource_ids = [container_resource.id, page1.id, page2.id]
-      gcs = Gating.list_gating_conditions(section.id, resource_ids)
+      gcs = Gating.list_gating_conditions(section.id)
 
       # ensure all defined gating conditions for section are returned
       assert Enum.count(gcs) == 3
@@ -119,6 +79,39 @@
       assert !Enum.find(gcs, fn gc -> gc.id == another_section_gating_condition.id end)
     end
 
+    test "list_gating_conditions/2 returns all gating_conditions for a given section and list of resource_ids",
+         %{
+           container: %{resource: container_resource},
+           page1: page1,
+           page2: page2,
+           section_1: section,
+           section_2: section2
+         } do
+      gating_condition1 =
+        gating_condition_fixture(%{section_id: section.id, resource_id: container_resource.id})
+
+      gating_condition2 =
+        gating_condition_fixture(%{section_id: section.id, resource_id: page1.id})
+
+      gating_condition3 =
+        gating_condition_fixture(%{section_id: section.id, resource_id: page2.id})
+
+      another_section_gating_condition =
+        gating_condition_fixture(%{section_id: section2.id, resource_id: page2.id})
+
+      resource_ids = [container_resource.id, page1.id, page2.id]
+      gcs = Gating.list_gating_conditions(section.id, resource_ids)
+
+      # ensure all defined gating conditions for section are returned
+      assert Enum.count(gcs) == 3
+      assert Enum.find(gcs, fn gc -> gc.id == gating_condition1.id end)
+      assert Enum.find(gcs, fn gc -> gc.id == gating_condition2.id end)
+      assert Enum.find(gcs, fn gc -> gc.id == gating_condition3.id end)
+
+      # ensure all defined gating conditions for another section are not
+      assert !Enum.find(gcs, fn gc -> gc.id == another_section_gating_condition.id end)
+    end
+
     test "get_gating_condition!/1 returns the gating_condition with given id", %{
       page1: page1,
       section_1: section
@@ -218,7 +211,6 @@
 
       # ensure all defined gating conditions for section are in the index
       assert Enum.count(index) == 4
-<<<<<<< HEAD
 
       assert index[Integer.to_string(page2.id)] == [
                page2_gating_condition.resource_id
@@ -229,23 +221,13 @@
              ]
 
       assert index[Integer.to_string(nested_page1.id)] == [
-=======
-      assert index[page2.id] == [page2_gating_condition.resource_id]
-      assert index[unit1.id] == [unit_gating_condition.resource_id]
-
-      assert index[nested_page1.id] == [
->>>>>>> 897dcedd
                nested_page1_gating_condition.resource_id,
                unit_gating_condition.resource_id
              ]
 
-<<<<<<< HEAD
       assert index[Integer.to_string(nested_page2.id)] == [
                unit_gating_condition.resource_id
              ]
-=======
-      assert index[nested_page2.id] == [unit_gating_condition.resource_id]
->>>>>>> 897dcedd
 
       # ensure a gating condition for a resource only in another section does not
       # appear in this index
