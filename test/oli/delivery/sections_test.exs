defmodule Oli.Delivery.SectionsTest do
  use OliWeb.ConnCase

  import Oli.Utils.Seeder.Utils

  alias Oli.Utils.Seeder
  alias Oli.Factory
  alias Oli.Delivery.Sections

  describe "sections" do
    setup(%{conn: conn}) do
      %{conn: conn}
      |> Seeder.Project.create_author(author_tag: :author)
      |> Seeder.Project.create_sample_project(
        ref(:author),
        project_tag: :proj,
        publication_tag: :pub,
        unscored_page1_tag: :unscored_page1,
        unscored_page1_activity_tag: :unscored_page1_activity,
        scored_page2_tag: :scored_page2,
        scored_page2_activity_tag: :scored_page2_activity
      )
      |> Seeder.Project.ensure_published(ref(:pub))
      |> Seeder.Section.create_section(
        ref(:proj),
        ref(:pub),
        nil,
        %{},
        section_tag: :section
      )
      |> Seeder.Section.create_and_enroll_learner(
        ref(:section),
        %{},
        user_tag: :student1
      )
    end

    test "opens section overview when there is a scheduled gating condition and end_datetime is nil",
         seeds do
      start_date = yesterday()
      end_date = nil

      %{conn: conn, section: section} =
        seeds
        |> Seeder.Section.create_schedule_gating_condition(
          ref(:section),
          ref(:unscored_page1),
          start_date,
          end_date
        )
        |> Seeder.Session.login_as_user(ref(:student1))
        |> Seeder.Section.ensure_user_visit(ref(:student1), ref(:section))

      conn =
        conn
        |> get(~p"/sections/#{section.slug}")

      assert html_response(conn, 200) =~ "Example Section"
    end
  end

  describe "rebuild_contained_objectives/1 for a section with objectives" do
    setup [:create_full_project_with_objectives]

    ## Course Hierarchy
    #
    # Root Container --> Page 1 --> Activity X
    #                |--> Unit Container --> Module Container 1 --> Page 2 --> Activity Y
    #                |                                                     |--> Activity Z
    #                |--> Module Container 2 --> Page 3 --> Activity W
    #
    ## Objectives Hierarchy
    #
    # Page 1 --> Objective A
    # Page 2 --> Objective B
    #
    # Note: the objectives above are not considered since they are attached to the pages
    #
    # Activity Y --> Objective C
    #           |--> SubObjective C1
    # Activity Z --> Objective D
    # Activity W --> Objective E
    #           |--> Objective F
    #
    # Note: Activity X does not have objectives
    test "it ignores objectives attached to inner pages", %{
      section: section,
      resources: resources
    } do
      assert {:ok, _} = Sections.rebuild_contained_objectives(section)

      # Check Root Container objectives
      root_container_objectives = Sections.get_section_contained_objectives(section.id, nil)

      # Objectives A and B are not attached
      [resources.obj_resource_a, resources.obj_resource_b]
      |> Enum.each(fn objective ->
        refute Enum.find(root_container_objectives, &(&1 == objective.id))
      end)

      assert Sections.get_section_by(slug: section.slug).v25_migration == :done
    end

    test "it creates contained objectives for each objective in the inner activities", %{
      section: section,
      resources: resources
    } do
      assert {:ok, _} = Sections.rebuild_contained_objectives(section)

      # Check Module Container 1 objectives
      module_container_1_objectives =
        Sections.get_section_contained_objectives(section.id, resources.module_resource_1.id)

      # C, C1 and D are the objectives attached to the inner activities
      assert length(module_container_1_objectives) == 3

      assert Enum.sort(module_container_1_objectives) ==
               Enum.sort([
                 resources.obj_resource_c.id,
                 resources.obj_resource_c1.id,
                 resources.obj_resource_d.id
               ])

      # Check Unit Container objectives
      unit_container_objectives =
        Sections.get_section_contained_objectives(section.id, resources.unit_resource.id)

      # C, C1 and D are the objectives attached to the inner activities
      assert length(unit_container_objectives) == 3

      assert Enum.sort(unit_container_objectives) ==
               Enum.sort([
                 resources.obj_resource_c.id,
                 resources.obj_resource_c1.id,
                 resources.obj_resource_d.id
               ])

      # Check Module Container 2 objectives
      module_container_2_objectives =
        Sections.get_section_contained_objectives(section.id, resources.module_resource_2.id)

      # E and F are the objectives attached to the inner activities
      assert length(module_container_2_objectives) == 2

      assert Enum.sort(module_container_2_objectives) ==
               Enum.sort([
                 resources.obj_resource_e.id,
                 resources.obj_resource_f.id
               ])

      # Check Root Container objectives
      root_container_objectives = Sections.get_section_contained_objectives(section.id, nil)

      # C, C1, D, E and F are the objectives attached to the inner activities
      assert length(root_container_objectives) == 5

      assert Enum.sort(root_container_objectives) ==
               Enum.sort([
                 resources.obj_resource_c.id,
                 resources.obj_resource_c1.id,
                 resources.obj_resource_d.id,
                 resources.obj_resource_e.id,
                 resources.obj_resource_f.id
               ])

      assert Sections.get_section_by(slug: section.slug).v25_migration == :done
    end
  end

  describe "rebuild_contained_objectives/1 for a section without objectives" do
    setup [:create_full_project_with_objectives]

    test "it does not insert any contained objective" do
      section = Factory.insert(:section)

      assert {:ok, _} = Sections.rebuild_contained_objectives(section)

      assert [] == Sections.get_section_contained_objectives(section.id, nil)
    end
  end

<<<<<<< HEAD
  describe "build_page_link_map/1" do
    setup(_) do
=======
  describe "get_graded_pages/2" do
    setup do
>>>>>>> 23c23b0f
      %{}
      |> Seeder.Project.create_author(author_tag: :author)
      |> Seeder.Project.create_sample_project(
        ref(:author),
        project_tag: :proj,
        publication_tag: :pub,
        curriculum_revision_tag: :curriculum,
        unit1_tag: :unit1,
        unscored_page1_tag: :unscored_page1,
        unscored_page1_activity_tag: :unscored_page1_activity,
        scored_page2_tag: :scored_page2,
        scored_page2_activity_tag: :scored_page2_activity
      )
      |> Seeder.Project.create_page(
        ref(:author),
        ref(:proj),
        nil,
<<<<<<< HEAD
        %{},
        revision_tag: :non_hierarchical_page3
      )
      |> Seeder.Project.create_page(
        ref(:author),
        ref(:proj),
        nil,
        %{},
        revision_tag: :non_hierarchical_page5
      )
      |> Seeder.Project.edit_page(
        ref(:proj),
        ref(:scored_page2),
        refs([:non_hierarchical_page3], fn [non_hierarchical_page3] ->
          %{
            content: %{
              "model" => [
                %{
                  "type" => "content",
                  "children" => [
                    %{
                      "type" => "page_link",
                      "idref" => non_hierarchical_page3.resource_id,
                      "purpose" => "none",
                      "children" => [%{"text" => "Link to detached page"}]
                    }
                  ]
                }
              ]
            }
          }
        end),
        revision_tag: :scored_page2
      )
      |> Seeder.Project.edit_page(
        ref(:proj),
        ref(:non_hierarchical_page3),
        refs([:non_hierarchical_page5], fn [non_hierarchical_page5] ->
          %{
            content: %{
              "model" => [
                %{
                  "type" => "content",
                  "children" => [
                    %{
                      "type" => "page_link",
                      "idref" => non_hierarchical_page5.resource_id,
                      "purpose" => "none",
                      "children" => [%{"text" => "Link to detached page"}]
                    }
                  ]
                }
              ]
            }
          }
        end),
        revision_tag: :non_hierarchical_page3
      )
      |> Seeder.Project.ensure_published(ref(:pub))
      |> Seeder.Section.create_section(
        ref(:proj),
        ref(:pub),
        nil,
        %{},
        section_tag: :section
      )
    end

    test "returns a map with linked page resource ids", %{
      pub: pub,
      curriculum: curriculum,
      unit1: unit1,
      unscored_page1: unscored_page1,
      scored_page2: scored_page2,
      non_hierarchical_page3: non_hierarchical_page3,
      non_hierarchical_page5: non_hierarchical_page5
    } do
      page_link_map = Sections.build_resource_link_map([pub.id])

      assert page_link_map[unit1.resource_id] == [curriculum.resource_id]
      assert page_link_map[unscored_page1.resource_id] == [unit1.resource_id]
      assert page_link_map[scored_page2.resource_id] == [unit1.resource_id]
      assert page_link_map[non_hierarchical_page3.resource_id] == [scored_page2.resource_id]

      assert page_link_map[non_hierarchical_page5.resource_id] == [
               non_hierarchical_page3.resource_id
             ]
    end
  end

  describe "get_explorations_by_containers/1" do
    setup(_) do
      %{}
      |> Seeder.Project.create_author(author_tag: :author)
      |> Seeder.Project.create_sample_project(
        ref(:author),
        project_tag: :proj,
        publication_tag: :pub,
        curriculum_revision_tag: :curriculum,
        unit1_tag: :unit1,
        unscored_page1_tag: :unscored_page1,
        unscored_page1_activity_tag: :unscored_page1_activity,
        scored_page2_tag: :scored_page2,
        scored_page2_activity_tag: :scored_page2_activity
      )
      |> Seeder.Project.create_container(
        ref(:author),
        ref(:proj),
        ref(:unit1),
        %{
          title: "Nested Unit 1 Module 1"
        },
        revision_tag: :unit1_module1
=======
        %{
          title: "Assessment 3",
          graded: true
        },
        resource_tag: :page3_resource,
        revision_tag: :page3
>>>>>>> 23c23b0f
      )
      |> Seeder.Project.create_page(
        ref(:author),
        ref(:proj),
        nil,
        %{
<<<<<<< HEAD
          title: "Exploration Page 3",
          purpose: :application
        },
        revision_tag: :exploration_page3
=======
          title: "Assessment 4",
          graded: true
        },
        resource_tag: :page4_resource,
        revision_tag: :page4
>>>>>>> 23c23b0f
      )
      |> Seeder.Project.create_page(
        ref(:author),
        ref(:proj),
        nil,
        %{
<<<<<<< HEAD
          title: "Exploration Page 4",
          purpose: :application
        },
        revision_tag: :exploration_page4
      )
      |> Seeder.Project.create_page(
        ref(:author),
        ref(:proj),
        ref(:unit1_module1),
        refs([:exploration_page3], fn [exploration_page3] ->
          %{
            content: %{
              "model" => [
                %{
                  "type" => "content",
                  "children" => [
                    %{
                      "type" => "page_link",
                      "idref" => exploration_page3.resource_id,
                      "purpose" => "none",
                      "children" => [%{"text" => "Link to Exploration 3"}]
                    }
                  ]
                }
              ]
            }
          }
        end),
        revision_tag: :unit1_module1_page5
      )
      |> Seeder.Project.edit_page(
        ref(:proj),
        ref(:unscored_page1),
        refs([:exploration_page4], fn [exploration_page4] ->
          %{
            content: %{
              "model" => [
                %{
                  "type" => "content",
                  "children" => [
                    %{
                      "type" => "page_link",
                      "idref" => exploration_page4.resource_id,
                      "purpose" => "none",
                      "children" => [%{"text" => "Link to Exploration 4"}]
                    }
                  ]
                }
              ]
            }
          }
        end),
        revision_tag: :unscored_page1
      )
      |> Seeder.Project.ensure_published(ref(:pub))
=======
          title: "Assessment 5",
          graded: true
        },
        resource_tag: :page5_resource,
        revision_tag: :page5
      )
      # attach pages to unit in a different order than creation
      |> Seeder.Project.attach_to(
        [ref(:page4_resource), ref(:page5_resource), ref(:page3_resource)],
        ref(:unit1),
        ref(:pub),
        container_revision_tag: :unit1
      )
      |> Seeder.Project.ensure_published(ref(:pub), publication_tag: :pub)
>>>>>>> 23c23b0f
      |> Seeder.Section.create_section(
        ref(:proj),
        ref(:pub),
        nil,
        %{},
        section_tag: :section
      )
<<<<<<< HEAD
    end

    @tag capture_log: true
    test "returns a map with container labels as keys and the explorations they link to", %{
      section: section,
      exploration_page3: exploration_page3,
      exploration_page4: exploration_page4
    } do
      explorations = Sections.get_explorations_by_containers(section, nil)

      exploration_page3_id = exploration_page3.id
      exploration_page4_id = exploration_page4.id

      assert [
               {"Unit 1: Unit 1",
                [{%Oli.Resources.Revision{id: ^exploration_page4_id}, :not_started}]},
               {"Module 1: Nested Unit 1 Module 1",
                [{%Oli.Resources.Revision{id: ^exploration_page3_id}, :not_started}]}
             ] = explorations
=======
      |> Seeder.Section.create_and_enroll_learner(
        ref(:section),
        %{},
        user_tag: :student1
      )
      |> Seeder.Section.create_and_enroll_instructor(
        ref(:section),
        %{},
        user_tag: :instructor1
      )
    end

    test "properly sorts assignments first by schedule and second hierarchy", %{
      student1: student1,
      section: section,
      page3: page3,
      page4: page4,
      page5: page5,
      scored_page2: scored_page2
    } do
      scheduled_resources =
        Sections.Scheduling.retrieve(section)
        |> Enum.reduce(%{}, fn sr, acc -> Map.put(acc, sr.resource_id, sr) end)

      # update assignments to have same scheduled date and different start_date
      assert {:ok, 3} =
               Sections.Scheduling.update(
                 section,
                 [
                   %{
                     id: scheduled_resources[page3.resource_id].id,
                     scheduling_type: "due_by",
                     start_date: "2023-02-03",
                     end_date: "2023-02-06",
                     manually_scheduled: true
                   },
                   %{
                     id: scheduled_resources[page4.resource_id].id,
                     scheduling_type: "due_by",
                     start_date: "2023-02-04",
                     end_date: "2023-02-06",
                     manually_scheduled: true
                   },
                   %{
                     id: scheduled_resources[page5.resource_id].id,
                     scheduling_type: "due_by",
                     start_date: "2023-02-05",
                     end_date: "2023-02-06",
                     manually_scheduled: true
                   }
                 ],
                 "Etc/UTC"
               )

      page4_resource_id = page4.resource_id
      page5_resource_id = page5.resource_id
      page3_resource_id = page3.resource_id
      scored_page2_resource_id = scored_page2.resource_id

      page_4_numbering_index =
        Sections.get_section_resource(section.id, page4.resource_id).numbering_index

      page_5_numbering_index =
        Sections.get_section_resource(section.id, page5.resource_id).numbering_index

      page_3_numbering_index =
        Sections.get_section_resource(section.id, page3.resource_id).numbering_index

      scored_page_2_numbering_index =
        Sections.get_section_resource(section.id, scored_page2.resource_id).numbering_index

      # verify that the assignments are sorted by schedule and then by hierarchy
      # assignments without a scheduled date are listed after and are just sorted by hierarchy
      # to sort the resources does not matter the start_date
      # as the resources has the same scheduled date, so the order is by hierarchy
      assert [
               %{resource_id: ^page4_resource_id, numbering_index: ^page_4_numbering_index},
               %{resource_id: ^page5_resource_id, numbering_index: ^page_5_numbering_index},
               %{resource_id: ^page3_resource_id, numbering_index: ^page_3_numbering_index},
               %{
                 resource_id: ^scored_page2_resource_id,
                 numbering_index: ^scored_page_2_numbering_index
               }
             ] =
               Sections.get_graded_pages(section.slug, student1.id)
    end

    test "properly sorts assignments without a scheduled date by hierarchy", %{
      student1: student1,
      section: section,
      page3: page3,
      page4: page4,
      page5: page5,
      scored_page2: scored_page2
    } do
      page4_resource_id = page4.resource_id
      page5_resource_id = page5.resource_id
      page3_resource_id = page3.resource_id
      scored_page2_resource_id = scored_page2.resource_id

      page_4_numbering_index =
        Sections.get_section_resource(section.id, page4.resource_id).numbering_index

      page_5_numbering_index =
        Sections.get_section_resource(section.id, page5.resource_id).numbering_index

      page_3_numbering_index =
        Sections.get_section_resource(section.id, page3.resource_id).numbering_index

      scored_page_2_numbering_index =
        Sections.get_section_resource(section.id, scored_page2.resource_id).numbering_index

      # verify that the assignments are sorted by hierarchy because they do not have a scheduled date
      # scored_page_2_numbering_index: 2
      # page_4_numbering_index: 3
      # page_5_numbering_index: 4
      # page_3_numbering_index: 5

      assert [
               %{
                 resource_id: ^scored_page2_resource_id,
                 numbering_index: ^scored_page_2_numbering_index
               },
               %{resource_id: ^page4_resource_id, numbering_index: ^page_4_numbering_index},
               %{resource_id: ^page5_resource_id, numbering_index: ^page_5_numbering_index},
               %{resource_id: ^page3_resource_id, numbering_index: ^page_3_numbering_index}
             ] =
               Sections.get_graded_pages(section.slug, student1.id)
    end

    test "properly sorts assignments with different scheduled date by scheduled date", %{
      student1: student1,
      section: section,
      page3: page3,
      page4: page4,
      page5: page5,
      scored_page2: scored_page2
    } do
      scheduled_resources =
        Sections.Scheduling.retrieve(section)
        |> Enum.reduce(%{}, fn sr, acc -> Map.put(acc, sr.resource_id, sr) end)

      # update assignments to have differents scheduled date (end_date)
      assert {:ok, 4} =
               Sections.Scheduling.update(
                 section,
                 [
                   %{
                     id: scheduled_resources[page3.resource_id].id,
                     scheduling_type: "due_by",
                     start_date: "2023-02-04",
                     end_date: "2023-02-06",
                     manually_scheduled: true
                   },
                   %{
                     id: scheduled_resources[page4.resource_id].id,
                     scheduling_type: "due_by",
                     start_date: "2023-02-05",
                     end_date: "2023-02-07",
                     manually_scheduled: true
                   },
                   %{
                     id: scheduled_resources[page5.resource_id].id,
                     scheduling_type: "due_by",
                     start_date: "2023-02-03",
                     end_date: "2023-02-08",
                     manually_scheduled: true
                   },
                   %{
                     id: scheduled_resources[scored_page2.resource_id].id,
                     scheduling_type: "due_by",
                     start_date: "2023-02-02",
                     end_date: "2023-02-09",
                     manually_scheduled: true
                   }
                 ],
                 "Etc/UTC"
               )

      page4_resource_id = page4.resource_id
      page5_resource_id = page5.resource_id
      page3_resource_id = page3.resource_id
      scored_page2_resource_id = scored_page2.resource_id

      # verify that the assignments have different scheduled date then are sorted by scheduled date (end_date)

      assert [
               %{resource_id: ^page3_resource_id},
               %{resource_id: ^page4_resource_id},
               %{resource_id: ^page5_resource_id},
               %{
                 resource_id: ^scored_page2_resource_id
               }
             ] =
               Sections.get_graded_pages(section.slug, student1.id)
    end

    test "properly sorts assignments that have due_by and read_by scheduling_type", %{
      student1: student1,
      section: section,
      page3: page3,
      page4: page4,
      page5: page5,
      scored_page2: scored_page2
    } do
      scheduled_resources =
        Sections.Scheduling.retrieve(section)
        |> Enum.reduce(%{}, fn sr, acc -> Map.put(acc, sr.resource_id, sr) end)

      # update assignments to have differents scheduled date, and set numbering_level and numbering_index
      assert {:ok, 4} =
               Sections.Scheduling.update(
                 section,
                 [
                   %{
                     id: scheduled_resources[page3.resource_id].id,
                     scheduling_type: "due_by",
                     start_date: "2023-02-04",
                     end_date: "2023-02-06",
                     manually_scheduled: true
                   },
                   %{
                     id: scheduled_resources[page4.resource_id].id,
                     scheduling_type: "due_by",
                     start_date: "2023-02-05",
                     end_date: "2023-02-07",
                     manually_scheduled: true
                   },
                   %{
                     id: scheduled_resources[page5.resource_id].id,
                     scheduling_type: "read_by",
                     start_date: "2023-02-03",
                     end_date: nil,
                     manually_scheduled: true
                   },
                   %{
                     id: scheduled_resources[scored_page2.resource_id].id,
                     scheduling_type: "read_by",
                     start_date: "2023-02-02",
                     end_date: nil,
                     manually_scheduled: true
                   }
                 ],
                 "Etc/UTC"
               )

      page4_resource_id = page4.resource_id
      page5_resource_id = page5.resource_id
      page3_resource_id = page3.resource_id
      scored_page2_resource_id = scored_page2.resource_id

      # verify that the assignments are sorted by scheduled date (end_date) and then by hierarchy
      # first are ordered the assignments with scheduling_type = "due_by" depending this date, and then are ordered the assignments by hierarchy (numbering_index)

      assert [
               %{resource_id: ^page3_resource_id},
               %{resource_id: ^page4_resource_id},
               %{
                 resource_id: ^scored_page2_resource_id
               },
               %{resource_id: ^page5_resource_id}
             ] =
               Sections.get_graded_pages(section.slug, student1.id)
>>>>>>> 23c23b0f
    end
  end
end<|MERGE_RESOLUTION|>--- conflicted
+++ resolved
@@ -179,13 +179,8 @@
     end
   end
 
-<<<<<<< HEAD
   describe "build_page_link_map/1" do
     setup(_) do
-=======
-  describe "get_graded_pages/2" do
-    setup do
->>>>>>> 23c23b0f
       %{}
       |> Seeder.Project.create_author(author_tag: :author)
       |> Seeder.Project.create_sample_project(
@@ -203,7 +198,6 @@
         ref(:author),
         ref(:proj),
         nil,
-<<<<<<< HEAD
         %{},
         revision_tag: :non_hierarchical_page3
       )
@@ -317,39 +311,22 @@
           title: "Nested Unit 1 Module 1"
         },
         revision_tag: :unit1_module1
-=======
+      )
+      |> Seeder.Project.create_page(
+        ref(:author),
+        ref(:proj),
+        nil,
         %{
-          title: "Assessment 3",
-          graded: true
-        },
-        resource_tag: :page3_resource,
-        revision_tag: :page3
->>>>>>> 23c23b0f
-      )
-      |> Seeder.Project.create_page(
-        ref(:author),
-        ref(:proj),
-        nil,
-        %{
-<<<<<<< HEAD
           title: "Exploration Page 3",
           purpose: :application
         },
         revision_tag: :exploration_page3
-=======
-          title: "Assessment 4",
-          graded: true
-        },
-        resource_tag: :page4_resource,
-        revision_tag: :page4
->>>>>>> 23c23b0f
       )
       |> Seeder.Project.create_page(
         ref(:author),
         ref(:proj),
         nil,
         %{
-<<<<<<< HEAD
           title: "Exploration Page 4",
           purpose: :application
         },
@@ -405,30 +382,13 @@
         revision_tag: :unscored_page1
       )
       |> Seeder.Project.ensure_published(ref(:pub))
-=======
-          title: "Assessment 5",
-          graded: true
-        },
-        resource_tag: :page5_resource,
-        revision_tag: :page5
-      )
-      # attach pages to unit in a different order than creation
-      |> Seeder.Project.attach_to(
-        [ref(:page4_resource), ref(:page5_resource), ref(:page3_resource)],
-        ref(:unit1),
+      |> Seeder.Section.create_section(
+        ref(:proj),
         ref(:pub),
-        container_revision_tag: :unit1
-      )
-      |> Seeder.Project.ensure_published(ref(:pub), publication_tag: :pub)
->>>>>>> 23c23b0f
-      |> Seeder.Section.create_section(
-        ref(:proj),
-        ref(:pub),
         nil,
         %{},
         section_tag: :section
       )
-<<<<<<< HEAD
     end
 
     @tag capture_log: true
@@ -448,7 +408,72 @@
                {"Module 1: Nested Unit 1 Module 1",
                 [{%Oli.Resources.Revision{id: ^exploration_page3_id}, :not_started}]}
              ] = explorations
-=======
+    end
+  end
+
+  describe "get_graded_pages/2" do
+    setup do
+      %{}
+      |> Seeder.Project.create_author(author_tag: :author)
+      |> Seeder.Project.create_sample_project(
+        ref(:author),
+        project_tag: :proj,
+        publication_tag: :pub,
+        curriculum_revision_tag: :curriculum,
+        unit1_tag: :unit1,
+        unscored_page1_tag: :unscored_page1,
+        unscored_page1_activity_tag: :unscored_page1_activity,
+        scored_page2_tag: :scored_page2,
+        scored_page2_activity_tag: :scored_page2_activity
+      )
+      |> Seeder.Project.create_page(
+        ref(:author),
+        ref(:proj),
+        nil,
+        %{
+          title: "Assessment 3",
+          graded: true
+        },
+        resource_tag: :page3_resource,
+        revision_tag: :page3
+      )
+      |> Seeder.Project.create_page(
+        ref(:author),
+        ref(:proj),
+        nil,
+        %{
+          title: "Assessment 4",
+          graded: true
+        },
+        resource_tag: :page4_resource,
+        revision_tag: :page4
+      )
+      |> Seeder.Project.create_page(
+        ref(:author),
+        ref(:proj),
+        nil,
+        %{
+          title: "Assessment 5",
+          graded: true
+        },
+        resource_tag: :page5_resource,
+        revision_tag: :page5
+      )
+      # attach pages to unit in a different order than creation
+      |> Seeder.Project.attach_to(
+        [ref(:page4_resource), ref(:page5_resource), ref(:page3_resource)],
+        ref(:unit1),
+        ref(:pub),
+        container_revision_tag: :unit1
+      )
+      |> Seeder.Project.ensure_published(ref(:pub), publication_tag: :pub)
+      |> Seeder.Section.create_section(
+        ref(:proj),
+        ref(:pub),
+        nil,
+        %{},
+        section_tag: :section
+      )
       |> Seeder.Section.create_and_enroll_learner(
         ref(:section),
         %{},
@@ -712,7 +737,6 @@
                %{resource_id: ^page5_resource_id}
              ] =
                Sections.get_graded_pages(section.slug, student1.id)
->>>>>>> 23c23b0f
     end
   end
 end