--- conflicted
+++ resolved
@@ -2784,18 +2784,6 @@
     end
   end
 
-<<<<<<< HEAD
-  describe "get_section_from_latest_lti_launch/1" do
-    setup do
-      user = insert(:user)
-      section = insert(:section)
-
-      {:ok, section: section, user: user}
-    end
-
-    test "returns the section from the latest LTI launch", %{section: section, user: user} do
-      throw("Not implemented")
-=======
   describe "create_section_resources/2" do
     setup do
       author = insert(:author)
@@ -2885,7 +2873,19 @@
       sr2 = Sections.get_section_resource(section.id, page_2_revision.resource_id)
       assert sr1.retake_mode == :normal
       assert sr2.retake_mode == :targeted
->>>>>>> 06cf23b9
+    end
+  end
+
+  describe "get_section_from_latest_lti_launch/1" do
+    setup do
+      user = insert(:user)
+      section = insert(:section)
+
+      {:ok, section: section, user: user}
+    end
+
+    test "returns the section from the latest LTI launch", %{section: section, user: user} do
+      throw("Not implemented")
     end
   end
 end