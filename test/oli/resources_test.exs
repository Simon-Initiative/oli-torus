defmodule Oli.ResourcesTest do
  use Oli.DataCase

  alias Oli.Accounts.{SystemRole, Institution, Author}
  alias Oli.Authoring.Course.{Project, Family}
  alias Oli.Publishing.Publication
  alias Oli.Authoring.Resources
  alias Oli.Authoring.Resources.{Resource, ResourceFamily, ResourceRevision}

  describe "resources" do

    @valid_attrs %{}
    @update_attrs %{}
    @invalid_attrs %{}

    setup do

      {:ok, family} = Family.changeset(%Family{}, %{description: "description", slug: "slug", title: "title"}) |> Repo.insert
      {:ok, project} = Project.changeset(%Project{}, %{description: "description", slug: "slug", title: "title", version: "1", family_id: family.id}) |> Repo.insert
      {:ok, resource_family} = ResourceFamily.changeset(%ResourceFamily{}, %{}) |> Repo.insert
      {:ok, resource} = Resource.changeset(%Resource{}, %{project_id: project.id, family_id: resource_family.id}) |> Repo.insert
      {:ok, _publication} = Publication.changeset(%Publication{}, %{description: "description", published: false, root_resource_id: resource.id, project_id: project.id}) |> Repo.insert
      {:ok, author} = Author.changeset(%Author{}, %{email: "test@test.com", first_name: "First", last_name: "Last", provider: "foo", system_role_id: SystemRole.role_id.author}) |> Repo.insert
      {:ok, _institution} = Institution.changeset(%Institution{}, %{name: "CMU", country_code: "some country_code", institution_email: "some institution_email", institution_url: "some institution_url", timezone: "some timezone", consumer_key: "some key", shared_secret: "some secret", author_id: author.id}) |> Repo.insert

      valid_attrs = Map.put(@valid_attrs, :project_id, project.id)

      {:ok, %{resource: resource, valid_attrs: valid_attrs, project: project, resource_family: resource_family, author: author}}
    end

    test "list_resources/0 returns all resources", %{resource: resource} do
      assert Resources.list_resources() == [resource]
    end

    test "get_resource!/1 returns the resource with given id", %{resource: resource}  do
      assert Resources.get_resource!(resource.id) == resource
    end

<<<<<<< HEAD
    test "new_project_resource/2 with valid data creates a resource", %{project: project, resource_family: resource_family} do
      assert %Ecto.Changeset{valid?: true} = Resources.new_project_resource(project, resource_family)
    end

    test "create_project_resource/2 with valid data creates a new resource for a project and all the necessary constructs", %{author: author, project: project} do
      resource_type = Resources.list_resource_types() |> hd
      attrs = %{
        objectives: [],
        children: [],
        content: [],
        title: "some title",
      }
      assert {:ok, %{resource: resource, revision: revision, project: _, family: _, mapping: _} = result} = Resources.create_project_resource(attrs, resource_type, author, project)

      resource_id = resource.id
      assert %{
        objectives: [],
        children: [],
        content: [],
        title: "some title",
        slug: "some_title",
        resource_id: ^resource_id
      } = revision
    end

    test "delete_resource/1 deletes the resource", %{resource: resource}  do
      assert {:ok, %Resource{}} = Resources.delete_resource(resource)
      assert_raise Ecto.NoResultsError, fn -> Resources.get_resource!(resource.id) end
=======
    test "create_new_resource/2 with valid data creates a resource", %{project: project, resource_family: resource_family} do
      assert {:ok, resource} = Resources.create_new_resource(project, resource_family)
>>>>>>> 5b67d50c
    end

  end

  describe "resource_revisions" do


    @valid_attrs %{objectives: [], children: [], content: [], deleted: true, slug: "some slug", title: "some title"}
    @update_attrs %{objectives: [], children: [], content: [], deleted: false, slug: "some updated slug", title: "some updated title"}
    @invalid_attrs %{children: nil, content: nil, deleted: nil, slug: nil, title: nil}

    setup do

      {:ok, family} = Family.changeset(%Family{}, %{description: "description", slug: "slug", title: "title"}) |> Repo.insert
      {:ok, project} = Project.changeset(%Project{}, %{description: "description", slug: "slug", title: "title", version: "1", family_id: family.id}) |> Repo.insert
      {:ok, resource_family} = ResourceFamily.changeset(%ResourceFamily{}, %{}) |> Repo.insert
      {:ok, resource} = Resource.changeset(%Resource{}, %{project_id: project.id, family_id: resource_family.id}) |> Repo.insert
      {:ok, _publication} = Publication.changeset(%Publication{}, %{description: "description", published: false, root_resource_id: resource.id, project_id: project.id}) |> Repo.insert
      {:ok, author} = Author.changeset(%Author{}, %{email: "test@test.com", first_name: "First", last_name: "Last", provider: "foo", system_role_id: SystemRole.role_id.author}) |> Repo.insert
      {:ok, _institution} = Institution.changeset(%Institution{}, %{name: "CMU", country_code: "some country_code", institution_email: "some institution_email", institution_url: "some institution_url", timezone: "some timezone", consumer_key: "some key", shared_secret: "some secret", author_id: author.id}) |> Repo.insert
      {:ok, resource_family} = ResourceFamily.changeset(%ResourceFamily{}, %{}) |> Repo.insert
      {:ok, resource} = Resource.changeset(%Resource{}, %{family_id: resource_family.id, project_id: project.id}) |> Repo.insert

      resource_type = Resources.list_resource_types() |> hd

      valid_attrs = Map.put(@valid_attrs, :author_id, author.id)
        |> Map.put(:resource_id, resource.id)
        |> Map.put(:previous_revision_id, nil)
        |> Map.put(:resource_type_id, resource_type.id)

      {:ok, revision} = valid_attrs |> Resources.create_resource_revision()

      {:ok, %{revision: revision, valid_attrs: valid_attrs, resource_type: resource_type.id, family: family, author: author}}
    end

    test "get_resource_from_slugs/2 returns correct resource", %{revision: revision, resource_type: resource_type, family: family, author: author} do

      # Add another project, resource, and revision
      {:ok, project} = Project.changeset(%Project{}, %{description: "description", slug: "another_title", title: "another_title", version: "1", family_id: family.id}) |> Repo.insert
      {:ok, resource_family} = ResourceFamily.changeset(%ResourceFamily{}, %{}) |> Repo.insert
      {:ok, resource} = Resource.changeset(%Resource{}, %{family_id: resource_family.id, project_id: project.id}) |> Repo.insert
      {:ok, _rev} = ResourceRevision.changeset(%ResourceRevision{}, %{resource_type_id: resource_type, author_id: author.id, resource_id: resource.id, objectives: [], children: [], content: [], deleted: false, slug: "another_slug", title: "another_slug"}) |> Repo.insert

      found = Resources.get_resource_from_slugs("title", "some_title")
      assert found.id == revision.resource_id

      found = Resources.get_resource_from_slugs("another_title", "another_slug")
      assert found.id == resource.id

      found = Resources.get_resource_from_slugs("another_title", "missing")
      assert found == nil
    end

    test "get_resource_revision!/1 returns the resource_revision with given id", %{revision: revision}  do
      assert Resources.get_resource_revision!(revision.id) == revision
    end

    test "create_resource_revision/1 with valid data creates a resource_revision", %{valid_attrs: valid_attrs}  do
      assert {:ok, %ResourceRevision{} = revision} = Resources.create_resource_revision(valid_attrs)
      assert revision.children == []
      assert revision.content == []
      assert revision.deleted == true
      assert revision.title == "some title"
    end

    test "create_resource_revision/1 with invalid data returns error changeset" do
      assert {:error, %Ecto.Changeset{}} = Resources.create_resource_revision(@invalid_attrs)
    end

    test "update_resource_revision/2 with valid data updates the resource_revision", %{revision: revision}  do
      assert {:ok, %ResourceRevision{} = revision} = Resources.update_resource_revision(revision, @update_attrs)
      assert revision.children == []
      assert revision.content == []
      assert revision.deleted == false
      assert revision.slug == "some_updated_title"
      assert revision.title == "some updated title"
    end

    test "update_resource_revision/2 with invalid data returns error changeset", %{revision: revision}  do
      assert {:error, %Ecto.Changeset{}} = Resources.update_resource_revision(revision, @invalid_attrs)
      assert revision == Resources.get_resource_revision!(revision.id)
    end

  end
end<|MERGE_RESOLUTION|>--- conflicted
+++ resolved
@@ -36,11 +36,6 @@
       assert Resources.get_resource!(resource.id) == resource
     end
 
-<<<<<<< HEAD
-    test "new_project_resource/2 with valid data creates a resource", %{project: project, resource_family: resource_family} do
-      assert %Ecto.Changeset{valid?: true} = Resources.new_project_resource(project, resource_family)
-    end
-
     test "create_project_resource/2 with valid data creates a new resource for a project and all the necessary constructs", %{author: author, project: project} do
       resource_type = Resources.list_resource_types() |> hd
       attrs = %{
@@ -65,10 +60,9 @@
     test "delete_resource/1 deletes the resource", %{resource: resource}  do
       assert {:ok, %Resource{}} = Resources.delete_resource(resource)
       assert_raise Ecto.NoResultsError, fn -> Resources.get_resource!(resource.id) end
-=======
+
     test "create_new_resource/2 with valid data creates a resource", %{project: project, resource_family: resource_family} do
       assert {:ok, resource} = Resources.create_new_resource(project, resource_family)
->>>>>>> 5b67d50c
     end
 
   end
