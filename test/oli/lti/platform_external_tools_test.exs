defmodule Oli.Lti.PlatformExternalToolsTest do
  use Oli.DataCase

  import Oli.Factory

  alias Oli.Lti.PlatformExternalTools
  alias Oli.Lti.PlatformExternalTools.BrowseOptions
  alias Oli.Repo.{Paging, Sorting}
  alias Oli.Resources.ResourceType

  describe "browse_platform_instances/3" do
    import Oli.Factory

    setup do
      # Create platform instances with different names and descriptions
      platform_1 =
        insert(:platform_instance, %{
          name: "AAA Tool",
          description: "First tool",
          client_id: "client_id_1"
        })

      platform_2 =
        insert(:platform_instance, %{
          name: "BBB Tool",
          description: "Second tool",
          client_id: "client_id_2"
        })

      platform_3 =
        insert(:platform_instance, %{
          name: "CCC Tool",
          description: "Third tool",
          client_id: "client_id_3"
        })

      # Create deployments for each platform instance
      deployment_1 =
        insert(:lti_external_tool_activity_deployment, %{
          platform_instance: platform_1,
          status: :enabled
        })

      deployment_2 =
        insert(:lti_external_tool_activity_deployment, %{
          platform_instance: platform_2,
          status: :disabled
        })

      deployment_3 =
        insert(:lti_external_tool_activity_deployment, %{
          platform_instance: platform_3,
          status: :enabled
        })

      %{
        platform_1: platform_1,
        platform_2: platform_2,
        platform_3: platform_3,
        deployment_1: deployment_1,
        deployment_2: deployment_2,
        deployment_3: deployment_3
      }
    end

    test "browse with default options returns all enabled instances", %{
      platform_1: platform_1,
      platform_3: platform_3
    } do
      results =
        PlatformExternalTools.browse_platform_external_tools(
          %Paging{offset: 0, limit: 10},
          %Sorting{field: :name, direction: :asc},
          %BrowseOptions{include_disabled: false}
        )

      assert length(results) == 2
      assert Enum.map(results, & &1.name) == [platform_1.name, platform_3.name]
    end

    test "browse with include_disabled returns all instances", %{
      platform_1: platform_1,
      platform_2: platform_2,
      platform_3: platform_3
    } do
      results =
        PlatformExternalTools.browse_platform_external_tools(
          %Paging{offset: 0, limit: 10},
          %Sorting{field: :name, direction: :asc},
          %BrowseOptions{include_disabled: true}
        )

      assert length(results) == 3
      assert Enum.map(results, & &1.name) == [platform_1.name, platform_2.name, platform_3.name]
    end

    test "browse with text search filters by name", %{platform_2: platform_2} do
      results =
        PlatformExternalTools.browse_platform_external_tools(
          %Paging{offset: 0, limit: 10},
          %Sorting{field: :name, direction: :asc},
          %BrowseOptions{text_search: "BBB", include_disabled: true}
        )

      assert length(results) == 1
      assert hd(results).name == platform_2.name
    end

    test "browse with text search filters by description", %{platform_3: platform_3} do
      results =
        PlatformExternalTools.browse_platform_external_tools(
          %Paging{offset: 0, limit: 10},
          %Sorting{field: :name, direction: :asc},
          %BrowseOptions{text_search: "Third", include_disabled: true}
        )

      assert length(results) == 1
      assert hd(results).description == platform_3.description
    end

    test "browse respects pagination", %{platform_1: platform_1, platform_2: platform_2} do
      results =
        PlatformExternalTools.browse_platform_external_tools(
          %Paging{offset: 0, limit: 2},
          %Sorting{field: :name, direction: :asc},
          %BrowseOptions{include_disabled: true}
        )

      assert length(results) == 2
      assert Enum.map(results, & &1.name) == [platform_1.name, platform_2.name]

      results =
        PlatformExternalTools.browse_platform_external_tools(
          %Paging{offset: 2, limit: 2},
          %Sorting{field: :name, direction: :asc},
          %BrowseOptions{include_disabled: true}
        )

      assert length(results) == 1
    end

    test "browse sorts by different fields", %{
      platform_1: platform_1,
      platform_2: platform_2,
      platform_3: platform_3
    } do
      # Test sorting by name desc
      results =
        PlatformExternalTools.browse_platform_external_tools(
          %Paging{offset: 0, limit: 10},
          %Sorting{field: :name, direction: :desc},
          %BrowseOptions{include_disabled: true}
        )

      assert Enum.map(results, & &1.name) == [platform_3.name, platform_2.name, platform_1.name]

      # Test sorting by description asc
      results =
        PlatformExternalTools.browse_platform_external_tools(
          %Paging{offset: 0, limit: 10},
          %Sorting{field: :description, direction: :asc},
          %BrowseOptions{include_disabled: true}
        )

      assert Enum.map(results, & &1.description) == [
               platform_1.description,
               platform_2.description,
               platform_3.description
             ]

      # Test sorting by status
      results =
        PlatformExternalTools.browse_platform_external_tools(
          %Paging{offset: 0, limit: 10},
          %Sorting{field: :status, direction: :asc},
          %BrowseOptions{include_disabled: true}
        )

      assert Enum.map(results, & &1.status) == [:disabled, :enabled, :enabled]
    end
  end

  describe "update_lti_external_tool_activity/2" do
    setup do
      institution = insert(:institution)

      {:ok, {pi, ar, _}} =
        Oli.Lti.PlatformExternalTools.register_lti_external_tool_activity(%{
          "name" => "Original Tool",
          "description" => "A test tool",
          "target_link_uri" => "https://example.com/launch",
          "client_id" => "abc-123",
          "login_url" => "https://example.com/login",
          "keyset_url" => "https://example.com/keyset",
          "redirect_uris" => "https://example.com/redirect",
          "institution_id" => institution.id
        })

      %{institution: institution, platform_instance: pi, activity_registration: ar}
    end

    test "successfully updates the tool", %{platform_instance: pi} do
      attrs = %{
        "name" => "Updated Tool Name",
        "description" => "Updated description"
      }

      assert {:ok, result} =
               Oli.Lti.PlatformExternalTools.update_lti_external_tool_activity(pi.id, attrs)

      assert result.updated_platform_instance.name == "Updated Tool Name"
      assert result.updated_activity_registration.description == "Updated description"
    end

    test "fails when platform_instance is not found" do
      attrs = %{"name" => "Any", "description" => "Some"}

      assert {:error, :platform_instance, {:not_found}, %{}} ==
               Oli.Lti.PlatformExternalTools.update_lti_external_tool_activity(-1, attrs)
    end

    test "fails updating platform_instance due to missing required field", %{
      platform_instance: pi
    } do
      attrs = %{
        "description" => "Only description, name is missing",
        "name" => nil
        # name is missing
      }

      assert {:error, :updated_platform_instance, changeset, _} =
               Oli.Lti.PlatformExternalTools.update_lti_external_tool_activity(pi.id, attrs)

      assert changeset.errors[:name]
    end

    test "fails when activity_registration is not found", %{platform_instance: pi} do
      Repo.delete_all(from(d in Oli.Lti.PlatformExternalTools.LtiExternalToolActivityDeployment))

      attrs = %{
        "name" => "New name",
        "description" => "New description"
      }

      assert {:error, :activity_registration, {:not_found}, %{}} =
               Oli.Lti.PlatformExternalTools.update_lti_external_tool_activity(pi.id, attrs)
    end

    test "fails updating activity_registration due to missing description", %{
      platform_instance: pi
    } do
      attrs = %{
        "name" => "Valid name"
        # description is missing
      }

      assert {:error, :updated_activity_registration, %Ecto.Changeset{} = changeset, _} =
               Oli.Lti.PlatformExternalTools.update_lti_external_tool_activity(pi.id, attrs)

      assert changeset.errors[:description]
    end
  end

  describe "get_platform_instance/1" do
    test "returns a platform_instance when found" do
      pi = insert(:platform_instance)

      result = Oli.Lti.PlatformExternalTools.get_platform_instance(pi.id)

      assert result.id == pi.id
      assert result.client_id == pi.client_id
    end

    test "returns nil when no platform_instance is found" do
      refute Oli.Lti.PlatformExternalTools.get_platform_instance(-1)
    end
  end

<<<<<<< HEAD
  describe "get_section_resources_with_lti_activities/1" do
    setup do
      section = insert(:section)

      lti_deployment = insert(:lti_external_tool_activity_deployment)

      activity_registration =
        insert(:activity_registration,
          lti_external_tool_activity_deployment: lti_deployment
        )

      lti_activity_revision =
        insert(:revision,
          activity_type_id: activity_registration.id
        )

      lti_activity_resource = lti_activity_revision.resource

      lti_section_resource =
        insert(:section_resource,
          section: section,
          resource_id: lti_activity_resource.id,
          revision_id: lti_activity_revision.id
        )

      page_revision =
        insert(:revision,
          resource_type_id: ResourceType.id_for_page(),
          activity_refs: [lti_activity_resource.id]
        )

      page_section_resource =
        insert(:section_resource,
          section: section,
          resource_id: page_revision.resource_id,
          revision_id: page_revision.id
        )

      %{
        section: section,
        lti_activity_resource: lti_activity_resource,
        lti_section_resource: lti_section_resource,
        page_section_resource: page_section_resource
      }
    end

    test "returns empty map when section has no LTI activities" do
      empty_section = insert(:section)

      result = PlatformExternalTools.get_section_resources_with_lti_activities(empty_section)

      assert result == %{}
    end

    test "returns map of LTI activity IDs to section resources", %{
      section: section,
      lti_activity_resource: lti_activity_resource,
      page_section_resource: page_section_resource
    } do
      result = PlatformExternalTools.get_section_resources_with_lti_activities(section)

      assert is_map(result)
      assert map_size(result) == 1
      assert Map.has_key?(result, lti_activity_resource.id)

      section_resources = result[lti_activity_resource.id]
      assert is_list(section_resources)
      assert length(section_resources) == 1
      assert hd(section_resources).id == page_section_resource.id
    end

    test "handles multiple pages referencing the same LTI activity", %{
      section: section,
      lti_activity_resource: lti_activity_resource
    } do
      another_page_revision =
        insert(:revision,
          resource_type_id: ResourceType.id_for_page(),
          activity_refs: [lti_activity_resource.id]
        )

      another_page_section_resource =
        insert(:section_resource,
          section: section,
          resource_id: another_page_revision.resource_id,
          revision_id: another_page_revision.id
        )

      result = PlatformExternalTools.get_section_resources_with_lti_activities(section)

      section_resources = result[lti_activity_resource.id]
      assert length(section_resources) == 2

      section_resource_ids = Enum.map(section_resources, & &1.id)
      assert Enum.member?(section_resource_ids, another_page_section_resource.id)
    end

    test "handles multiple LTI activities referenced by pages", %{
      section: section
    } do
      lti_deployment2 = insert(:lti_external_tool_activity_deployment)

      activity_registration2 =
        insert(:activity_registration,
          lti_external_tool_activity_deployment: lti_deployment2
        )

      lti_activity_revision2 =
        insert(:revision,
          activity_type_id: activity_registration2.id
        )

      lti_activity_resource2 = lti_activity_revision2.resource

      insert(:section_resource,
        section: section,
        resource_id: lti_activity_resource2.id,
        revision_id: lti_activity_revision2.id
      )

      page_revision =
        insert(:revision,
          resource_type_id: ResourceType.id_for_page(),
          activity_refs: [lti_activity_resource2.id]
        )

      page_section_resource =
        insert(:section_resource,
          section: section,
          resource_id: page_revision.resource_id,
          revision_id: page_revision.id
        )

      result = PlatformExternalTools.get_section_resources_with_lti_activities(section)

      assert map_size(result) == 2
      assert Map.has_key?(result, lti_activity_resource2.id)

      section_resources = result[lti_activity_resource2.id]
      assert length(section_resources) == 1
      assert hd(section_resources).id == page_section_resource.id
    end

    test "ignores pages that don't reference LTI activities", %{
      section: section
    } do
      page_revision =
        insert(:revision,
          resource_type_id: ResourceType.id_for_page(),
          activity_refs: []
        )

      insert(:section_resource,
        section: section,
        resource_id: page_revision.resource_id,
        revision_id: page_revision.id
      )

      result = PlatformExternalTools.get_section_resources_with_lti_activities(section)

      assert is_map(result)
      assert map_size(result) == 1
    end
  end

  describe "get_sections_with_lti_activities_for_platform_instance_id/1" do
    test "returns only sections that include pages referencing deployed LTI tools" do
      section = insert(:section)
      lti_deployment = insert(:lti_external_tool_activity_deployment)

      activity_registration =
        insert(:activity_registration,
          lti_external_tool_activity_deployment: lti_deployment
        )

      lti_activity_revision =
        insert(:revision,
          activity_type_id: activity_registration.id
        )

      lti_activity_resource = lti_activity_revision.resource

      insert(:section_resource,
        section: section,
        resource_id: lti_activity_resource.id,
        revision_id: lti_activity_revision.id
      )

      page_revision =
        insert(:revision,
          resource_type_id: ResourceType.id_for_page(),
          activity_refs: [lti_activity_resource.id]
        )

      insert(:section_resource,
        section: section,
        resource_id: page_revision.resource_id,
        revision_id: page_revision.id
      )

      result =
        PlatformExternalTools.get_sections_with_lti_activities_for_platform_instance_id(
          lti_deployment.platform_instance_id
        )

      assert Enum.any?(result, fn s -> s.id == section.id end)
    end

    test "returns empty list when no LTI activity deployments exist for platform" do
      platform = insert(:platform_instance)

      assert PlatformExternalTools.get_sections_with_lti_activities_for_platform_instance_id(
               platform.id
             ) == []
    end

    test "returns empty list when LTI activity is not used in any section" do
      platform = insert(:platform_instance)
      reg = insert(:activity_registration)

      _deployment =
        insert(:lti_external_tool_activity_deployment,
          platform_instance: platform,
          activity_registration: reg
        )

      assert PlatformExternalTools.get_sections_with_lti_activities_for_platform_instance_id(
               platform.id
             ) == []
=======
  describe "update_lti_external_tool_activity_deployment/2" do
    setup do
      deployment = insert(:lti_external_tool_activity_deployment)
      %{deployment: deployment}
    end

    test "successfully updates the deployment", %{deployment: deployment} do
      updated_attrs = %{
        status: :disabled
      }

      assert {:ok, updated} =
               Oli.Lti.PlatformExternalTools.update_lti_external_tool_activity_deployment(
                 deployment,
                 updated_attrs
               )

      assert updated.status == updated_attrs.status
    end

    test "returns error changeset when given invalid attrs", %{deployment: deployment} do
      invalid_attrs = %{status: :invalid_status}

      assert {:error, changeset} =
               Oli.Lti.PlatformExternalTools.update_lti_external_tool_activity_deployment(
                 deployment,
                 invalid_attrs
               )

      refute changeset.valid?
    end
  end

  describe "get_platform_instance_with_deployment/1" do
    test "returns the platform_instance and associated deployment when found" do
      deployment =
        insert(:lti_external_tool_activity_deployment)

      assert {returned_pi, returned_deployment} =
               Oli.Lti.PlatformExternalTools.get_platform_instance_with_deployment(
                 deployment.platform_instance_id
               )

      assert returned_pi.id == deployment.platform_instance_id
      assert returned_deployment.deployment_id == deployment.deployment_id
    end

    test "returns nil when the platform_instance does not exist" do
      refute Oli.Lti.PlatformExternalTools.get_platform_instance_with_deployment(-1)
    end

    test "returns nil when there is no associated deployment" do
      platform_instance = insert(:platform_instance)

      refute Oli.Lti.PlatformExternalTools.get_platform_instance_with_deployment(
               platform_instance.id
             )
>>>>>>> af14383e
    end
  end
end<|MERGE_RESOLUTION|>--- conflicted
+++ resolved
@@ -276,7 +276,6 @@
     end
   end
 
-<<<<<<< HEAD
   describe "get_section_resources_with_lti_activities/1" do
     setup do
       section = insert(:section)
@@ -506,7 +505,8 @@
       assert PlatformExternalTools.get_sections_with_lti_activities_for_platform_instance_id(
                platform.id
              ) == []
-=======
+end
+end
   describe "update_lti_external_tool_activity_deployment/2" do
     setup do
       deployment = insert(:lti_external_tool_activity_deployment)
@@ -564,7 +564,6 @@
       refute Oli.Lti.PlatformExternalTools.get_platform_instance_with_deployment(
                platform_instance.id
              )
->>>>>>> af14383e
     end
   end
 end