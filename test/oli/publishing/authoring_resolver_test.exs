defmodule Oli.Publishing.AuthoringResolverTest do
  use Oli.DataCase

  alias Oli.Publishing.AuthoringResolver
  alias Oli.Publishing

  describe "authoring resolution" do

    setup do

      map = Seeder.base_project_with_resource2()
      |> Seeder.add_objective("child1", :child1)
      |> Seeder.add_objective("child2", :child2)
      |> Seeder.add_objective("child3", :child3)
      |> Seeder.add_objective("child4", :child4)
      |> Seeder.add_objective_with_children("parent1", [:child1, :child2, :child3], :parent1)
      |> Seeder.add_objective_with_children("parent2", [:child4], :parent2)

      # Create another project with resources and revisions
      Seeder.another_project(map.author, map.institution)

      # Publish the current state of our test project:
      Publishing.publish_project(map.project)

      # Track a series of changes for both resources:
      pub = Publishing.get_unpublished_publication_by_slug!(map.project.slug)

      latest1 = Publishing.publish_new_revision(map.revision1, %{ title: "1"}, pub, map.author.id)
      |> Publishing.publish_new_revision(%{ title: "2"}, pub, map.author.id)
      |> Publishing.publish_new_revision(%{ title: "3"}, pub, map.author.id)
      |> Publishing.publish_new_revision(%{ title: "4"}, pub, map.author.id)

      latest2 = Publishing.publish_new_revision(map.revision2, %{ title: "A"}, pub, map.author.id)
      |> Publishing.publish_new_revision(%{ title: "B"}, pub, map.author.id)
      |> Publishing.publish_new_revision(%{ title: "C"}, pub, map.author.id)
      |> Publishing.publish_new_revision(%{ title: "D"}, pub, map.author.id)

      Map.put(map, :latest1, latest1)
      |> Map.put(:latest2, latest2)
    end

    test "find_parent_objectives/2 returns parents", %{ project: project,
      child1: child1, child2: child2, child3: child3, child4: child4, parent1: parent1, parent2: parent2 } do

      # find one
      assert [parent1.revision] == AuthoringResolver.find_parent_objectives(project.slug, [child1.resource.id])

      # find both
      assert [parent1.revision, parent2.revision] == AuthoringResolver.find_parent_objectives(project.slug, [child1.resource.id, child4.resource.id])
      assert [parent1.revision, parent2.revision] == AuthoringResolver.find_parent_objectives(project.slug, [child1.resource.id, child2.resource.id, child3.resource.id, child4.resource.id])

      # find none
      assert [] == AuthoringResolver.find_parent_objectives(project.slug, [parent1.resource.id, parent2.resource.id])

    end

    test "from_resource_id/2 returns correct revision", %{ revision1: revision, latest1: latest1, project: project } do

      r = AuthoringResolver.from_resource_id(project.slug, revision.resource_id)
      assert r.id == latest1.id

      # verifies we return nil on a made up id
      assert AuthoringResolver.from_resource_id(project.slug, 1337) == nil

    end

    test "from_revision_slug/2 returns correct revision", %{ revision1: revision1, latest1: latest1, project: project } do

      # verifies we can resolve a historical slug
      r = AuthoringResolver.from_revision_slug(project.slug, revision1.slug)


      assert r.id == latest1.id

      # verifies we can resolve the current slug
      assert AuthoringResolver.from_revision_slug(project.slug, latest1.slug) == latest1

      # verifies we return nil on a made up slug
      assert AuthoringResolver.from_revision_slug(project.slug, "does_not_exist") == nil


    end


    test "from_resource_id/2 returns correct list of revisions", %{ latest1: latest1, latest2: latest2, revision2: revision2, revision1: revision1, project: project } do

      r = AuthoringResolver.from_resource_id(project.slug, [revision1.resource_id, revision2.resource_id])

      assert length(r) == 2
      assert Enum.at(r, 0) == latest1
      assert Enum.at(r, 1) == latest2

    end

    test "from_resource_id/2 orders results according to inputs", %{ latest1: latest1, latest2: latest2, revision2: revision2, revision1: revision1, project: project } do

      r = AuthoringResolver.from_resource_id(project.slug, [revision2.resource_id, revision1.resource_id])

      assert length(r) == 2
      assert Enum.at(r, 0) == latest2
      assert Enum.at(r, 1) == latest1

    end

    test "from_resource_id/2 inserts nils where some are missing", %{ latest2: latest2, revision2: revision2, project: project } do

      r = AuthoringResolver.from_resource_id(project.slug, [revision2.resource_id, 1337])

      assert length(r) == 2
      assert Enum.at(r, 0) == latest2
      assert Enum.at(r, 1) == nil

    end

    test "publication/1 doesn't retrieve the already published publication", %{ publication: publication, project: project } do

      refute AuthoringResolver.publication(project.slug) == publication
      assert AuthoringResolver.publication("invalid") == nil

    end

<<<<<<< HEAD
    test "root_container/1 resolves the root container revision", %{ container: %{ revision: container_revision }, project: project } do
=======
    test "hierarchy/1 resolves the all hierarchy nodes", %{ project: project } do

      nodes = AuthoringResolver.hierarchy(project.slug)
      assert length(nodes) == 3

    end

    test "root_resource/1 resolves the root revision", %{ container: %{ revision: container_revision }, project: project } do
>>>>>>> 916b6311

      assert AuthoringResolver.root_container(project.slug) == container_revision
      assert AuthoringResolver.root_container("invalid") == nil

    end


  end

end<|MERGE_RESOLUTION|>--- conflicted
+++ resolved
@@ -119,9 +119,6 @@
 
     end
 
-<<<<<<< HEAD
-    test "root_container/1 resolves the root container revision", %{ container: %{ revision: container_revision }, project: project } do
-=======
     test "hierarchy/1 resolves the all hierarchy nodes", %{ project: project } do
 
       nodes = AuthoringResolver.hierarchy(project.slug)
@@ -130,7 +127,6 @@
     end
 
     test "root_resource/1 resolves the root revision", %{ container: %{ revision: container_revision }, project: project } do
->>>>>>> 916b6311
 
       assert AuthoringResolver.root_container(project.slug) == container_revision
       assert AuthoringResolver.root_container("invalid") == nil
