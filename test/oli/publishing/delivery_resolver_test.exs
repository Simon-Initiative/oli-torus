--- conflicted
+++ resolved
@@ -158,9 +158,6 @@
 
     end
 
-<<<<<<< HEAD
-    test "root_container/1 resolves the root container revision", %{ container: %{ revision: container_revision } } do
-=======
     test "hierarchy/1 resolves the all hierarchy nodes", %{} do
 
       nodes = DeliveryResolver.hierarchy("1")
@@ -169,7 +166,6 @@
     end
 
     test "root_resource/1 resolves the root revision", %{ container: %{ revision: container_revision } } do
->>>>>>> 916b6311
 
       assert DeliveryResolver.root_container("1") == container_revision
       assert DeliveryResolver.root_container("2") == container_revision
