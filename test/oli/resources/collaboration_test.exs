defmodule Oli.Resources.CollaborationTest do
  use Oli.DataCase

  import Oli.Factory

  alias Oli.Delivery.Sections
  alias Oli.Resources
  alias Oli.Resources.Collaboration
  alias Oli.Resources.Collaboration.{CollabSpaceConfig, Post}
  alias Oli.Resources.ResourceType

  defp create_project_with_collab_space_and_posts() do
    user = insert(:user)
    author = insert(:author)
    project = insert(:project, authors: [author])

    # Create collab space
    collab_space_config = build(:collab_space_config)

    # Create page with collab space
    page_resource_cs = insert(:resource)
    page_revision_cs =
      insert(:revision, %{
        scoring_strategy_id: Oli.Resources.ScoringStrategy.get_id_by_type("average"),
        resource_type_id: ResourceType.get_id_by_type("page"),
        collab_space_config: collab_space_config,
        children: [],
        content: %{"model" => []},
        deleted: false,
        title: "Page with collab",
        resource: page_resource_cs,
        slug: "page_collab"
      })
    # Associate page to the project
    insert(:project_resource, %{project_id: project.id, resource_id: page_resource_cs.id})

    # Create page
    page_resource = insert(:resource)
    page_revision =
      insert(:revision, %{
        scoring_strategy_id: Oli.Resources.ScoringStrategy.get_id_by_type("average"),
        resource_type_id: ResourceType.get_id_by_type("page"),
        children: [],
        content: %{"model" => []},
        deleted: false,
        title: "Page 1",
        resource: page_resource,
        slug: "page_one",
        collab_space_config: nil
      })
    # Associate page to the project
    insert(:project_resource, %{project_id: project.id, resource_id: page_resource.id})

    # root container
    container_resource = insert(:resource)
    container_revision =
      insert(:revision, %{
        resource: container_resource,
        objectives: %{},
        resource_type_id: ResourceType.get_id_by_type("container"),
        children: [page_resource.id],
        content: %{},
        deleted: false,
        slug: "root_container",
        title: "Root Container"
      })

    # Associate root container to the project
    insert(:project_resource, %{project_id: project.id, resource_id: container_resource.id})

    # Publication of project with root container
    publication =
      insert(:publication, %{
        project: project,
        published: nil,
        root_resource_id: container_resource.id
      })

    # Publish root container resource
    insert(:published_resource, %{
      publication: publication,
      resource: container_resource,
      revision: container_revision,
      author: author
    })

    # Publish page resource
    insert(:published_resource, %{
      author: hd(project.authors),
      publication: publication,
      resource: page_resource,
      revision: page_revision
    })

    # Publish page with collab space resource
    insert(:published_resource, %{
      author: hd(project.authors),
      publication: publication,
      resource: page_resource_cs,
      revision: page_revision_cs
    })

    section = insert(:section, base_project: project)
    {:ok, _root_section_resource} = Sections.create_section_resources(section, publication)

    first_post = insert(:post, section: section, resource: page_resource_cs, user: user)
    second_post = insert(:post, status: :submitted, content: %{message: "Other post"}, section: section, resource: page_resource_cs, user: user)

    {:ok,
      %{
        project: project,
        publication: publication,
        page_revision: page_revision,
        page_revision_cs: page_revision_cs,
        page_resource_cs: page_resource_cs,
        collab_space_config: collab_space_config,
        author: author,
        section: section,
        posts: [first_post, second_post]
      }}
  end

  describe "collaborative spaces" do
    test "upsert_collaborative_space/4 with valid data creates a collaborative space" do
      {:ok, %{project: project, page_revision: page_revision, author: author}} =
        create_project_with_collab_space_and_posts()

      attrs = params_for(:collab_space_config)

      assert {:ok,
              %{
                project: _project,
                publication: _publication,
                page_resource: _page_resource,
                next_page_revision: next_page_revision
              }} =
                Collaboration.upsert_collaborative_space(
                  attrs,
                  project,
                  page_revision.slug,
                  author.id
                )

      assert %CollabSpaceConfig{
              auto_accept: auto_accept,
              participation_min_posts: participation_min_posts,
              participation_min_replies: participation_min_replies,
              status: status,
              threaded: threaded,
              show_full_history: show_full_history
            } = next_page_revision.collab_space_config

      assert auto_accept == attrs.auto_accept
      assert participation_min_posts == attrs.participation_min_posts
      assert participation_min_replies == attrs.participation_min_replies
      assert status == attrs.status
      assert threaded == attrs.threaded
      assert show_full_history == attrs.show_full_history
    end

    test "upsert_collaborative_space/4 with valid data updates a collaborative space" do
      {:ok,
        %{
          project: project,
          page_revision_cs: page_revision_cs,
          author: author
        }} = create_project_with_collab_space_and_posts()

      new_attrs = %{
        auto_accept: false,
        participation_min_posts: 10,
        participation_min_replies: 10,
        status: :enabled,
        threaded: false,
        show_full_history: false
      }

      assert {:ok,
              %{
                project: _project,
                publication: _publication,
                page_resource: _page_resource,
                next_page_revision: next_page_revision
              }} =
                Collaboration.upsert_collaborative_space(
                  new_attrs,
                  project,
                  page_revision_cs.slug,
                  author.id
                )

      assert %CollabSpaceConfig{
              auto_accept: auto_accept,
              participation_min_posts: participation_min_posts,
              participation_min_replies: participation_min_replies,
              status: status,
              threaded: threaded,
              show_full_history: show_full_history
            } = next_page_revision.collab_space_config

      assert auto_accept == new_attrs.auto_accept
      assert participation_min_posts == new_attrs.participation_min_posts
      assert participation_min_replies == new_attrs.participation_min_replies
      assert status == new_attrs.status
      assert threaded == new_attrs.threaded
      assert show_full_history == new_attrs.show_full_history
    end

    test "upsert_collaborative_space/4 with invalid data rollback changes correctly" do
      {:ok, %{project: project, author: author}} = create_project_with_collab_space_and_posts()
      slug = "unexisting_slug"
      attrs = params_for(:collab_space_config)

      assert {:error, {:error, {:not_found}}} ==
              Collaboration.upsert_collaborative_space(
                attrs,
                project,
                slug,
                author.id
              )

      refute Resources.get_resource_from_slug(slug)
    end

    test "list_collaborative_spaces_in_section/1 returns correctly when no collab spaces present" do
      section = insert(:section)

      assert [] == Collaboration.list_collaborative_spaces_in_section(section.slug)
    end

    test "list_collaborative_spaces_in_section/1 returns collab spaces correctly with posts configured in pages" do
      {:ok,
        %{
          page_revision_cs: page_revision_cs,
          collab_space_config: collab_space_config,
          section: section
        }} = create_project_with_collab_space_and_posts()

      assert [%{
        collab_space_config: returned_collab_space_config,
        page: page,
        number_of_posts: 2,
        number_of_posts_pending_approval: 1,
        most_recent_post: _most_recent_post,
        section: returned_section
      }] = Collaboration.list_collaborative_spaces_in_section(section.slug)

      assert returned_collab_space_config["status"] |> String.to_atom() == collab_space_config.status
      assert returned_collab_space_config["threaded"] == collab_space_config.threaded
      assert page.resource_id == page_revision_cs.resource_id
      assert returned_section.id == section.id
    end

    test "list_collaborative_spaces_in_section/1 returns collab spaces correctly with posts configured in the delivery setting" do
      {:ok,
        %{
          page_revision_cs: page_revision_cs,
          page_resource_cs: page_resource_cs,
          section: section
        }} = create_project_with_collab_space_and_posts()

      collab_space_config = build(:collab_space_config, status: :archived)
      insert(:delivery_setting,
        section: section,
        resource: page_resource_cs,
        collab_space_config: collab_space_config
      )

      assert [%{
        collab_space_config: returned_collab_space_config,
        page: page,
        number_of_posts: 2,
        number_of_posts_pending_approval: 1,
        most_recent_post: _most_recent_post,
        section: returned_section
      }] = Collaboration.list_collaborative_spaces_in_section(section.slug)

      assert returned_collab_space_config["status"] |> String.to_atom() == :archived
      assert returned_collab_space_config["threaded"] == collab_space_config.threaded
      assert page.resource_id == page_revision_cs.resource_id
      assert returned_section.id == section.id
    end

    test "list_collaborative_spaces/0 returns correctly when no collab spaces present" do
      assert [] == Collaboration.list_collaborative_spaces()
    end

    test "list_collaborative_spaces/0 returns collab spaces correctly with posts configured in pages" do
      {:ok,
        %{
          page_revision_cs: page_revision_cs,
          collab_space_config: collab_space_config,
          project: project
        }} = create_project_with_collab_space_and_posts()

      assert [%{
        collab_space_config: returned_collab_space_config,
        page: page,
        number_of_posts: 2,
        number_of_posts_pending_approval: 1,
        most_recent_post: _most_recent_post,
        project: returned_project
      }] = Collaboration.list_collaborative_spaces()

      assert returned_collab_space_config == collab_space_config
      assert page.resource_id == page_revision_cs.resource_id
      assert returned_project.id == project.id
    end

    test "get_collab_space_config_for_page_in_section/2 returns nil when no collab space is present" do
      {:ok,
        %{
          page_revision: page_revision,
          section: section
        }} = create_project_with_collab_space_and_posts()

      assert {:ok, nil} ==
        Collaboration.get_collab_space_config_for_page_in_section(page_revision.slug, section.slug)
    end

    test "get_collab_space_config_for_page_in_section/2 returns error when no section or page exists" do
      assert {:error, :not_found} ==
        Collaboration.get_collab_space_config_for_page_in_section("page_revision", "section_slug")
    end

    test "get_collab_space_config_for_page_in_section/2 returns the page collab space when no delivery setting" do
      {:ok,
        %{
          page_revision_cs: page_revision_cs,
          collab_space_config: collab_space_config,
          section: section
        }} = create_project_with_collab_space_and_posts()

      assert {:ok, %CollabSpaceConfig{} = returned_cs} =
        Collaboration.get_collab_space_config_for_page_in_section(page_revision_cs.slug, section.slug)

      assert collab_space_config == returned_cs
    end

    test "get_collab_space_config_for_page_in_section/2 returns the delivery setting collab space when present" do
      {:ok,
        %{
          page_revision_cs: page_revision_cs,
          collab_space_config: collab_space_config,
          section: section
        }} = create_project_with_collab_space_and_posts()

      ds_collab_space = params_for(:collab_space_config, status: :archived)
      insert(
        :delivery_setting,
        section: section,
        resource: page_revision_cs.resource,
        collab_space_config: ds_collab_space
      )

      assert {:ok, %CollabSpaceConfig{} = returned_cs} =
        Collaboration.get_collab_space_config_for_page_in_section(page_revision_cs.slug, section.slug)

      refute collab_space_config == returned_cs
      refute collab_space_config.status == returned_cs.status
      assert ds_collab_space.status == returned_cs.status
    end

    test "get_collab_space_config_for_page_in_project/2 returns nil when no collab space is present" do
      {:ok,
        %{
          page_revision: page_revision,
          project: project
        }} = create_project_with_collab_space_and_posts()

      assert {:ok, nil} ==
        Collaboration.get_collab_space_config_for_page_in_project(page_revision.slug, project.slug)
    end

    test "get_collab_space_config_for_page_in_project/2 returns error when no project or page exists" do
      assert {:error, :not_found} ==
        Collaboration.get_collab_space_config_for_page_in_project("page_revision", "project_slug")
    end

    test "get_collab_space_config_for_page_in_project/2 returns the page collab space" do
      {:ok,
        %{
          page_revision_cs: page_revision_cs,
          collab_space_config: collab_space_config,
          project: project
        }} = create_project_with_collab_space_and_posts()

      assert {:ok, %CollabSpaceConfig{} = returned_cs} =
        Collaboration.get_collab_space_config_for_page_in_project(page_revision_cs.slug, project.slug)

      assert collab_space_config == returned_cs
    end
  end

  describe "posts" do
    test "create_post/1 with valid data creates a post" do
      params = params_with_assocs(:post)
      assert {:ok, %Post{} = post} = Collaboration.create_post(params)

      assert post.content.message == params.content.message
      assert post.status == params.status
      assert post.user_id == params.user_id
      assert post.section_id == params.section_id
      assert post.resource_id == params.resource_id
    end

    test "create_post/1 with existing name returns error changeset" do
      assert {:error, %Ecto.Changeset{}} = Collaboration.create_post(%{status: :testing})
    end

    test "get_post_by/1 returns a post when the id exists" do
      post = insert(:post)

      returned_post = Collaboration.get_post_by(%{id: post.id})

      assert post.id == returned_post.id
      assert post.content.message == returned_post.content.message
    end

    test "get_post_by/1 returns nil if the post does not exist" do
      assert nil == Collaboration.get_post_by(%{id: -1})
    end

    test "update_post/2 updates the post successfully" do
      post = insert(:post)

      {:ok, updated_post} = Collaboration.update_post(post, %{status: :archived})

      assert post.id == updated_post.id
      assert updated_post.status == :archived
    end

    test "update_post/2 does not update the post when there is an invalid field" do
      post = insert(:post)

      {:error, changeset} = Collaboration.update_post(post, %{status: :testing})
      {error, _} = changeset.errors[:status]

      refute changeset.valid?
      assert error =~ "is invalid"
    end

    test "change_post/1 returns a post changeset" do
      post = insert(:post)
      assert %Ecto.Changeset{} = Collaboration.change_post(post)
    end

    test "search_posts/1 returns all posts meeting the criteria" do
      [post | _] = insert_pair(:post, status: :archived)
      insert(:post, status: :approved)

      assert [returned_post | _] = Collaboration.search_posts(%{status: :archived})

      assert returned_post.id == post.id
      assert returned_post.replies_count == 0
    end

    test "search_posts/1 returns empty when no posts meets the criteria" do
      insert_pair(:post)

      assert [] == Collaboration.search_posts(%{status: :deleted})
    end

    test "list_posts_for_user_in_page_section/3 returns posts meeting the criteria" do
      user = insert(:user)
      section = insert(:section)
      resource = insert(:resource)

      parent_post = insert(:post, user: user, section: section, resource: resource)
      insert(:post, thread_root: parent_post, user: user, section: section, resource: resource)
      insert(:post, thread_root: parent_post, user: user, section: section, resource: resource, status: :deleted)
      insert(:post, thread_root: parent_post, user: user, section: section, resource: resource, status: :submitted)
      insert(:post, thread_root: parent_post, section: section, resource: resource, status: :submitted)

      insert(:post, user: user, section: section, resource: resource, status: :archived)
      insert(:post, user: user, section: section, resource: resource, status: :submitted)

      insert(:post, section: section, resource: resource, status: :submitted)
      insert(:post, user: user, section: section, resource: resource, status: :deleted)

      posts = Collaboration.list_posts_for_user_in_page_section(section.id, resource.id, user.id)

      assert 5 == length(posts)
<<<<<<< HEAD
      assert 2 == posts |> Enum.find(& &1.id == parent_post.id) |> Map.get(:replies_count)
=======
      assert 2 == posts |> Enum.filter(& &1.thread_root_id == parent_post.id) |> length()
>>>>>>> 1c88df96
    end

    test "list_posts_for_user_in_page_section/3 returns empty when no posts meets the criteria" do
      user = insert(:user)
      section = insert(:section)
      resource = insert(:resource)

      insert_pair(:post)

      assert [] == Collaboration.list_posts_for_user_in_page_section(section.id, resource.id, user.id)
    end

    test "list_posts_for_user_in_page_section/4 returns posts after the enter time" do
      enter_time = yesterday()

      user = insert(:user)
      section = insert(:section)
      resource = insert(:resource)

      insert(:post, user: user, section: section, resource: resource)

      assert 1 == length(Collaboration.list_posts_for_user_in_page_section(section.id, resource.id, user.id, enter_time))
    end

    test "list_posts_for_user_in_page_section/4 do not return posts before the enter time" do
      enter_time = tomorrow()

      user = insert(:user)
      section = insert(:section)
      resource = insert(:resource)

      insert(:post, user: user, section: section, resource: resource)

      assert 0 == length(Collaboration.list_posts_for_user_in_page_section(section.id, resource.id, user.id, enter_time))
    end
<<<<<<< HEAD
=======

    test "list_posts_for_instructor_in_page_section/2 returns posts meeting the criteria" do
      section = insert(:section)
      resource = insert(:resource)

      parent_post = insert(:post, section: section, resource: resource)
      insert(:post, thread_root: parent_post, section: section, resource: resource)
      insert(:post, thread_root: parent_post, section: section, resource: resource, status: :deleted)
      insert(:post, thread_root: parent_post, section: section, resource: resource, status: :submitted)
      insert(:post, thread_root: parent_post, section: section, resource: resource, status: :archived)

      insert(:post, section: section, resource: resource, status: :archived)
      insert(:post, section: section, resource: resource, status: :submitted)
      insert(:post, section: section, resource: resource, status: :deleted)

      insert(:post, section: section)
      insert(:post, resource: resource)

      posts = Collaboration.list_posts_for_instructor_in_page_section(section.id, resource.id)

      assert 6 == length(posts)
      assert 3 == posts |> Enum.filter(& &1.thread_root_id == parent_post.id) |> length()
    end

    test "list_posts_for_instructor_in_page_section/2 returns empty when no posts meets the criteria" do
      section = insert(:section)
      resource = insert(:resource)

      insert_pair(:post)

      assert [] == Collaboration.list_posts_for_instructor_in_page_section(section.id, resource.id)
    end

    test "delete_posts/1 delete the posts successfully" do
      section = insert(:section)
      resource = insert(:resource)

      parent_post = insert(:post, section: section, resource: resource)
      reply = insert(:post, section: section, resource: resource, thread_root: parent_post)
      post = insert(:post, section: section, resource: resource)

      {number, nil} = Collaboration.delete_posts(parent_post)

      assert 2 == number

      assert %Post{status: :deleted} = Collaboration.get_post_by(%{id: parent_post.id})
      assert %Post{status: :deleted} = Collaboration.get_post_by(%{id: reply.id})
      assert %Post{status: :approved} = Collaboration.get_post_by(%{id: post.id})
    end
>>>>>>> 1c88df96
  end
end<|MERGE_RESOLUTION|>--- conflicted
+++ resolved
@@ -19,6 +19,7 @@
 
     # Create page with collab space
     page_resource_cs = insert(:resource)
+
     page_revision_cs =
       insert(:revision, %{
         scoring_strategy_id: Oli.Resources.ScoringStrategy.get_id_by_type("average"),
@@ -31,11 +32,13 @@
         resource: page_resource_cs,
         slug: "page_collab"
       })
+
     # Associate page to the project
     insert(:project_resource, %{project_id: project.id, resource_id: page_resource_cs.id})
 
     # Create page
     page_resource = insert(:resource)
+
     page_revision =
       insert(:revision, %{
         scoring_strategy_id: Oli.Resources.ScoringStrategy.get_id_by_type("average"),
@@ -48,11 +51,13 @@
         slug: "page_one",
         collab_space_config: nil
       })
+
     # Associate page to the project
     insert(:project_resource, %{project_id: project.id, resource_id: page_resource.id})
 
     # root container
     container_resource = insert(:resource)
+
     container_revision =
       insert(:revision, %{
         resource: container_resource,
@@ -104,20 +109,28 @@
     {:ok, _root_section_resource} = Sections.create_section_resources(section, publication)
 
     first_post = insert(:post, section: section, resource: page_resource_cs, user: user)
-    second_post = insert(:post, status: :submitted, content: %{message: "Other post"}, section: section, resource: page_resource_cs, user: user)
+
+    second_post =
+      insert(:post,
+        status: :submitted,
+        content: %{message: "Other post"},
+        section: section,
+        resource: page_resource_cs,
+        user: user
+      )
 
     {:ok,
-      %{
-        project: project,
-        publication: publication,
-        page_revision: page_revision,
-        page_revision_cs: page_revision_cs,
-        page_resource_cs: page_resource_cs,
-        collab_space_config: collab_space_config,
-        author: author,
-        section: section,
-        posts: [first_post, second_post]
-      }}
+     %{
+       project: project,
+       publication: publication,
+       page_revision: page_revision,
+       page_revision_cs: page_revision_cs,
+       page_resource_cs: page_resource_cs,
+       collab_space_config: collab_space_config,
+       author: author,
+       section: section,
+       posts: [first_post, second_post]
+     }}
   end
 
   describe "collaborative spaces" do
@@ -134,21 +147,21 @@
                 page_resource: _page_resource,
                 next_page_revision: next_page_revision
               }} =
-                Collaboration.upsert_collaborative_space(
-                  attrs,
-                  project,
-                  page_revision.slug,
-                  author.id
-                )
+               Collaboration.upsert_collaborative_space(
+                 attrs,
+                 project,
+                 page_revision.slug,
+                 author.id
+               )
 
       assert %CollabSpaceConfig{
-              auto_accept: auto_accept,
-              participation_min_posts: participation_min_posts,
-              participation_min_replies: participation_min_replies,
-              status: status,
-              threaded: threaded,
-              show_full_history: show_full_history
-            } = next_page_revision.collab_space_config
+               auto_accept: auto_accept,
+               participation_min_posts: participation_min_posts,
+               participation_min_replies: participation_min_replies,
+               status: status,
+               threaded: threaded,
+               show_full_history: show_full_history
+             } = next_page_revision.collab_space_config
 
       assert auto_accept == attrs.auto_accept
       assert participation_min_posts == attrs.participation_min_posts
@@ -160,11 +173,11 @@
 
     test "upsert_collaborative_space/4 with valid data updates a collaborative space" do
       {:ok,
-        %{
-          project: project,
-          page_revision_cs: page_revision_cs,
-          author: author
-        }} = create_project_with_collab_space_and_posts()
+       %{
+         project: project,
+         page_revision_cs: page_revision_cs,
+         author: author
+       }} = create_project_with_collab_space_and_posts()
 
       new_attrs = %{
         auto_accept: false,
@@ -182,21 +195,21 @@
                 page_resource: _page_resource,
                 next_page_revision: next_page_revision
               }} =
-                Collaboration.upsert_collaborative_space(
-                  new_attrs,
-                  project,
-                  page_revision_cs.slug,
-                  author.id
-                )
+               Collaboration.upsert_collaborative_space(
+                 new_attrs,
+                 project,
+                 page_revision_cs.slug,
+                 author.id
+               )
 
       assert %CollabSpaceConfig{
-              auto_accept: auto_accept,
-              participation_min_posts: participation_min_posts,
-              participation_min_replies: participation_min_replies,
-              status: status,
-              threaded: threaded,
-              show_full_history: show_full_history
-            } = next_page_revision.collab_space_config
+               auto_accept: auto_accept,
+               participation_min_posts: participation_min_posts,
+               participation_min_replies: participation_min_replies,
+               status: status,
+               threaded: threaded,
+               show_full_history: show_full_history
+             } = next_page_revision.collab_space_config
 
       assert auto_accept == new_attrs.auto_accept
       assert participation_min_posts == new_attrs.participation_min_posts
@@ -212,12 +225,12 @@
       attrs = params_for(:collab_space_config)
 
       assert {:error, {:error, {:not_found}}} ==
-              Collaboration.upsert_collaborative_space(
-                attrs,
-                project,
-                slug,
-                author.id
-              )
+               Collaboration.upsert_collaborative_space(
+                 attrs,
+                 project,
+                 slug,
+                 author.id
+               )
 
       refute Resources.get_resource_from_slug(slug)
     end
@@ -230,22 +243,26 @@
 
     test "list_collaborative_spaces_in_section/1 returns collab spaces correctly with posts configured in pages" do
       {:ok,
-        %{
-          page_revision_cs: page_revision_cs,
-          collab_space_config: collab_space_config,
-          section: section
-        }} = create_project_with_collab_space_and_posts()
-
-      assert [%{
-        collab_space_config: returned_collab_space_config,
-        page: page,
-        number_of_posts: 2,
-        number_of_posts_pending_approval: 1,
-        most_recent_post: _most_recent_post,
-        section: returned_section
-      }] = Collaboration.list_collaborative_spaces_in_section(section.slug)
-
-      assert returned_collab_space_config["status"] |> String.to_atom() == collab_space_config.status
+       %{
+         page_revision_cs: page_revision_cs,
+         collab_space_config: collab_space_config,
+         section: section
+       }} = create_project_with_collab_space_and_posts()
+
+      assert [
+               %{
+                 collab_space_config: returned_collab_space_config,
+                 page: page,
+                 number_of_posts: 2,
+                 number_of_posts_pending_approval: 1,
+                 most_recent_post: _most_recent_post,
+                 section: returned_section
+               }
+             ] = Collaboration.list_collaborative_spaces_in_section(section.slug)
+
+      assert returned_collab_space_config["status"] |> String.to_atom() ==
+               collab_space_config.status
+
       assert returned_collab_space_config["threaded"] == collab_space_config.threaded
       assert page.resource_id == page_revision_cs.resource_id
       assert returned_section.id == section.id
@@ -253,27 +270,30 @@
 
     test "list_collaborative_spaces_in_section/1 returns collab spaces correctly with posts configured in the delivery setting" do
       {:ok,
-        %{
-          page_revision_cs: page_revision_cs,
-          page_resource_cs: page_resource_cs,
-          section: section
-        }} = create_project_with_collab_space_and_posts()
+       %{
+         page_revision_cs: page_revision_cs,
+         page_resource_cs: page_resource_cs,
+         section: section
+       }} = create_project_with_collab_space_and_posts()
 
       collab_space_config = build(:collab_space_config, status: :archived)
+
       insert(:delivery_setting,
         section: section,
         resource: page_resource_cs,
         collab_space_config: collab_space_config
       )
 
-      assert [%{
-        collab_space_config: returned_collab_space_config,
-        page: page,
-        number_of_posts: 2,
-        number_of_posts_pending_approval: 1,
-        most_recent_post: _most_recent_post,
-        section: returned_section
-      }] = Collaboration.list_collaborative_spaces_in_section(section.slug)
+      assert [
+               %{
+                 collab_space_config: returned_collab_space_config,
+                 page: page,
+                 number_of_posts: 2,
+                 number_of_posts_pending_approval: 1,
+                 most_recent_post: _most_recent_post,
+                 section: returned_section
+               }
+             ] = Collaboration.list_collaborative_spaces_in_section(section.slug)
 
       assert returned_collab_space_config["status"] |> String.to_atom() == :archived
       assert returned_collab_space_config["threaded"] == collab_space_config.threaded
@@ -287,20 +307,22 @@
 
     test "list_collaborative_spaces/0 returns collab spaces correctly with posts configured in pages" do
       {:ok,
-        %{
-          page_revision_cs: page_revision_cs,
-          collab_space_config: collab_space_config,
-          project: project
-        }} = create_project_with_collab_space_and_posts()
-
-      assert [%{
-        collab_space_config: returned_collab_space_config,
-        page: page,
-        number_of_posts: 2,
-        number_of_posts_pending_approval: 1,
-        most_recent_post: _most_recent_post,
-        project: returned_project
-      }] = Collaboration.list_collaborative_spaces()
+       %{
+         page_revision_cs: page_revision_cs,
+         collab_space_config: collab_space_config,
+         project: project
+       }} = create_project_with_collab_space_and_posts()
+
+      assert [
+               %{
+                 collab_space_config: returned_collab_space_config,
+                 page: page,
+                 number_of_posts: 2,
+                 number_of_posts_pending_approval: 1,
+                 most_recent_post: _most_recent_post,
+                 project: returned_project
+               }
+             ] = Collaboration.list_collaborative_spaces()
 
       assert returned_collab_space_config == collab_space_config
       assert page.resource_id == page_revision_cs.resource_id
@@ -309,43 +331,53 @@
 
     test "get_collab_space_config_for_page_in_section/2 returns nil when no collab space is present" do
       {:ok,
-        %{
-          page_revision: page_revision,
-          section: section
-        }} = create_project_with_collab_space_and_posts()
+       %{
+         page_revision: page_revision,
+         section: section
+       }} = create_project_with_collab_space_and_posts()
 
       assert {:ok, nil} ==
-        Collaboration.get_collab_space_config_for_page_in_section(page_revision.slug, section.slug)
+               Collaboration.get_collab_space_config_for_page_in_section(
+                 page_revision.slug,
+                 section.slug
+               )
     end
 
     test "get_collab_space_config_for_page_in_section/2 returns error when no section or page exists" do
       assert {:error, :not_found} ==
-        Collaboration.get_collab_space_config_for_page_in_section("page_revision", "section_slug")
+               Collaboration.get_collab_space_config_for_page_in_section(
+                 "page_revision",
+                 "section_slug"
+               )
     end
 
     test "get_collab_space_config_for_page_in_section/2 returns the page collab space when no delivery setting" do
       {:ok,
-        %{
-          page_revision_cs: page_revision_cs,
-          collab_space_config: collab_space_config,
-          section: section
-        }} = create_project_with_collab_space_and_posts()
+       %{
+         page_revision_cs: page_revision_cs,
+         collab_space_config: collab_space_config,
+         section: section
+       }} = create_project_with_collab_space_and_posts()
 
       assert {:ok, %CollabSpaceConfig{} = returned_cs} =
-        Collaboration.get_collab_space_config_for_page_in_section(page_revision_cs.slug, section.slug)
+               Collaboration.get_collab_space_config_for_page_in_section(
+                 page_revision_cs.slug,
+                 section.slug
+               )
 
       assert collab_space_config == returned_cs
     end
 
     test "get_collab_space_config_for_page_in_section/2 returns the delivery setting collab space when present" do
       {:ok,
-        %{
-          page_revision_cs: page_revision_cs,
-          collab_space_config: collab_space_config,
-          section: section
-        }} = create_project_with_collab_space_and_posts()
+       %{
+         page_revision_cs: page_revision_cs,
+         collab_space_config: collab_space_config,
+         section: section
+       }} = create_project_with_collab_space_and_posts()
 
       ds_collab_space = params_for(:collab_space_config, status: :archived)
+
       insert(
         :delivery_setting,
         section: section,
@@ -354,7 +386,10 @@
       )
 
       assert {:ok, %CollabSpaceConfig{} = returned_cs} =
-        Collaboration.get_collab_space_config_for_page_in_section(page_revision_cs.slug, section.slug)
+               Collaboration.get_collab_space_config_for_page_in_section(
+                 page_revision_cs.slug,
+                 section.slug
+               )
 
       refute collab_space_config == returned_cs
       refute collab_space_config.status == returned_cs.status
@@ -363,30 +398,39 @@
 
     test "get_collab_space_config_for_page_in_project/2 returns nil when no collab space is present" do
       {:ok,
-        %{
-          page_revision: page_revision,
-          project: project
-        }} = create_project_with_collab_space_and_posts()
+       %{
+         page_revision: page_revision,
+         project: project
+       }} = create_project_with_collab_space_and_posts()
 
       assert {:ok, nil} ==
-        Collaboration.get_collab_space_config_for_page_in_project(page_revision.slug, project.slug)
+               Collaboration.get_collab_space_config_for_page_in_project(
+                 page_revision.slug,
+                 project.slug
+               )
     end
 
     test "get_collab_space_config_for_page_in_project/2 returns error when no project or page exists" do
       assert {:error, :not_found} ==
-        Collaboration.get_collab_space_config_for_page_in_project("page_revision", "project_slug")
+               Collaboration.get_collab_space_config_for_page_in_project(
+                 "page_revision",
+                 "project_slug"
+               )
     end
 
     test "get_collab_space_config_for_page_in_project/2 returns the page collab space" do
       {:ok,
-        %{
-          page_revision_cs: page_revision_cs,
-          collab_space_config: collab_space_config,
-          project: project
-        }} = create_project_with_collab_space_and_posts()
+       %{
+         page_revision_cs: page_revision_cs,
+         collab_space_config: collab_space_config,
+         project: project
+       }} = create_project_with_collab_space_and_posts()
 
       assert {:ok, %CollabSpaceConfig{} = returned_cs} =
-        Collaboration.get_collab_space_config_for_page_in_project(page_revision_cs.slug, project.slug)
+               Collaboration.get_collab_space_config_for_page_in_project(
+                 page_revision_cs.slug,
+                 project.slug
+               )
 
       assert collab_space_config == returned_cs
     end
@@ -468,9 +512,29 @@
 
       parent_post = insert(:post, user: user, section: section, resource: resource)
       insert(:post, thread_root: parent_post, user: user, section: section, resource: resource)
-      insert(:post, thread_root: parent_post, user: user, section: section, resource: resource, status: :deleted)
-      insert(:post, thread_root: parent_post, user: user, section: section, resource: resource, status: :submitted)
-      insert(:post, thread_root: parent_post, section: section, resource: resource, status: :submitted)
+
+      insert(:post,
+        thread_root: parent_post,
+        user: user,
+        section: section,
+        resource: resource,
+        status: :deleted
+      )
+
+      insert(:post,
+        thread_root: parent_post,
+        user: user,
+        section: section,
+        resource: resource,
+        status: :submitted
+      )
+
+      insert(:post,
+        thread_root: parent_post,
+        section: section,
+        resource: resource,
+        status: :submitted
+      )
 
       insert(:post, user: user, section: section, resource: resource, status: :archived)
       insert(:post, user: user, section: section, resource: resource, status: :submitted)
@@ -481,11 +545,7 @@
       posts = Collaboration.list_posts_for_user_in_page_section(section.id, resource.id, user.id)
 
       assert 5 == length(posts)
-<<<<<<< HEAD
-      assert 2 == posts |> Enum.find(& &1.id == parent_post.id) |> Map.get(:replies_count)
-=======
-      assert 2 == posts |> Enum.filter(& &1.thread_root_id == parent_post.id) |> length()
->>>>>>> 1c88df96
+      assert 2 == posts |> Enum.filter(&(&1.thread_root_id == parent_post.id)) |> length()
     end
 
     test "list_posts_for_user_in_page_section/3 returns empty when no posts meets the criteria" do
@@ -495,7 +555,8 @@
 
       insert_pair(:post)
 
-      assert [] == Collaboration.list_posts_for_user_in_page_section(section.id, resource.id, user.id)
+      assert [] ==
+               Collaboration.list_posts_for_user_in_page_section(section.id, resource.id, user.id)
     end
 
     test "list_posts_for_user_in_page_section/4 returns posts after the enter time" do
@@ -507,7 +568,15 @@
 
       insert(:post, user: user, section: section, resource: resource)
 
-      assert 1 == length(Collaboration.list_posts_for_user_in_page_section(section.id, resource.id, user.id, enter_time))
+      assert 1 ==
+               length(
+                 Collaboration.list_posts_for_user_in_page_section(
+                   section.id,
+                   resource.id,
+                   user.id,
+                   enter_time
+                 )
+               )
     end
 
     test "list_posts_for_user_in_page_section/4 do not return posts before the enter time" do
@@ -519,10 +588,16 @@
 
       insert(:post, user: user, section: section, resource: resource)
 
-      assert 0 == length(Collaboration.list_posts_for_user_in_page_section(section.id, resource.id, user.id, enter_time))
-    end
-<<<<<<< HEAD
-=======
+      assert 0 ==
+               length(
+                 Collaboration.list_posts_for_user_in_page_section(
+                   section.id,
+                   resource.id,
+                   user.id,
+                   enter_time
+                 )
+               )
+    end
 
     test "list_posts_for_instructor_in_page_section/2 returns posts meeting the criteria" do
       section = insert(:section)
@@ -530,9 +605,27 @@
 
       parent_post = insert(:post, section: section, resource: resource)
       insert(:post, thread_root: parent_post, section: section, resource: resource)
-      insert(:post, thread_root: parent_post, section: section, resource: resource, status: :deleted)
-      insert(:post, thread_root: parent_post, section: section, resource: resource, status: :submitted)
-      insert(:post, thread_root: parent_post, section: section, resource: resource, status: :archived)
+
+      insert(:post,
+        thread_root: parent_post,
+        section: section,
+        resource: resource,
+        status: :deleted
+      )
+
+      insert(:post,
+        thread_root: parent_post,
+        section: section,
+        resource: resource,
+        status: :submitted
+      )
+
+      insert(:post,
+        thread_root: parent_post,
+        section: section,
+        resource: resource,
+        status: :archived
+      )
 
       insert(:post, section: section, resource: resource, status: :archived)
       insert(:post, section: section, resource: resource, status: :submitted)
@@ -544,7 +637,7 @@
       posts = Collaboration.list_posts_for_instructor_in_page_section(section.id, resource.id)
 
       assert 6 == length(posts)
-      assert 3 == posts |> Enum.filter(& &1.thread_root_id == parent_post.id) |> length()
+      assert 3 == posts |> Enum.filter(&(&1.thread_root_id == parent_post.id)) |> length()
     end
 
     test "list_posts_for_instructor_in_page_section/2 returns empty when no posts meets the criteria" do
@@ -553,7 +646,8 @@
 
       insert_pair(:post)
 
-      assert [] == Collaboration.list_posts_for_instructor_in_page_section(section.id, resource.id)
+      assert [] ==
+               Collaboration.list_posts_for_instructor_in_page_section(section.id, resource.id)
     end
 
     test "delete_posts/1 delete the posts successfully" do
@@ -572,6 +666,5 @@
       assert %Post{status: :deleted} = Collaboration.get_post_by(%{id: reply.id})
       assert %Post{status: :approved} = Collaboration.get_post_by(%{id: post.id})
     end
->>>>>>> 1c88df96
   end
 end