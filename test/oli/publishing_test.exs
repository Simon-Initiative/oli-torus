--- conflicted
+++ resolved
@@ -335,10 +335,6 @@
 
     test "diff_publications/2 returns the changes between 2 publications",
       %{project: project, author: author, revision: revision} do
-<<<<<<< HEAD
-
-=======
->>>>>>> ab92ed68
         # create a few more resources
         {:ok, %{revision: r2_revision}} = Resources.create_project_resource(%{
           objectives: [],
@@ -376,20 +372,11 @@
 
         # generate diff
         diff = Publishing.diff_publications(p1, p2)
-
-<<<<<<< HEAD
         assert Map.keys(diff) |> Enum.count == 6
-        assert diff[revision.resource_id] == :changed
-        assert diff[r2_revision.resource_id] == :identical
-        assert diff[r3_revision.resource_id] == :deleted
-        assert diff[r4_revision.resource_id] == :added
-=======
-        assert Map.keys(diff) |> Enum.count == 4
         assert {:changed, _} = diff[revision.resource_id]
         assert {:identical, _} = diff[r2_revision.resource_id]
         assert {:deleted, _} = diff[r3_revision.resource_id]
         assert {:added, _} = diff[r4_revision.resource_id]
->>>>>>> ab92ed68
     end
 
   end
