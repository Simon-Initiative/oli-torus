--- conflicted
+++ resolved
@@ -4,8 +4,6 @@
   alias Oli.Accounts.{SystemRole, Institution, Author}
   alias Oli.Authoring.Course.{Project, Family}
   alias Oli.Publishing
-<<<<<<< HEAD
-
   alias Oli.Accounts.SystemRole
   alias Oli.Accounts.Institution
   alias Oli.Accounts.Author
@@ -26,13 +24,11 @@
   alias Oli.Editing.ResourceEditor
   alias Oli.Sections
   alias Oli.Sections.Section
-=======
   alias Oli.Publishing.{Publication, ResourceMapping, ActivityMapping, ObjectiveMapping}
   alias Oli.Authoring.Resources
   alias Oli.Authoring.Resources.{Resource, ResourceFamily, ResourceRevision}
   alias Oli.Authoring.Activities.{Activity, ActivityFamily, ActivityRevision, Registration}
   alias Oli.Authoring.Learning.{Objective, ObjectiveFamily, ObjectiveRevision}
->>>>>>> 5b67d50c
 
   describe "publications" do
 
@@ -53,9 +49,6 @@
       {:ok, %{publication: publication, project: project, family: family, valid_attrs: valid_attrs, resource: resource}}
     end
 
-<<<<<<< HEAD
-    test "get_unpublished_publication_by_slug!/1 returns the correct publication", %{publication: publication, family: family, project: project} do
-=======
     test "get_published_objectives/1 returns the objective revisions", _ do
 
       %{publication: publication} = Oli.Seeder.base_project_with_resource()
@@ -71,8 +64,7 @@
     end
 
 
-    test "get_unpublished_publications/2 returns the correct publication", %{publication: publication, family: family, project: project, resource: resource} do
->>>>>>> 5b67d50c
+    test "get_unpublished_publication_by_slug!/1 returns the correct publication", %{publication: publication, family: family, project: project, resource: resource} do
 
       # add a few more published publications
       {:ok, _another} = Publication.changeset(%Publication{}, %{description: "description", published: true, root_resource_id: resource.id, project_id: project.id}) |> Repo.insert
