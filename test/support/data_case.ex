defmodule Oli.DataCase do
  @moduledoc """
  This module defines the setup for tests requiring
  access to the application's data layer.

  You may define functions here to be used as helpers in
  your tests.

  Finally, if the test case interacts with the database,
  it cannot be async. For this reason, every test runs
  inside a transaction which is reset at the beginning
  of the test unless the test case is marked as async.
  """

  use ExUnit.CaseTemplate

  using do
    quote do
      alias Oli.Repo

      import Ecto
      import Ecto.Changeset
      import Ecto.Query
      import Oli.DataCase
      import Oli.TestHelpers
<<<<<<< HEAD
      import Oli.AccountsFixtures
=======
      import Oli.Utils.Seeder.AccountsFixtures
>>>>>>> fe803e67

      alias Oli.Seeder
    end
  end

  setup tags do
    :ok = Ecto.Adapters.SQL.Sandbox.checkout(Oli.Repo)

    unless tags[:async] do
      Ecto.Adapters.SQL.Sandbox.mode(Oli.Repo, {:shared, self()})
    end

    :ok
  end

  @doc """
  A helper that transforms changeset errors into a map of messages.

      assert {:error, changeset} = Accounts.create_author(%{password: "short"})
      assert "password is too short" in errors_on(changeset).password
      assert %{password: ["password is too short"]} = errors_on(changeset)

  """
  def errors_on(changeset) do
    Ecto.Changeset.traverse_errors(changeset, fn {message, opts} ->
      Regex.replace(~r"%{(\w+)}", message, fn _, key ->
        opts |> Keyword.get(String.to_existing_atom(key), key) |> to_string()
      end)
    end)
  end
end<|MERGE_RESOLUTION|>--- conflicted
+++ resolved
@@ -23,11 +23,7 @@
       import Ecto.Query
       import Oli.DataCase
       import Oli.TestHelpers
-<<<<<<< HEAD
-      import Oli.AccountsFixtures
-=======
       import Oli.Utils.Seeder.AccountsFixtures
->>>>>>> fe803e67
 
       alias Oli.Seeder
     end
