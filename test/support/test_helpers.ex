defmodule Oli.TestHelpers do
  alias Oli.Repo
  alias Oli.Accounts
  alias Oli.Accounts.Author
<<<<<<< HEAD
  alias Oli.Lti.HmacSHA1
  import Oli.Utils
=======
  alias Oli.Course
>>>>>>> 79a58ff5

  def author_fixture(attrs \\ %{}) do
    params =
      attrs
      |> Enum.into(%{
        email: "ironman#{System.unique_integer([:positive])}@example.com",
        first_name: "Tony",
        last_name: "Stark",
        token: "2u9dfh7979hfd",
        provider: "google",
        system_role_id: Accounts.SystemRole.role_id.author,
      })

    {:ok, author} =
      Author.changeset(%Author{}, params)
      |> Repo.insert()

    author
  end

<<<<<<< HEAD
  def institution_fixture(attrs \\ %{}) do
    params =
      attrs
      |> Enum.into(%{
        country_code: "US",
        institution_email: "institution@example.edu",
        institution_url: "institution.example.edu",
        name: "Example Institution",
        timezone: "US/Eastern",
        consumer_key: "test-consumer-key",
        shared_secret: "test-secret",
      })

    {:ok, institution} = Accounts.create_institution(params)

    institution
  end

  def package_fixture(author_id \\ 1, attrs \\ []) do
    {:ok, family} = Oli.Course.create_family(
      Keyword.get(attrs, :family, %{})
      |> Enum.into(%{
        description: "An example course for development",
        slug: "example-course",
        title: "Example Course",
      })
    )

    {:ok, project} = Oli.Course.create_project(
      Keyword.get(attrs, :project, %{})
      |> Enum.into(%{
        description: "An example course for development",
        slug: UUID.uuid4(),
        title: "Example Course",
        version: "1.0",
        parent_project: nil,
        family_id: family.id,
      })
    )

    {:ok, resource} = Oli.Resources.create_resource(
      Keyword.get(attrs, :resource, %{})
      |> Enum.into(%{
        slug: UUID.uuid4(),
        project_id: project.id,
      })
    )

    {:ok, objective} = Oli.Learning.create_objective(
        Keyword.get(attrs, :objective, %{})
        |> Enum.into(%{
        slug: UUID.uuid4(),
        project_id: project.id,
      })
    )

    {:ok, objective_revision} = Oli.Learning.create_objective_revision(
        Keyword.get(attrs, :objective_revision, %{})
        |> Enum.into(%{
        title: "Example Objective",
        children: [],
        objective_id: objective.id,
        previous_revision_id: nil,
      })
    )

    resource_revision_content = Keyword.get(attrs, :resource_revision_content, %{}) |> Enum.into(%{})

    {:ok, resource_revision} = Oli.Resources.create_resource_revision(
        Keyword.get(attrs, :resource_revision, %{})
        |> Enum.into(%{
        children: [],
        content: [resource_revision_content],
        objectives: [objective.id],
        slug: UUID.uuid4(),
        title: "Example Page",
        author_id: author_id,
        resource_id: resource.id,
        previous_revision_id: nil,
        resource_type_id: 1,
      })
    )

    {:ok, publication} = Oli.Publishing.create_publication(
        Keyword.get(attrs, :publication, %{})
        |> Enum.into(%{
        description: "An example course for development",
        published: true,
        root_resources: [resource.id],
        project_id: project.id,
      })
    )

    %{
      family: family,
      project: project,
      resource: resource,
      objective: objective,
      objective_revision: objective_revision,
      resource_revision: resource_revision,
      publication: publication,
    }
  end

  def url_from_conn(conn) do
    scheme = if conn.scheme == :https, do: "https", else: "http"
    scheme = System.get_env("LTI_PROTOCOL", scheme)
    port = if conn.port == 80 or conn.port == 443, do: "", else: ":#{conn.port}"

    "#{scheme}://#{conn.host}#{port}/lti/basic_launch"
  end

  def build_lti_request(req_url, shared_secret, attrs \\ %{}) do
    lti_params = attrs |> Enum.into(%{
      "oauth_consumer_key" => "test-consumer-key",
      "oauth_signature_method" => "HMAC-SHA1",
      "oauth_timestamp" => DateTime.utc_now() |> DateTime.to_unix() |> Integer.to_string,
      "oauth_nonce" => random_string(16),
      "oauth_version" => "1.0",
      "context_id" => "some-context-id",
      "context_label" => "Torus",
      "context_title" => "Torus Test",
      "ext_roles" => "urn:lti:instrole:ims/lis/Student,urn:lti:role:ims/lis/Learner,urn:lti:sysrole:ims/lis/User",
      "launch_presentation_document_target" => "iframe",
      "launch_presentation_locale" => "en",
      "launch_presentation_return_url" => "https://canvas.oli.cmu.edu/courses/1/external_content/success/external_tool_redirect",
      "lis_person_contact_email_primary" => "exampleuser@example.edu",
      "lis_person_name_family" => "User",
      "lis_person_name_full" => "Example User",
      "lis_person_name_given" => "Example",
      "lti_message_type" => "basic-lti-launch-request",
      "lti_version" => "LTI-1p0",
      "oauth_callback" => "about:blank",
      "resource_link_id" => "82f5cc6b61288d047fc5213547ac8fba4790bffa",
      "resource_link_title" => "Torus OLI",
      "roles" => "Learner",
      "tool_consumer_info_product_family_code" => "canvas",
      "tool_consumer_info_version" => "cloud",
      "tool_consumer_instance_contact_email" => "admin@canvas.oli.cmu.edu",
      "tool_consumer_instance_guid" => "8865aa05b4b79b64a91a86042e43af5ea8ae79eb.localhost:8900",
      "tool_consumer_instance_name" => "OLI Canvas Admin",
      "user_id" => "dc86d3e58c1025af0b2cce49205ad2cb1019d546",
      "user_image" => "https://canvas.oli.cmu.edu/images/messages/avatar-50.png",
    })

    oauth_signature = HmacSHA1.build_signature(
      req_url,
      "POST",
      unsafe_map_to_keyword_list(lti_params),
      shared_secret
    )

    Map.put(lti_params, "oauth_signature", oauth_signature)
  end

=======
  def make_n_projects(0, _author), do: []
  def make_n_projects(n, author) do
    1..n
      |> Enum.map(fn _ -> Course.create_project("test project", author) end)
      |> Enum.map(fn {:ok, %{project: project}} -> project end)
  end
>>>>>>> 79a58ff5
end<|MERGE_RESOLUTION|>--- conflicted
+++ resolved
@@ -1,13 +1,12 @@
 defmodule Oli.TestHelpers do
+  import Oli.Utils
+
   alias Oli.Repo
   alias Oli.Accounts
   alias Oli.Accounts.Author
-<<<<<<< HEAD
   alias Oli.Lti.HmacSHA1
-  import Oli.Utils
-=======
   alias Oli.Course
->>>>>>> 79a58ff5
+  alias Oli.Course.Project
 
   def author_fixture(attrs \\ %{}) do
     params =
@@ -28,7 +27,6 @@
     author
   end
 
-<<<<<<< HEAD
   def institution_fixture(attrs \\ %{}) do
     params =
       attrs
@@ -47,90 +45,9 @@
     institution
   end
 
-  def package_fixture(author_id \\ 1, attrs \\ []) do
-    {:ok, family} = Oli.Course.create_family(
-      Keyword.get(attrs, :family, %{})
-      |> Enum.into(%{
-        description: "An example course for development",
-        slug: "example-course",
-        title: "Example Course",
-      })
-    )
-
-    {:ok, project} = Oli.Course.create_project(
-      Keyword.get(attrs, :project, %{})
-      |> Enum.into(%{
-        description: "An example course for development",
-        slug: UUID.uuid4(),
-        title: "Example Course",
-        version: "1.0",
-        parent_project: nil,
-        family_id: family.id,
-      })
-    )
-
-    {:ok, resource} = Oli.Resources.create_resource(
-      Keyword.get(attrs, :resource, %{})
-      |> Enum.into(%{
-        slug: UUID.uuid4(),
-        project_id: project.id,
-      })
-    )
-
-    {:ok, objective} = Oli.Learning.create_objective(
-        Keyword.get(attrs, :objective, %{})
-        |> Enum.into(%{
-        slug: UUID.uuid4(),
-        project_id: project.id,
-      })
-    )
-
-    {:ok, objective_revision} = Oli.Learning.create_objective_revision(
-        Keyword.get(attrs, :objective_revision, %{})
-        |> Enum.into(%{
-        title: "Example Objective",
-        children: [],
-        objective_id: objective.id,
-        previous_revision_id: nil,
-      })
-    )
-
-    resource_revision_content = Keyword.get(attrs, :resource_revision_content, %{}) |> Enum.into(%{})
-
-    {:ok, resource_revision} = Oli.Resources.create_resource_revision(
-        Keyword.get(attrs, :resource_revision, %{})
-        |> Enum.into(%{
-        children: [],
-        content: [resource_revision_content],
-        objectives: [objective.id],
-        slug: UUID.uuid4(),
-        title: "Example Page",
-        author_id: author_id,
-        resource_id: resource.id,
-        previous_revision_id: nil,
-        resource_type_id: 1,
-      })
-    )
-
-    {:ok, publication} = Oli.Publishing.create_publication(
-        Keyword.get(attrs, :publication, %{})
-        |> Enum.into(%{
-        description: "An example course for development",
-        published: true,
-        root_resources: [resource.id],
-        project_id: project.id,
-      })
-    )
-
-    %{
-      family: family,
-      project: project,
-      resource: resource,
-      objective: objective,
-      objective_revision: objective_revision,
-      resource_revision: resource_revision,
-      publication: publication,
-    }
+  def package_fixture(author) do
+    {:ok, resources} = Course.create_project("test project", author)
+    resources
   end
 
   def url_from_conn(conn) do
@@ -184,12 +101,19 @@
     Map.put(lti_params, "oauth_signature", oauth_signature)
   end
 
-=======
   def make_n_projects(0, _author), do: []
   def make_n_projects(n, author) do
     1..n
       |> Enum.map(fn _ -> Course.create_project("test project", author) end)
       |> Enum.map(fn {:ok, %{project: project}} -> project end)
   end
->>>>>>> 79a58ff5
+
+  @doc "Only for testing Project changeset and database transaction logic.
+  Use `create_project` for application use"
+  def create_empty_project(attrs \\ %{}) do
+    %Project{}
+    |> Project.changeset(attrs)
+    |> Repo.insert()
+  end
+
 end