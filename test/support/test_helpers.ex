defmodule Oli.TestHelpers do
  import Ecto.Query, warn: false
  import Mox
  import Oli.Factory

  alias Oli.Repo
  alias Oli.Accounts
  alias Oli.Accounts.{Author, AuthorPreferences, User}
  alias Oli.Activities
  alias Oli.Authoring.Course
  alias Oli.Authoring.Course.Project
  alias Oli.Delivery.Sections
  alias Oli.Delivery.Sections.Section
  alias Oli.Institutions
  alias Oli.PartComponents
  alias Oli.Publishing
  alias OliWeb.Common.{LtiSession, SessionContext}
  alias Lti_1p3.Tool.ContextRoles
  alias Oli.Delivery.Gating.GatingConditionData
  alias Oli.Resources.ResourceType
  alias Oli.Delivery.Attempts.PageLifecycle
  alias Oli.Delivery.Settings
  alias Oli.Delivery.Page.PageContext

  Mox.defmock(Oli.Test.MockHTTP, for: HTTPoison.Base)
  Mox.defmock(Oli.Test.MockAws, for: ExAws.Behaviour)

  def yesterday() do
    {:ok, datetime} = DateTime.now("Etc/UTC")
    DateTime.add(datetime, -(60 * 60 * 24), :second)
  end

  def tomorrow() do
    {:ok, datetime} = DateTime.now("Etc/UTC")
    DateTime.add(datetime, 60 * 60 * 24, :second)
  end

  def now() do
    {:ok, datetime} = DateTime.now("Etc/UTC")
    datetime
  end

  def section_fixture(attrs \\ %{}) do
    params =
      attrs
      |> Enum.into(%{
        open_and_free: false,
        registration_open: true,
        title: "some title",
        context_id: "context_id"
      })

    {:ok, section} =
      Section.changeset(%Section{}, params)
      |> Repo.insert()

    section
  end

  def user_fixture(attrs \\ %{}) do
    params =
      attrs
      |> Enum.into(%{
        sub: UUID.uuid4(),
        name: "Ms Jane Marie Doe",
        given_name: "Jane",
        family_name: "Doe",
        middle_name: "Marie",
        picture: "https://platform.example.edu/jane.jpg",
        email: "jane#{System.unique_integer([:positive])}@platform.example.edu",
        locale: "en-US"
      })

    {:ok, user} =
      case attrs do
        %{password: _password, password_confirmation: _password_confirmation} ->
          User.changeset(%User{}, params)
          |> Repo.insert()

        _ ->
          User.noauth_changeset(%User{}, params)
          |> Repo.insert()
      end

    user
  end

  def author_fixture(attrs \\ %{}) do
    params =
      attrs
      |> Enum.into(%{
        email: "author#{System.unique_integer([:positive])}@example.edu",
        given_name: "Test",
        family_name: "Author",
        system_role_id: Accounts.SystemRole.role_id().author
      })

    {:ok, author} =
      case attrs do
        %{password: _password, password_confirmation: _password_confirmation} ->
          Author.changeset(%Author{}, params)
          |> Repo.insert()

        _ ->
          Author.noauth_changeset(%Author{}, params)
          |> Repo.insert()
      end

    author
  end

  def institution_fixture(attrs \\ %{}) do
    params =
      attrs
      |> Enum.into(%{
        country_code: "US",
        institution_email: "institution@example.edu",
        institution_url: "institution.example.edu",
        name: "Example Institution"
      })

    {:ok, institution} = Institutions.create_institution(params)

    institution
  end

  def pending_registration_fixture(attrs \\ %{}) do
    params =
      attrs
      |> Enum.into(%{
        name: "Example Institution",
        country_code: "US",
        institution_email: "example@example.edu",
        institution_url: "institution.example.edu",
        issuer: "https://institution.example.edu",
        client_id: "1000000000001",
        key_set_url: "some key_set_url",
        auth_token_url: "some auth_token_url",
        auth_login_url: "some auth_login_url",
        auth_server: "some auth_server",
        line_items_service_domain: "some line_items_service_domain"
      })

    {:ok, pending_registration} = Institutions.create_pending_registration(params)

    pending_registration
  end

  def registration_fixture(attrs \\ %{}) do
    params =
      attrs
      |> Enum.into(%{
        auth_login_url: "some auth_login_url",
        auth_server: "some auth_server",
        auth_token_url: "some auth_token_url",
        client_id: "some client_id",
        issuer: "some issuer",
        key_set_url: "some key_set_url",
        line_items_service_domain: "some line_items_service_domain"
      })

    {:ok, registration} = Institutions.create_registration(params)

    registration
  end

  def deployment_fixture(attrs \\ %{}) do
    params =
      attrs
      |> Enum.into(%{
        deployment_id: "1"
      })

    {:ok, deployment} = Institutions.create_deployment(params)

    deployment
  end

  def jwk_fixture() do
    %{private_key: private_key} = Lti_1p3.KeyGenerator.generate_key_pair()

    {:ok, jwk} =
      Lti_1p3.create_jwk(%Lti_1p3.Jwk{
        pem: private_key,
        typ: "JWT",
        alg: "RS256",
        kid: UUID.uuid4(),
        active: true
      })

    jwk
  end

  def cache_lti_params(lti_params, user_id) do
    {:ok, %{id: id}} = Oli.Lti.LtiParams.create_or_update_lti_params(lti_params, user_id)

    id
  end

  def project_fixture(author, title \\ "test project") do
    {:ok, project} = Course.create_project(title, author)
    project
  end

  def objective_fixture(project, author) do
    {:ok, %{resource: objective, revision: revision}} =
      Course.create_and_attach_resource(
        project,
        %{
          title: "Test learning objective",
          author_id: author.id,
          resource_type_id: Oli.Resources.ResourceType.get_id_by_type("objective")
        }
      )

    publication = Publishing.project_working_publication(project.slug)
    Publishing.upsert_published_resource(publication, revision)

    %{objective: objective, objective_revision: revision}
  end

  def gating_condition_fixture(attrs \\ %{}) do
    {:ok, gating_condition} =
      attrs
      |> Enum.into(%{type: :schedule, data: %{}})
      |> Oli.Delivery.Gating.create_gating_condition()

    gating_condition
  end

  def url_from_conn(conn) do
    scheme = if conn.scheme == :https, do: "https", else: "http"
    port = if conn.port == 80 or conn.port == 443, do: "", else: ":#{conn.port}"

    "#{scheme}://#{conn.host}#{port}/lti/basic_launch"
  end

  def make_n_projects(0, _author), do: []

  def make_n_projects(n, author) do
    1..n
    |> Enum.map(fn _ -> Course.create_project("test project", author) end)
    |> Enum.map(fn {:ok, %{project: project}} -> project end)
  end

  def create_empty_project(attrs \\ %{}) do
    %Project{}
    |> Project.changeset(attrs)
    |> Repo.insert()
  end

  def independent_instructor_conn(context), do: user_conn(context, %{can_create_sections: true})

  def user_conn(%{conn: conn}, attrs \\ %{}) do
    user = user_fixture(attrs)
    conn = Pow.Plug.assign_current_user(conn, user, OliWeb.Pow.PowHelpers.get_pow_config(:user))

    {:ok, conn: conn, user: user}
  end

  def guest_conn(%{conn: conn}) do
    guest = user_fixture(%{guest: true})
    conn = Pow.Plug.assign_current_user(conn, guest, OliWeb.Pow.PowHelpers.get_pow_config(:user))

    {:ok, conn: conn, guest: guest}
  end

  def instructor_conn(%{conn: conn}) do
    {:ok, instructor} =
      Accounts.update_user_platform_roles(
        insert(:user, %{can_create_sections: true, independent_learner: true}),
        [Lti_1p3.Tool.PlatformRoles.get_role(:institution_instructor)]
      )

    conn =
      conn
      |> Plug.Test.init_test_session(lti_session: nil)
      |> Pow.Plug.assign_current_user(instructor, OliWeb.Pow.PowHelpers.get_pow_config(:user))

    {:ok, conn: conn, instructor: instructor}
  end

  def lms_instructor_conn(%{conn: conn}) do
    institution = insert(:institution)
    tool_jwk = jwk_fixture()
    registration = insert(:lti_registration, %{tool_jwk_id: tool_jwk.id})
    deployment = insert(:lti_deployment, %{institution: institution, registration: registration})
    instructor = insert(:user)

    lti_param_ids = %{
      instructor:
        cache_lti_params(
          %{
            "iss" => registration.issuer,
            "aud" => registration.client_id,
            "sub" => instructor.sub,
            "exp" => Timex.now() |> Timex.add(Timex.Duration.from_hours(1)) |> Timex.to_unix(),
            "https://purl.imsglobal.org/spec/lti/claim/context" => %{
              "id" => "some_id",
              "title" => "some_title"
            },
            "https://purl.imsglobal.org/spec/lti/claim/roles" => [
              "http://purl.imsglobal.org/vocab/lis/v2/membership#Instructor"
            ],
            "https://purl.imsglobal.org/spec/lti/claim/deployment_id" => deployment.deployment_id
          },
          instructor.id
        )
    }

    conn =
      conn
      |> Plug.Test.init_test_session(lti_session: nil)
      |> Pow.Plug.assign_current_user(instructor, OliWeb.Pow.PowHelpers.get_pow_config(:user))
      |> LtiSession.put_session_lti_params(lti_param_ids.instructor)

    {:ok, conn: conn, instructor: instructor}
  end

  def author_conn(%{conn: conn}) do
    author = author_fixture()

    conn =
      Pow.Plug.assign_current_user(conn, author, OliWeb.Pow.PowHelpers.get_pow_config(:author))

    {:ok, conn: conn, author: author}
  end

  def author_project_conn(%{conn: conn}) do
    author = author_fixture()
    [project | _rest] = make_n_projects(1, author)

    conn =
      Pow.Plug.assign_current_user(conn, author, OliWeb.Pow.PowHelpers.get_pow_config(:author))

    {:ok, conn: conn, author: author, project: project}
  end

  def admin_conn(%{conn: conn}) do
    admin =
      author_fixture(%{
        system_role_id: Accounts.SystemRole.role_id().admin,
        preferences: %AuthorPreferences{show_relative_dates: false} |> Map.from_struct()
      })

    conn =
      Pow.Plug.assign_current_user(conn, admin, OliWeb.Pow.PowHelpers.get_pow_config(:author))

    {:ok, conn: conn, admin: admin}
  end

  def recycle_author_session(conn, author) do
    Phoenix.ConnTest.recycle(conn)
    |> Pow.Plug.assign_current_user(author, OliWeb.Pow.PowHelpers.get_pow_config(:author))
  end

  def recycle_user_session(conn, user) do
    Phoenix.ConnTest.recycle(conn)
    |> Pow.Plug.assign_current_user(user, OliWeb.Pow.PowHelpers.get_pow_config(:user))
  end

  def author_project_fixture(), do: author_project_fixture(nil)

  def author_project_fixture(_conn) do
    author = author_fixture()
    [project | _rest] = make_n_projects(1, author)
    {:ok, author: author, project: project}
  end

  def author_project_objective_fixture(%{conn: conn}) do
    author = author_fixture()
    [project | _rest] = make_n_projects(1, author)
    objective = objective_fixture(project, author)
    objective_revision = objective.objective_revision

    conn =
      Pow.Plug.assign_current_user(conn, author, OliWeb.Pow.PowHelpers.get_pow_config(:author))

    {:ok, conn: conn, author: author, project: project, objective_revision: objective_revision}
  end

  def read_json_file(filename) do
    with {:ok, body} <- File.read(filename), {:ok, json} <- Poison.decode(body), do: {:ok, json}
  end

  def expect_recaptcha_http_post() do
    verify_recaptcha_url = Application.fetch_env!(:oli, :recaptcha)[:verify_url]

    Oli.Test.MockHTTP
    |> expect(:post, fn ^verify_recaptcha_url, _body, _headers, _opts ->
      {:ok,
       %HTTPoison.Response{
         status_code: 200,
         body:
           Jason.encode!(%{
             "challenge_ts" => "some-challenge-ts",
             "hostname" => "testkey.google.com",
             "success" => true
           })
       }}
    end)
  end

  # Sets up a mock to simulate a recaptcha failure
  def expect_recaptcha_http_failure_post() do
    verify_recaptcha_url = Application.fetch_env!(:oli, :recaptcha)[:verify_url]

    Oli.Test.MockHTTP
    |> expect(:post, fn ^verify_recaptcha_url, _body, _headers, _opts ->
      {:ok,
       %HTTPoison.Response{
         status_code: 200,
         body:
           Jason.encode!(%{
             "challenge_ts" => "some-challenge-ts",
             "hostname" => "testkey.google.com",
             "success" => false
           })
       }}
    end)
  end

  def part_component_registration_fixture(attrs \\ %{}) do
    params =
      attrs
      |> Enum.into(%{
        authoring_script: "test_part_component_authoring.js",
        authoring_element: "test-part-component-authoring",
        delivery_script: "test_part_component_delivery.js",
        delivery_element: "test-part-component-delivery",
        globally_available: false,
        description: "test part component for testing",
        title: "Test Part Component",
        icon: "nothing",
        slug: "test_part_component",
        author: "Test McTesterson"
      })

    {:ok, _registration} = PartComponents.create_registration(params)
  end

  def latest_record_index(table) do
    from(r in table, order_by: [desc: r.id], limit: 1, select: r.id)
    |> Repo.one!()
  end

  def make_sections(project, institution, prefix, n, attrs) do
    65..(65 + (n - 1))
    |> Enum.map(fn value -> List.to_string([value]) end)
    |> Enum.map(fn value -> make(project, institution, "#{prefix}#{value}", attrs) end)
  end

  def make(project, institution, title, attrs) do
    {:ok, section} =
      Sections.create_section(
        Map.merge(
          %{
            title: title,
            registration_open: true,
            context_id: UUID.uuid4(),
            institution_id:
              if is_nil(institution) do
                nil
              else
                institution.id
              end,
            base_project_id: project.id,
            customizations: project.customizations,
            requires_payment: true,
            amount: "$100.00",
            grace_period_days: 5,
            has_grace_period: true
          },
          attrs
        )
      )

    section
  end

  @doc """
    Creates an open and free section for a given project
  """
  def open_and_free_section(project, attrs) do
    insert(
      :section,
      Map.merge(
        %{
          base_project: project,
          context_id: UUID.uuid4(),
          open_and_free: true,
          registration_open: true,
          display_curriculum_item_numbering: attrs.display_curriculum_item_numbering
        },
        attrs
      )
    )
  end

  @doc """
    Creates and publishes a project with a curriculum composed of a root container, a unit, and a nested page.
  """
  def base_project_with_curriculum(_) do
    project = insert(:project)

    nested_page_resource = insert(:resource)

    nested_page_revision =
      insert(:revision, %{
        objectives: %{"attached" => []},
        scoring_strategy_id: Oli.Resources.ScoringStrategy.get_id_by_type("average"),
        resource_type_id: Oli.Resources.ResourceType.get_id_by_type("page"),
        children: [],
        content: %{"model" => []},
        deleted: false,
        title: "Nested page 1",
        resource: nested_page_resource
      })

    # Associate nested page to the project
    insert(:project_resource, %{project_id: project.id, resource_id: nested_page_resource.id})

    unit_one_resource = insert(:resource)

    # Associate unit to the project
    insert(:project_resource, %{
      resource_id: unit_one_resource.id,
      project_id: project.id
    })

    unit_one_revision =
      insert(:revision, %{
        objectives: %{},
        resource_type_id: Oli.Resources.ResourceType.get_id_by_type("container"),
        children: [nested_page_resource.id],
        content: %{"model" => []},
        deleted: false,
        title: "The first unit",
        resource: unit_one_resource,
        slug: "first_unit"
      })

    # root container
    container_resource = insert(:resource)

    # Associate root container to the project
    insert(:project_resource, %{project_id: project.id, resource_id: container_resource.id})

    container_revision =
      insert(:revision, %{
        resource: container_resource,
        objectives: %{},
        resource_type_id: Oli.Resources.ResourceType.get_id_by_type("container"),
        children: [unit_one_resource.id],
        content: %{},
        deleted: false,
        slug: "root_container",
        title: "Root Container"
      })

    # Publication of project with root container
    publication =
      insert(:publication, %{
        project: project,
        published: nil,
        root_resource_id: container_resource.id
      })

    # Publish root container resource
    insert(:published_resource, %{
      publication: publication,
      resource: container_resource,
      revision: container_revision
    })

    # Publish nested page resource
    insert(:published_resource, %{
      publication: publication,
      resource: nested_page_resource,
      revision: nested_page_revision
    })

    # Publish unit one resource
    insert(
      :published_resource,
      %{
        resource: unit_one_resource,
        publication: publication,
        revision: unit_one_revision
      }
    )

    %{publication: publication, project: project, unit_one_revision: unit_one_revision}
  end

  def section_with_assessment(_context, deployment \\ nil) do
    author = insert(:author)

    project = insert(:project, authors: [author])

    # Graded page revision
    page_revision =
      insert(:revision,
        resource_type_id: Oli.Resources.ResourceType.get_id_by_type("page"),
        title: "Progress test revision",
        graded: true,
        content: %{"advancedDelivery" => true}
      )

    # Associate nested graded page to the project
    insert(:project_resource, %{project_id: project.id, resource_id: page_revision.resource.id})

    unit_one_resource = insert(:resource)

    # Associate unit to the project
    insert(:project_resource, %{
      resource_id: unit_one_resource.id,
      project_id: project.id
    })

    unit_one_revision =
      insert(:revision, %{
        objectives: %{},
        resource_type_id: Oli.Resources.ResourceType.get_id_by_type("container"),
        children: [],
        content: %{"model" => []},
        deleted: false,
        title: "The first unit",
        resource: unit_one_resource,
        slug: "first_unit"
      })

    # root container
    container_resource = insert(:resource)

    # Associate root container to the project
    insert(:project_resource, %{project_id: project.id, resource_id: container_resource.id})

    container_revision =
      insert(:revision, %{
        resource: container_resource,
        objectives: %{},
        resource_type_id: Oli.Resources.ResourceType.get_id_by_type("container"),
        children: [unit_one_resource.id, page_revision.resource.id],
        content: %{},
        deleted: false,
        title: "Root Container"
      })

    # Publication of project with root container
    publication =
      insert(:publication, %{project: project, root_resource_id: container_resource.id})

    # Publish root container resource
    insert(:published_resource, %{
      publication: publication,
      resource: container_resource,
      revision: container_revision,
      author: author
    })

    # Publish nested container resource
    insert(:published_resource, %{
      publication: publication,
      resource: unit_one_resource,
      revision: unit_one_revision,
      author: author
    })

    # Publish nested page resource
    insert(:published_resource, %{
      publication: publication,
      resource: page_revision.resource,
      revision: page_revision,
      author: author
    })

    section =
      if deployment do
        insert(:section,
          base_project: project,
          context_id: UUID.uuid4(),
          lti_1p3_deployment: deployment,
          registration_open: true,
          type: :enrollable
        )
      else
        insert(:section,
          base_project: project,
          context_id: UUID.uuid4(),
          open_and_free: true,
          registration_open: true,
          type: :enrollable
        )
      end

    {:ok, section} = Sections.create_section_resources(section, publication)

    # Create new unpublished publication for the project
    new_publication =
      insert(:publication, %{
        project: project,
        root_resource_id: container_resource.id,
        published: nil
      })

    insert(:published_resource, %{
      publication: new_publication,
      resource: container_resource,
      revision: container_revision,
      author: author
    })

    insert(:published_resource, %{
      publication: new_publication,
      resource: unit_one_resource,
      revision: unit_one_revision,
      author: author
    })

    insert(:published_resource, %{
      publication: new_publication,
      resource: page_revision.resource,
      revision: page_revision,
      author: author
    })

    {:ok, section: section, unit_one_revision: unit_one_revision, page_revision: page_revision}
  end

  def create_project_with_products(_conn) do
    author = insert(:author)
    project = insert(:project, authors: [author])

    # Create page 1
    page_resource_1 = insert(:resource)

    page_revision_1 =
      insert(:revision, %{
        objectives: %{},
        resource_type_id: ResourceType.get_id_by_type("page"),
        children: [],
        content: %{"model" => []},
        deleted: false,
        title: "Page 1",
        resource: page_resource_1,
        slug: "page_1"
      })

    # Associate page 1 to the project
    insert(:project_resource, %{project_id: project.id, resource_id: page_resource_1.id})

    # Create page 2
    page_resource_2 = insert(:resource)

    page_revision_2 =
      insert(:revision, %{
        objectives: %{},
        resource_type_id: ResourceType.get_id_by_type("page"),
        children: [],
        content: %{"model" => []},
        deleted: false,
        title: "Page 2",
        resource: page_resource_2,
        slug: "page_2"
      })

    # Associate page 2 to the project
    insert(:project_resource, %{project_id: project.id, resource_id: page_resource_2.id})

    # module container
    module_resource = insert(:resource)

    module_revision =
      insert(:revision, %{
        resource: module_resource,
        objectives: %{},
        resource_type_id: ResourceType.get_id_by_type("container"),
        children: [page_resource_2.id],
        content: %{},
        deleted: false,
        slug: "module_container",
        title: "Module Container"
      })

    # Associate module to the project
    insert(:project_resource, %{project_id: project.id, resource_id: module_resource.id})

    # unit container
    unit_resource = insert(:resource)

    unit_revision =
      insert(:revision, %{
        resource: unit_resource,
        objectives: %{},
        resource_type_id: ResourceType.get_id_by_type("container"),
        children: [module_resource.id],
        content: %{},
        deleted: false,
        slug: "unit_container",
        title: "Unit Container"
      })

    # Associate unit to the project
    insert(:project_resource, %{project_id: project.id, resource_id: unit_resource.id})

    # root container
    container_resource = insert(:resource)

    container_revision =
      insert(:revision, %{
        resource: container_resource,
        objectives: %{},
        resource_type_id: ResourceType.get_id_by_type("container"),
        children: [unit_resource.id, page_resource_1.id],
        content: %{},
        deleted: false,
        slug: "root_container",
        title: "Root Container"
      })

    # Associate root container to the project
    insert(:project_resource, %{project_id: project.id, resource_id: container_resource.id})

    # Publication of project with root container
    publication =
      insert(:publication, %{
        project: project,
        root_resource_id: container_resource.id
      })

    # Publish root container resource
    insert(:published_resource, %{
      publication: publication,
      resource: container_resource,
      revision: container_revision,
      author: author
    })

    # Publish unit resource
    insert(:published_resource, %{
      author: author,
      publication: publication,
      resource: unit_resource,
      revision: unit_revision
    })

    # Publish module resource
    insert(:published_resource, %{
      author: author,
      publication: publication,
      resource: module_resource,
      revision: module_revision
    })

    # Publish page 1 resource
    insert(:published_resource, %{
      author: author,
      publication: publication,
      resource: page_resource_1,
      revision: page_revision_1
    })

    # Publish page 2 resource
    insert(:published_resource, %{
      author: author,
      publication: publication,
      resource: page_resource_2,
      revision: page_revision_2
    })

    product_1 =
      insert(:section,
        base_project: project,
        context_id: UUID.uuid4(),
        open_and_free: false,
        registration_open: false,
        type: :blueprint,
        title: "Product 1",
        slug: "product_1"
      )

    product_2 =
      insert(:section,
        base_project: project,
        context_id: UUID.uuid4(),
        open_and_free: false,
        registration_open: false,
        type: :blueprint,
        title: "Product 2",
        slug: "product_2"
      )

    {:ok, product_1} = Sections.create_section_resources(product_1, publication)
    Sections.rebuild_contained_pages(product_1)

    {:ok, product_2} = Sections.create_section_resources(product_2, publication)
    Sections.rebuild_contained_pages(product_2)

    # Create new unpublished publication for the project
    new_publication =
      insert(:publication, %{
        project: project,
        root_resource_id: container_resource.id,
        published: nil
      })

    insert(:published_resource, %{
      publication: new_publication,
      resource: container_resource,
      revision: container_revision,
      author: author
    })

    insert(:published_resource, %{
      author: author,
      publication: new_publication,
      resource: unit_resource,
      revision: unit_revision
    })

    insert(:published_resource, %{
      author: author,
      publication: new_publication,
      resource: module_resource,
      revision: module_revision
    })

    insert(:published_resource, %{
      author: author,
      publication: new_publication,
      resource: page_resource_1,
      revision: page_revision_1
    })

    insert(:published_resource, %{
      author: author,
      publication: new_publication,
      resource: page_resource_2,
      revision: page_revision_2
    })

    %{
      project: project,
      product_1: product_1,
      product_2: product_2,
      page_resource_1: page_resource_1,
      page_resource_2: page_resource_2
    }
  end

  def create_project_with_objectives(_conn) do
    author = insert(:author)
    project = insert(:project, authors: [author])

    # Create objective 1
    obj_resource_1 = insert(:resource)

    obj_revision_1 =
      insert(:revision, %{
        resource: obj_resource_1,
        objectives: %{},
        resource_type_id: ResourceType.get_id_by_type("objective"),
        children: [],
        content: %{},
        deleted: false,
        slug: "objective_1",
        title: "Objective 1"
      })

    # Associate objective 1 to the project
    insert(:project_resource, %{project_id: project.id, resource_id: obj_resource_1.id})

    # Create objective 2
    obj_resource_2 = insert(:resource)

    obj_revision_2 =
      insert(:revision, %{
        resource: obj_resource_2,
        objectives: %{},
        resource_type_id: ResourceType.get_id_by_type("objective"),
        children: [],
        content: %{},
        deleted: false,
        slug: "objective_2",
        title: "Objective 2"
      })

    # Associate objective 2 to the project
    insert(:project_resource, %{project_id: project.id, resource_id: obj_resource_2.id})

    # Create page 1
    page_resource_1 = insert(:resource)

    page_revision_1 =
      insert(:revision, %{
        objectives: %{"attached" => [obj_resource_1.id]},
        scoring_strategy_id: Oli.Resources.ScoringStrategy.get_id_by_type("average"),
        resource_type_id: ResourceType.get_id_by_type("page"),
        children: [],
        content: %{"model" => []},
        deleted: false,
        title: "Page 1",
        resource: page_resource_1,
        slug: "page_1"
      })

    # Associate page 1 to the project
    insert(:project_resource, %{project_id: project.id, resource_id: page_resource_1.id})

    # Create page 2
    page_resource_2 = insert(:resource)

    page_revision_2 =
      insert(:revision, %{
        objectives: %{"attached" => [obj_resource_2.id]},
        scoring_strategy_id: Oli.Resources.ScoringStrategy.get_id_by_type("average"),
        resource_type_id: ResourceType.get_id_by_type("page"),
        children: [],
        content: %{"model" => []},
        deleted: false,
        title: "Page 2",
        resource: page_resource_2,
        slug: "page_2"
      })

    # Associate page 2 to the project
    insert(:project_resource, %{project_id: project.id, resource_id: page_resource_2.id})

    # module container
    module_resource = insert(:resource)

    module_revision =
      insert(:revision, %{
        resource: module_resource,
        objectives: %{},
        resource_type_id: ResourceType.get_id_by_type("container"),
        children: [page_resource_2.id],
        content: %{},
        deleted: false,
        slug: "module_container",
        title: "Module Container"
      })

    # Associate module to the project
    insert(:project_resource, %{project_id: project.id, resource_id: module_resource.id})

    # unit container
    unit_resource = insert(:resource)

    unit_revision =
      insert(:revision, %{
        resource: unit_resource,
        objectives: %{},
        resource_type_id: ResourceType.get_id_by_type("container"),
        children: [module_resource.id],
        content: %{},
        deleted: false,
        slug: "unit_container",
        title: "Unit Container"
      })

    # Associate unit to the project
    insert(:project_resource, %{project_id: project.id, resource_id: unit_resource.id})

    # root container
    container_resource = insert(:resource)

    container_revision =
      insert(:revision, %{
        resource: container_resource,
        objectives: %{},
        resource_type_id: ResourceType.get_id_by_type("container"),
        children: [unit_resource.id, page_resource_1.id],
        content: %{},
        deleted: false,
        slug: "root_container",
        title: "Root Container"
      })

    # Associate root container to the project
    insert(:project_resource, %{project_id: project.id, resource_id: container_resource.id})

    # Publication of project with root container
    publication =
      insert(:publication, %{
        project: project,
        root_resource_id: container_resource.id
      })

    # Publish root container resource
    insert(:published_resource, %{
      publication: publication,
      resource: container_resource,
      revision: container_revision,
      author: author
    })

    # Publish unit resource
    insert(:published_resource, %{
      author: author,
      publication: publication,
      resource: unit_resource,
      revision: unit_revision
    })

    # Publish module resource
    insert(:published_resource, %{
      author: author,
      publication: publication,
      resource: module_resource,
      revision: module_revision
    })

    # Publish page 1 resource
    insert(:published_resource, %{
      author: author,
      publication: publication,
      resource: page_resource_1,
      revision: page_revision_1
    })

    # Publish page 2 resource
    insert(:published_resource, %{
      author: author,
      publication: publication,
      resource: page_resource_2,
      revision: page_revision_2
    })

    # Publish objective 1 resource
    insert(:published_resource, %{
      author: author,
      publication: publication,
      resource: obj_resource_1,
      revision: obj_revision_1
    })

    # Publish objective 2 resource
    insert(:published_resource, %{
      author: author,
      publication: publication,
      resource: obj_resource_2,
      revision: obj_revision_2
    })

    section =
      insert(:section,
        base_project: project,
        context_id: UUID.uuid4(),
        open_and_free: true,
        registration_open: true,
        type: :enrollable
      )

    {:ok, section} = Sections.create_section_resources(section, publication)
    Sections.rebuild_contained_pages(section)

    %{
      project: project,
      section: section,
      publication: publication,
      obj_revision_1: obj_revision_1,
      obj_revision_2: obj_revision_2,
      module_revision: module_revision
    }
  end

  def create_full_project_with_objectives(_conn), do: create_full_project_with_objectives()

  def create_full_project_with_objectives() do
    author = insert(:author)
    project = insert(:project, authors: [author])

    # Create objectives
    {obj_resource_a, obj_revision_a} = create_objective("Objective A", "objective_A", project)
    {obj_resource_b, obj_revision_b} = create_objective("Objective B", "objective_B", project)
    {obj_resource_c1, obj_revision_c1} = create_objective("Objective C1", "objective_C1", project)

    {obj_resource_c, obj_revision_c} =
      create_objective("Objective C", "objective_C", project, [obj_resource_c1.id])

    {obj_resource_d, obj_revision_d} = create_objective("Objective D", "objective_D", project)
    {obj_resource_e, obj_revision_e} = create_objective("Objective E", "objective_E", project)
    {obj_resource_f, obj_revision_f} = create_objective("Objective F", "objective_F", project)

    # Create activities
    {act_resource_x, act_revision_x} = create_activity("Activity X", "activity_x", project)

    {act_resource_y, act_revision_y} =
      create_activity("Activity Y", "activity_y", project, [obj_resource_c.id, obj_resource_c1.id])

    {act_resource_z, act_revision_z} =
      create_activity("Activity Z", "activity_z", project, [obj_resource_d.id])

    {act_resource_w, act_revision_w} =
      create_activity("Activity W", "activity_w", project, [obj_resource_e.id, obj_resource_f.id])

    # Create pages
    build_content_for_page = fn activity_ids ->
      Enum.with_index(activity_ids, fn activity_id, id ->
        %{
          "activity_id" => activity_id,
          "id" => id,
          "type" => "activity-reference"
        }
      end)
    end

    {page_resource_1, page_revision_1} =
      create_page("Page 1", "page_1", project, build_content_for_page.([act_resource_x.id]), [
        obj_resource_a.id
      ])

    {page_resource_2, page_revision_2} =
      create_page(
        "Page 2",
        "page_2",
        project,
        build_content_for_page.([act_resource_y.id, act_resource_z.id]),
        [obj_resource_b.id]
      )

    {page_resource_3, page_revision_3} =
      create_page("Page 3", "page_3", project, build_content_for_page.([act_resource_w.id]))

    # Create modules
    {module_resource_1, module_revision_1} =
      create_container("Module Container 1", "module_container_1", project, [page_resource_2.id])

    {module_resource_2, module_revision_2} =
      create_container("Module Container 2", "module_container_2", project, [page_resource_3.id])

    # Create Unit
    {unit_resource, unit_revision} =
      create_container("Unit Container", "unit_container", project, [module_resource_1.id])

    # Create Root
    {root_resource, root_revision} =
      create_container("Root Container", "root_container", project, [
        page_resource_1.id,
        unit_resource.id,
        module_resource_2.id
      ])

    # Publication of project with root container
    publication =
      insert(:publication, %{
        project: project,
        root_resource_id: root_resource.id
      })

    # Publish all resources
    [
      {obj_resource_a, obj_revision_a},
      {obj_resource_b, obj_revision_b},
      {obj_resource_c, obj_revision_c},
      {obj_resource_c1, obj_revision_c1},
      {obj_resource_d, obj_revision_d},
      {obj_resource_e, obj_revision_e},
      {obj_resource_f, obj_revision_f},
      {act_resource_x, act_revision_x},
      {act_resource_y, act_revision_y},
      {act_resource_z, act_revision_z},
      {act_resource_w, act_revision_w},
      {page_resource_1, page_revision_1},
      {page_resource_2, page_revision_2},
      {page_resource_3, page_revision_3},
      {module_resource_1, module_revision_1},
      {module_resource_2, module_revision_2},
      {unit_resource, unit_revision},
      {root_resource, root_revision}
    ]
    |> Enum.each(fn {resource, revision} ->
      insert(:published_resource, %{
        publication: publication,
        resource: resource,
        revision: revision,
        author: author
      })
    end)

    section =
      insert(:section,
        base_project: project,
        context_id: UUID.uuid4(),
        open_and_free: true,
        registration_open: true,
        type: :enrollable
      )

    {:ok, section} = Sections.create_section_resources(section, publication)
    Sections.rebuild_contained_pages(section)

    %{
      project: project,
      section: section,
      publication: publication,
      resources: %{
        obj_resource_a: obj_resource_a,
        obj_resource_b: obj_resource_b,
        obj_resource_c: obj_resource_c,
        obj_resource_c1: obj_resource_c1,
        obj_resource_d: obj_resource_d,
        obj_resource_e: obj_resource_e,
        obj_resource_f: obj_resource_f,
        page_resource_1: page_resource_1,
        page_resource_2: page_resource_2,
        page_resource_3: page_resource_3,
        module_resource_1: module_resource_1,
        module_resource_2: module_resource_2,
        unit_resource: unit_resource,
        root_resource: root_resource
      },
      revisions: %{
        obj_revision_a: obj_revision_a,
        obj_revision_b: obj_revision_b,
        obj_revision_c: obj_revision_c,
        obj_revision_c1: obj_revision_c1,
        obj_revision_d: obj_revision_d,
        obj_revision_e: obj_revision_e,
        obj_revision_f: obj_revision_f,
        page_revision_1: page_revision_1,
        page_revision_2: page_revision_2,
        page_revision_3: page_revision_3,
        module_revision_1: module_revision_1,
        module_revision_2: module_revision_2,
        unit_revision: unit_revision,
        root_revision: root_revision
      }
    }
  end

  defp create_objective(title, slug, project, subobjectives \\ []) do
    obj_resource = insert(:resource)

    obj_revision =
      insert(:revision, %{
        resource: obj_resource,
        objectives: %{},
        resource_type_id: ResourceType.get_id_by_type("objective"),
        children: subobjectives,
        content: %{},
        deleted: false,
        slug: slug,
        title: title
      })

    # Associate objective to the project
    insert(:project_resource, %{project_id: project.id, resource_id: obj_resource.id})

    {obj_resource, obj_revision}
  end

  defp create_activity(title, slug, project, objectives \\ []) do
    activity_resource = insert(:resource)

    activity_revision =
      insert(:revision, %{
        objectives: %{"1" => objectives},
        scoring_strategy_id: Oli.Resources.ScoringStrategy.get_id_by_type("average"),
        resource_type_id: ResourceType.get_id_by_type("activity"),
        activity_type_id: Activities.get_registration_by_slug("oli_multiple_choice").id,
        children: [],
        content: %{"model" => []},
        deleted: false,
        title: title,
        resource: activity_resource,
        slug: slug
      })

    # Associate activity to the project
    insert(:project_resource, %{project_id: project.id, resource_id: activity_resource.id})

    {activity_resource, activity_revision}
  end

  defp create_page(title, slug, project, content_model, objectives \\ []) do
    page_resource = insert(:resource)

    page_revision =
      insert(:revision, %{
        objectives: %{"attached" => objectives},
        scoring_strategy_id: Oli.Resources.ScoringStrategy.get_id_by_type("average"),
        resource_type_id: ResourceType.get_id_by_type("page"),
        children: [],
        content: %{"model" => content_model},
        deleted: false,
        title: title,
        resource: page_resource,
        slug: slug
      })

    # Associate page to the project
    insert(:project_resource, %{project_id: project.id, resource_id: page_resource.id})

    {page_resource, page_revision}
  end

  defp create_container(title, slug, project, children) do
    container_resource = insert(:resource)

    container_revision =
      insert(:revision, %{
        resource: container_resource,
        objectives: %{},
        resource_type_id: ResourceType.get_id_by_type("container"),
        children: children,
        content: %{},
        deleted: false,
        slug: slug,
        title: title
      })

    # Associate container to the project
    insert(:project_resource, %{project_id: project.id, resource_id: container_resource.id})

    {container_resource, container_revision}
  end

  defp generate_attempt_content(),
    do: %{
      choices: [
        %{
          id: "option_1_id",
          content: [
            %{
              children: [
                %{
                  text: "A lot"
                }
              ]
            }
          ]
        },
        %{
          id: "option_2_id",
          content: [
            %{
              children: [
                %{
                  text: "None"
                }
              ]
            }
          ]
        }
      ]
    }

  def section_with_survey(_context, opts \\ [survey_enabled: true]) do
    author = insert(:author)

    # Project survey
    survey_question_resource = insert(:resource)

    mcq_reg = Oli.Activities.get_registration_by_slug("oli_multiple_choice")

    survey_question_revision =
      insert(:revision,
        resource: survey_question_resource,
        resource_type_id: Oli.Resources.ResourceType.get_id_by_type("activity"),
        activity_type_id: mcq_reg.id,
        title: "Experience",
        content: generate_attempt_content()
      )

    survey_resource = insert(:resource)

    survey_revision =
      insert(:revision,
        resource: survey_resource,
        resource_type_id: Oli.Resources.ResourceType.get_id_by_type("page"),
        content: %{
          model: [
            %{
              id: "4286170280",
              type: "content",
              children: [
                %{
                  id: "2905665054",
                  type: "p",
                  children: [
                    %{
                      text: ""
                    }
                  ]
                }
              ]
            },
            %{
              id: "3330767711",
              type: "activity-reference",
              children: [],
              activity_id: survey_question_resource.id
            }
          ],
          bibrefs: [],
          version: "0.1.0"
        },
        author_id: author.id,
        title: "Course Survey"
      )

    project = insert(:project, required_survey_resource_id: survey_resource.id, authors: [author])

    # Associate survey to the project
    insert(:project_resource, %{project_id: project.id, resource_id: survey_resource.id})

    # Create page 1
    page_resource = insert(:resource)

    page_revision =
      insert(:revision, %{
        scoring_strategy_id: Oli.Resources.ScoringStrategy.get_id_by_type("average"),
        resource_type_id: ResourceType.get_id_by_type("page"),
        children: [],
        content: %{"model" => []},
        deleted: false,
        title: "Page 1",
        resource: page_resource,
        slug: "page_1"
      })

    # Associate page 1 to the project
    insert(:project_resource, %{project_id: project.id, resource_id: page_resource.id})

    # root container
    container_resource = insert(:resource)

    # Associate root container to the project
    insert(:project_resource, %{project_id: project.id, resource_id: container_resource.id})

    container_revision =
      insert(:revision, %{
        resource: container_resource,
        objectives: %{},
        resource_type_id: Oli.Resources.ResourceType.get_id_by_type("container"),
        children: [page_resource.id],
        content: %{},
        deleted: false,
        title: "Root Container"
      })

    # Publication of project with root container
    publication =
      insert(:publication, %{project: project, root_resource_id: container_resource.id})

    # Publish project survey
    insert(:published_resource, %{
      publication: publication,
      resource: survey_resource,
      revision: survey_revision,
      author: author
    })

    insert(:published_resource, %{
      publication: publication,
      resource: survey_question_resource,
      revision: survey_question_revision,
      author: author
    })

    # Publish page resource
    insert(:published_resource, %{
      author: author,
      publication: publication,
      resource: page_resource,
      revision: page_revision
    })

    # Publish root container resource
    insert(:published_resource, %{
      publication: publication,
      resource: container_resource,
      revision: container_revision,
      author: author
    })

    section =
      insert(:section,
        base_project: project,
        context_id: UUID.uuid4(),
        open_and_free: true,
        registration_open: true,
        type: :enrollable,
        required_survey_resource_id: (opts[:survey_enabled] && survey_resource.id) || nil
      )

    {:ok, section} = Sections.create_section_resources(section, publication)

    # Create new unpublished publication for the project
    new_publication =
      insert(:publication, %{
        project: project,
        root_resource_id: container_resource.id,
        published: nil
      })

    insert(:published_resource, %{
      publication: new_publication,
      resource: survey_resource,
      revision: survey_revision,
      author: author
    })

    insert(:published_resource, %{
      publication: new_publication,
      resource: container_resource,
      revision: container_revision,
      author: author
    })

    {:ok, section: section, survey: survey_revision, survey_questions: [survey_question_revision]}
  end

  def create_survey_access(student, section, survey, survey_questions) do
    create_activity_attempts(student, section, survey, survey_questions, "active")
  end

  def complete_student_survey(student, section, survey, survey_questions) do
    create_activity_attempts(student, section, survey, survey_questions, "evaluated")
  end

  defp create_activity_attempts(student, section, survey, survey_questions, status) do
    resource_access =
      insert(:resource_access, user: student, section: section, resource: survey.resource)

    resource_attempt = insert(:resource_attempt, resource_access: resource_access)

    activity_attempts =
      Enum.map(survey_questions, fn question ->
        insert(:activity_attempt,
          resource_attempt: resource_attempt,
          revision: question,
          lifecycle_state: status,
          transformed_model: generate_attempt_content()
        )
      end)

    Enum.map(activity_attempts, fn attempt ->
      insert(:part_attempt,
        activity_attempt: attempt,
        response: %{files: [], input: "option_1_id"}
      )
    end)
  end

  def sections_with_same_publications(_) do
    author = insert(:author)
    project = insert(:project, authors: [author])
    user_1 = insert(:user)
    user_2 = insert(:user)

    # Create page 1
    page_resource_1 = insert(:resource)
    insert(:project_resource, %{project_id: project.id, resource_id: page_resource_1.id})

    page_1_revision =
      insert(
        :revision,
        resource_type_id: Oli.Resources.ResourceType.get_id_by_type("page"),
        title: "Page 1",
        graded: false,
        resource: page_resource_1
      )

    # Create page 2
    page_resource_2 = insert(:resource)
    insert(:project_resource, %{project_id: project.id, resource_id: page_resource_2.id})

    page_2_revision =
      insert(
        :revision,
        resource_type_id: Oli.Resources.ResourceType.get_id_by_type("page"),
        title: "Page 2",
        graded: true,
        resource: page_resource_2
      )

    # Create root container for the project
    root_container_resource = insert(:resource)
    insert(:project_resource, %{project_id: project.id, resource_id: root_container_resource.id})

    root_container_revision =
      insert(:revision, %{
        resource: root_container_resource,
        objectives: %{},
        resource_type_id: Oli.Resources.ResourceType.get_id_by_type("container"),
        children: [
          page_resource_1.id,
          page_resource_2.id
        ],
        content: %{},
        deleted: false,
        slug: "root_container",
        title: "Root Container"
      })

    # Publicate project
    publication =
      insert(:publication, %{project: project, root_resource_id: root_container_resource.id})

    insert(:published_resource, %{
      publication: publication,
      resource: root_container_resource,
      revision: root_container_revision
    })

    insert(:published_resource, %{
      publication: publication,
      resource: page_resource_1,
      revision: page_1_revision
    })

    insert(:published_resource, %{
      publication: publication,
      resource: page_resource_2,
      revision: page_2_revision
    })

    # Create section 1
    section_1 =
      insert(:section,
        base_project: project,
        context_id: UUID.uuid4(),
        registration_open: true,
        type: :enrollable
      )

    # create section 2
    section_2 =
      insert(:section,
        base_project: project,
        context_id: UUID.uuid4(),
        registration_open: true,
        type: :enrollable
      )

    resource_access_1 =
      insert(:resource_access, user: user_1, section: section_1, resource: page_resource_1)

    resource_access_2 =
      insert(:resource_access, user: user_2, section: section_2, resource: page_resource_2)

    resource_attempt_1 = insert(:resource_attempt, resource_access: resource_access_1)
    resource_attempt_2 = insert(:resource_attempt, resource_access: resource_access_2)

    activity_attempt_1 =
      insert(:activity_attempt,
        resource_attempt: resource_attempt_1,
        revision: page_1_revision,
        lifecycle_state: "active",
        transformed_model: generate_attempt_content()
      )

    activity_attempt_2 =
      insert(:activity_attempt,
        resource_attempt: resource_attempt_2,
        revision: page_1_revision,
        lifecycle_state: "active",
        transformed_model: generate_attempt_content()
      )

    insert(:part_attempt,
      activity_attempt: activity_attempt_1,
      response: %{files: [], input: "option_1_id"}
    )

    insert(:part_attempt,
      activity_attempt: activity_attempt_2,
      response: %{files: [], input: "option_2_id"}
    )

    insert(:snapshot, %{
      section: section_1,
      resource: page_1_revision.resource,
      user: user_1,
      correct: true
    })

    insert(:snapshot, %{
      section: section_2,
      resource: page_1_revision.resource,
      user: user_2,
      correct: true
    })

    {:ok, section_1} = Sections.create_section_resources(section_1, publication)
    {:ok, section_2} = Sections.create_section_resources(section_2, publication)

    %{
      section_1: section_1,
      section_2: section_2,
      user_1: user_1,
      user_2: user_2
    }
  end

  def section_with_gating_conditions(_context) do
    author = insert(:author)
    project = insert(:project, authors: [author])
    student = insert(:user, %{family_name: "Example", given_name: "Student1"})
    student_2 = insert(:user, %{family_name: "Example", given_name: "Student2"})

    # Create graded pages
    graded_page_1_resource = insert(:resource)
    graded_page_2_resource = insert(:resource)
    graded_page_3_resource = insert(:resource)
    graded_page_4_resource = insert(:resource)
    graded_page_5_resource = insert(:resource)
    graded_page_6_resource = insert(:resource)

    insert(:project_resource, %{project_id: project.id, resource_id: graded_page_1_resource.id})
    insert(:project_resource, %{project_id: project.id, resource_id: graded_page_2_resource.id})
    insert(:project_resource, %{project_id: project.id, resource_id: graded_page_3_resource.id})
    insert(:project_resource, %{project_id: project.id, resource_id: graded_page_4_resource.id})
    insert(:project_resource, %{project_id: project.id, resource_id: graded_page_5_resource.id})
    insert(:project_resource, %{project_id: project.id, resource_id: graded_page_6_resource.id})

    graded_page_1_revision =
      insert(
        :revision,
        resource_type_id: Oli.Resources.ResourceType.get_id_by_type("page"),
        title: "Graded page 1 - Level 1 (w/ no date)",
        graded: true,
        resource: graded_page_1_resource
      )

    graded_page_2_revision =
      insert(
        :revision,
        resource_type_id: Oli.Resources.ResourceType.get_id_by_type("page"),
        title: "Graded page 2 - Level 0 (w/ date)",
        graded: true,
        purpose: :application,
        resource: graded_page_2_resource
      )

    graded_page_3_revision =
      insert(
        :revision,
        resource_type_id: Oli.Resources.ResourceType.get_id_by_type("page"),
        title: "Graded page 3 - Level 1 (w/ no date)",
        graded: true,
        resource: graded_page_3_resource,
        relates_to: [graded_page_1_resource.id, graded_page_2_resource.id]
      )

    graded_page_4_revision =
      insert(
        :revision,
        resource_type_id: Oli.Resources.ResourceType.get_id_by_type("page"),
        title: "Graded page 4 - Level 0 (w/ gating condition)",
        graded: true,
        resource: graded_page_4_resource
      )

    graded_page_5_revision =
      insert(
        :revision,
        resource_type_id: Oli.Resources.ResourceType.get_id_by_type("page"),
        title: "Graded page 5 - Level 0 (w/ student gating condition)",
        graded: true,
        resource: graded_page_5_resource,
        relates_to: [graded_page_4_resource.id]
      )

    graded_page_6_revision =
      insert(
        :revision,
        resource_type_id: Oli.Resources.ResourceType.get_id_by_type("page"),
        title: "Graded page 6 - Level 0 (w/o student gating condition)",
        graded: true,
        resource: graded_page_6_resource
      )

    # Create a unit inside the project
    unit_one_resource = insert(:resource)

    insert(:project_resource, %{
      resource_id: unit_one_resource.id,
      project_id: project.id
    })

    unit_one_revision =
      insert(:revision, %{
        objectives: %{},
        resource_type_id: Oli.Resources.ResourceType.get_id_by_type("container"),
        children: [graded_page_1_resource.id, graded_page_2_resource.id],
        content: %{"model" => []},
        deleted: false,
        title: "Unit #1",
        resource: unit_one_resource,
        slug: "first_unit"
      })

    # Create root container for the project
    root_container_resource = insert(:resource)
    insert(:project_resource, %{project_id: project.id, resource_id: root_container_resource.id})

    root_container_revision =
      insert(:revision, %{
        resource: root_container_resource,
        objectives: %{},
        resource_type_id: Oli.Resources.ResourceType.get_id_by_type("container"),
        children: [
          unit_one_resource.id,
          graded_page_3_resource.id,
          graded_page_4_resource.id,
          graded_page_5_resource.id,
          graded_page_6_resource.id
        ],
        content: %{},
        deleted: false,
        slug: "root_container",
        title: "Root Container"
      })

    # Publicate project, container, pages and unit
    publication =
      insert(:publication, %{project: project, root_resource_id: root_container_resource.id})

    insert(:published_resource, %{
      publication: publication,
      resource: root_container_resource,
      revision: root_container_revision
    })

    insert(:published_resource, %{
      publication: publication,
      resource: graded_page_1_resource,
      revision: graded_page_1_revision
    })

    insert(:published_resource, %{
      publication: publication,
      resource: graded_page_2_resource,
      revision: graded_page_2_revision
    })

    insert(:published_resource, %{
      publication: publication,
      resource: graded_page_3_resource,
      revision: graded_page_3_revision
    })

    insert(:published_resource, %{
      publication: publication,
      resource: graded_page_4_resource,
      revision: graded_page_4_revision
    })

    insert(:published_resource, %{
      publication: publication,
      resource: graded_page_5_resource,
      revision: graded_page_5_revision
    })

    insert(:published_resource, %{
      publication: publication,
      resource: graded_page_6_resource,
      revision: graded_page_6_revision
    })

    insert(:published_resource, %{
      publication: publication,
      resource: unit_one_resource,
      revision: unit_one_revision
    })

    # Create section
    section =
      insert(:section,
        base_project: project,
        context_id: UUID.uuid4(),
        registration_open: true,
        type: :enrollable
      )

    {:ok, section} = Sections.create_section_resources(section, publication)

    enroll_user_to_section(student, section, :context_learner)
    enroll_user_to_section(student_2, section, :context_learner)

    insert(:gating_condition, %{
      section: section,
      resource: graded_page_4_resource,
      type: :schedule,
      user: nil,
      data: %GatingConditionData{end_datetime: ~U[2023-01-12 13:30:00Z]}
    })

    insert(:gating_condition, %{
      section: section,
      resource: graded_page_5_resource,
      type: :schedule,
      user: nil,
      data: %GatingConditionData{end_datetime: ~U[2023-06-05 14:00:00Z]}
    })

    insert(:gating_condition, %{
      section: section,
      resource: graded_page_5_resource,
      type: :schedule,
      user: student,
      data: %GatingConditionData{end_datetime: ~U[2023-07-08 14:00:00Z]}
    })

    insert(:gating_condition, %{
      section: section,
      resource: graded_page_6_resource,
      type: :always_open,
      user: student,
      data: %GatingConditionData{end_datetime: nil}
    })

    insert(:gating_condition, %{
      section: section,
      resource: graded_page_5_resource,
      type: :schedule,
      user: student_2,
      data: %GatingConditionData{end_datetime: ~U[2023-07-08 14:00:00Z]}
    })

    insert(:gating_condition, %{
      section: section,
      resource: graded_page_6_resource,
      type: :always_open,
      user: student_2,
      data: %GatingConditionData{end_datetime: nil}
    })

    %{
      section: section,
      graded_page_1: graded_page_1_revision,
      graded_page_2: graded_page_2_revision,
      graded_page_3: graded_page_3_revision,
      graded_page_4: graded_page_4_revision,
      graded_page_5: graded_page_5_revision,
      graded_page_6: graded_page_6_revision,
      student_with_gating_condition: student,
      student_with_gating_condition_2: student_2
    }
  end

  def section_with_deadlines(_context) do
    author = insert(:author)
    project = insert(:project, authors: [author])
    student = insert(:user, %{family_name: "Example", given_name: "Student1"})
    student_2 = insert(:user, %{family_name: "Example", given_name: "Student2"})

    # Create graded pages
    graded_page_1_resource = insert(:resource)
    graded_page_2_resource = insert(:resource)
    graded_page_3_resource = insert(:resource)
    graded_page_4_resource = insert(:resource)
    graded_page_5_resource = insert(:resource)
    graded_page_6_resource = insert(:resource)
    unreachable_graded_page_1_resource = insert(:resource)
    unreachable_graded_page_2_resource = insert(:resource)

    insert(:project_resource, %{project_id: project.id, resource_id: graded_page_1_resource.id})
    insert(:project_resource, %{project_id: project.id, resource_id: graded_page_2_resource.id})
    insert(:project_resource, %{project_id: project.id, resource_id: graded_page_3_resource.id})
    insert(:project_resource, %{project_id: project.id, resource_id: graded_page_4_resource.id})
    insert(:project_resource, %{project_id: project.id, resource_id: graded_page_5_resource.id})
    insert(:project_resource, %{project_id: project.id, resource_id: graded_page_6_resource.id})

    insert(:project_resource, %{
      project_id: project.id,
      resource_id: unreachable_graded_page_1_resource.id
    })

    insert(:project_resource, %{
      project_id: project.id,
      resource_id: unreachable_graded_page_2_resource.id
    })

    unreachable_graded_page_1_revision =
      insert(
        :revision,
        resource_type_id: Oli.Resources.ResourceType.get_id_by_type("page"),
        title: "Unreachable Graded page 1",
        graded: true,
        resource: unreachable_graded_page_1_resource
      )

    unreachable_graded_page_2_revision =
      insert(
        :revision,
        resource_type_id: Oli.Resources.ResourceType.get_id_by_type("page"),
        title: "Unreachable Graded page 2",
        graded: true,
        resource: unreachable_graded_page_2_resource
      )

    graded_page_1_revision =
      insert(
        :revision,
        resource_type_id: Oli.Resources.ResourceType.get_id_by_type("page"),
        title: "Graded page 1 - Level 1 (w/ no date)",
        graded: true,
        content: %{
          model: [
            %{
              id: "3093117657",
              type: "content",
              children: [
                %{id: "2497044625", type: "p", children: [%{text: ""}]},
                %{
                  id: "8761552",
                  type: "page_link",
                  idref: unreachable_graded_page_2_revision.resource_id,
                  purpose: "none",
                  children: [%{text: ""}]
                },
                %{id: "1535128821", type: "p", children: [%{text: ""}]}
              ]
            }
          ],
          bibrefs: [],
          version: "0.1.0"
        },
        resource: graded_page_1_resource
      )

    graded_page_2_revision =
      insert(
        :revision,
        resource_type_id: Oli.Resources.ResourceType.get_id_by_type("page"),
        title: "Graded page 2 - Level 0 (w/ date)",
        graded: true,
        purpose: :application,
        content: %{
          model: [
            %{
              id: "3093117658",
              type: "content",
              children: [
                %{id: "2497044626", type: "p", children: [%{text: ""}]},
                %{
                  id: "8761553",
                  type: "page_link",
                  idref: unreachable_graded_page_1_revision.resource_id,
                  purpose: "none",
                  children: [%{text: ""}]
                },
                %{id: "1535128822", type: "p", children: [%{text: ""}]}
              ]
            }
          ],
          bibrefs: [],
          version: "0.1.0"
        },
        resource: graded_page_2_resource
      )

    graded_page_3_revision =
      insert(
        :revision,
        resource_type_id: Oli.Resources.ResourceType.get_id_by_type("page"),
        title: "Graded page 3 - Level 1 (w/ no date)",
        graded: true,
        resource: graded_page_3_resource,
        relates_to: [graded_page_1_resource.id, graded_page_2_resource.id]
      )

    graded_page_4_revision =
      insert(
        :revision,
        resource_type_id: Oli.Resources.ResourceType.get_id_by_type("page"),
        title: "Graded page 4 - Level 0 (w/ gating condition)",
        graded: true,
        resource: graded_page_4_resource
      )

    graded_page_5_revision =
      insert(
        :revision,
        resource_type_id: Oli.Resources.ResourceType.get_id_by_type("page"),
        title: "Graded page 5 - Level 0 (w/ student gating condition)",
        graded: true,
        resource: graded_page_5_resource,
        relates_to: [graded_page_4_resource.id]
      )

    graded_page_6_revision =
      insert(
        :revision,
        resource_type_id: Oli.Resources.ResourceType.get_id_by_type("page"),
        title: "Graded page 6 - Level 0 (w/o student gating condition)",
        graded: true,
        resource: graded_page_6_resource
      )

    # Create a unit inside the project
    unit_one_resource = insert(:resource)

    insert(:project_resource, %{
      resource_id: unit_one_resource.id,
      project_id: project.id
    })

    unit_one_revision =
      insert(:revision, %{
        objectives: %{},
        resource_type_id: Oli.Resources.ResourceType.get_id_by_type("container"),
        children: [graded_page_1_resource.id, graded_page_2_resource.id],
        content: %{"model" => []},
        deleted: false,
        title: "Unit #1",
        resource: unit_one_resource,
        slug: "first_unit"
      })

    # Create root container for the project
    root_container_resource = insert(:resource)
    insert(:project_resource, %{project_id: project.id, resource_id: root_container_resource.id})

    root_container_revision =
      insert(:revision, %{
        resource: root_container_resource,
        objectives: %{},
        resource_type_id: Oli.Resources.ResourceType.get_id_by_type("container"),
        children: [
          unit_one_resource.id,
          graded_page_3_resource.id,
          graded_page_4_resource.id,
          graded_page_5_resource.id,
          graded_page_6_resource.id
        ],
        content: %{},
        deleted: false,
        slug: "root_container",
        title: "Root Container"
      })

    # Publicate project, container, pages and unit
    publication =
      insert(:publication, %{project: project, root_resource_id: root_container_resource.id})

    insert(:published_resource, %{
      publication: publication,
      resource: root_container_resource,
      revision: root_container_revision
    })

    insert(:published_resource, %{
      publication: publication,
      resource: graded_page_1_resource,
      revision: graded_page_1_revision
    })

    insert(:published_resource, %{
      publication: publication,
      resource: graded_page_2_resource,
      revision: graded_page_2_revision
    })

    insert(:published_resource, %{
      publication: publication,
      resource: graded_page_3_resource,
      revision: graded_page_3_revision
    })

    insert(:published_resource, %{
      publication: publication,
      resource: graded_page_4_resource,
      revision: graded_page_4_revision
    })

    insert(:published_resource, %{
      publication: publication,
      resource: graded_page_5_resource,
      revision: graded_page_5_revision
    })

    insert(:published_resource, %{
      publication: publication,
      resource: unreachable_graded_page_1_resource,
      revision: unreachable_graded_page_1_revision
    })

    insert(:published_resource, %{
      publication: publication,
      resource: unreachable_graded_page_2_resource,
      revision: unreachable_graded_page_2_revision
    })

    insert(:published_resource, %{
      publication: publication,
      resource: graded_page_6_resource,
      revision: graded_page_6_revision
    })

    insert(:published_resource, %{
      publication: publication,
      resource: unit_one_resource,
      revision: unit_one_revision
    })

    # Create section
    section =
      insert(:section,
        base_project: project,
        context_id: UUID.uuid4(),
        registration_open: true,
        type: :enrollable
      )

    {:ok, section} = Sections.create_section_resources(section, publication)

    enroll_user_to_section(student, section, :context_learner)
    enroll_user_to_section(student_2, section, :context_learner)

    sr1 = Sections.get_section_resource(section.id, graded_page_4_resource.id)
    sr2 = Sections.get_section_resource(section.id, graded_page_5_resource.id)
    sr3 = Sections.get_section_resource(section.id, unreachable_graded_page_1_resource.id)
    sr4 = Sections.get_section_resource(section.id, unreachable_graded_page_2_resource.id)

    Sections.update_section_resource(sr1, %{
      scheduling_type: :due_by,
      end_date: ~U[2023-01-12 13:30:00Z]
    })

    Sections.update_section_resource(sr2, %{
      scheduling_type: :due_by,
      end_date: ~U[2023-06-05 14:00:00Z]
    })

    Sections.update_section_resource(sr3, %{
      numbering_level: 1,
      numbering_index: 9
    })

    Sections.update_section_resource(sr4, %{
      numbering_level: 1,
      numbering_index: 8
    })

    %{
      section: section,
      graded_page_1: graded_page_1_revision,
      graded_page_2: graded_page_2_revision,
      graded_page_3: graded_page_3_revision,
      graded_page_4: graded_page_4_revision,
      graded_page_5: graded_page_5_revision,
      graded_page_6: graded_page_6_revision
    }
  end

  def section_without_pages(_) do
    author = insert(:author)
    project = insert(:project, authors: [author])

    # root container
    container_resource = insert(:resource)

    # Associate root container to the project
    insert(:project_resource, %{project_id: project.id, resource_id: container_resource.id})

    container_revision =
      insert(:revision, %{
        resource: container_resource,
        objectives: %{},
        resource_type_id: Oli.Resources.ResourceType.get_id_by_type("container"),
        children: [],
        content: %{},
        deleted: false,
        collab_space_config: nil,
        title: "Root Container"
      })

    # Publication of project with root container
    publication =
      insert(:publication, %{project: project, root_resource_id: container_resource.id})

    # Publish root container resource
    insert(:published_resource, %{
      publication: publication,
      resource: container_resource,
      revision: container_revision,
      author: author
    })

    section =
      insert(:section,
        base_project: project,
        context_id: UUID.uuid4(),
        open_and_free: true,
        registration_open: true,
        type: :enrollable
      )

    {:ok, section} = Sections.create_section_resources(section, publication)

    %{section: section}
  end

  def section_with_assessment_without_collab_space(_context, deployment \\ nil) do
    author = insert(:author)
    project = insert(:project, authors: [author])

    # Graded page revision
    page_revision =
      insert(:revision,
        resource_type_id: Oli.Resources.ResourceType.get_id_by_type("page"),
        title: "Progress test revision",
        graded: true,
        content: %{"advancedDelivery" => true}
      )

    # Associate nested graded page to the project
    insert(:project_resource, %{project_id: project.id, resource_id: page_revision.resource.id})

    unit_one_resource = insert(:resource)

    # Associate unit to the project
    insert(:project_resource, %{
      resource_id: unit_one_resource.id,
      project_id: project.id
    })

    unit_one_revision =
      insert(:revision, %{
        objectives: %{},
        resource_type_id: Oli.Resources.ResourceType.get_id_by_type("container"),
        children: [],
        content: %{"model" => []},
        deleted: false,
        title: "The first unit",
        resource: unit_one_resource,
        slug: "first_unit"
      })

    # root container
    container_resource = insert(:resource)

    # Associate root container to the project
    insert(:project_resource, %{project_id: project.id, resource_id: container_resource.id})

    container_revision =
      insert(:revision, %{
        resource: container_resource,
        objectives: %{},
        resource_type_id: Oli.Resources.ResourceType.get_id_by_type("container"),
        children: [unit_one_resource.id, page_revision.resource.id],
        content: %{},
        deleted: false,
        collab_space_config: nil,
        title: "Root Container without collab space"
      })

    # Publication of project with root container
    publication =
      insert(:publication, %{project: project, root_resource_id: container_resource.id})

    # Publish root container resource
    insert(:published_resource, %{
      publication: publication,
      resource: container_resource,
      revision: container_revision,
      author: author
    })

    # Publish nested container resource
    insert(:published_resource, %{
      publication: publication,
      resource: unit_one_resource,
      revision: unit_one_revision,
      author: author
    })

    # Publish nested page resource
    insert(:published_resource, %{
      publication: publication,
      resource: page_revision.resource,
      revision: page_revision,
      author: author
    })

    section =
      if deployment do
        insert(:section,
          base_project: project,
          context_id: UUID.uuid4(),
          lti_1p3_deployment: deployment,
          registration_open: true,
          type: :enrollable
        )
      else
        insert(:section,
          base_project: project,
          context_id: UUID.uuid4(),
          open_and_free: true,
          registration_open: true,
          type: :enrollable
        )
      end

    {:ok, section} = Sections.create_section_resources(section, publication)

    {:ok, %{section: section, unit_one_revision: unit_one_revision, page_revision: page_revision}}
  end

  def create_project_with_collab_space_and_posts() do
    user = insert(:user)
    author = insert(:author)
    project = insert(:project, authors: [author])

    # Create collab space
    collab_space_config = build(:collab_space_config)

    # Create page with collab space
    page_resource_cs = insert(:resource)

    page_revision_cs =
      insert(:revision, %{
        scoring_strategy_id: Oli.Resources.ScoringStrategy.get_id_by_type("average"),
        resource_type_id: ResourceType.get_id_by_type("page"),
        collab_space_config: collab_space_config,
        children: [],
        content: %{"model" => []},
        deleted: false,
        title: "Page with collab",
        resource: page_resource_cs,
        slug: "page_collab"
      })

    # Associate page to the project
    insert(:project_resource, %{project_id: project.id, resource_id: page_resource_cs.id})

    # Create page
    page_resource = insert(:resource)

    page_revision =
      insert(:revision, %{
        scoring_strategy_id: Oli.Resources.ScoringStrategy.get_id_by_type("average"),
        resource_type_id: ResourceType.get_id_by_type("page"),
        children: [],
        content: %{"model" => []},
        deleted: false,
        title: "Page 1",
        resource: page_resource,
        slug: "page_one",
        collab_space_config: nil
      })

    # Associate page to the project
    insert(:project_resource, %{project_id: project.id, resource_id: page_resource.id})

    # Create collab space for root container
    root_container_collab_space_config = build(:collab_space_config, %{status: :enabled})

    # root container
    container_resource = insert(:resource)

    container_revision =
      insert(:revision, %{
        resource: container_resource,
        objectives: %{},
        resource_type_id: ResourceType.get_id_by_type("container"),
        children: [page_resource_cs.id, page_resource.id],
        content: %{},
        collab_space_config: root_container_collab_space_config,
        deleted: false,
        title: "Root Container"
      })

    # Associate root container to the project
    insert(:project_resource, %{project_id: project.id, resource_id: container_resource.id})

    # Publication of project with root container
    publication =
      insert(:publication, %{
        project: project,
        published: nil,
        root_resource_id: container_resource.id
      })

    # Publish root container resource
    insert(:published_resource, %{
      publication: publication,
      resource: container_resource,
      revision: container_revision,
      author: author
    })

    # Publish page resource
    insert(:published_resource, %{
      author: hd(project.authors),
      publication: publication,
      resource: page_resource,
      revision: page_revision
    })

    # Publish page with collab space resource
    insert(:published_resource, %{
      author: hd(project.authors),
      publication: publication,
      resource: page_resource_cs,
      revision: page_revision_cs
    })

    section = insert(:section, base_project: project)
    {:ok, _root_section_resource} = Sections.create_section_resources(section, publication)

    first_post = insert(:post, section: section, resource: page_resource_cs, user: user)

    second_post =
      insert(:post,
        status: :submitted,
        content: %{message: "Other post"},
        section: section,
        resource: page_resource_cs,
        user: user
      )

    {:ok,
     %{
       project: project,
       publication: publication,
       page_revision: page_revision,
       page_revision_cs: page_revision_cs,
       page_resource_cs: page_resource_cs,
       collab_space_config: collab_space_config,
       root_container_collab_space_config: root_container_collab_space_config,
       author: author,
       section: section,
       posts: [first_post, second_post]
     }}
  end

  def section_with_pages(%{
        author: author,
        revisions: revisions,
        revision_section_attributes: revision_section_attributes
      }) do
    project = insert(:project, %{authors: [author]})

    revisions = Enum.zip(revisions, revision_section_attributes)

    # Create project resource for each revision
    Enum.each(revisions, fn {revision = %Oli.Resources.Revision{}, _section_attributes} ->
      insert(:project_resource, %{project_id: project.id, resource_id: revision.resource.id})
    end)

    # Create project container
    container_revision =
      insert(:revision, %{
        objectives: %{},
        resource_type_id: Oli.Resources.ResourceType.get_id_by_type("container"),
        children:
          Enum.map(revisions, fn {revision = %Oli.Resources.Revision{}, _section_attributes} ->
            revision.resource.id
          end),
        content: %{},
        deleted: false,
        title: "Root Container"
      })

    insert(:project_resource, %{
      project_id: project.id,
      resource_id: container_revision.resource.id
    })

    # Create project publication
    publication =
      insert(:publication, %{project: project, root_resource_id: container_revision.resource.id})

    # Publish container
    insert(:published_resource, %{
      publication: publication,
      resource: container_revision.resource,
      revision: container_revision
    })

    section =
      insert(:section,
        base_project: project,
        context_id: UUID.uuid4(),
        open_and_free: true,
        registration_open: true,
        type: :enrollable
      )

    # Publish revisions
    Enum.each(revisions, fn {revision = %Oli.Resources.Revision{}, section_attributes} ->
      insert(:published_resource, %{
        publication: publication,
        resource: revision.resource,
        revision: revision
      })

      insert(
        :section_resource,
        Map.merge(
          %{
            section: section,
            project: project,
            resource_id: revision.resource.id
          },
          section_attributes
        )
      )
    end)

    # Set the section root resource
    container_revision_section_resource =
      insert(
        :section_resource,
        section: section,
        project: project,
        resource_id: container_revision.resource.id
      )

    {:ok, section} =
      section
      |> Section.changeset(%{
        root_section_resource_id: container_revision_section_resource.id
      })
      |> Repo.update()

    # Insert section project publication
    insert(:section_project_publication, %{
      project: project,
      section: section,
      publication: publication
    })

    {:ok, section: section, project: project, author: author}
  end

  def section_with_pages(
        %{
          revisions: _revisions,
          revision_section_attributes: _revision_section_attributes
        } = attrs
      ) do
    author = insert(:author)

    section_with_pages(Map.put(attrs, :author, author))
  end

  def section_with_pages(
        %{
          revisions: revisions
        } = attrs
      ) do
    author = insert(:author)
    revision_section_attributes = Enum.map(revisions, fn _ -> %{} end)

    section_with_pages(
      Map.merge(attrs, %{author: author, revision_section_attributes: revision_section_attributes})
    )
  end

  def project_section_revisions(_) do
    author = insert(:author)
    project = insert(:project, authors: [author])

    # Graded page revision
    page_revision =
      insert(:revision,
        resource_type_id: Oli.Resources.ResourceType.get_id_by_type("page"),
        title: "Progress test revision",
        graded: true,
        content: %{"advancedDelivery" => true}
      )

    other_revision =
      insert(:revision,
        resource_type_id: Oli.Resources.ResourceType.get_id_by_type("page"),
        title: "Other test revision",
        graded: true,
        content: %{"advancedDelivery" => true},
        relates_to: [page_revision.resource_id],
        purpose: :application
      )

    # Associate nested graded page to the project
    insert(:project_resource, %{project_id: project.id, resource_id: page_revision.resource.id})
    insert(:project_resource, %{project_id: project.id, resource_id: other_revision.resource.id})

    # root container
    container_resource = insert(:resource)

    # Associate root container to the project
    insert(:project_resource, %{project_id: project.id, resource_id: container_resource.id})

    container_revision =
      insert(:revision, %{
        resource: container_resource,
        objectives: %{},
        resource_type_id: Oli.Resources.ResourceType.get_id_by_type("container"),
        children: [page_revision.resource.id, other_revision.resource.id],
        content: %{},
        deleted: false,
        slug: "root_container",
        title: "Root Container"
      })

    # Publication of project with root container
    publication =
      insert(:publication, %{
        project: project,
        root_resource_id: container_resource.id,
        published: nil
      })

    # Publish root container resource
    insert(:published_resource, %{
      publication: publication,
      resource: container_resource,
      revision: container_revision,
      author: author
    })

    # Publish nested page resource
    insert(:published_resource, %{
      publication: publication,
      resource: page_revision.resource,
      revision: page_revision,
      author: author
    })

    insert(:published_resource, %{
      publication: publication,
      resource: other_revision.resource,
      revision: other_revision,
      author: author
    })

    section =
      insert(:section,
        base_project: project,
        context_id: UUID.uuid4(),
        open_and_free: true,
        registration_open: true,
        type: :enrollable,
        contains_explorations: true
      )

    {:ok, section} = Sections.create_section_resources(section, publication)

    {:ok,
     project: project,
     section: section,
     page_revision: page_revision,
     other_revision: other_revision}
  end

  def create_section_with_posts(_conn) do
    user = insert(:user)
    author = insert(:author)
    project = insert(:project, authors: [author])

    page_resource = insert(:resource)

    page_revision =
      insert(:revision,
        resource: page_resource,
        resource_type_id: Oli.Resources.ResourceType.get_id_by_type("page"),
        content: %{"model" => []},
        title: "Other revision A"
      )

    insert(:project_resource, %{project_id: project.id, resource_id: page_resource.id})

    collab_space_config = build(:collab_space_config, status: :enabled)
    page_resource_cs = insert(:resource)

    page_revision_cs =
      insert(:revision,
        resource: page_resource_cs,
        resource_type_id: Oli.Resources.ResourceType.get_id_by_type("page"),
        content: %{"model" => []},
        slug: "page_revision_cs",
        collab_space_config: collab_space_config,
        title: "Other revision B"
      )

    insert(:project_resource, %{project_id: project.id, resource_id: page_resource_cs.id})

    container_resource = insert(:resource)

    container_revision =
      insert(:revision, %{
        resource: container_resource,
        resource_type_id: Oli.Resources.ResourceType.get_id_by_type("container"),
        children: [page_resource.id, page_resource_cs.id],
        content: %{},
        deleted: false,
        slug: "root_container",
        title: "Root Container"
      })

    insert(:project_resource, %{project_id: project.id, resource_id: container_resource.id})

    publication =
      insert(:publication, %{
        project: project,
        root_resource_id: container_resource.id,
        published: nil
      })

    insert(:published_resource, %{
      publication: publication,
      resource: container_resource,
      revision: container_revision,
      author: author
    })

    insert(:published_resource, %{
      publication: publication,
      resource: page_resource,
      revision: page_revision,
      author: author
    })

    insert(:published_resource, %{
      publication: publication,
      resource: page_resource_cs,
      revision: page_revision_cs,
      author: author
    })

    section = insert(:section, base_project: project, type: :enrollable)
    {:ok, _sr} = Sections.create_section_resources(section, publication)

    insert(:post, section: section, resource: page_resource_cs, user: user)

    insert(:post,
      content: %{message: "Other post"},
      section: section,
      resource: page_resource_cs,
      user: user
    )

    other_user_1 = insert(:user)
    other_user_2 = insert(:user)

    insert(:post, section: section, resource: page_resource_cs, user: other_user_1)
    insert(:post, section: section, resource: page_resource_cs, user: other_user_2)

    [
      project: project,
      publication: publication,
      page_revision: page_revision,
      page_revision_cs: page_revision_cs,
      section: section,
      author: author,
      user: user,
      page_resource_cs: page_resource_cs
    ]
  end

  def basic_section(_, attrs \\ %{}) do
    project = insert(:project)

    page_revision =
      insert(:revision, %{
        resource_type_id: Oli.Resources.ResourceType.get_id_by_type("page"),
        title: "Basic Page"
      })

    insert(:project_resource, %{project_id: project.id, resource_id: page_revision.resource.id})

    container_resource = insert(:resource)
    insert(:project_resource, %{project_id: project.id, resource_id: container_resource.id})

    container_revision =
      insert(:revision, %{
        resource: container_resource,
        objectives: %{},
        resource_type_id: Oli.Resources.ResourceType.get_id_by_type("container"),
        children: [page_revision.resource.id],
        content: %{},
        deleted: false
      })

    publication =
      insert(:publication, %{
        project: project,
        published: DateTime.utc_now(),
        root_resource_id: container_resource.id
      })

    insert(:published_resource, %{
      publication: publication,
      resource: container_resource,
      revision: container_revision
    })

    insert(:published_resource, %{
      publication: publication,
      resource: page_revision.resource,
      revision: page_revision
    })

    section =
      insert(
        :section,
        Map.merge(
          %{
            base_project: project,
            open_and_free: true,
            type: :enrollable
          },
          attrs
        )
      )

    {:ok, section} = Sections.create_section_resources(section, publication)

    section_project_publication =
      from(
        spp in Oli.Delivery.Sections.SectionsProjectsPublications,
        where: spp.section_id == ^section.id and spp.project_id == ^project.id,
        limit: 1
      )
      |> Repo.one()

    %{
      section: section,
      publication: section_project_publication,
      project: project,
      section_page: page_revision
    }
  end

  def enroll_user_to_section(user, section, role) do
    Sections.enroll(user.id, section.id, [
      ContextRoles.get_role(role)
    ])
  end

  def ensure_user_visit(user, section) do
    case Sections.Enrollment
         |> where([e], e.user_id == ^user.id and e.section_id == ^section.id)
         |> limit(1)
         |> Repo.one() do
      nil ->
        {:error, nil}

      enrollment ->
        enrollment
        |> Sections.Enrollment.changeset(%{state: %{has_visited_once: true}})
        |> Repo.update()
    end
  end

  def set_timezone(%{conn: conn}) do
    conn = Plug.Test.init_test_session(conn, %{browser_timezone: "America/New_York"})

    {:ok, conn: conn, ctx: SessionContext.init(conn)}
  end

  def utc_datetime_to_localized_datestring(utc_datetime, timezone) do
    datestring =
      utc_datetime
      |> Timex.to_datetime(timezone)
      |> DateTime.to_naive()
      |> NaiveDateTime.to_iso8601()

    Regex.replace(~r/:\d\d\z/, datestring, "")
  end

  def load_stripe_config(), do: load_stripe_config(nil)

  def load_stripe_config(_conn) do
    load_env_file("test/config/stripe_config.exs")
  end

  def load_cashnet_config(), do: load_cashnet_config(nil)

  def load_cashnet_config(_conn) do
    load_env_file("test/config/cashnet_config.exs")
  end

  def reset_test_payment_config() do
    load_env_file("test/config/config.exs")
  end

  defp load_env_file(path) do
    path
    |> Config.Reader.read!()
    |> Application.put_all_env()
  end

  @doc """
  Inspect the given html content in the browser. Useful for debugging test that produce html.
  Similar to LiveView test helper, open_browser/1, but does not require a LiveView session.

  Example:
    ```
    open_browser_html(html_response(conn, 200))
    ```
  """
  def open_browser_html(html) do
    html
    |> write_tmp_html_file()
    |> open_with_system_cmd()
  end

  defp write_tmp_html_file(html) do
    path =
      Path.join([
        System.tmp_dir!(),
        "#{Phoenix.LiveView.Utils.random_id()}.html"
      ])

    File.write!(path, html)

    IO.write("\nhtml file rendered to #{path}\n")

    path
  end

  defp open_with_system_cmd(path) do
    {cmd, args} =
      case :os.type() do
        {:win32, _} ->
          {"cmd", ["/c", "start", path]}

        {:unix, :darwin} ->
          {"open", [path]}

        {:unix, _} ->
          if System.find_executable("cmd.exe") do
            {"cmd.exe", ["/c", "start", path]}
          else
            {"xdg-open", [path]}
          end
      end

    System.cmd(cmd, args)
  end

  @doc """
    Provides set of helpers to test async events
  """
  def wait_until(fun), do: wait_until(fun, 500)

  def wait_until(fun, 0), do: fun.()

  def wait_until(fun, timeout) do
    fun.()
  rescue
    ExUnit.AssertionError ->
      :timer.sleep(100)
      wait_until(fun, max(0, timeout - 100))
  end

  def unzip_to_memory(data) do
    File.write("export.zip", data)
    result = :zip.unzip(to_charlist("export.zip"), [:memory])
    File.rm!("export.zip")

    case result do
      {:ok, entries} -> entries
      _ -> []
    end
  end

<<<<<<< HEAD
=======
  # Required in order to prevent '(Postgrex.Error) ERROR 25001 (active_sql_transaction): SET TRANSACTION ISOLATION LEVEL must be called before any query' error from occurring in tests
  # https://stackoverflow.com/questions/54169171/phoenix-elixir-testing-when-setting-isolation-level-of-transaction/57328722#57328722
  def setup_tags(tags) do
    if tags[:isolation] do
      Ecto.Adapters.SQL.Sandbox.checkin(Repo)
      Ecto.Adapters.SQL.Sandbox.checkout(Repo, isolation: tags[:isolation])
    else
      Ecto.Adapters.SQL.Sandbox.checkout(Repo)
    end

    unless tags[:async] do
      Ecto.Adapters.SQL.Sandbox.mode(Repo, {:shared, self()})
    end

    :ok
  end

>>>>>>> 1b8f1c53
  def visit_page(page_revision, section, enrolled_user) do
    activity_provider = &Oli.Delivery.ActivityProvider.provide/6
    datashop_session_id = UUID.uuid4()

    effective_settings =
      Settings.get_combined_settings(page_revision, section.id, enrolled_user.id)

    PageContext.create_for_visit(
      section,
      page_revision.slug,
      enrolled_user,
      datashop_session_id
    )

    {:ok, {_status, _ra}} =
      PageLifecycle.visit(
        page_revision,
        section.slug,
        datashop_session_id,
        enrolled_user,
        effective_settings,
        activity_provider
      )
  end
end<|MERGE_RESOLUTION|>--- conflicted
+++ resolved
@@ -3164,8 +3164,6 @@
     end
   end
 
-<<<<<<< HEAD
-=======
   # Required in order to prevent '(Postgrex.Error) ERROR 25001 (active_sql_transaction): SET TRANSACTION ISOLATION LEVEL must be called before any query' error from occurring in tests
   # https://stackoverflow.com/questions/54169171/phoenix-elixir-testing-when-setting-isolation-level-of-transaction/57328722#57328722
   def setup_tags(tags) do
@@ -3183,7 +3181,6 @@
     :ok
   end
 
->>>>>>> 1b8f1c53
   def visit_page(page_revision, section, enrolled_user) do
     activity_provider = &Oli.Delivery.ActivityProvider.provide/6
     datashop_session_id = UUID.uuid4()
