defmodule Oli.TestHelpers do
  import Oli.Utils

  alias Oli.Repo
  alias Oli.Accounts
  alias Oli.Accounts.Author
<<<<<<< HEAD
  alias Oli.Lti.HmacSHA1
  alias Oli.Course
  alias Oli.Course.Project
  alias Oli.Learning
=======
  alias Oli.Delivery.Lti.HmacSHA1
  alias Oli.Authoring.Course
  alias Oli.Authoring.Course.Project
>>>>>>> 5b67d50c

  def yesterday() do
    {:ok, datetime} = DateTime.now("Etc/UTC")
    DateTime.add(datetime, -(60 * 60 * 24), :second)
  end

  def author_fixture(attrs \\ %{}) do
    params =
      attrs
      |> Enum.into(%{
        email: "ironman#{System.unique_integer([:positive])}@example.com",
        first_name: "Tony",
        last_name: "Stark",
        token: "2u9dfh7979hfd",
        provider: "google",
        system_role_id: Accounts.SystemRole.role_id.author,
      })

    {:ok, author} =
      Author.changeset(%Author{}, params)
      |> Repo.insert()

    author
  end

  def institution_fixture(attrs \\ %{}) do
    params =
      attrs
      |> Enum.into(%{
        country_code: "US",
        institution_email: "institution@example.edu",
        institution_url: "institution.example.edu",
        name: "Example Institution",
        timezone: "US/Eastern",
        consumer_key: "test-consumer-key",
        shared_secret: "test-secret",
      })

    {:ok, institution} = Accounts.create_institution(params)

    institution
  end

  def project_fixture(author) do
    {:ok, project} = Course.create_project("test project", author)
    project
  end

  def objective_fixture(project) do
    params = Map.merge(%{"title" => "Test learning objective"}, %{"project_id" => project.id, "project_slug" => project.slug})
    {:ok, objective} = Learning.create_objective(params)
    objective
  end

  def url_from_conn(conn) do
    scheme = if conn.scheme == :https, do: "https", else: "http"
    scheme = System.get_env("LTI_PROTOCOL", scheme)
    port = if conn.port == 80 or conn.port == 443, do: "", else: ":#{conn.port}"

    "#{scheme}://#{conn.host}#{port}/lti/basic_launch"
  end

  def build_lti_request(req_url, shared_secret, attrs \\ %{}) do
    lti_params = attrs |> Enum.into(%{
      "oauth_consumer_key" => "test-consumer-key",
      "oauth_signature_method" => "HMAC-SHA1",
      "oauth_timestamp" => DateTime.utc_now() |> DateTime.to_unix() |> Integer.to_string,
      "oauth_nonce" => random_string(16),
      "oauth_version" => "1.0",
      "context_id" => "some-context-id",
      "context_label" => "Torus",
      "context_title" => "Torus Test",
      "ext_roles" => "urn:lti:instrole:ims/lis/Student,urn:lti:role:ims/lis/Learner,urn:lti:sysrole:ims/lis/User",
      "launch_presentation_document_target" => "iframe",
      "launch_presentation_locale" => "en",
      "launch_presentation_return_url" => "https://canvas.oli.cmu.edu/courses/1/external_content/success/external_tool_redirect",
      "lis_person_contact_email_primary" => "exampleuser@example.edu",
      "lis_person_name_family" => "User",
      "lis_person_name_full" => "Example User",
      "lis_person_name_given" => "Example",
      "lti_message_type" => "basic-lti-launch-request",
      "lti_version" => "LTI-1p0",
      "oauth_callback" => "about:blank",
      "resource_link_id" => "82f5cc6b61288d047fc5213547ac8fba4790bffa",
      "resource_link_title" => "Torus OLI",
      "roles" => "Learner",
      "tool_consumer_info_product_family_code" => "canvas",
      "tool_consumer_info_version" => "cloud",
      "tool_consumer_instance_contact_email" => "admin@canvas.oli.cmu.edu",
      "tool_consumer_instance_guid" => "8865aa05b4b79b64a91a86042e43af5ea8ae79eb.localhost:8900",
      "tool_consumer_instance_name" => "OLI Canvas Admin",
      "user_id" => "dc86d3e58c1025af0b2cce49205ad2cb1019d546",
      "user_image" => "https://canvas.oli.cmu.edu/images/messages/avatar-50.png",
    })

    oauth_signature = HmacSHA1.build_signature(
      req_url,
      "POST",
      unsafe_map_to_keyword_list(lti_params),
      shared_secret
    )

    Map.put(lti_params, "oauth_signature", oauth_signature)
  end

  def make_n_projects(0, _author), do: []
  def make_n_projects(n, author) do
    1..n
      |> Enum.map(fn _ -> Course.create_project("test project", author) end)
      |> Enum.map(fn {:ok, %{project: project}} -> project end)
  end

  def create_empty_project(attrs \\ %{}) do
    %Project{}
    |> Project.changeset(attrs)
    |> Repo.insert()
  end

  def author_project_conn(%{conn: conn}) do
    author = author_fixture()
    [project | _rest] = make_n_projects(1, author)
    conn = Plug.Test.init_test_session(conn, current_author_id: author.id)
    {:ok, conn: conn, author: author, project: project}
  end

  def author_project_fixture(), do: author_project_fixture(nil)
  def author_project_fixture(_conn) do
    author = author_fixture()
    [project | _rest] = make_n_projects(1, author)
    {:ok, author: author, project: project}
  end

  def author_project_objective_fixture(%{conn: conn}) do
    author = author_fixture()
    [project | _rest] = make_n_projects(1, author)
    objective = objective_fixture(project);
    objective_revision = objective.objective_revision
    conn = Plug.Test.init_test_session(conn, current_author_id: author.id)
    {:ok, conn: conn, author: author, project: project, objective_revision: objective_revision}
  end
end<|MERGE_RESOLUTION|>--- conflicted
+++ resolved
@@ -4,16 +4,10 @@
   alias Oli.Repo
   alias Oli.Accounts
   alias Oli.Accounts.Author
-<<<<<<< HEAD
   alias Oli.Lti.HmacSHA1
   alias Oli.Course
   alias Oli.Course.Project
   alias Oli.Learning
-=======
-  alias Oli.Delivery.Lti.HmacSHA1
-  alias Oli.Authoring.Course
-  alias Oli.Authoring.Course.Project
->>>>>>> 5b67d50c
 
   def yesterday() do
     {:ok, datetime} = DateTime.now("Etc/UTC")
