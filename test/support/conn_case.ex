defmodule OliWeb.ConnCase do
  @moduledoc """
  This module defines the test case to be used by
  tests that require setting up a connection.

  Such tests rely on `Phoenix.ConnTest` and also
  import other functionality to make it easier
  to build common data structures and query the data layer.

  Finally, if the test case interacts with the database,
  it cannot be async. For this reason, every test runs
  inside a transaction which is reset at the beginning
  of the test unless the test case is marked as async.
  """

  use ExUnit.CaseTemplate

  using do
    quote do
      # Import conveniences for testing with connections
      import Plug.Conn
      import Phoenix.ConnTest
      alias OliWeb.Router.Helpers, as: Routes
      use OliWeb, :verified_routes

      import Oli.TestHelpers
<<<<<<< HEAD
      import Oli.AccountsFixtures
=======
      import Oli.Utils.Seeder.AccountsFixtures
>>>>>>> fe803e67

      # The default endpoint for testing
      @endpoint OliWeb.Endpoint
    end
  end

  setup tags do
    :ok = Ecto.Adapters.SQL.Sandbox.checkout(Oli.Repo)

    unless tags[:async] do
      Ecto.Adapters.SQL.Sandbox.mode(Oli.Repo, {:shared, self()})
    end

    {:ok, conn: Phoenix.ConnTest.build_conn()}
  end
end<|MERGE_RESOLUTION|>--- conflicted
+++ resolved
@@ -24,11 +24,7 @@
       use OliWeb, :verified_routes
 
       import Oli.TestHelpers
-<<<<<<< HEAD
-      import Oli.AccountsFixtures
-=======
       import Oli.Utils.Seeder.AccountsFixtures
->>>>>>> fe803e67
 
       # The default endpoint for testing
       @endpoint OliWeb.Endpoint
