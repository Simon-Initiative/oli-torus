defmodule Oli.Factory do
  use ExMachina.Ecto, repo: Oli.Repo

  alias Oli.Accounts.VrUserAgent
  alias Oli.Accounts.{Author, User, AuthorPreferences, AuthorToken, UserPreferences, UserToken}
  alias Oli.Authoring.Authors.{AuthorProject, ProjectRole}
  alias Oli.Analytics.Summary.ResourceSummary

  alias Oli.Authoring.Course.{
    Family,
    Project,
    ProjectAttributes,
    ProjectVisibility,
    ProjectResource
  }

  alias Oli.Branding.Brand
  alias Oli.Delivery.Page.PageContext
  alias Oli.Delivery.Sections.Certificate
  alias Oli.Delivery.Sections.GrantedCertificate
  alias Oli.Delivery.Sections.ContainedObjective

  alias Oli.Delivery.Attempts.Core.{
    ActivityAttempt,
    LMSGradeUpdate,
    PartAttempt,
    ResourceAccess,
    ResourceAttempt
  }

  alias Oli.Delivery.Settings.StudentException
  alias Oli.Delivery.Gating.GatingCondition
  alias Oli.Lti.LtiParams

  alias Oli.Delivery.Sections.{
    Enrollment,
    Section,
    SectionsProjectsPublications,
    SectionResource,
    SectionInvite
  }

  alias Oli.Delivery.Paywall.{Discount, Payment}
  alias Oli.Groups.{Community, CommunityAccount, CommunityInstitution, CommunityVisibility}
  alias Oli.Institutions.{Institution, SsoJwk, PendingRegistration}
  alias Oli.Inventories.Publisher
  alias Oli.Lti.Tool.{Deployment, Registration}
  alias Oli.Notifications.SystemMessage
  alias Oli.Publishing.{PublishedResource}
  alias Oli.Publishing.Publications.Publication
  alias Oli.Resources.{Resource, ResourceType, Revision}
  alias Oli.Resources.Collaboration.{CollabSpaceConfig, Post, PostContent, UserReactionPost}
  alias Oli.Search.RevisionEmbedding

  def author_factory() do
    now = DateTime.utc_now() |> DateTime.truncate(:second)

    %Author{
      email: "#{sequence("author")}@example.edu",
      email_verified: true,
      email_confirmed_at: now,
      name: "Author name",
      given_name: sequence("Author given name"),
      family_name: "Author family name",
      system_role_id: Oli.Accounts.SystemRole.role_id().author,
      preferences: build(:author_preferences)
    }
  end

  def author_preferences_factory() do
    %AuthorPreferences{
      timezone: "America/New_York"
    }
  end

  def user_factory() do
    now = DateTime.utc_now() |> DateTime.truncate(:second)

    %User{
      email: "#{sequence("user")}@example.edu",
      email_verified: true,
      email_confirmed_at: now,
      name: sequence("User name"),
      given_name: sequence("User given name"),
      family_name: "User family name",
      sub: "#{sequence("usersub")}",
      author: anonymous_build(:author),
      guest: false,
      independent_learner: true,
      can_create_sections: true,
      locked_at: nil,
      age_verified: true,
      preferences: build(:user_preferences),
      research_opt_out: false
    }
  end

  def user_preferences_factory() do
    %UserPreferences{
      timezone: "America/New_York"
    }
  end

  def community_factory() do
    %Community{
      name: sequence("Example Community"),
      description: "An awesome description",
      key_contact: "keycontact@example.com",
      global_access: true,
      status: :active
    }
  end

  def community_user_account_factory() do
    %CommunityAccount{
      community: anonymous_build(:community),
      user: anonymous_build(:user),
      is_admin: false
    }
  end

  def community_account_factory(), do: struct!(community_admin_account_factory())

  def community_admin_account_factory() do
    %CommunityAccount{
      community: anonymous_build(:community),
      author: anonymous_build(:author),
      is_admin: true
    }
  end

  def community_visibility_factory(), do: struct!(community_project_visibility_factory())

  def community_project_visibility_factory() do
    %CommunityVisibility{
      community: anonymous_build(:community),
      project: anonymous_build(:project)
    }
  end

  def community_product_visibility_factory() do
    %CommunityVisibility{
      community: anonymous_build(:community),
      section: anonymous_build(:section)
    }
  end

  def project_factory() do
    %Project{
      description: "Example description",
      title: sequence("Example Course"),
      slug: sequence("examplecourse"),
      version: "1",
      family: anonymous_build(:family),
      visibility: :global,
      authors: anonymous_build_list(2, :author),
      publisher: anonymous_build(:publisher),
      attributes: anonymous_build(:project_attributes)
    }
  end

  def author_project_factory() do
    author = insert(:author)
    project = insert(:project)

    %AuthorProject{
      author_id: author.id,
      project_id: project.id,
      project_role_id: ProjectRole.role_id().owner,
      status: :accepted
    }
  end

  def project_visibility_factory(), do: struct!(project_author_visibility_factory())

  def project_author_visibility_factory() do
    project = insert(:project)
    author = insert(:author)

    %ProjectVisibility{
      project_id: project.id,
      author_id: author.id
    }
  end

  def project_institution_visibility_factory() do
    project = insert(:project)
    institution = insert(:institution)

    %ProjectVisibility{
      project_id: project.id,
      institution_id: institution.id
    }
  end

  def publication_factory() do
    {:ok, date, _timezone} = DateTime.from_iso8601("2019-05-22 20:30:00Z")

    %Publication{
      published: date,
      project: anonymous_build(:project)
    }
  end

  def family_factory() do
    %Family{
      description: "Family description",
      title: "Family title"
    }
  end

  def section_factory() do
    deployment = insert(:lti_deployment)

    %Section{
      title: sequence("Section"),
      registration_open: true,
      context_id: UUID.uuid4(),
      institution: deployment.institution,
      base_project: anonymous_build(:project),
      slug: sequence("examplesection"),
      type: :blueprint,
      open_and_free: false,
      analytics_version: :v1,
      description: "A description",
      brand: anonymous_build(:brand),
      publisher: anonymous_build(:publisher),
      lti_1p3_deployment: deployment,
      has_grace_period: false,
      line_items_service_url: "http://default.com"
    }
  end

  def section_with_dates_factory() do
    now = DateTime.utc_now()
    start_date = DateTime.add(now, 3600)
    end_date = DateTime.add(now, 7200)

    struct!(
      section_factory(),
      %{
        start_date: start_date,
        end_date: end_date
      }
    )
  end

  def brand_factory() do
    %Brand{
      name: "Some brand",
      slug: sequence("examplebrand"),
      logo: "www.logo.com",
      logo_dark: "www.logodark.com",
      favicons: "www.favicons.com",
      institution: anonymous_build(:institution)
    }
  end

  def discount_factory() do
    %Discount{
      type: :percentage,
      percentage: 10,
      amount: nil,
      section: anonymous_build(:section),
      institution: anonymous_build(:institution)
    }
  end

  def institution_factory() do
    %Institution{
      name: sequence("Example Institution"),
      country_code: "US",
      institution_email: "ins@example.edu",
      institution_url: "example.edu",
      research_consent: :oli_form
    }
  end

  def lti_deployment_factory() do
    %Deployment{
      deployment_id: sequence("deployment_id"),
      registration: anonymous_build(:lti_registration),
      institution: anonymous_build(:institution)
    }
  end

  def lti_registration_factory() do
    %Registration{
      auth_login_url: "some auth_login_url",
      auth_server: "some auth_server",
      auth_token_url: "some auth_token_url",
      client_id: sequence("some client_id"),
      issuer: "some issuer",
      key_set_url: "some key_set_url",
      tool_jwk_id: nil,
      line_items_service_domain: "some line_items_service_domain"
    }
  end

  def community_member_account_factory() do
    %CommunityAccount{
      community: anonymous_build(:community),
      user: anonymous_build(:user),
      is_admin: false
    }
  end

  def community_institution_factory() do
    %CommunityInstitution{
      community: anonymous_build(:community),
      institution: anonymous_build(:institution)
    }
  end

  def published_resource_factory() do
    %PublishedResource{
      resource: anonymous_build(:resource),
      publication: anonymous_build(:publication),
      revision: anonymous_build(:revision),
      author: anonymous_build(:author)
    }
  end

  def section_project_publication_factory() do
    %SectionsProjectsPublications{
      project: anonymous_build(:project),
      section: anonymous_build(:section),
      publication: anonymous_build(:publication)
    }
  end

  def section_resource_factory() do
    %SectionResource{
      project: anonymous_build(:project),
      section: anonymous_build(:section),
      resource_id: insert(:resource).id,
      slug: sequence("some_slug")
    }
  end

  def revision_factory() do
    %Revision{
      title: "Example revision",
      slug: sequence("example_revision"),
      resource: anonymous_build(:resource),
      collab_space_config: build(:collab_space_config),
      content: %{
        "model" => []
      },
      ids_added: true
    }
  end

  def collab_space_config_factory() do
    %CollabSpaceConfig{}
  end

  def post_content_factory() do
    %PostContent{}
  end

  def post_factory() do
    %Post{
      content: %{message: "Example Post"},
      status: :approved,
      user: anonymous_build(:user),
      section: anonymous_build(:section),
      resource: anonymous_build(:resource),
      updated_at: DateTime.utc_now(),
      inserted_at: DateTime.utc_now(),
      anonymous: false
    }
  end

  def user_reaction_post_factory() do
    %UserReactionPost{
      reaction: :like
      # user: anonymous_build(:user),
      # post: anonymous_build(:post)
    }
  end

  def delivery_setting_factory() do
    %StudentException{
      user: anonymous_build(:user),
      section: anonymous_build(:section),
      resource: anonymous_build(:resource),
      collab_space_config: build(:collab_space_config)
    }
  end

  def resource_factory() do
    %Resource{}
  end

  def project_resource_factory(attr) do
    %ProjectResource{
      project_id: attr[:project_id] || insert(:project).id,
      resource_id: attr[:resource_id] || insert(:resource).id
    }
  end

  def gating_condition_factory() do
    {:ok, start_date, _timezone} = DateTime.from_iso8601("2019-05-22 20:30:00Z")
    {:ok, end_date, _timezone} = DateTime.from_iso8601("2019-06-24 20:30:00Z")

    %GatingCondition{
      user: anonymous_build(:user),
      section: anonymous_build(:section),
      resource: anonymous_build(:resource),
      type: :schedule,
      data: %{end_datetime: end_date, start_datetime: start_date}
    }
  end

  def sso_jwk_factory() do
    %{private_key: private_key} = Lti_1p3.KeyGenerator.generate_key_pair()

    %SsoJwk{
      pem: private_key,
      typ: "JWT",
      alg: "RS256",
      kid: UUID.uuid4()
    }
  end

  def enrollment_factory() do
    %Enrollment{
      user: anonymous_build(:user),
      section: anonymous_build(:section)
    }
  end

  def payment_factory() do
    %Payment{
      type: :direct,
      amount: Money.new(:USD, 25),
      provider_type: :stripe,
      section: anonymous_build(:section),
      enrollment: anonymous_build(:enrollment),
      generation_date: DateTime.utc_now()
    }
  end

  def system_message_factory() do
    {:ok, start_date, _timezone} = DateTime.from_iso8601("2022-02-07 20:30:00Z")
    {:ok, end_date, _timezone} = DateTime.from_iso8601("2022-02-07 21:30:00Z")

    %SystemMessage{
      message: sequence("Message"),
      active: true,
      start: start_date,
      end: end_date
    }
  end

  def active_system_message_factory() do
    now = DateTime.utc_now()
    start_date = DateTime.add(now, -3600)
    end_date = DateTime.add(now, 3600)

    %SystemMessage{
      message: sequence("Message"),
      active: true,
      start: start_date,
      end: end_date
    }
  end

  def section_invite_factory() do
    date_expires = DateTime.add(DateTime.utc_now(), 3600)

    %SectionInvite{
      section: anonymous_build(:section),
      slug: sequence("exampleinvite"),
      date_expires: date_expires
    }
  end

  def part_attempt_factory() do
    %PartAttempt{
      attempt_guid: sequence("guid"),
      attempt_number: sequence("") |> Integer.parse() |> elem(0),
      part_id: sequence("part_id"),
      activity_attempt: anonymous_build(:activity_attempt)
    }
  end

  def activity_attempt_factory() do
    revision = insert(:revision)

    %ActivityAttempt{
      attempt_guid: sequence("guid"),
      attempt_number: sequence("") |> Integer.parse() |> elem(0),
      resource: revision.resource,
      revision: revision,
      resource_attempt: anonymous_build(:resource_attempt)
    }
  end

  def resource_attempt_factory() do
    revision = insert(:revision)

    %ResourceAttempt{
      attempt_guid: sequence("guid"),
      attempt_number: sequence("") |> Integer.parse() |> elem(0),
      resource_access: anonymous_build(:resource_access),
      revision: revision,
      content: %{}
    }
  end

  def resource_access_factory() do
    %ResourceAccess{
      access_count: sequence("") |> Integer.parse() |> elem(0),
      user: anonymous_build(:user),
      section: anonymous_build(:section),
      resource: anonymous_build(:resource)
    }
  end

  def lti_params_factory() do
    %LtiParams{
      issuer: sequence("issuer"),
      client_id: sequence("client_id"),
      deployment_id: sequence("deployment_id"),
      context_id: sequence("context_id"),
      sub: sequence("sub"),
      params: %{},
      exp: DateTime.add(DateTime.utc_now(), 3600)
    }
  end

  def publisher_factory() do
    %Publisher{
      name: sequence("Publisher"),
      email: "#{sequence("publisher")}@example.education",
      address: "Publisher Address",
      main_contact: "Publisher Contact",
      website_url: "mypublisher.com",
      default: false,
      available_via_api: true
    }
  end

  def lms_grade_update_factory() do
    %LMSGradeUpdate{
      score: Enum.random(0..100),
      out_of: 100,
      type: :inline,
      result: :success,
      attempt_number: 1,
      resource_access: anonymous_build(:resource_access)
    }
  end

  def pending_registration_factory() do
    %PendingRegistration{
      country_code: "US",
      institution_email: "#{sequence("institution_")}@edu.com",
      institution_url: "https://www.#{sequence("institution_")}.com",
      name: sequence("Institution "),
      issuer: sequence("issuer_"),
      client_id: sequence("client_id_"),
      deployment_id: sequence("deployment_id_"),
      key_set_url: "https://www.#{sequence("key_set_url_")}.com",
      auth_token_url: "https://www.#{sequence("key_set_url_")}.com/auth/token",
      auth_login_url: "https://www.#{sequence("key_set_url_")}.com/auth/login",
      auth_server: "https://www.#{sequence("key_set_url_")}.com/auth/server",
      line_items_service_domain: ""
    }
  end

  def contained_objective_factory() do
    %ContainedObjective{
      section: anonymous_build(:section),
      container_id: insert(:resource).id,
      objective_id: insert(:resource).id
    }
  end

  def student_exception_factory() do
    %StudentException{
      user: anonymous_build(:user),
      section: anonymous_build(:section),
      resource: anonymous_build(:resource),
      collab_space_config: build(:collab_space_config)
    }
  end

  def vr_user_agent_factory() do
    %VrUserAgent{}
  end

  def revision_embedding_factory() do
    %RevisionEmbedding{
      revision: anonymous_build(:revision),
      resource: anonymous_build(:resource),
      resource_type_id: 1,
      component_type: :stem,
      chunk_type: :paragraph,
      chunk_ordinal: 1,
      fingerprint_md5: "fingerprint_md5",
      content: "content",
      embedding: anonymous_build(:embedding)
    }
  end

  def embedding_factory() do
    Pgvector.new(Enum.to_list(1..1536))
  end

  def project_attributes_factory() do
    %ProjectAttributes{
      learning_language: "en",
      license: anonymous_build(:project_attributes_license),
      calculate_embeddings_on_publish: false
    }
  end

  def project_attributes_license_factory() do
    %ProjectAttributes.License{
      license_type: :none,
      custom_license_details: ""
    }
  end

  def page_context_factory() do
    %PageContext{
      user: build(:user),
      review_mode: false,
      page: build(:revision, resource_type_id: ResourceType.get_id_by_type("page")),
      progress_state: :in_progress,
      resource_attempts: [build(:resource_attempt)],
      activities: [],
      objectives: [],
      latest_attempts: [],
      bib_revisions: [],
      historical_attempts: [],
      collab_space_config: build(:collab_space_config),
      is_instructor: false,
      is_student: true,
      effective_settings: %Oli.Delivery.Settings.Combined{}
    }
  end

  def resource_summary_factory() do
    %ResourceSummary{
      num_correct: 5,
      num_attempts: 10
    }
  end

  def certificate_factory() do
    %Certificate{
      title: "#{sequence("certificate")}",
      description: "#{sequence("certificate description")}",
      required_discussion_posts: 1,
      required_class_notes: 1,
      min_percentage_for_completion: 50,
      min_percentage_for_distinction: 80,
      section: anonymous_build(:section)
    }
  end

  def granted_certificate_factory() do
    now = DateTime.utc_now() |> DateTime.truncate(:second)

    %GrantedCertificate{
      guid: UUID.uuid4(),
      user: build(:user),
      certificate: build(:certificate),
      issued_at: now,
      with_distinction: false,
      state: :earned
    }
  end

  def user_token_factory(attr) do
    token = attr[:non_hashed_token] || :crypto.strong_rand_bytes(32)
    hashed_token = :crypto.hash(:sha256, token)

    user = attr[:user] || insert(:user)

    %UserToken{
      token: hashed_token,
      context: attr[:context] || "session",
      sent_to: user.email,
      user_id: user.id
    }
  end

  def author_token_factory(attr) do
    token = attr[:non_hashed_token] || :crypto.strong_rand_bytes(32)
    hashed_token = :crypto.hash(:sha256, token)

    author = attr[:author] || insert(:author)

    %AuthorToken{
      token: hashed_token,
      context: attr[:context] || "session",
      sent_to: author.email,
      author_id: author.id
    }
  end

  def activity_registration_factory() do
    %Oli.Activities.ActivityRegistration{
<<<<<<< HEAD
      slug: sequence("exampleactivityregistration"),
      authoring_script: "<script>authoring</script>",
      delivery_script: "<script>delivery</script>",
      description: "Sample activity description",
      authoring_element: "AuthoringElement",
      delivery_element: "DeliveryElement",
      icon: "icon.png",
      title: "Sample Activity",
      petite_label: "Sample",
=======
      slug: sequence("activity_slug"),
      title: sequence("Activity Title"),
      icon: "icon",
      description: sequence("Activity Description"),
      delivery_element: sequence("delivery-element"),
      authoring_element: sequence("authoring-element"),
      delivery_script: sequence("delivery.js"),
      authoring_script: sequence("authoring.js"),
>>>>>>> e54c3d03
      allow_client_evaluation: false,
      globally_available: true,
      globally_visible: true,
      variables: [],
      generates_report: false
    }
  end

  def platform_instance_factory() do
    %Lti_1p3.DataProviders.EctoProvider.PlatformInstance{
<<<<<<< HEAD
      id: System.unique_integer([:positive])
=======
      name: sequence("Platform Instance"),
      description: sequence("Platform Instance Description"),
      client_id: sequence("client_id"),
      custom_params: "some custom_params",
      keyset_url: "some keyset_url",
      login_url: "some login_url",
      redirect_uris: "some redirect_uris",
      target_link_uri: "some target_link_uri"
>>>>>>> e54c3d03
    }
  end

  def lti_external_tool_activity_deployment_factory() do
    %Oli.Lti.PlatformExternalTools.LtiExternalToolActivityDeployment{
<<<<<<< HEAD
      deployment_id: Ecto.UUID.generate(),
      activity_registration: build(:activity_registration),
      platform_instance: build(:platform_instance)
=======
      activity_registration: anonymous_build(:activity_registration),
      platform_instance: anonymous_build(:platform_instance),
      status: :enabled
>>>>>>> e54c3d03
    }
  end

  # HELPERS

  defp anonymous_build(entity_name, attrs \\ %{}),
    do: fn -> build(entity_name, attrs) end

  defp anonymous_build_list(count, entity_name, attrs \\ %{}),
    do: fn -> build_list(count, entity_name, attrs) end
end<|MERGE_RESOLUTION|>--- conflicted
+++ resolved
@@ -706,17 +706,6 @@
 
   def activity_registration_factory() do
     %Oli.Activities.ActivityRegistration{
-<<<<<<< HEAD
-      slug: sequence("exampleactivityregistration"),
-      authoring_script: "<script>authoring</script>",
-      delivery_script: "<script>delivery</script>",
-      description: "Sample activity description",
-      authoring_element: "AuthoringElement",
-      delivery_element: "DeliveryElement",
-      icon: "icon.png",
-      title: "Sample Activity",
-      petite_label: "Sample",
-=======
       slug: sequence("activity_slug"),
       title: sequence("Activity Title"),
       icon: "icon",
@@ -725,7 +714,6 @@
       authoring_element: sequence("authoring-element"),
       delivery_script: sequence("delivery.js"),
       authoring_script: sequence("authoring.js"),
->>>>>>> e54c3d03
       allow_client_evaluation: false,
       globally_available: true,
       globally_visible: true,
@@ -736,9 +724,7 @@
 
   def platform_instance_factory() do
     %Lti_1p3.DataProviders.EctoProvider.PlatformInstance{
-<<<<<<< HEAD
       id: System.unique_integer([:positive])
-=======
       name: sequence("Platform Instance"),
       description: sequence("Platform Instance Description"),
       client_id: sequence("client_id"),
@@ -747,21 +733,15 @@
       login_url: "some login_url",
       redirect_uris: "some redirect_uris",
       target_link_uri: "some target_link_uri"
->>>>>>> e54c3d03
     }
   end
 
   def lti_external_tool_activity_deployment_factory() do
     %Oli.Lti.PlatformExternalTools.LtiExternalToolActivityDeployment{
-<<<<<<< HEAD
       deployment_id: Ecto.UUID.generate(),
       activity_registration: build(:activity_registration),
       platform_instance: build(:platform_instance)
-=======
-      activity_registration: anonymous_build(:activity_registration),
-      platform_instance: anonymous_build(:platform_instance),
       status: :enabled
->>>>>>> e54c3d03
     }
   end
 
