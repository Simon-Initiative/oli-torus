--- conflicted
+++ resolved
@@ -653,9 +653,6 @@
       # "Another orph. Page" is the first element after sorting
       assert view
              |> has_element?(
-<<<<<<< HEAD
-               ".remix_materials_table tbody tr:nth-of-type(2) td:nth-of-type(2)",
-=======
                ".remix_materials_table tr:first-of-type td:nth-of-type(2)",
                "Another orph. Page"
              )
@@ -663,7 +660,6 @@
       assert view
              |> has_element?(
                ".remix_materials_table tbody tr:last-of-type td:nth-of-type(2)",
->>>>>>> e711652a
                "Elixir Page"
              )
 
