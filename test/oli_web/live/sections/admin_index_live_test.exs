--- conflicted
+++ resolved
@@ -281,11 +281,7 @@
       refute has_element?(view, "td", last_s.title)
 
       view
-<<<<<<< HEAD
-      |> element("#header_paging button[phx-click='paged_table_page_change']", "2")
-=======
-      |> element("#footer_paging button[phx-click=\"paged_table_page_change\"]", "2")
->>>>>>> 1bbdfb98
+      |> element("#footer_paging button[phx-click='paged_table_page_change']", "2")
       |> render_click()
 
       refute has_element?(view, "td", first_s.title)
