--- conflicted
+++ resolved
@@ -567,7 +567,50 @@
       assert has_element?(view, ~s(div[data-live-react-class='Components.ActivityBank']))
     end
 
-<<<<<<< HEAD
+    test "experiments menu is shown correctly", %{
+      conn: conn,
+      project: project
+    } do
+      {:ok, view, _html} = live(conn, ~p"/workspaces/course_author/#{project.slug}/experiments")
+
+      assert has_element?(view, "h3", "A/B Testing with UpGrade")
+
+      assert has_element?(
+               view,
+               "p",
+               "To support A/B testing, Torus integrates with the A/B testing platform"
+             )
+
+      assert has_element?(view, "label", "Enable A/B testing with UpGrade")
+    end
+
+    test "review menu is shown correctly", %{
+      conn: conn,
+      project: project
+    } do
+      {:ok, view, _html} = live(conn, ~p"/workspaces/course_author/#{project.slug}/review")
+
+      assert has_element?(
+               view,
+               "p",
+               "Run an automated review before publishing to check for broken links and other common issues that may be present in your course."
+             )
+
+      assert has_element?(view, "button", "Run Review")
+      assert has_element?(view, "a", "Preview Course")
+    end
+
+    test "all activities menu is shown correctly", %{
+      conn: conn,
+      project: project
+    } do
+      {:ok, view, _html} = live(conn, ~p"/workspaces/course_author/#{project.slug}/activities")
+
+      assert has_element?(view, "h3", "Browse All Activities")
+      assert has_element?(view, ~s(input[id='text-search-input']))
+      assert has_element?(view, "a", "Open Sync View")
+    end
+
     test "publish menu is shown correctly", %{
       conn: conn,
       project: project
@@ -583,50 +626,6 @@
 
       assert has_element?(view, "button", "Connect with LTI 1.3")
       assert has_element?(view, "button", "Publish")
-=======
-    test "experiments menu is shown correctly", %{
-      conn: conn,
-      project: project
-    } do
-      {:ok, view, _html} = live(conn, ~p"/workspaces/course_author/#{project.slug}/experiments")
-
-      assert has_element?(view, "h3", "A/B Testing with UpGrade")
-
-      assert has_element?(
-               view,
-               "p",
-               "To support A/B testing, Torus integrates with the A/B testing platform"
-             )
-
-      assert has_element?(view, "label", "Enable A/B testing with UpGrade")
-    end
-
-    test "review menu is shown correctly", %{
-      conn: conn,
-      project: project
-    } do
-      {:ok, view, _html} = live(conn, ~p"/workspaces/course_author/#{project.slug}/review")
-
-      assert has_element?(
-               view,
-               "p",
-               "Run an automated review before publishing to check for broken links and other common issues that may be present in your course."
-             )
-
-      assert has_element?(view, "button", "Run Review")
-      assert has_element?(view, "a", "Preview Course")
-    end
-
-    test "all activities menu is shown correctly", %{
-      conn: conn,
-      project: project
-    } do
-      {:ok, view, _html} = live(conn, ~p"/workspaces/course_author/#{project.slug}/activities")
-
-      assert has_element?(view, "h3", "Browse All Activities")
-      assert has_element?(view, ~s(input[id='text-search-input']))
-      assert has_element?(view, "a", "Open Sync View")
->>>>>>> f23eb456
     end
   end
 
