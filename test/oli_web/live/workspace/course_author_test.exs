defmodule OliWeb.Workspace.CourseAuthorTest do
  use ExUnit.Case, async: true
  use OliWeb.ConnCase

  import Oli.Factory
  import Phoenix.LiveViewTest

  alias OliWeb.Common.Utils

  describe "author not signed in" do
    test "can access page", %{conn: conn} do
      {:ok, view, _html} = live(conn, ~p"/workspaces/course_author")

      assert has_element?(view, "div", "Course Author Sign In")
    end

    test "can signin and get redirected back to the authoring workspace", %{conn: conn} do
      expect_recaptcha_http_post()

      # create author account
      post(
        conn,
        Routes.authoring_pow_registration_path(OliWeb.Endpoint, :create),
        %{
          user: %{
            email: "my_author@test.com",
            email_confirmation: "my_author@test.com",
            given_name: "me",
            family_name: "too",
            password: "some_password",
            password_confirmation: "some_password"
          },
          "g-recaptcha-response": "any"
        }
      )

      # access without being singed in
      conn = Phoenix.ConnTest.build_conn()

      {:ok, view, _html} = live(conn, ~p"/workspaces/course_author")

      assert has_element?(view, "div", "Course Author Sign In")

      # we sign in and get redirected back to the authoring workspace
      conn =
        conn
        |> post(
          Routes.authoring_pow_session_path(OliWeb.Endpoint, :create,
            request_path: ~p"/workspaces/course_author"
          ),
          user: %{email: "my_author@test.com", password: "some_password"}
        )

      assert conn.assigns.current_author.email == "my_author@test.com"
      assert redirected_to(conn) == ~p"/workspaces/course_author"

      {:ok, view, _html} = live(conn, ~p"/workspaces/course_author")

      # author is signed in
      refute has_element?(view, "div", "Course Author Sign In")
      assert has_element?(view, "h1", "Course Author")
    end

    test "can NOT create an authoring account if the current user already has an author account linked",
         %{conn: conn} do
      author = insert(:author)
      user_with_account_linked = insert(:user, author: author)

      conn =
        Pow.Plug.assign_current_user(
          conn,
          user_with_account_linked,
          OliWeb.Pow.PowHelpers.get_pow_config(:user)
        )

      {:ok, view, _html} = live(conn, ~p"/workspaces/course_author")
      assert has_element?(view, "div", "Course Author Sign In")
      refute has_element?(view, "a", "Create Account")
    end

    test "can create an account if the current user does not yet have an author linked account",
         %{conn: conn} do
      user_with_no_account_linked = insert(:user, author: nil)

      conn =
        Pow.Plug.assign_current_user(
          conn,
          user_with_no_account_linked,
          OliWeb.Pow.PowHelpers.get_pow_config(:user)
        )

      {:ok, view, _html} = live(conn, ~p"/workspaces/course_author")
      assert has_element?(view, "div", "Course Author Sign In")
      assert has_element?(view, "a", "Create Account")
    end

    test "on account creation account gets linked automatically if current user has no linked authoring account",
         %{conn: conn} do
      user_with_no_account_linked = insert(:user, email: "some_user@test.com", author: nil)

      conn =
        Pow.Plug.assign_current_user(
          conn,
          user_with_no_account_linked,
          OliWeb.Pow.PowHelpers.get_pow_config(:user)
        )

      {:ok, view, _html} = live(conn, ~p"/workspaces/course_author")

      element(view, "a", "Create Account")
      |> render_click()

      assert_redirected(
        view,
        "/authoring/registration/new?link_to_user_account%3F=true&request_path=%2Fworkspaces%2Fcourse_author"
      )

      # create new author account
      expect_recaptcha_http_post()

      conn =
        Phoenix.ConnTest.build_conn()
        |> Pow.Plug.assign_current_user(
          user_with_no_account_linked,
          OliWeb.Pow.PowHelpers.get_pow_config(:user)
        )
        |> post(
          Routes.authoring_pow_registration_path(OliWeb.Endpoint, :create,
            link_to_user_account?: "true",
            request_path: ~p"/workspaces/course_author"
          ),
          %{
            user: %{
              email: "my_author@test.com",
              email_confirmation: "my_author@test.com",
              given_name: "me",
              family_name: "too",
              password: "some_password",
              password_confirmation: "some_password"
            },
            "g-recaptcha-response": "any"
          }
        )

      # user gets redirected back to the authoring workspace and the account is linked
      author_account = Oli.Accounts.get_author_by_email("my_author@test.com")
      user_account = Oli.Accounts.get_user!(user_with_no_account_linked.id)
      assert redirected_to(conn) == ~p"/workspaces/course_author"
      assert user_account.author_id == author_account.id
    end

    test "can create an account if there is no current user already signed in", %{conn: conn} do
      {:ok, view, _html} = live(conn, ~p"/workspaces/course_author")
      assert has_element?(view, "div", "Course Author Sign In")
      assert has_element?(view, "a", "Create Account")
    end
  end

  describe "course author workspace as author" do
    setup [:author_conn, :set_timezone]

    test "shows course author header if is logged in", %{
      conn: conn
    } do
      {:ok, view, _html} = live(conn, ~p"/workspaces/course_author")

      assert has_element?(view, "h1", "Course Author")

      assert has_element?(
               view,
               "h2",
               "Create, deliver, and continuously improve course materials."
             )
    end

    test "loads correctly when there are no projects", %{conn: conn} do
      {:ok, view, _html} = live(conn, ~p"/workspaces/course_author")

      assert has_element?(view, "#projects-table")
      assert has_element?(view, "p", "None exist")
      assert has_element?(view, "#button-new-project")
    end

    test "lists only projects the author owns", %{conn: conn, author: author} do
      author_project = create_project_with_owner(author)
      another_project = insert(:author) |> create_project_with_owner()

      {:ok, view, _html} = live(conn, ~p"/workspaces/course_author")

      author_project_row =
        view
        |> element("##{author_project.id}")
        |> render()

      assert author_project_row =~ author_project.title
      assert author_project_row =~ author.name
      assert author_project_row =~ author.email
      assert author_project_row =~ "Active"

      refute has_element?(view, "##{another_project.id}")
    end

    test "applies show-deleted filter", %{conn: conn, author: author} do
      active_project = create_project_with_owner(author)
      deleted_project = create_project_with_owner(author, %{status: :deleted})

      {:ok, view, _html} = live(conn, ~p"/workspaces/course_author")

      # shows only active projects by default
      assert has_element?(view, "##{active_project.id}")
      refute has_element?(view, "##{deleted_project.id}")

      view
      |> element("#deletedCheck")
      |> render_click()

      # shows both active and deleted projects
      assert has_element?(view, "##{active_project.id}")
      assert has_element?(view, "##{deleted_project.id}")
    end

    test "applies paging", %{conn: conn, author: author} do
      [first_p | tail] =
        1..26
        |> Enum.map(fn _ -> create_project_with_owner(author) end)
        |> Enum.sort_by(& &1.title)

      last_p = List.last(tail)

      {:ok, view, _html} = live(conn, ~p"/workspaces/course_author")

      assert has_element?(view, "##{first_p.id}")
      refute has_element?(view, "##{last_p.id}")

      view
      |> element("#header_paging button[phx-click=\"paged_table_page_change\"]", "2")
      |> render_click()

      refute has_element?(view, "##{first_p.id}")
      assert has_element?(view, "##{last_p.id}")
    end

    test "applies sorting", %{conn: conn, author: author} do
      create_project_with_owner(author, %{title: "Testing A"})
      create_project_with_owner(author, %{title: "Testing B"})

      {:ok, view, _html} = live(conn, ~p"/workspaces/course_author")

      assert view
             |> element("tr:first-child > td:first-child")
             |> render() =~
               "Testing A"

      view
      |> element("th[phx-click=\"paged_table_sort\"]:first-of-type")
      |> render_click(%{sort_by: "title"})

      assert view
             |> element("tr:first-child > td:first-child")
             |> render() =~
               "Testing B"
    end

    test "can signout from authoring account and return to course author workspace (and user account stays signed in)",
         %{conn: conn} do
      user = insert(:user, email: "user_not_author@test.com")

      conn =
        Pow.Plug.assign_current_user(
          conn,
          user,
          OliWeb.Pow.PowHelpers.get_pow_config(:user)
        )

      {:ok, view, _html} = live(conn, ~p"/workspaces/course_author")
      assert conn.assigns.current_author
      assert conn.assigns.current_user
      refute has_element?(view, "div", "Course Author Sign In")

      view
      |> element("div[id='workspace-user-menu-dropdown'] a", "Sign out")
      |> render_click()

      assert_redirected(
        view,
        "/authoring/signout?type=author&target=%2Fworkspaces%2Fcourse_author"
      )

      conn = delete(conn, "/authoring/signout?type=author&target=%2Fworkspaces%2Fcourse_author")

      assert redirected_to(conn) == ~p"/workspaces/course_author"
      refute conn.assigns.current_author
      assert conn.assigns.current_user

      {:ok, view, _html} = live(conn, ~p"/workspaces/course_author")
      assert has_element?(view, "div", "Course Author Sign In")
    end
  end

  describe "course author workspace as admin" do
    setup [:admin_conn, :set_timezone]

    test "loads correctly when there are no projects", %{conn: conn} do
      {:ok, view, _html} = live(conn, ~p"/workspaces/course_author")

      assert has_element?(view, "#projects-table")
      assert has_element?(view, "p", "None exist")
      assert has_element?(view, "#button-new-project")
    end

    test "lists projects", %{conn: conn, admin: admin, ctx: ctx} do
      project = create_project_with_owner(admin)

      {:ok, view, _html} = live(conn, ~p"/workspaces/course_author")

      project_row =
        view
        |> element("##{project.id}")
        |> render()

      assert project_row =~ project.title
      assert project_row =~ Utils.render_date(project, :inserted_at, ctx)
      assert project_row =~ admin.name
      assert project_row =~ admin.email
      assert project_row =~ "Active"
    end

    test "applies show-all filter", %{conn: conn, admin: admin} do
      admin_project = create_project_with_owner(admin)
      project = insert(:author) |> create_project_with_owner()

      {:ok, view, _html} = live(conn, ~p"/workspaces/course_author")

      # shows all projects by default
      assert has_element?(view, "##{admin_project.id}")
      assert has_element?(view, "##{project.id}")

      view
      |> element("#allCheck")
      |> render_click()

      # shows only admin projects
      assert has_element?(view, "##{admin_project.id}")
      refute has_element?(view, "##{project.id}")
    end

    test "applies show-deleted filter", %{conn: conn, admin: admin} do
      active_project = create_project_with_owner(admin)
      deleted_project = insert(:project, status: :deleted)

      {:ok, view, _html} = live(conn, ~p"/workspaces/course_author")

      # shows only active projects by default
      assert has_element?(view, "##{active_project.id}")
      refute has_element?(view, "##{deleted_project.id}")

      view
      |> element("#deletedCheck")
      |> render_click()

      # shows both active and deleted projects
      assert has_element?(view, "##{active_project.id}")
      assert has_element?(view, "##{deleted_project.id}")
    end

    test "applies paging", %{conn: conn} do
      [first_p | tail] = insert_list(26, :project) |> Enum.sort_by(& &1.title)
      last_p = List.last(tail)

      {:ok, view, _html} = live(conn, ~p"/workspaces/course_author")

      assert has_element?(view, "##{first_p.id}")
      refute has_element?(view, "##{last_p.id}")

      view
      |> element("#header_paging button[phx-click=\"paged_table_page_change\"]", "2")
      |> render_click()

      refute has_element?(view, "##{first_p.id}")
      assert has_element?(view, "##{last_p.id}")
    end

    test "applies sorting", %{conn: conn} do
      insert(:project, %{title: "Testing A"})
      insert(:project, %{title: "Testing B"})

      {:ok, view, _html} = live(conn, ~p"/workspaces/course_author")

      assert view
             |> element("tr:first-child > td:first-child")
             |> render() =~
               "Testing A"

      view
      |> element("th[phx-click=\"paged_table_sort\"]:first-of-type")
      |> render_click(%{sort_by: "title"})

      assert view
             |> element("tr:first-child > td:first-child")
             |> render() =~
               "Testing B"
    end

    test "admin menu is shown in all workspaces (even if the conn has a user account)", %{
      conn: conn
    } do
      user = insert(:user)

      conn =
        Pow.Plug.assign_current_user(
          conn,
          user,
          OliWeb.Pow.PowHelpers.get_pow_config(:user)
        )

      [
        ~p"/workspaces/course_author",
        ~p"/workspaces/instructor",
        ~p"/workspaces/student"
      ]
      |> Enum.each(fn workspace ->
        {:ok, view, _html} = live(conn, workspace)
        assert has_element?(view, "button[id=workspace-user-menu]", "TA")
        assert has_element?(view, "div[role='account label']", "Admin")
      end)
    end

    test "can signout from ADMIN authoring account and return to course author workspace (and user account stays signed in)",
         %{conn: conn} do
      user = insert(:user, email: "user_not_author@test.com")

      conn =
        Pow.Plug.assign_current_user(
          conn,
          user,
          OliWeb.Pow.PowHelpers.get_pow_config(:user)
        )

      {:ok, view, _html} = live(conn, ~p"/workspaces/course_author")
      assert conn.assigns.current_author
      assert conn.assigns.current_user
      refute has_element?(view, "div", "Course Author Sign In")

      view
      |> element("div[id='workspace-user-menu-dropdown'] a", "Sign out")
      |> render_click()

      assert_redirected(
        view,
        "/authoring/signout?type=author&target=%2Fworkspaces%2Fcourse_author"
      )

      conn = delete(conn, "/authoring/signout?type=author&target=%2Fworkspaces%2Fcourse_author")

      assert redirected_to(conn) == ~p"/workspaces/course_author"
      refute conn.assigns.current_author
      assert conn.assigns.current_user

      {:ok, view, _html} = live(conn, ~p"/workspaces/course_author")
      assert has_element?(view, "div", "Course Author Sign In")
    end
  end

  describe "project sidebar" do
    setup [:admin_conn, :set_timezone, :base_project_with_curriculum]

    test "entering a project works well by navigating to the project overview", %{
      conn: conn,
      project: project
    } do
      {:ok, view, _html} = live(conn, ~p"/workspaces/course_author")

      view
      |> element("a", project.title)
      |> render_click()

      assert_redirected(view, "/authoring/project/#{project.slug}")
    end

    test "exit project button works well by navigating to course author index", %{
      conn: conn,
      project: project
    } do
      {:ok, view, _html} = live(conn, ~p"/workspaces/course_author/#{project.slug}/overview")

      view
      |> element(~s(a[id=exit_course_button]))
      |> render_click()

      assert_redirected(view, "/workspaces/course_author?sidebar_expanded=true")

      {:ok, view, _html} = live(conn, ~p"/workspaces/course_author")
      assert has_element?(view, "h1", "Course Author")

      assert has_element?(
               view,
               "h2",
               "Create, deliver, and continuously improve course materials."
             )

      assert has_element?(view, "h3", "Projects")
    end

    test "project name is shown in the sidebar and in the top bar", %{
      conn: conn,
      project: project
    } do
      {:ok, view, _html} = live(conn, ~p"/workspaces/course_author/#{project.slug}/overview")

      assert has_element?(view, "div", project.title)
    end

    test "sidebar is expanded by default", %{conn: conn} do
      {:ok, view, _html} = live(conn, ~p"/workspaces/course_author")

      assert has_element?(view, ~s(#desktop-workspace-nav-menu[aria-expanded=true]))
    end

    test "menus are shown correctly", %{conn: conn, project: project} do
      {:ok, view, _html} = live(conn, ~p"/workspaces/course_author/#{project.slug}/overview")

      assert has_element?(view, "div", "Overview")

      assert has_element?(view, "div", "Create")
      assert has_element?(view, "div", "Objectives")
      assert has_element?(view, "div", "Activity Bank")
      assert has_element?(view, "div", "Experiments")
      assert has_element?(view, "div", "Bibliography")
      assert has_element?(view, "div", "Curriculum")
      assert has_element?(view, "div", "All Pages")
      assert has_element?(view, "div", "All Activities")

      assert has_element?(view, "div", "Publish")
      assert has_element?(view, "div", "Review")
      assert has_element?(view, "div", "Publish")
      assert has_element?(view, "div", "Products")

      assert has_element?(view, "div", "Improve")
      assert has_element?(view, "div", "Insights")
    end

    test "objectives menu is shown correctly", %{
      conn: conn,
      project: project
    } do
      {:ok, view, _html} = live(conn, ~p"/workspaces/course_author/#{project.slug}/objectives")

      assert has_element?(view, "h3", "Learning Objectives")

      assert has_element?(
               view,
               "p",
               "Learning objectives help you to organize course content and determine appropriate assessments and instructional strategies."
             )

      assert has_element?(view, "button", "Create new Objective")
    end

    test "activity bank menu is shown correctly", %{
      conn: conn,
      project: project
    } do
      {:ok, view, _html} = live(conn, ~p"/workspaces/course_author/#{project.slug}/activity_bank")

      # Since the Activity Bank liveview renders a React component, we can only check for the presence of the div that contains the React component
      assert has_element?(view, ~s(#activity-bank))
      assert has_element?(view, ~s(div[data-live-react-class='Components.ActivityBank']))
    end

<<<<<<< HEAD
    test "all activities menu is shown correctly", %{
      conn: conn,
      project: project
    } do
      {:ok, view, _html} = live(conn, ~p"/workspaces/course_author/#{project.slug}/activities")

      assert has_element?(view, "h3", "Browse All Activities")
      assert has_element?(view, ~s(input[id='text-search-input']))
      assert has_element?(view, "a", "Open Sync View")
=======
    test "experiments menu is shown correctly", %{
      conn: conn,
      project: project
    } do
      {:ok, view, _html} = live(conn, ~p"/workspaces/course_author/#{project.slug}/experiments")

      assert has_element?(view, "h3", "A/B Testing with UpGrade")

      assert has_element?(
               view,
               "p",
               "To support A/B testing, Torus integrates with the A/B testing platform"
             )

      assert has_element?(view, "label", "Enable A/B testing with UpGrade")
    end

    test "review menu is shown correctly", %{
      conn: conn,
      project: project
    } do
      {:ok, view, _html} = live(conn, ~p"/workspaces/course_author/#{project.slug}/review")

      assert has_element?(
               view,
               "p",
               "Run an automated review before publishing to check for broken links and other common issues that may be present in your course."
             )

      assert has_element?(view, "button", "Run Review")
      assert has_element?(view, "a", "Preview Course")
>>>>>>> 75dda694
    end
  end

  defp create_project_with_owner(owner, attrs \\ %{}) do
    project = insert(:project, attrs)
    insert(:author_project, project_id: project.id, author_id: owner.id)
    project
  end
end<|MERGE_RESOLUTION|>--- conflicted
+++ resolved
@@ -567,17 +567,6 @@
       assert has_element?(view, ~s(div[data-live-react-class='Components.ActivityBank']))
     end
 
-<<<<<<< HEAD
-    test "all activities menu is shown correctly", %{
-      conn: conn,
-      project: project
-    } do
-      {:ok, view, _html} = live(conn, ~p"/workspaces/course_author/#{project.slug}/activities")
-
-      assert has_element?(view, "h3", "Browse All Activities")
-      assert has_element?(view, ~s(input[id='text-search-input']))
-      assert has_element?(view, "a", "Open Sync View")
-=======
     test "experiments menu is shown correctly", %{
       conn: conn,
       project: project
@@ -609,7 +598,17 @@
 
       assert has_element?(view, "button", "Run Review")
       assert has_element?(view, "a", "Preview Course")
->>>>>>> 75dda694
+    end
+
+    test "all activities menu is shown correctly", %{
+      conn: conn,
+      project: project
+    } do
+      {:ok, view, _html} = live(conn, ~p"/workspaces/course_author/#{project.slug}/activities")
+
+      assert has_element?(view, "h3", "Browse All Activities")
+      assert has_element?(view, ~s(input[id='text-search-input']))
+      assert has_element?(view, "a", "Open Sync View")
     end
   end
 
