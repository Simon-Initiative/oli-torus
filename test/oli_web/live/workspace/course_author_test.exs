--- conflicted
+++ resolved
@@ -567,37 +567,37 @@
       assert has_element?(view, ~s(div[data-live-react-class='Components.ActivityBank']))
     end
 
-<<<<<<< HEAD
+    test "experiments menu is shown correctly", %{
+      conn: conn,
+      project: project
+    } do
+      {:ok, view, _html} = live(conn, ~p"/workspaces/course_author/#{project.slug}/experiments")
+
+      assert has_element?(view, "h3", "A/B Testing with UpGrade")
+
+      assert has_element?(
+               view,
+               "p",
+               "To support A/B testing, Torus integrates with the A/B testing platform"
+             )
+
+      assert has_element?(view, "label", "Enable A/B testing with UpGrade")
+    end
+
     test "review menu is shown correctly", %{
       conn: conn,
       project: project
     } do
       {:ok, view, _html} = live(conn, ~p"/workspaces/course_author/#{project.slug}/review")
-=======
-    test "experiments menu is shown correctly", %{
-      conn: conn,
-      project: project
-    } do
-      {:ok, view, _html} = live(conn, ~p"/workspaces/course_author/#{project.slug}/experiments")
-
-      assert has_element?(view, "h3", "A/B Testing with UpGrade")
->>>>>>> bf426546
 
       assert has_element?(
                view,
                "p",
-<<<<<<< HEAD
                "Run an automated review before publishing to check for broken links and other common issues that may be present in your course."
              )
 
       assert has_element?(view, "button", "Run Review")
       assert has_element?(view, "a", "Preview Course")
-=======
-               "To support A/B testing, Torus integrates with the A/B testing platform"
-             )
-
-      assert has_element?(view, "label", "Enable A/B testing with UpGrade")
->>>>>>> bf426546
     end
   end
 
