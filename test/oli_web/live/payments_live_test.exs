--- conflicted
+++ resolved
@@ -215,10 +215,7 @@
       assert has_element?(view, "div", product.title)
     end
 
-<<<<<<< HEAD
-=======
     @tag :skip
->>>>>>> 23c23b0f
     test "applies sorting", %{conn: conn, product: product} do
       {_, _product, payment1} = create_payment_code(product)
       {_, _product, payment2} = create_payment_code(product)
