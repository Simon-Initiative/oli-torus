--- conflicted
+++ resolved
@@ -112,13 +112,8 @@
       refute has_element?(view, "a", product_2.title)
 
       view
-<<<<<<< HEAD
-      |> element("button[phx-click='text_search_reset']")
-      |> render_click()
-=======
-      |> element("form[phx-change=\"text_search_change\"]")
+      |> element("form[phx-change='text_search_change']")
       |> render_change(%{product_name: ""})
->>>>>>> 1bbdfb98
 
       assert has_element?(view, "a", product.title)
       assert has_element?(view, "a", product_2.title)
@@ -140,13 +135,8 @@
       assert has_element?(view, "a", product_2.base_project.title)
 
       view
-<<<<<<< HEAD
-      |> element("button[phx-click='text_search_reset']")
-      |> render_click()
-=======
-      |> element("form[phx-change=\"text_search_change\"]")
+      |> element("form[phx-change='text_search_change']")
       |> render_change(%{product_name: ""})
->>>>>>> 1bbdfb98
 
       assert has_element?(view, "a", product.base_project.title)
       assert has_element?(view, "a", product_2.base_project.title)
@@ -176,13 +166,8 @@
       assert has_element?(view, "a", product_2.title)
 
       view
-<<<<<<< HEAD
-      |> element("button[phx-click='text_search_reset']")
-      |> render_click()
-=======
-      |> element("form[phx-change=\"text_search_change\"]")
+      |> element("form[phx-change='text_search_change']")
       |> render_change(%{product_name: ""})
->>>>>>> 1bbdfb98
 
       assert has_element?(view, "a", product.title)
       assert has_element?(view, "a", product_2.title)
@@ -259,11 +244,7 @@
       refute has_element?(view, "##{last_p.id}")
 
       view
-<<<<<<< HEAD
-      |> element("#header_paging button[phx-click='paged_table_page_change']", "2")
-=======
-      |> element("#footer_paging button[phx-click=\"paged_table_page_change\"]", "2")
->>>>>>> 1bbdfb98
+      |> element("#footer_paging button[phx-click='paged_table_page_change']", "2")
       |> render_click()
 
       refute has_element?(view, "##{first_p.id}")
