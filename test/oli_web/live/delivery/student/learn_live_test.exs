--- conflicted
+++ resolved
@@ -1234,11 +1234,7 @@
       assert render(learning_objectives_tooltip) =~ "Objective 4"
     end
 
-<<<<<<< HEAD
-    test "can see 100% progress when all pages are completed",
-=======
     test "can see unit correct progress when all pages are completed",
->>>>>>> 991d06e7
          %{
            conn: conn,
            user: user,
@@ -1283,15 +1279,7 @@
       # when the slider buttons are enabled we know the student async metrics were loaded
       assert_receive({_ref, {:push_event, "enable-slider-buttons", _}}, 2_000)
 
-<<<<<<< HEAD
-      assert has_element?(
-               view,
-               ~s{div[role="unit_1_progress"]},
-               "100%"
-             )
-=======
       assert has_element?(view, ~s{div[role="unit_1_progress"]}, "100%")
->>>>>>> 991d06e7
     end
 
     test "can expand more than one module card", %{
