defmodule OliWeb.Delivery.Student.ContentLiveTest do
  use ExUnit.Case, async: true
  use OliWeb.ConnCase

  import Phoenix.LiveViewTest
  import Oli.Factory
  import Ecto.Query, warn: false

  alias Lti_1p3.Tool.ContextRoles
  alias Oli.Delivery.Sections
  alias Oli.Resources.ResourceType
  alias Oli.Delivery.Attempts.Core
  alias Oli.Delivery.Attempts.Core.ResourceAccess
  alias Oli.Repo
  alias Oli.Analytics.Summary
  alias Oli.Analytics.Common.Pipeline
  alias OliWeb.Delivery.Student.Utils

  alias Oli.Analytics.Summary.{
    Context,
    AttemptGroup
  }

  defp set_progress(section_id, resource_id, user_id, progress, revision) do
    {:ok, resource_access} =
      Core.track_access(resource_id, section_id, user_id)
      |> Core.update_resource_access(%{progress: progress})

    insert(:resource_attempt, %{
      resource_access: resource_access,
      revision: revision,
      lifecycle_state: :evaluated
    })
  end

  defp create_elixir_project(_) do
    author = insert(:author)
    project = insert(:project, authors: [author])

    # revisions...
    ## objectives
    objective_1_revision =
      insert(:revision,
        resource_type_id: ResourceType.get_id_by_type("objective"),
        title: "Objective 1"
      )

    objective_2_revision =
      insert(:revision,
        resource_type_id: ResourceType.get_id_by_type("objective"),
        title: "Objective 2"
      )

    objective_3_revision =
      insert(:revision,
        resource_type_id: ResourceType.get_id_by_type("objective"),
        title: "Objective 3"
      )

    objective_4_revision =
      insert(:revision,
        resource_type_id: ResourceType.get_id_by_type("objective"),
        title: "Objective 4"
      )

    ## activities...
    mcq_reg = Oli.Activities.get_registration_by_slug("oli_multiple_choice")

    mcq_activity_1_revision =
      insert(:revision,
        resource_type_id: ResourceType.get_id_by_type("activity"),
        objectives: %{
          "1" => [
            objective_1_revision.resource_id,
            objective_2_revision.resource_id,
            objective_3_revision.resource_id,
            objective_4_revision.resource_id
          ]
        },
        activity_type_id: mcq_reg.id,
        title: "Multiple Choice 1",
        content: generate_mcq_content("This is the first question")
      )

    ## pages...
    page_1_revision =
      insert(:revision,
        resource_type_id: ResourceType.get_id_by_type("page"),
        title: "Page 1",
        duration_minutes: 10
      )

    page_2_revision =
      insert(:revision,
        resource_type_id: ResourceType.get_id_by_type("page"),
        title: "Page 2",
        duration_minutes: 15
      )

    page_3_revision =
      insert(:revision,
        resource_type_id: ResourceType.get_id_by_type("page"),
        title: "Page 3"
      )

    page_4_revision =
      insert(:revision,
        resource_type_id: ResourceType.get_id_by_type("page"),
        title: "Page 4",
        graded: true,
        content: %{
          model: [
            %{
              id: "4286170280",
              type: "content",
              children: [
                %{
                  id: "2905665054",
                  type: "p",
                  children: [
                    %{
                      text: "This is a page with a multiple choice activity."
                    }
                  ]
                }
              ]
            },
            %{
              id: "3330767711",
              type: "activity-reference",
              children: [],
              activity_id: mcq_activity_1_revision.resource.id
            }
          ],
          bibrefs: [],
          version: "0.1.0"
        }
      )

    page_5_revision =
      insert(:revision,
        resource_type_id: ResourceType.get_id_by_type("page"),
        title: "Page 5"
      )

    page_6_revision =
      insert(:revision,
        resource_type_id: ResourceType.get_id_by_type("page"),
        title: "Page 6"
      )

    page_7_revision =
      insert(:revision,
        resource_type_id: ResourceType.get_id_by_type("page"),
        title: "Page 7"
      )

    page_8_revision =
      insert(:revision,
        resource_type_id: ResourceType.get_id_by_type("page"),
        title: "Page 8",
        graded: true
      )

    page_9_revision =
      insert(:revision,
        resource_type_id: ResourceType.get_id_by_type("page"),
        title: "Page 9",
        graded: true
      )

    page_10_revision =
      insert(:revision,
        resource_type_id: ResourceType.get_id_by_type("page"),
        title: "Page 10",
        graded: true
      )

<<<<<<< HEAD
    top_level_page_revision =
      insert(:revision,
        resource_type_id: ResourceType.get_id_by_type("page"),
        title: "Top Level Page",
        graded: true
      )

=======
    page_11_revision =
      insert(:revision,
        resource_type_id: ResourceType.get_id_by_type("page"),
        title: "Page 11",
        duration_minutes: 10
      )

    page_12_revision =
      insert(:revision,
        resource_type_id: ResourceType.get_id_by_type("page"),
        title: "Page 12",
        duration_minutes: 15
      )

    # sections and sub-sections...

    subsection_1_revision =
      insert(:revision, %{
        resource_type_id: Oli.Resources.ResourceType.get_id_by_type("container"),
        children: [page_11_revision.resource_id],
        title: "Erlang as a motivation"
      })

    section_1_revision =
      insert(:revision, %{
        resource_type_id: Oli.Resources.ResourceType.get_id_by_type("container"),
        children: [subsection_1_revision.resource_id, page_12_revision.resource_id],
        title: "Why Elixir?"
      })

>>>>>>> 27e91775
    ## modules...
    module_1_revision =
      insert(:revision, %{
        resource_type_id: Oli.Resources.ResourceType.get_id_by_type("container"),
        children: [
          page_1_revision.resource_id,
          page_2_revision.resource_id
        ],
        title: "How to use this course",
        poster_image: "module_1_custom_image_url",
        intro_content: %{
          children: [
            %{
              id: "2905665054",
              type: "p",
              children: [
                %{
                  text: "Throughout this unit you will learn how to use this course."
                }
              ]
            }
          ]
        },
        intro_video: "some_intro_video_url"
      })

    module_2_revision =
      insert(:revision, %{
        resource_type_id: Oli.Resources.ResourceType.get_id_by_type("container"),
        children: [page_3_revision.resource_id, page_4_revision.resource_id],
        title: "Configure your setup"
      })

    module_3_revision =
      insert(:revision, %{
        resource_type_id: Oli.Resources.ResourceType.get_id_by_type("container"),
        children: [page_5_revision.resource_id, page_6_revision.resource_id],
        title: "Installing Elixir, OTP and Phoenix"
      })

    module_4_revision =
      insert(:revision, %{
        resource_type_id: Oli.Resources.ResourceType.get_id_by_type("container"),
        children: [section_1_revision.resource_id],
        title: "Final thoughts"
      })

    ## units...
    unit_1_revision =
      insert(:revision, %{
        resource_type_id: Oli.Resources.ResourceType.get_id_by_type("container"),
        children: [module_1_revision.resource_id, module_2_revision.resource_id],
        title: "Introduction",
        poster_image: "some_image_url",
        intro_video: "youtube.com/watch?v=123456789ab"
      })

    unit_2_revision =
      insert(:revision, %{
        resource_type_id: Oli.Resources.ResourceType.get_id_by_type("container"),
        children: [module_3_revision.resource_id],
        title: "Building a Phoenix app",
        poster_image: "some_other_image_url"
      })

    unit_3_revision =
      insert(:revision, %{
        resource_type_id: Oli.Resources.ResourceType.get_id_by_type("container"),
        children: [page_7_revision.resource_id, page_8_revision.resource_id],
        title: "Implementing LiveView"
      })

    unit_4_revision =
      insert(:revision, %{
        resource_type_id: Oli.Resources.ResourceType.get_id_by_type("container"),
        children: [page_9_revision.resource_id],
        title: "Learning OTP",
        poster_image: "some_other_image_url",
        intro_video: "s3_video_url"
      })

    unit_5_revision =
      insert(:revision, %{
        resource_type_id: Oli.Resources.ResourceType.get_id_by_type("container"),
        children: [page_10_revision.resource_id, module_4_revision.resource_id],
        title: "Learning Macros",
        intro_video: "another_video"
      })

    ## root container...
    container_revision =
      insert(:revision, %{
        resource_type_id: Oli.Resources.ResourceType.get_id_by_type("container"),
        children: [
          unit_1_revision.resource_id,
          unit_2_revision.resource_id,
          unit_3_revision.resource_id,
          unit_4_revision.resource_id,
          unit_5_revision.resource_id,
          top_level_page_revision.resource_id
        ],
        title: "Root Container"
      })

    all_revisions =
      [
        objective_1_revision,
        objective_2_revision,
        objective_3_revision,
        objective_4_revision,
        mcq_activity_1_revision,
        page_1_revision,
        page_2_revision,
        page_3_revision,
        page_4_revision,
        page_5_revision,
        page_6_revision,
        page_7_revision,
        page_8_revision,
        page_9_revision,
        page_10_revision,
<<<<<<< HEAD
        top_level_page_revision,
=======
        page_11_revision,
        page_12_revision,
        section_1_revision,
        subsection_1_revision,
>>>>>>> 27e91775
        module_1_revision,
        module_2_revision,
        module_3_revision,
        module_4_revision,
        unit_1_revision,
        unit_2_revision,
        unit_3_revision,
        unit_4_revision,
        unit_5_revision,
        container_revision
      ]

    # asociate resources to project
    Enum.each(all_revisions, fn revision ->
      insert(:project_resource, %{
        project_id: project.id,
        resource_id: revision.resource_id
      })
    end)

    # publish project
    publication =
      insert(:publication, %{project: project, root_resource_id: container_revision.resource_id})

    # publish resources
    Enum.each(all_revisions, fn revision ->
      insert(:published_resource, %{
        publication: publication,
        resource: revision.resource,
        revision: revision,
        author: author
      })
    end)

    # create section...
    section =
      insert(:section,
        base_project: project,
        title: "The best course ever!",
        start_date: ~U[2023-10-30 20:00:00Z],
        analytics_version: :v2
      )

    {:ok, section} = Sections.create_section_resources(section, publication)
    {:ok, _} = Sections.rebuild_contained_pages(section)
    {:ok, _} = Sections.rebuild_contained_objectives(section)

    # schedule start and end date for unit 1 section_resource
    Sections.get_section_resource(section.id, unit_1_revision.resource_id)
    |> Sections.update_section_resource(%{
      start_date: ~U[2023-10-31 20:00:00Z],
      end_date: ~U[2023-12-31 20:00:00Z]
    })

    # schedule start and end date for module 1 section_resource
    Sections.get_section_resource(section.id, module_1_revision.resource_id)
    |> Sections.update_section_resource(%{
      start_date: ~U[2023-11-01 20:00:00Z],
      end_date: ~U[2023-11-15 20:00:00Z]
    })

    # schedule start and end date for page 4 section_resource
    Sections.get_section_resource(section.id, page_4_revision.resource_id)
    |> Sections.update_section_resource(%{
      start_date: ~U[2023-11-02 20:00:00Z],
      end_date: ~U[2023-11-03 20:00:00Z]
    })

    %{
      author: author,
      section: section,
      project: project,
      publication: publication,
      mcq_1: mcq_activity_1_revision,
      page_1: page_1_revision,
      page_2: page_2_revision,
      page_3: page_3_revision,
      page_4: page_4_revision,
      page_5: page_5_revision,
      page_6: page_6_revision,
      page_7: page_7_revision,
      page_8: page_8_revision,
      page_9: page_9_revision,
      page_10: page_10_revision,
<<<<<<< HEAD
      top_level_page: top_level_page_revision,
=======
      page_11: page_11_revision,
      page_12: page_12_revision,
      section_1: section_1_revision,
      subsection_1: subsection_1_revision,
>>>>>>> 27e91775
      module_1: module_1_revision,
      module_2: module_2_revision,
      module_3: module_3_revision,
      module_4: module_4_revision,
      unit_1: unit_1_revision,
      unit_2: unit_2_revision,
      unit_3: unit_3_revision,
      unit_4: unit_4_revision,
      unit_5: unit_5_revision
    }
  end

  defp generate_mcq_content(title) do
    %{
      "stem" => %{
        "id" => "2028833010",
        "content" => [
          %{"id" => "280825708", "type" => "p", "children" => [%{"text" => title}]}
        ]
      },
      "choices" => generate_choices("2028833010"),
      "authoring" => %{
        "parts" => [
          %{
            "id" => "1",
            "hints" => [
              %{
                "id" => "540968727",
                "content" => [
                  %{"id" => "2256338253", "type" => "p", "children" => [%{"text" => ""}]}
                ]
              },
              %{
                "id" => "2627194758",
                "content" => [
                  %{"id" => "3013119256", "type" => "p", "children" => [%{"text" => ""}]}
                ]
              },
              %{
                "id" => "2413327578",
                "content" => [
                  %{"id" => "3742562774", "type" => "p", "children" => [%{"text" => ""}]}
                ]
              }
            ],
            "outOf" => nil,
            "responses" => [
              %{
                "id" => "4122423546",
                "rule" => "(!(input like {1968053412})) && (input like {1436663133})",
                "score" => 1,
                "feedback" => %{
                  "id" => "685174561",
                  "content" => [
                    %{
                      "id" => "2621700133",
                      "type" => "p",
                      "children" => [%{"text" => "Correct"}]
                    }
                  ]
                }
              },
              %{
                "id" => "3738563441",
                "rule" => "input like {.*}",
                "score" => 0,
                "feedback" => %{
                  "id" => "3796426513",
                  "content" => [
                    %{
                      "id" => "1605260471",
                      "type" => "p",
                      "children" => [%{"text" => "Incorrect"}]
                    }
                  ]
                }
              }
            ],
            "gradingApproach" => "automatic",
            "scoringStrategy" => "average"
          }
        ],
        "correct" => [["1436663133"], "4122423546"],
        "version" => 2,
        "targeted" => [],
        "previewText" => "",
        "transformations" => [
          %{
            "id" => "1349799137",
            "path" => "choices",
            "operation" => "shuffle",
            "firstAttemptOnly" => true
          }
        ]
      }
    }
  end

  defp generate_choices(id),
    do: [
      %{
        # this id value is the one that should be passed to set_activity_attempt as response_input_value
        id: "id_for_option_a",
        content: [
          %{
            id: "1866911747",
            type: "p",
            children: [%{text: "Choice 1 for #{id}"}]
          }
        ]
      },
      %{
        id: "id_for_option_b",
        content: [
          %{
            id: "3926142114",
            type: "p",
            children: [%{text: "Choice 2 for #{id}"}]
          }
        ]
      }
    ]

  defp set_activity_attempt(
         page,
         %{activity_type_id: activity_type_id} = activity_revision,
         student,
         section,
         project_id,
         publication_id,
         response_input_value,
         correct
       ) do
    resource_access =
      get_or_insert_resource_access(student, section, page.resource)

    resource_attempt =
      insert(:resource_attempt, %{
        resource_access: resource_access,
        revision: page,
        lifecycle_state: :evaluated,
        date_evaluated: ~U[2020-01-01 00:00:00Z]
      })

    transformed_model =
      case activity_type_id do
        9 ->
          %{choices: generate_choices(activity_revision.id)}

        _ ->
          nil
      end

    activity_attempt =
      insert(:activity_attempt, %{
        revision: activity_revision,
        resource: activity_revision.resource,
        resource_attempt: resource_attempt,
        lifecycle_state: :evaluated,
        transformed_model: transformed_model,
        score: if(correct, do: 1, else: 0),
        out_of: 1
      })

    part_attempt =
      insert(:part_attempt, %{
        part_id: "1",
        activity_attempt: activity_attempt,
        response: %{"files" => [], "input" => response_input_value}
      })

    context = %Context{
      user_id: student.id,
      host_name: "localhost",
      section_id: section.id,
      project_id: project_id,
      publication_id: publication_id
    }

    build_analytics_v2(
      context,
      page.resource_id,
      activity_revision,
      activity_attempt,
      part_attempt
    )
  end

  defp build_analytics_v2(
         context,
         page_id,
         activity_revision,
         activity_attempt,
         part_attempt
       ) do
    group = %AttemptGroup{
      context: context,
      part_attempts: [
        %{
          part_id: part_attempt.part_id,
          response: part_attempt.response,
          score: activity_attempt.score,
          lifecycle_state: :evaluated,
          out_of: activity_attempt.out_of,
          activity_revision: activity_revision,
          hints: [],
          attempt_number: activity_attempt.attempt_number,
          activity_attempt: activity_attempt
        }
      ],
      activity_attempts: [],
      resource_attempt: %{resource_id: page_id}
    }

    Pipeline.init("test")
    |> Map.put(:data, group)
    |> Summary.upsert_resource_summaries()
    |> Summary.upsert_response_summaries()
  end

  defp get_or_insert_resource_access(student, section, resource) do
    resource_access =
      Repo.get_by(
        ResourceAccess,
        resource_id: resource.id,
        section_id: section.id,
        user_id: student.id
      )

    if resource_access do
      resource_access
    else
      insert(:resource_access, %{
        resource: resource,
        resource_id: resource.id,
        section: section,
        section_id: section.id,
        user: student,
        user_id: student.id
      })
    end
  end

  describe "user" do
    test "can not access page when it is not logged in", %{conn: conn} do
      section = insert(:section)
      student = insert(:user)

      Sections.enroll(student.id, section.id, [ContextRoles.get_role(:context_learner)])

      {:error, {:redirect, %{to: redirect_path}}} =
        live(conn, Utils.learn_live_path(section.slug))

      assert redirect_path ==
               "/session/new?request_path=%2Fsections%2F#{section.slug}%2Flearn&section=#{section.slug}"
    end
  end

  describe "student" do
    setup [:user_conn, :create_elixir_project]

    test "can not access when not enrolled to course", %{conn: conn, section: section} do
      {:error, {:redirect, %{to: redirect_path, flash: _flash_msg}}} =
        live(conn, Utils.learn_live_path(section.slug))

      assert redirect_path == "/unauthorized"
    end

    test "can access when enrolled to course", %{conn: conn, user: user, section: section} do
      Sections.enroll(user.id, section.id, [ContextRoles.get_role(:context_learner)])
      Sections.mark_section_visited_for_student(section, user)

      {:ok, view, _html} = live(conn, Utils.learn_live_path(section.slug))

      assert has_element?(view, "span", "The best course ever!")
      assert has_element?(view, "h3", "Introduction")
      assert has_element?(view, "h3", "Building a Phoenix app")
      assert has_element?(view, "h3", "Implementing LiveView")
    end

    test "can see unit intro as first slider card and play the video (if provided)", %{
      conn: conn,
      user: user,
      section: section
    } do
      Sections.enroll(user.id, section.id, [ContextRoles.get_role(:context_learner)])
      Sections.mark_section_visited_for_student(section, user)

      {:ok, view, _html} = live(conn, Utils.learn_live_path(section.slug))

      # unit 1 has an intro card with a video url provided, so there must be a play button
      assert has_element?(
               view,
               ~s{div[role="unit_1"] div[role="slider"] div[role="intro_card"] button[role="play_unit_intro_video"]}
             )

      # unit 2 has an intro card without video url (only poster_image was provided)
      assert has_element?(
               view,
               ~s{div[role="unit_2"] div[role="slider"] div[role="intro_card"]}
             )

      refute has_element?(
               view,
               ~s{div[role="unit_2"] div[role="slider"] div[role="intro_card"] button[role="play_unit_intro_video"]}
             )

      # unit 3 has no intro card at all
      refute has_element?(
               view,
               ~s{div[role="unit_3"] div[role="slider"] div[role="intro_card"]}
             )
    end

    test "can expand a module card to view its details (header with title and due date, intro content and page details)",
         %{
           conn: conn,
           user: user,
           section: section,
           page_1: page_1,
           page_2: page_2
         } do
      Sections.enroll(user.id, section.id, [ContextRoles.get_role(:context_learner)])
      Sections.mark_section_visited_for_student(section, user)

      {:ok, view, _html} = live(conn, Utils.learn_live_path(section.slug))

      refute has_element?(
               view,
               ~s{div[phx-click="navigate_to_resource"][phx-value-slug="#{page_1.slug}"]}
             )

      view
      |> element(~s{div[role="unit_1"] div[role="card_1"]})
      |> render_click()

      # page 1 and page 2 are shown with their estimated read time
      page_1_element =
        element(
          view,
          ~s{div[phx-click="navigate_to_resource"][phx-value-slug="#{page_1.slug}"]}
        )

      assert render(page_1_element) =~ "Page 1"
      assert render(page_1_element) =~ "10"
      assert render(page_1_element) =~ "min"

      page_2_element =
        element(
          view,
          ~s{div[phx-click="navigate_to_resource"][phx-value-slug="#{page_2.slug}"]}
        )

      assert render(page_2_element) =~ "Page 2"
      assert render(page_2_element) =~ "15"
      assert render(page_2_element) =~ "min"

      # intro content is shown
      assert has_element?(
               view,
               "p",
               "Throughout this unit you will learn how to use this course."
             )

      # header is shown with title and due date
      assert has_element?(
               view,
               ~s{div[role="expanded module header"] h2},
               "How to use this course"
             )

      assert has_element?(
               view,
               ~s{div[role="expanded module header"] span},
               "Due: Wed Nov 15, 2023"
             )
    end

    test "can see intro video (if any) when expanding a module card",
         %{
           conn: conn,
           user: user,
           section: section
         } do
      Sections.enroll(user.id, section.id, [ContextRoles.get_role(:context_learner)])
      Sections.mark_section_visited_for_student(section, user)

      {:ok, view, _html} = live(conn, Utils.learn_live_path(section.slug))

      # module 1 has intro video
      view
      |> element(~s{div[role="unit_1"] div[role="card_1"]})
      |> render_click()

      assert view
             |> element(~s{div[role="intro 1 details"]})
             |> render() =~ "Introduction"

      assert has_element?(
               view,
               ~s{div[role="intro 1 details"] div[role="unseen video icon"]}
             )

      # module 2 has no intro video
      view
      |> element(~s{div[role="unit_1"] div[role="card_2"]})
      |> render_click()

      refute has_element?(view, ~s{div[role="intro 1 details"] div[role="unseen video icon"]})
    end

    test "intro video is marked as seen after playing it",
         %{
           conn: conn,
           user: user,
           section: section,
           module_1: module_1
         } do
      Sections.enroll(user.id, section.id, [ContextRoles.get_role(:context_learner)])
      Sections.mark_section_visited_for_student(section, user)

      %{state: enrollment_state} =
        Sections.get_enrollment(section.slug, user.id)

      {:ok, view, _html} = live(conn, Utils.learn_live_path(section.slug))

      refute enrollment_state["viewed_intro_video_resource_ids"]

      view
      |> element(~s{div[role="unit_1"] div[role="card_1"]})
      |> render_click()

      assert has_element?(
               view,
               ~s{div[role="intro 1 details"] div[role="unseen video icon"]}
             )

      view
      |> element(~s{div[role="intro 1 details"] div[phx-click="play_video"]})
      |> render_click()

      # since the video is marked as seen in an async way, we revisit the page to check if the icon changed
      {:ok, view, _html} = live(conn, Utils.learn_live_path(section.slug))

      %{state: enrollment_state} =
        Sections.get_enrollment(section.slug, user.id)

      assert enrollment_state["viewed_intro_video_resource_ids"] == [module_1.resource_id]

      view
      |> element(~s{div[role="unit_1"] div[role="card_1"]})
      |> render_click()

      assert has_element?(
               view,
               ~s{div[role="intro 1 details"] div[role="seen video icon"]}
             )
    end

    test "can see orange flag and due date for graded pages in the module index details",
         %{
           conn: conn,
           user: user,
           section: section
         } do
      Sections.enroll(user.id, section.id, [ContextRoles.get_role(:context_learner)])
      Sections.mark_section_visited_for_student(section, user)

      {:ok, view, _html} = live(conn, Utils.learn_live_path(section.slug))

      view
      |> element(~s{div[role="unit_1"] div[role="card_2"]})
      |> render_click()

      assert has_element?(
               view,
               ~s{div[role="page 4 details"] div[role="orange flag icon"]}
             )

      assert has_element?(
               view,
               ~s{div[role="page 4 details"] div[role="due date and score"]},
               "Due: Fri Nov 3, 2023"
             )
    end

    test "can see checked square icon and score details for attempted graded pages in the module index details",
         %{
           conn: conn,
           user: user,
           section: section,
           mcq_1: mcq_1,
           page_4: page_4_revision,
           project: project,
           publication: publication
         } do
      Sections.enroll(user.id, section.id, [ContextRoles.get_role(:context_learner)])
      Sections.mark_section_visited_for_student(section, user)

      set_progress(section.id, page_4_revision.resource_id, user.id, 1.0, page_4_revision)

      set_activity_attempt(
        page_4_revision,
        mcq_1,
        user,
        section,
        project.id,
        publication.id,
        "id_for_option_a",
        true
      )

      set_activity_attempt(
        page_4_revision,
        mcq_1,
        user,
        section,
        project.id,
        publication.id,
        "id_for_option_a",
        false
      )

      {:ok, view, _html} = live(conn, Utils.learn_live_path(section.slug))
      # when the slider buttons are enabled we know the student async metrics were loaded
      assert_receive({_ref, {:push_event, "enable-slider-buttons", _}}, 2_000)

      view
      |> element(~s{div[role="unit_1"] div[role="card_2"]})
      |> render_click()

      # graded page with title "Page 4" in the hierarchy has the correct icon
      assert has_element?(
               view,
               ~s{div[role="page 4 details"] div[role="square check icon"]}
             )

      # correct due date
      assert has_element?(
               view,
               ~s{div[role="page 4 details"] div[role="due date and score"]},
               "Due: Fri Nov 3, 2023"
             )

      # and correct score summary
      assert has_element?(
               view,
               ~s{div[role="page 4 details"] div[role="due date and score"]},
               "1 / 2"
             )
    end

    test "can see module learning objectives (if any) in the tooltip", %{
      conn: conn,
      user: user,
      section: section
    } do
      Sections.enroll(user.id, section.id, [ContextRoles.get_role(:context_learner)])
      Sections.mark_section_visited_for_student(section, user)

      {:ok, view, _html} = live(conn, Utils.learn_live_path(section.slug))

      # expand unit 1/module 1 details
      view
      |> element(~s{div[role="unit_1"] div[role="card_1"]})
      |> render_click()

      # there are no learning objectives for this module

      refute has_element?(
               view,
               ~s{div[role="module learning objectives"]},
               "Introduction and Learning Objectives"
             )

      refute has_element?(view, ~s{div[role="learning objectives tooltip"]})

      # expand unit 1/module 2 details
      view
      |> element(~s{div[role="unit_1"] div[role="card_2"]})
      |> render_click()

      assert has_element?(
               view,
               ~s{div[role="module learning objectives"]},
               "Introduction and Learning Objectives"
             )

      learning_objectives_tooltip = element(view, ~s{div[role="learning objectives tooltip"]})

      assert has_element?(learning_objectives_tooltip)

      assert render(learning_objectives_tooltip) =~ "Objective 1"
      assert render(learning_objectives_tooltip) =~ "Objective 2"
      assert render(learning_objectives_tooltip) =~ "Objective 3"
      assert render(learning_objectives_tooltip) =~ "Objective 4"
    end

    test "can see unit check icon and score summary when all pages are completed",
         %{
           conn: conn,
           user: user,
           section: section,
           mcq_1: mcq_1,
           page_1: page_1_revision,
           page_2: page_2_revision,
           page_3: page_3_revision,
           page_4: page_4_revision,
           project: project,
           publication: publication
         } do
      Sections.enroll(user.id, section.id, [ContextRoles.get_role(:context_learner)])
      Sections.mark_section_visited_for_student(section, user)

      set_progress(section.id, page_1_revision.resource_id, user.id, 1.0, page_1_revision)
      set_progress(section.id, page_2_revision.resource_id, user.id, 1.0, page_2_revision)
      set_progress(section.id, page_3_revision.resource_id, user.id, 1.0, page_3_revision)
      set_progress(section.id, page_4_revision.resource_id, user.id, 1.0, page_4_revision)

      set_activity_attempt(
        page_4_revision,
        mcq_1,
        user,
        section,
        project.id,
        publication.id,
        "id_for_option_a",
        false
      )

      set_activity_attempt(
        page_4_revision,
        mcq_1,
        user,
        section,
        project.id,
        publication.id,
        "id_for_option_a",
        true
      )

      {:ok, view, _html} = live(conn, Utils.learn_live_path(section.slug))

      # when the slider buttons are enabled we know the student async metrics were loaded
      assert_receive({_ref, {:push_event, "enable-slider-buttons", _}}, 2_000)

      assert has_element?(
               view,
               ~s{div[role="unit_1"] div[role="score summary"]},
               "1 / 2"
             )

      assert has_element?(
               view,
               ~s{div[role="unit_1"] svg[role="unit completed check icon"]}
             )
    end

    test "can expand more than one module card", %{
      conn: conn,
      user: user,
      section: section,
      page_1: page_1,
      page_5: page_5
    } do
      Sections.enroll(user.id, section.id, [ContextRoles.get_role(:context_learner)])
      Sections.mark_section_visited_for_student(section, user)

      {:ok, view, _html} = live(conn, Utils.learn_live_path(section.slug))

      # page 1 belongs to module 1 (of unit 1) and page 5 belongs to module 3 (of unit 2)
      # Both should not be visible since they are not expanded yet
      refute has_element?(
               view,
               ~s{div[phx-click="navigate_to_resource"][phx-value-slug="#{page_1.slug}"]}
             )

      refute has_element?(
               view,
               ~s{div[phx-click="navigate_to_resource"][phx-value-slug="#{page_5.slug}"]}
             )

      # expand unit 1/module 1 details
      view
      |> element(~s{div[role="unit_1"] div[role="card_1"]})
      |> render_click()

      assert has_element?(
               view,
               ~s{div[phx-click="navigate_to_resource"][phx-value-slug="#{page_1.slug}"]}
             )

      refute has_element?(
               view,
               ~s{div[phx-click="navigate_to_resource"][phx-value-slug="#{page_5.slug}"]}
             )

      # expand unit 2/module 3 details
      view
      |> element(~s{div[role="unit_2"] div[role="card_3"]})
      |> render_click()

      assert has_element?(
               view,
               ~s{div[phx-click="navigate_to_resource"][phx-value-slug="#{page_1.slug}"]}
             )

      assert has_element?(
               view,
               ~s{div[phx-click="navigate_to_resource"][phx-value-slug="#{page_5.slug}"]}
             )
    end

    # TODO: finish this test when the handle event for the "Let's discuss" button is implemented
    @tag :skip
    test "can click on let's discuss button to open DOT AI Bot interface", %{
      conn: conn,
      user: user,
      section: section
    } do
      Sections.enroll(user.id, section.id, [ContextRoles.get_role(:context_learner)])
      Sections.mark_section_visited_for_student(section, user)

      {:ok, _view, _html} = live(conn, Utils.learn_live_path(section.slug))
    end

    test "sees a check icon on visited and completed pages", %{
      conn: conn,
      user: user,
      section: section,
      page_1: page_1
    } do
      Sections.enroll(user.id, section.id, [ContextRoles.get_role(:context_learner)])
      Sections.mark_section_visited_for_student(section, user)

      set_progress(section.id, page_1.resource_id, user.id, 1.0, page_1)
      {:ok, view, _html} = live(conn, Utils.learn_live_path(section.slug))

      # when the slider buttons are enabled we know the student async metrics were loaded
      assert_receive({_ref, {:push_event, "enable-slider-buttons", _}}, 2_000)

      # expand unit 1/module 1 details
      view
      |> element(~s{div[role="unit_1"] div[role="card_1"]})
      |> render_click()

      assert has_element?(view, ~s{div[role="page 1 details"] div[role="check icon"]})
      assert has_element?(view, ~s{div[role="page 2 details"]})
      refute has_element?(view, ~s{div[role="page 2 details"] div[role="check icon"]})
    end

    test "sees a check icon on visited and completed pages within a section", %{
      conn: conn,
      user: user,
      section: section,
      page_11: page_11
    } do
      Sections.enroll(user.id, section.id, [ContextRoles.get_role(:context_learner)])
      Sections.mark_section_visited_for_student(section, user)

      set_progress(section.id, page_11.resource_id, user.id, 1.0, page_11)
      {:ok, view, _html} = live(conn, Utils.learn_live_path(section.slug))

      # when the slider buttons are enabled we know the student async metrics were loaded
      assert_receive({_ref, {:push_event, "enable-slider-buttons", _}}, 2_000)

      # expand unit 5/module 3 details
      view
      |> element(~s{div[role="unit_5"] div[role="card_4"]})
      |> render_click()

      assert has_element?(view, ~s{div[role="page 11 details"] div[role="check icon"]})
    end

    test "does not see a check icon on visited pages that are not fully completed", %{
      conn: conn,
      user: user,
      section: section,
      page_1: page_1
    } do
      Sections.enroll(user.id, section.id, [ContextRoles.get_role(:context_learner)])
      Sections.mark_section_visited_for_student(section, user)

      set_progress(section.id, page_1.resource_id, user.id, 0.5, page_1)
      {:ok, view, _html} = live(conn, Utils.learn_live_path(section.slug))

      # expand unit 1/module 1 details
      view
      |> element(~s{div[role="unit_1"] div[role="card_1"]})
      |> render_click()

      assert has_element?(view, ~s{div[role="page 2 details"]})
      refute has_element?(view, ~s{div[role="page 1 details"] svg[role="visited check icon"]})
      assert has_element?(view, ~s{div[role="page 2 details"]})
      refute has_element?(view, ~s{div[role="page 2 details"] svg[role="visited check icon"]})
    end

    test "can visit a page", %{conn: conn, user: user, section: section, page_1: page_1} do
      Sections.enroll(user.id, section.id, [ContextRoles.get_role(:context_learner)])
      Sections.mark_section_visited_for_student(section, user)

      {:ok, view, _html} = live(conn, Utils.learn_live_path(section.slug))

      # expand unit 1/module 1 details
      view
      |> element(~s{div[role="unit_1"] div[role="card_1"]})
      |> render_click()

      # click on page 1 to navigate to that page
      view
      |> element(~s{div[phx-click="navigate_to_resource"][phx-value-slug="#{page_1.slug}"]})
      |> render_click()

      request_path = Utils.learn_live_path(section.slug, target_resource_id: page_1.resource_id)

      assert_redirect(
        view,
        Utils.lesson_live_path(section.slug, page_1.slug, request_path: request_path)
      )
    end

    test "can see the unit schedule details considering if the instructor has already scheduled it",
         %{
           conn: conn,
           user: user,
           section: section
         } do
      Sections.enroll(user.id, section.id, [ContextRoles.get_role(:context_learner)])
      Sections.mark_section_visited_for_student(section, user)

      {:ok, view, _html} = live(conn, Utils.learn_live_path(section.slug))

      # unit 1 has been scheduled by instructor, so there must be schedule details data
      assert view
             |> element(~s{div[role="unit_1"] div[role="schedule_details"]})
             |> render() =~
               "Due:\n              </span>\n              Sun, Dec 31, 2023 (8:00pm)"

      # unit 2 has not been scheduled by instructor, so there must not be a schedule details data
      assert view
             |> element(~s{div[role="unit_2"] div[role="schedule_details"]})
             |> render() =~ "Due:\n              </span>\n              not yet scheduled"
    end

    test "can see units, modules and page (at module level) progresses", %{
      conn: conn,
      user: user,
      section: section,
      page_1: page_1,
      page_2: page_2,
      page_7: page_7
    } do
      Sections.enroll(user.id, section.id, [ContextRoles.get_role(:context_learner)])
      Sections.mark_section_visited_for_student(section, user)

      set_progress(section.id, page_1.resource_id, user.id, 1.0, page_1)
      set_progress(section.id, page_2.resource_id, user.id, 0.5, page_2)
      set_progress(section.id, page_7.resource_id, user.id, 1.0, page_7)
      {:ok, view, _html} = live(conn, Utils.learn_live_path(section.slug))

      # when the slider buttons are enabled we know the student async metrics were loaded
      assert_receive({_ref, {:push_event, "enable-slider-buttons", _}}, 2_000)

      # unit 1 progress is 38% ((1 + 0.5 + 0.0 + 0.0) / 4)
      assert view
             |> element(~s{div[role="unit_1"] div[role="unit_1_progress"]})
             |> render() =~ "style=\"width: 38%\""

      assert view
             |> element(~s{div[role="unit_1"] div[role="unit_1_progress"]})
             |> render() =~ "font-semibold\">\n    38%\n"

      # module 1 progress is 75% ((1 + 0.5) / 2)
      assert view
             |> element(~s{div[role="unit_1"] div[role="card_1_progress"]})
             |> render() =~ "style=\"width: 75%\""

      # unit 3, practice page 1 card at module level has progress 100%
      assert view
             |> element(~s{div[role="unit_3"] div[role="card_7_progress"]})
             |> render() =~ "style=\"width: 100%\""
    end

    test "can see icon that identifies practice pages at level 2 of hierarchy (and can navigate to them)",
         %{
           conn: conn,
           user: user,
           section: section,
           page_7: page_7
         } do
      Sections.enroll(user.id, section.id, [ContextRoles.get_role(:context_learner)])
      Sections.mark_section_visited_for_student(section, user)

      {:ok, view, _html} = live(conn, Utils.learn_live_path(section.slug))

      assert has_element?(view, ~s{div[role="unit_3"] div[role="card_7"] div[role="page icon"]})

      # click on page 7 card to navigate to that page
      view
      |> element(~s{div[role="unit_3"] div[role="card_7"]})
      |> render_click()

      request_path = Utils.learn_live_path(section.slug, target_resource_id: page_7.resource_id)

      assert_redirect(
        view,
        Utils.lesson_live_path(section.slug, page_7.slug, request_path: request_path)
      )
    end

    test "can see icon that identifies graded pages at level 2 of hierarchy (and can navigate to them)",
         %{
           conn: conn,
           user: user,
           section: section,
           page_8: page_8
         } do
      Sections.enroll(user.id, section.id, [ContextRoles.get_role(:context_learner)])
      Sections.mark_section_visited_for_student(section, user)

      {:ok, view, _html} = live(conn, Utils.learn_live_path(section.slug))

      assert has_element?(
               view,
               ~s{div[role="unit_3"] div[role="card_8"] div[role="graded page icon"]}
             )

      # click on page 8 card to navigate to that page
      view
      |> element(~s{div[role="unit_3"] div[role="card_8"]})
      |> render_click()

      request_path = Utils.learn_live_path(section.slug, target_resource_id: page_8.resource_id)

      assert_redirect(
        view,
        Utils.lesson_live_path(section.slug, page_8.slug, request_path: request_path)
      )
    end

    test "progress bar is not rendered when there is no progress",
         %{
           conn: conn,
           user: user,
           section: section
         } do
      Sections.enroll(user.id, section.id, [ContextRoles.get_role(:context_learner)])
      Sections.mark_section_visited_for_student(section, user)

      {:ok, view, _html} = live(conn, Utils.learn_live_path(section.slug))

      # no progress yet, so progress bar is not rendered
      refute has_element?(view, ~s{div[role="unit_1"] div[role="card_1_progress"]})
      refute has_element?(view, ~s{div[role="unit_3"] div[role="card_1_progress"]})
    end

    test "can see card progress bar for modules at level 2 of hierarchy, and even for pages at level 2",
         %{
           conn: conn,
           user: user,
           section: section,
           page_2: page_2,
           page_7: page_7
         } do
      Sections.enroll(user.id, section.id, [ContextRoles.get_role(:context_learner)])
      Sections.mark_section_visited_for_student(section, user)

      set_progress(section.id, page_2.resource_id, user.id, 0.5, page_2)
      set_progress(section.id, page_7.resource_id, user.id, 1.0, page_7)

      {:ok, view, _html} = live(conn, Utils.learn_live_path(section.slug))

      # Progress in module 1 (which has page 2)
      assert has_element?(view, ~s{div[role="unit_1"] div[role="card_1_progress"]})

      # Progress in page 7
      assert has_element?(view, ~s{div[role="unit_3"] div[role="card_7_progress"]})
    end

    test "can see card background image if provided (if not the default one is shown)",
         %{
           conn: conn,
           user: user,
           section: section
         } do
      Sections.enroll(user.id, section.id, [ContextRoles.get_role(:context_learner)])
      Sections.mark_section_visited_for_student(section, user)

      {:ok, view, _html} = live(conn, Utils.learn_live_path(section.slug))

      assert view
             |> element(~s{div[role="unit_1"] div[role="card_1"]"})
             |> render =~ "style=\"background-image: url(&#39;module_1_custom_image_url&#39;)"

      assert view
             |> element(~s{div[role="unit_1"] div[role="card_2"]"})
             |> render =~ "style=\"background-image: url(&#39;/images/course_default.jpg&#39;)"
    end

    test "can see Youtube video poster image (if not the default one is shown)",
         %{
           conn: conn,
           user: user,
           section: section
         } do
      Sections.enroll(user.id, section.id, [ContextRoles.get_role(:context_learner)])
      Sections.mark_section_visited_for_student(section, user)

      {:ok, view, _html} = live(conn, Utils.learn_live_path(section.slug))

      assert view
             |> element(~s{div[role="unit_1"] div[role="intro_card"]"})
             |> render =~
               "style=\"background-image: url(&#39;https://img.youtube.com/vi/123456789ab/hqdefault.jpg&#39;)"

      # S3 video, uses provided poster image
      assert view
             |> element(~s{div[role="unit_4"] div[role="intro_card"]"})
             |> render =~ "style=\"background-image: url(&#39;some_other_image_url&#39;)"

      # S3 video without poster image, uses default one
      assert view
             |> element(~s{div[role="unit_5"] div[role="intro_card"]"})
             |> render =~ "style=\"background-image: url(&#39;/images/course_default.jpg&#39;)"
    end

    test "can see pages at the top level of the curriculum (at unit level) with it's header and corresponding card",
         %{
           conn: conn,
           user: user,
           section: section,
           top_level_page: top_level_page
         } do
      Sections.enroll(user.id, section.id, [ContextRoles.get_role(:context_learner)])
      Sections.mark_section_visited_for_student(section, user)

      {:ok, view, _html} = live(conn, Utils.learn_live_path(section.slug))

      assert view
             |> element(
               ~s{div[id="top_level_page_#{top_level_page.resource_id}"] div[role="header"]}
             )
             |> render() =~ "PAGE 11"

      assert view
             |> element(
               ~s{div[id="top_level_page_#{top_level_page.resource_id}"] div[role="header"]}
             )
             |> render() =~ "Top Level Page"

      assert view
             |> element(
               ~s{div[id="top_level_page_#{top_level_page.resource_id}"] div[role="schedule_details"]}
             )
             |> render() =~ "Due:\n              </span>\n              not yet scheduled"

      assert view
             |> element(~s{div[id="page_#{top_level_page.resource_id}"][role="card_1"]})
             |> render() =~ "Top Level Page"
    end

    test "can navigate to a unit through url params",
         %{
           conn: conn,
           user: user,
           section: section,
           unit_2: unit_2
         } do
      Sections.enroll(user.id, section.id, [ContextRoles.get_role(:context_learner)])
      Sections.mark_section_visited_for_student(section, user)
      unit_id = "unit_#{unit_2.resource_id}"

      {:ok, view, _html} =
        live(
          conn,
          Utils.learn_live_path(section.slug, %{target_resource_id: unit_2.resource_id})
        )

      # scrolling and pulse animation are triggered
      assert_push_event(view, "scroll-y-to-target", %{
        id: ^unit_id,
        offset: 80,
        pulse: true,
        pulse_delay: 500
      })
    end

    test "can navigate to a module through url params",
         %{
           conn: conn,
           user: user,
           section: section,
           unit_2: unit_2,
           module_3: module_3
         } do
      Sections.enroll(user.id, section.id, [ContextRoles.get_role(:context_learner)])
      Sections.mark_section_visited_for_student(section, user)
      unit_id = "unit_#{unit_2.resource_id}"
      card_id = "module_#{module_3.resource_id}"
      unit_resource_id = unit_2.resource_id

      {:ok, view, _html} =
        live(
          conn,
          Utils.learn_live_path(section.slug, %{target_resource_id: module_3.resource_id})
        )

      # scrolling and pulse animations are triggered
      assert_push_event(view, "scroll-y-to-target", %{id: ^unit_id, offset: 80})

      assert_push_event(view, "scroll-x-to-card-in-slider", %{
        card_id: ^card_id,
        scroll_delay: 300,
        unit_resource_id: ^unit_resource_id,
        pulse_target_id: ^card_id,
        pulse_delay: 500
      })

      # module 3 must be expanded so we can see its details
      assert has_element?(
               view,
               ~s{div[role="expanded module header"] h2},
               "Installing Elixir, OTP and Phoenix"
             )

      assert has_element?(view, ~s{div[id="index_for_#{module_3.resource_id}"]}, "Page 5")
    end

    test "can navigate to a page at top level (at unit level) through url params",
         %{
           conn: conn,
           user: user,
           section: section,
           top_level_page: top_level_page
         } do
      Sections.enroll(user.id, section.id, [ContextRoles.get_role(:context_learner)])
      Sections.mark_section_visited_for_student(section, user)
      top_level_page_id = "top_level_page_#{top_level_page.resource_id}"

      {:ok, view, _html} =
        live(
          conn,
          Utils.learn_live_path(section.slug, %{target_resource_id: top_level_page.resource_id})
        )

      # scrolling and pulse animation are triggered
      assert_push_event(view, "scroll-y-to-target", %{
        id: ^top_level_page_id,
        offset: 80,
        pulse: true,
        pulse_delay: 500
      })
    end

    test "can navigate to a page at module level through url params",
         %{
           conn: conn,
           user: user,
           section: section,
           unit_3: unit_3,
           page_8: page_8
         } do
      Sections.enroll(user.id, section.id, [ContextRoles.get_role(:context_learner)])
      Sections.mark_section_visited_for_student(section, user)
      unit_id = "unit_#{unit_3.resource_id}"
      card_id = "page_#{page_8.resource_id}"
      unit_resource_id = unit_3.resource_id

      {:ok, view, _html} =
        live(
          conn,
          Utils.learn_live_path(section.slug, %{target_resource_id: page_8.resource_id})
        )

      # scrolling and pulse animations are triggered
      assert_push_event(view, "scroll-y-to-target", %{id: ^unit_id, offset: 80})

      assert_push_event(view, "scroll-x-to-card-in-slider", %{
        card_id: ^card_id,
        scroll_delay: 300,
        unit_resource_id: ^unit_resource_id,
        pulse_target_id: ^card_id,
        pulse_delay: 500
      })
    end

    test "can navigate to a page through url params",
         %{
           conn: conn,
           user: user,
           section: section,
           unit_2: unit_2,
           module_3: module_3,
           page_6: page_6
         } do
      Sections.enroll(user.id, section.id, [ContextRoles.get_role(:context_learner)])
      Sections.mark_section_visited_for_student(section, user)
      unit_id = "unit_#{unit_2.resource_id}"
      card_id = "module_#{module_3.resource_id}"
      unit_resource_id = unit_2.resource_id
      pulse_target_id = "index_item_#{page_6.resource_id}"

      {:ok, view, _html} =
        live(
          conn,
          Utils.learn_live_path(section.slug, %{target_resource_id: page_6.resource_id})
        )

      # scrolling and pulse animations are triggered
      assert_push_event(view, "scroll-y-to-target", %{id: ^unit_id, offset: 80})

      assert_push_event(
        view,
        "scroll-x-to-card-in-slider",
        %{
          card_id: ^card_id,
          scroll_delay: 300,
          unit_resource_id: ^unit_resource_id,
          pulse_target_id: ^pulse_target_id,
          pulse_delay: 500
        }
      )

      # The module that contains Page 6 must be expanded so we can see that page
      assert has_element?(view, ~s{div[id="index_item_6_#{page_6.resource_id}"]}, "Page 6")
    end

    test "can navigate to a page at section level through url params",
         %{
           conn: conn,
           user: user,
           section: section,
           unit_5: unit_5,
           module_4: module_4,
           page_11: page_11
         } do
      Sections.enroll(user.id, section.id, [ContextRoles.get_role(:context_learner)])
      Sections.mark_section_visited_for_student(section, user)
      unit_id = "unit_#{unit_5.resource_id}"
      card_id = "module_#{module_4.resource_id}"
      unit_resource_id = unit_5.resource_id
      pulse_target_id = "index_item_#{page_11.resource_id}"

      {:ok, view, _html} =
        live(
          conn,
          Utils.learn_live_path(section.slug, %{target_resource_id: page_11.resource_id})
        )

      # scrolling and pulse animations are triggered
      assert_push_event(view, "scroll-y-to-target", %{id: ^unit_id, offset: 80})

      assert_push_event(view, "scroll-x-to-card-in-slider", %{
        card_id: ^card_id,
        scroll_delay: 300,
        unit_resource_id: ^unit_resource_id,
        pulse_target_id: ^pulse_target_id,
        pulse_delay: 500
      })
    end

    test "can see pages within sections and sub-sections",
         %{
           conn: conn,
           user: user,
           section: section,
           section_1: section_1,
           subsection_1: subsection_1,
           page_11: page_11,
           page_12: page_12
         } do
      Sections.enroll(user.id, section.id, [ContextRoles.get_role(:context_learner)])
      Sections.mark_section_visited_for_student(section, user)

      {:ok, view, _html} = live(conn, Utils.learn_live_path(section.slug))

      refute has_element?(
               view,
               ~s{div[phx-click="navigate_to_resource"][phx-value-slug="#{page_11.slug}"]}
             )

      refute has_element?(
               view,
               ~s{div[phx-click="navigate_to_resource"][phx-value-slug="#{page_12.slug}"]}
             )

      view
      |> element(~s{div[role="unit_5"] div[role="card_4"]})
      |> render_click()

      # page 11 and page 12 are displayed by default with their corresponding indentation
      page_11_element =
        element(
          view,
          ~s{div[phx-click="navigate_to_resource"][phx-value-slug="#{page_11.slug}"]}
        )

      assert render(page_11_element) =~ "Page 11"
      assert render(page_11_element) =~ "ml-[60px]"

      page_12_element =
        element(
          view,
          ~s{div[phx-click="navigate_to_resource"][phx-value-slug="#{page_12.slug}"]}
        )

      assert render(page_12_element) =~ "Page 12"
      assert render(page_12_element) =~ "ml-[30px]"

      # Section and Sub-section are displayed with their corresponding indentation
      section_1_element =
        element(
          view,
          "#index_item_1_#{section_1.resource_id}"
        )

      subsection_1_element =
        element(
          view,
          "#index_item_1_#{subsection_1.resource_id}"
        )

      assert render(section_1_element) =~ "Why Elixir?"
      assert render(section_1_element) =~ "ml-0"

      assert render(subsection_1_element) =~ "Erlang as a motivation"
      assert render(subsection_1_element) =~ "ml-[30px]"

      # Hides the sub-section content when it is clicked
      render_click(subsection_1_element)

      assert has_element?(
               view,
               ~s{div.hidden div[phx-click="navigate_to_resource"][phx-value-slug="#{page_11.slug}"]}
             )

      # Hides the section content when it is clicked
      render_click(section_1_element)

      assert has_element?(
               view,
               ~s{div.hidden div[phx-click="navigate_to_resource"][phx-value-slug="#{page_12.slug}"]}
             )

      assert has_element?(
               view,
               "div.hidden #index_item_1_#{subsection_1.resource_id}"
             )
    end
  end

  describe "sidebar menu" do
    setup [:user_conn, :create_elixir_project]

    test "does not render Explorations, Practice and Collaboration links if those features are not enabled",
         %{conn: conn, user: user, section: section} do
      Sections.enroll(user.id, section.id, [ContextRoles.get_role(:context_learner)])
      Sections.mark_section_visited_for_student(section, user)
      {:ok, view, _html} = live(conn, Utils.learn_live_path(section.slug))

      refute has_element?(
               view,
               ~s{a[href="/sections/#{section.slug}/explorations"]},
               "Explorations"
             )

      refute has_element?(view, ~s{a[href="/sections/#{section.slug}/practice"]}, "Practice")

      refute has_element?(
               view,
               ~s{a[href="/sections/#{section.slug}/discussions"]},
               "Discussions"
             )
    end

    test "renders Explorations, Practice and Collaboration links if those features are enabled",
         %{
           conn: conn,
           user: user,
           section: section,
           page_1: page_1,
           page_2: page_2,
           page_3: page_3,
           author: author
         } do
      Sections.enroll(user.id, section.id, [ContextRoles.get_role(:context_learner)])
      Sections.mark_section_visited_for_student(section, user)

      # change the purpose of the pages to have an exploration page and a deliberate practice page
      Oli.Resources.update_revision(page_1, %{purpose: :application, author_id: author.id})

      Oli.Resources.update_revision(page_2, %{purpose: :deliberate_practice, author_id: author.id})

      # enable collab space on page 3
      page_3_sr =
        Oli.Delivery.Sections.get_section_resource(section.id, page_3.resource_id)

      {:ok, _} =
        Oli.Delivery.Sections.update_section_resource(page_3_sr, %{
          collab_space_config: %Oli.Resources.Collaboration.CollabSpaceConfig{
            status: :enabled
          }
        })

      # process changes in section
      Oli.Delivery.Sections.PostProcessing.apply(section, [
        :discussions,
        :explorations,
        :deliberate_practice
      ])

      {:ok, view, _html} = live(conn, Utils.learn_live_path(section.slug))

      assert has_element?(
               view,
               ~s{a[href="/sections/#{section.slug}/explorations"]},
               "Explorations"
             )

      assert has_element?(view, ~s{a[href="/sections/#{section.slug}/practice"]}, "Practice")

      assert has_element?(
               view,
               ~s{a[href="/sections/#{section.slug}/discussions"]},
               "Discussions"
             )
    end
  end
end<|MERGE_RESOLUTION|>--- conflicted
+++ resolved
@@ -176,7 +176,6 @@
         graded: true
       )
 
-<<<<<<< HEAD
     top_level_page_revision =
       insert(:revision,
         resource_type_id: ResourceType.get_id_by_type("page"),
@@ -184,7 +183,6 @@
         graded: true
       )
 
-=======
     page_11_revision =
       insert(:revision,
         resource_type_id: ResourceType.get_id_by_type("page"),
@@ -215,7 +213,6 @@
         title: "Why Elixir?"
       })
 
->>>>>>> 27e91775
     ## modules...
     module_1_revision =
       insert(:revision, %{
@@ -337,14 +334,11 @@
         page_8_revision,
         page_9_revision,
         page_10_revision,
-<<<<<<< HEAD
         top_level_page_revision,
-=======
         page_11_revision,
         page_12_revision,
         section_1_revision,
         subsection_1_revision,
->>>>>>> 27e91775
         module_1_revision,
         module_2_revision,
         module_3_revision,
@@ -429,14 +423,11 @@
       page_8: page_8_revision,
       page_9: page_9_revision,
       page_10: page_10_revision,
-<<<<<<< HEAD
       top_level_page: top_level_page_revision,
-=======
       page_11: page_11_revision,
       page_12: page_12_revision,
       section_1: section_1_revision,
       subsection_1: subsection_1_revision,
->>>>>>> 27e91775
       module_1: module_1_revision,
       module_2: module_2_revision,
       module_3: module_3_revision,
