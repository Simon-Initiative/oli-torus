--- conflicted
+++ resolved
@@ -750,11 +750,7 @@
       assert has_element?(
                view,
                "div[id=pay_early_message]",
-<<<<<<< HEAD
                "You have 18 days left of your grace period for accessing this course"
-=======
-               "You have 18 more days remaining in your grace period access of this course"
->>>>>>> cec64062
              )
 
       # Grace period is over
@@ -1086,12 +1082,19 @@
       assert has_element?(view, "div", page_4.title)
     end
 
-<<<<<<< HEAD
     test "can not see upcoming agenda if this option is disabled", %{
       conn: conn,
       section: section,
       page_1: page_1
-=======
+    } do
+      stub_current_time(~U[2023-11-03 21:00:00Z])
+      {:ok, view, _html} = live(conn, ~p"/sections/#{section.slug}")
+
+      refute has_element?(view, "div", "Upcoming Agenda")
+      refute has_element?(view, "div", "This Week")
+      refute has_element?(view, "div", page_1.title)
+    end
+
     test "do not show hidden pages in upcoming agenda", %{
       conn: conn,
       section: section,
@@ -1126,24 +1129,6 @@
       :mark_section_visited
     ]
 
-    test "can see upcoming agenda", %{
-      conn: conn,
-      section: section,
-      module_1: module_1
->>>>>>> cec64062
-    } do
-      stub_current_time(~U[2023-11-03 21:00:00Z])
-      {:ok, view, _html} = live(conn, ~p"/sections/#{section.slug}")
-
-<<<<<<< HEAD
-      refute has_element?(view, "div", "Upcoming Agenda")
-      refute has_element?(view, "div", "This Week")
-      refute has_element?(view, "div", page_1.title)
-=======
-      assert has_element?(view, "div", "Upcoming Agenda")
-      assert has_element?(view, "div", module_1.title)
-    end
-
     test "displays three upcoming assignments", %{
       conn: conn,
       section: section,
@@ -1209,7 +1194,6 @@
                view,
                third_assignment <> ~s{div[role=resource_type][aria-label=checkpoint]}
              )
->>>>>>> cec64062
     end
   end
 
