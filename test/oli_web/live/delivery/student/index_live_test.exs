--- conflicted
+++ resolved
@@ -1013,7 +1013,6 @@
       assert has_element?(view, "div", "17%")
     end
 
-<<<<<<< HEAD
     test "can see upcoming agenda if this option is enabled", %{
       conn: conn,
       section: section,
@@ -1048,7 +1047,8 @@
       refute has_element?(view, "div", "Upcoming Agenda")
       refute has_element?(view, "div", "This Week")
       refute has_element?(view, "div", page_1.title)
-=======
+    end
+
     test "do not show hidden pages in upcoming agenda", %{
       conn: conn,
       section: section,
@@ -1071,7 +1071,6 @@
       {:ok, view, _html} = live(conn, ~p"/sections/#{section.slug}")
 
       refute has_element?(view, first_assignment <> ~s{div[role=title]}, page_3.title)
->>>>>>> 00e4b5f4
     end
   end
 
