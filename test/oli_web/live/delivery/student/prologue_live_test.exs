--- conflicted
+++ resolved
@@ -1082,7 +1082,6 @@
 
       assert view |> element("#page_due_terms") |> render() =~ "Tue Nov 14, 2023 by 8:00pm."
     end
-<<<<<<< HEAD
 
     test "page terms are shown correctly when page is scheduled", ctx do
       %{conn: conn, user: user, section: section, page_2: page_2} = ctx
@@ -1093,18 +1092,6 @@
 
       get_and_update_section_resource(section.id, page_2.resource_id, params)
 
-=======
-
-    test "page terms are shown correctly when page is scheduled", ctx do
-      %{conn: conn, user: user, section: section, page_2: page_2} = ctx
-
-      enroll_and_mark_visited(user, section)
-
-      params = %{scoring_strategy_id: 1}
-
-      get_and_update_section_resource(section.id, page_2.resource_id, params)
-
->>>>>>> 11a71ca4
       {:ok, view, _html} = live(conn, Utils.prologue_live_path(section.slug, page_2.slug))
 
       assert view |> element("#page_scoring_terms") |> render() =~
@@ -1126,9 +1113,6 @@
                "This assignment was due on"
 
       assert view |> element("#page_time_limit_term") |> render() =~
-<<<<<<< HEAD
-               "<li id=\"page_time_limit_term\">\n  You have <b>1 minute</b>\n  to complete the assessment from the time you begin. If you exceed this time, it will be marked as late.\n</li>"
-=======
                "<li id=\"page_time_limit_term\">\n  You have <b>1 minute</b>\n  to complete the assessment from the time you begin.\n</li>"
     end
 
@@ -1165,7 +1149,6 @@
       {:ok, view, _html} = live(conn, Utils.prologue_live_path(section.slug, page_2.slug))
 
       refute has_element?(view, "#page_submit_term", "<li id=\"page_submit_term\">")
->>>>>>> 11a71ca4
     end
 
     defp enroll_and_mark_visited(user, section) do
@@ -1177,24 +1160,6 @@
       Sections.get_section_resource(section_id, resource_id)
       |> Sections.update_section_resource(updated_params)
     end
-<<<<<<< HEAD
-
-    test "can not see DOT AI Bot interface if it's on a scored page", %{
-      conn: conn,
-      user: user,
-      section: section,
-      page_1: page_1
-    } do
-      Sections.enroll(user.id, section.id, [ContextRoles.get_role(:context_learner)])
-      Sections.mark_section_visited_for_student(section, user)
-
-      {:ok, view, _html} = live(conn, Utils.prologue_live_path(section.slug, page_1.slug))
-
-      refute has_element?(view, "div[id='dialogue-window']")
-      refute has_element?(view, "div[id=ai_bot_collapsed]")
-    end
-=======
->>>>>>> 11a71ca4
   end
 
   describe "offline detector" do
