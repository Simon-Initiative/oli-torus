defmodule OliWeb.Delivery.Student.PrologueLiveTest do
  use ExUnit.Case, async: true
  use OliWeb.ConnCase

  import Phoenix.LiveViewTest
  import Oli.Factory
  import Ecto.Query, warn: false

  alias Lti_1p3.Tool.ContextRoles
  alias Oli.Delivery.Attempts.Core
  alias Oli.Delivery.Attempts.Core.{ActivityAttempt, ResourceAccess}
  alias Oli.Delivery.Sections
  alias Oli.Repo
  alias Oli.Resources.ResourceType
  alias OliWeb.Delivery.Student.Utils

  @default_selected_view :gallery

  defp create_attempt(student, section, revision, resource_attempt_data \\ %{}) do
    resource_access = get_or_insert_resource_access(student, section, revision)

    resource_attempt =
      insert(:resource_attempt, %{
        resource_access: resource_access,
        revision: revision,
        date_submitted: resource_attempt_data[:date_submitted] || ~U[2023-11-14 20:00:00Z],
        date_evaluated: resource_attempt_data[:date_evaluated] || ~U[2023-11-14 20:30:00Z],
        score: resource_attempt_data[:score] || 5,
        out_of: resource_attempt_data[:out_of] || 10,
        lifecycle_state: resource_attempt_data[:lifecycle_state] || :submitted,
        content: resource_attempt_data[:content] || %{model: []}
      })

    activity_attempt =
      insert(:activity_attempt,
        resource_attempt: resource_attempt,
        resource: revision.resource,
        revision: revision,
        lifecycle_state: :submitted,
        score: 5,
        out_of: 10
      )

    insert(:part_attempt, %{
      activity_attempt_id: activity_attempt.id,
      activity_attempt: activity_attempt,
      attempt_guid: UUID.uuid4(),
      part_id: "1",
      grading_approach: :manual,
      datashop_session_id: "1234abcd",
      score: 5,
      out_of: 10,
      lifecycle_state: :submitted
    })

    resource_attempt
  end

  defp get_or_insert_resource_access(student, section, revision) do
    Oli.Repo.get_by(
      ResourceAccess,
      resource_id: revision.resource_id,
      section_id: section.id,
      user_id: student.id
    )
    |> case do
      nil ->
        insert(:resource_access, %{
          user: student,
          section: section,
          resource: revision.resource
        })

      resource_access ->
        resource_access
    end
  end

  defp create_elixir_project(_) do
    author = insert(:author)
    project = insert(:project, authors: [author])

    # revisions...

    ## objectives...
    objective_1_revision =
      insert(:revision,
        resource_type_id: ResourceType.get_id_by_type("objective"),
        title: "this is the first objective"
      )

    objective_2_revision =
      insert(:revision,
        resource_type_id: ResourceType.get_id_by_type("objective"),
        title: "this is the second objective"
      )

    objective_3_revision =
      insert(:revision,
        resource_type_id: ResourceType.get_id_by_type("objective"),
        title: "this is the third objective"
      )

    objective_4_revision =
      insert(:revision,
        resource_type_id: ResourceType.get_id_by_type("objective"),
        title: "this is the forth objective"
      )

    ## pages...
    page_1_revision =
      insert(:revision,
        resource_type_id: ResourceType.get_id_by_type("page"),
        title: "Page 1",
        duration_minutes: 10,
        graded: true,
        content: %{
          model: [
            %{
              id: "158828742",
              type: "content",
              children: [
                %{
                  id: "3371710400",
                  type: "p",
                  children: [%{text: "Here's some practice page content"}]
                }
              ]
            }
          ]
        }
      )

    exploration_1_revision =
      insert(:revision,
        resource_type_id: ResourceType.get_id_by_type("page"),
        title: "Exploration 1",
        purpose: :application,
        content: %{
          "model" => [],
          "advancedDelivery" => true,
          "displayApplicationChrome" => false,
          "additionalStylesheets" => [
            "/css/delivery_adaptive_themes_default_light.css"
          ]
        }
      )

    graded_adaptive_page_revision =
      insert(:revision,
        resource_type_id: ResourceType.get_id_by_type("page"),
        graded: true,
        max_attempts: 5,
        title: "Graded Adaptive Page",
        purpose: :foundation,
        content: %{
          "model" => [],
          "advancedDelivery" => true,
          "displayApplicationChrome" => false,
          "additionalStylesheets" => [
            "/css/delivery_adaptive_themes_default_light.css"
          ]
        }
      )

    page_2_revision =
      insert(:revision,
        resource_type_id: ResourceType.get_id_by_type("page"),
        title: "Page 2",
        graded: true,
        duration_minutes: 15,
        objectives: %{
          "attached" => [
            objective_1_revision.resource_id,
            objective_2_revision.resource_id,
            objective_3_revision.resource_id,
            objective_4_revision.resource_id
          ]
        }
      )

    page_3_revision =
      insert(:revision,
        resource_type_id: ResourceType.get_id_by_type("page"),
        title: "Page 3",
        duration_minutes: 5,
        graded: true,
        max_attempts: 5,
        content: %{
          model: [
            %{
              id: "158828742",
              type: "content",
              children: [
                %{
                  id: "3371710400",
                  type: "p",
                  children: [%{text: "Here's some graded page content"}]
                }
              ]
            }
          ]
        }
      )

    page_4_revision =
      insert(:revision,
        resource_type_id: ResourceType.get_id_by_type("page"),
        title: "Page 4",
        duration_minutes: 5,
        graded: true,
        max_attempts: 5,
        content: %{
          model: []
        }
      )

    page_5_revision =
      insert(:revision,
        resource_type_id: ResourceType.get_id_by_type("page"),
        title: "Page 5",
        duration_minutes: 5,
        graded: true,
        max_attempts: 5,
        content: %{
          model: []
        }
      )

    ## sections and subsections...
    subsection_1_revision =
      insert(:revision, %{
        resource_type_id: Oli.Resources.ResourceType.get_id_by_type("container"),
        children: [
          page_4_revision.resource_id
        ],
        title: "Erlang as a motivation"
      })

    section_1_revision =
      insert(:revision, %{
        resource_type_id: Oli.Resources.ResourceType.get_id_by_type("container"),
        children: [subsection_1_revision.resource_id, page_5_revision.resource_id],
        title: "Why Elixir?"
      })

    ## modules...
    module_1_revision =
      insert(:revision, %{
        resource_type_id: Oli.Resources.ResourceType.get_id_by_type("container"),
        children: [page_1_revision.resource_id, page_2_revision.resource_id],
        title: "How to use this course",
        poster_image: "module_1_custom_image_url",
        intro_content: %{
          children: [
            %{
              type: "p",
              children: [
                %{
                  text: "Throughout this unit you will learn how to use this course."
                }
              ]
            }
          ]
        }
      })

    module_2_revision =
      insert(:revision, %{
        resource_type_id: Oli.Resources.ResourceType.get_id_by_type("container"),
        children: [section_1_revision.resource_id, page_3_revision.resource_id],
        title: "The second module is awesome!",
        poster_image: "module_2_custom_image_url",
        intro_content: %{
          children: [
            %{
              type: "p",
              children: [
                %{
                  text: "Thoughout this unit you will have a lot of fun."
                }
              ]
            }
          ]
        }
      })

    ## units...
    unit_1_revision =
      insert(:revision, %{
        resource_type_id: Oli.Resources.ResourceType.get_id_by_type("container"),
        children: [module_1_revision.resource_id, module_2_revision.resource_id],
        title: "Introduction",
        poster_image: "some_image_url",
        intro_video: "some_video_url"
      })

    unit_2_revision =
      insert(:revision, %{
        resource_type_id: Oli.Resources.ResourceType.get_id_by_type("container"),
        children: [exploration_1_revision.resource_id, graded_adaptive_page_revision.resource_id],
        title: "What did you learn?"
      })

    ## root container...
    container_revision =
      insert(:revision, %{
        resource_type_id: Oli.Resources.ResourceType.get_id_by_type("container"),
        children: [
          unit_1_revision.resource_id,
          unit_2_revision.resource_id
        ],
        title: "Root Container"
      })

    all_revisions =
      [
        objective_1_revision,
        objective_2_revision,
        objective_3_revision,
        objective_4_revision,
        page_1_revision,
        exploration_1_revision,
        graded_adaptive_page_revision,
        page_2_revision,
        page_3_revision,
        page_4_revision,
        page_5_revision,
        subsection_1_revision,
        section_1_revision,
        module_1_revision,
        module_2_revision,
        unit_1_revision,
        unit_2_revision,
        container_revision
      ]

    # associate resources to project
    Enum.each(all_revisions, fn revision ->
      insert(:project_resource, %{
        project_id: project.id,
        resource_id: revision.resource_id
      })
    end)

    # publish project
    publication =
      insert(:publication, %{project: project, root_resource_id: container_revision.resource_id})

    # publish resources
    Enum.each(all_revisions, fn revision ->
      insert(:published_resource, %{
        publication: publication,
        resource: revision.resource,
        revision: revision,
        author: author
      })
    end)

    # create section...
    section =
      insert(:section,
        base_project: project,
        title: "The best course ever!",
        start_date: ~U[2023-10-30 20:00:00Z],
        analytics_version: :v2,
        assistant_enabled: true
      )

    {:ok, section} = Sections.create_section_resources(section, publication)
    {:ok, _} = Sections.rebuild_contained_pages(section)

    # schedule start and end date for unit 1 section resource
    Sections.get_section_resource(section.id, unit_1_revision.resource_id)
    |> Sections.update_section_resource(%{
      start_date: ~U[2023-10-31 20:00:00Z],
      end_date: ~U[2023-12-31 20:00:00Z]
    })

    # schedule start and end date for page 2 section resource
    Sections.get_section_resource(section.id, page_2_revision.resource_id)
    |> Sections.update_section_resource(%{
      start_date: ~U[2023-11-10 20:00:00Z],
      end_date: ~U[2023-11-14 20:00:00Z],
      late_submit: :disallow,
      scheduling_type: :due_by
    })

    # enable collaboration spaces for all pages in the section
    {_total_page_count, _section_resources} =
      Oli.Resources.Collaboration.enable_all_page_collab_spaces_for_section(
        section.slug,
        %Oli.Resources.Collaboration.CollabSpaceConfig{
          status: :enabled,
          threaded: true,
          auto_accept: true,
          show_full_history: true,
          anonymous_posting: true,
          participation_min_replies: 0,
          participation_min_posts: 0
        }
      )

    %{
      section: section,
      objective_1: objective_1_revision,
      objective_2: objective_2_revision,
      objective_3: objective_3_revision,
      objective_4: objective_4_revision,
      page_1: page_1_revision,
      exploration_1: exploration_1_revision,
      graded_adaptive_page_revision: graded_adaptive_page_revision,
      page_2: page_2_revision,
      page_3: page_3_revision,
      page_4: page_4_revision,
      page_5: page_5_revision,
      section_1: section_1_revision,
      subsection_1: subsection_1_revision,
      module_1: module_1_revision,
      module_2: module_2_revision,
      unit_1: unit_1_revision,
      unit_2: unit_2_revision
    }
  end

  describe "user" do
    setup [:create_elixir_project]

    test "can not access page when it is not logged in", %{
      conn: conn,
      section: section,
      page_1: page_1
    } do
      student = insert(:user)

      Sections.enroll(student.id, section.id, [ContextRoles.get_role(:context_learner)])

      {:error, {:redirect, %{to: redirect_path}}} =
        live(conn, Utils.prologue_live_path(section.slug, page_1.slug))

      assert redirect_path ==
               "/users/log_in"
    end
  end

  describe "student" do
    setup [:setup_tags, :user_conn, :create_elixir_project]

    test "can not access when not enrolled to course", %{
      conn: conn,
      section: section,
      page_1: page_1
    } do
      {:error, {:redirect, %{to: redirect_path, flash: _flash_msg}}} =
        live(conn, Utils.prologue_live_path(section.slug, page_1.slug))

      assert redirect_path == "/unauthorized"
    end

    test "can access when enrolled to course", %{
      conn: conn,
      user: user,
      section: section,
      page_1: page_1,
      page_2: page_2,
      module_1: module_1
    } do
      Sections.enroll(user.id, section.id, [ContextRoles.get_role(:context_learner)])
      Sections.mark_section_visited_for_student(section, user)

      {:ok, view, _html} = live(conn, Utils.prologue_live_path(section.slug, page_1.slug))

      assert has_element?(view, "span", "The best course ever!")

      assert has_element?(
               view,
               ~s{div[role="prev_page"]},
               module_1.title
             )

      assert has_element?(
               view,
               ~s{div[role="next_page"]},
               page_2.title
             )
    end

    test "can see default logo", %{
      conn: conn,
      user: user,
      section: section,
      page_1: page_1
    } do
      Sections.update_section(section, %{brand_id: nil})
      Sections.enroll(user.id, section.id, [ContextRoles.get_role(:context_learner)])
      Sections.mark_section_visited_for_student(section, user)

      {:ok, view, _html} = live(conn, Utils.prologue_live_path(section.slug, page_1.slug))

      assert element(view, "#header_logo_button") |> render() =~ "/images/oli_torus_logo.png"
    end

    test "can see brand logo", %{
      conn: conn,
      user: user,
      section: section,
      page_1: page_1
    } do
      Sections.enroll(user.id, section.id, [ContextRoles.get_role(:context_learner)])
      Sections.mark_section_visited_for_student(section, user)

      {:ok, view, _html} = live(conn, Utils.prologue_live_path(section.slug, page_1.slug))

      assert element(view, "#header_logo_button") |> render() =~ "www.logo.com"
    end

    test "can see prologue on graded pages with no attempt in progress", %{
      conn: conn,
      user: user,
      section: section,
      page_3: page_3
    } do
      Sections.enroll(user.id, section.id, [ContextRoles.get_role(:context_learner)])
      Sections.mark_section_visited_for_student(section, user)

      {:ok, view, _html} = live(conn, Utils.prologue_live_path(section.slug, page_3.slug))

      assert has_element?(view, "div[id='attempts_summary_with_tooltip']", "Attempts 0/5")
      assert has_element?(view, "button[id='begin_attempt_button']", "Begin 1st Attempt")
    end

    test "can see prologue on graded adaptive pages with no attempt in progress", %{
      conn: conn,
      user: user,
      section: section,
      graded_adaptive_page_revision: graded_adaptive_page_revision
    } do
      Sections.enroll(user.id, section.id, [ContextRoles.get_role(:context_learner)])
      Sections.mark_section_visited_for_student(section, user)

      {:ok, view, _html} =
        live(conn, Utils.prologue_live_path(section.slug, graded_adaptive_page_revision.slug))

      assert has_element?(view, "div[id='attempts_summary_with_tooltip']", "Attempts 0/5")
      assert has_element?(view, "button[id='begin_attempt_button']", "Begin 1st Attempt")
    end

    @tag isolation: "serializable"
    test "can begin a new attempt from prologue (and its ordinal numbering is correct)", %{
      conn: conn,
      user: user,
      section: section,
      page_3: page_3
    } do
      Sections.enroll(user.id, section.id, [ContextRoles.get_role(:context_learner)])
      Sections.mark_section_visited_for_student(section, user)

      sr = Sections.get_section_resource(section.id, page_3.resource_id)
      Sections.update_section_resource(sr, %{max_attempts: 2})

      _first_attempt = create_attempt(user, section, page_3)

      {:ok, view, _html} =
        live(
          conn,
          Utils.prologue_live_path(section.slug, page_3.slug,
            selected_view: @default_selected_view
          )
        )

      assert has_element?(
               view,
               "div[id='attempt_tooltip']",
               "You have 1 attempt remaining out of 2 total attempts."
             )

      assert has_element?(view, "button[id='begin_attempt_button']", "Begin 2nd Attempt")

      view
      |> element("button[id='begin_attempt_button']")
      |> render_click()

      assert_redirected(
        view,
        "/sections/#{section.slug}/lesson/#{page_3.slug}?request_path=&selected_view=gallery"
      )
    end

    @tag isolation: "serializable"
    test "can begin an attempt from the prologue view on graded adaptive pages", %{
      conn: conn,
      user: user,
      section: section,
      graded_adaptive_page_revision: graded_adaptive_page_revision
    } do
      Sections.enroll(user.id, section.id, [ContextRoles.get_role(:context_learner)])
      Sections.mark_section_visited_for_student(section, user)

      {:ok, view, _html} =
        live(
          conn,
          Utils.prologue_live_path(section.slug, graded_adaptive_page_revision.slug,
            selected_view: @default_selected_view
          )
        )

      view
      |> element("button[id='begin_attempt_button']", "Begin 1st Attempt")
      |> render_click()

      assert_redirected(
        view,
        "/sections/#{section.slug}/lesson/#{graded_adaptive_page_revision.slug}?request_path=&selected_view=gallery"
      )
    end

    test "password (if set by instructor) is required to begin a new attempt", %{
      conn: conn,
      user: user,
      section: section,
      page_3: page_3
    } do
      Sections.enroll(user.id, section.id, [ContextRoles.get_role(:context_learner)])
      Sections.mark_section_visited_for_student(section, user)
      sr = Sections.get_section_resource(section.id, page_3.resource_id)
      Sections.update_section_resource(sr, %{password: "correct_password"})

      {:ok, view, _html} = live(conn, Utils.prologue_live_path(section.slug, page_3.slug))

      # if we render_click() on the button to begin the attempt, a JS command shows the modal.
      # But, since the phx-click does not have any push command, we get "no push command found within JS commands".
      # The workaround is to directly submit the form in the modal (that it is actully in the DOM but hidden)
      # https://elixirforum.com/t/testing-liveview-with-js-commands/44892/5

      view
      |> form("#password_attempt_form")
      |> render_submit(%{password: "some incorrect password"})

      assert has_element?(view, "div[id='live_flash_container']", "Incorrect password")
      refute has_element?(view, "div[role='page content']")
      refute has_element?(view, "button[id=submit_answers]", "Submit Answers")
    end

    test "can see attempt summary (number, score, submitted at and review link) on prologue", %{
      conn: conn,
      user: user,
      section: section,
      page_3: page_3
    } do
      Sections.enroll(user.id, section.id, [ContextRoles.get_role(:context_learner)])
      Sections.mark_section_visited_for_student(section, user)

      _first_attempt = create_attempt(user, section, page_3)

      _second_attempt =
        create_attempt(user, section, page_3, %{
          date_submitted: ~U[2023-11-15 20:00:00Z],
          date_evaluated: ~U[2023-11-15 20:10:00Z],
          score: 10,
          out_of: 10,
          lifecycle_state: :evaluated
        })

      {:ok, view, _html} = live(conn, Utils.prologue_live_path(section.slug, page_3.slug))

      assert has_element?(view, "div[id='attempts_summary']", "Attempts 2/5")
      assert has_element?(view, "div[id='attempts_summary']", "Review")

      assert has_element?(
               view,
               "div[id='attempt_1_summary'] div[role='attempt status']",
               "Submitted"
             )

      assert has_element?(
               view,
               "div[id='attempt_2_summary'] div[role='attempt score']",
               "10.0"
             )

      assert has_element?(
               view,
               "div[id='attempt_2_summary'] div[role='attempt out of']",
               "10.0"
             )

      assert has_element?(
               view,
               "div[id='attempt_2_summary'] div[role='attempt submission']",
               "Wed Nov 15, 2023"
             )
    end

    test "Review link redirects to the lesson review page", %{
      conn: conn,
      user: user,
      section: section,
      page_3: page_3
    } do
      Sections.enroll(user.id, section.id, [ContextRoles.get_role(:context_learner)])
      Sections.mark_section_visited_for_student(section, user)

      attempt = create_attempt(user, section, page_3)

      learn_path =
        Utils.learn_live_path(section.slug, target_resource_id: page_3.resource_id)

      prologue_path =
        Utils.prologue_live_path(section.slug, page_3.slug, request_path: learn_path)

      {:ok, view, _html} =
        live(
          conn,
          prologue_path
        )

      view
      |> element(~s{a[role="review_attempt_link"]})
      |> render_click

      assert_redirected(
        view,
        Utils.review_live_path(section.slug, page_3.slug, attempt.attempt_guid,
          request_path: prologue_path
        )
      )
    end

    test "Review link redirects to the lesson review page for adaptive chromeles pages",
         %{
           conn: conn,
           user: user,
           section: section,
           graded_adaptive_page_revision: graded_adaptive_page_revision
         } do
      Sections.enroll(user.id, section.id, [ContextRoles.get_role(:context_learner)])
      Sections.mark_section_visited_for_student(section, user)

      attempt = create_attempt(user, section, graded_adaptive_page_revision)

      learn_path =
        Utils.learn_live_path(section.slug,
          target_resource_id: graded_adaptive_page_revision.resource_id
        )

      prologue_path =
        Utils.prologue_live_path(section.slug, graded_adaptive_page_revision.slug,
          request_path: learn_path
        )

      {:ok, view, _html} =
        live(
          conn,
          prologue_path
        )

      view
      |> element(~s{a[role="review_attempt_link"]})
      |> render_click

      assert_redirected(
        view,
        ~p"/sections/#{section.slug}/lesson/#{graded_adaptive_page_revision.slug}/attempt/#{attempt.attempt_guid}/review?#{%{request_path: prologue_path}}"
      )

      # Note that the student will then be redirected to the adaptive chromeless review path in OliWeb.LiveSessionPlugs.RedirectAdaptiveChromeless
      # (tested in OliWeb.LiveSessionPlugs.RedirectAdaptiveChromelessTest)
    end

    test "does not render 'Review' link on attempt summary if instructor does not allow it", %{
      conn: conn,
      user: user,
      section: section,
      page_3: page_3
    } do
      Sections.enroll(user.id, section.id, [ContextRoles.get_role(:context_learner)])
      Sections.mark_section_visited_for_student(section, user)

      _first_attempt = create_attempt(user, section, page_3)

      sr = Sections.get_section_resource(section.id, page_3.resource_id)
      Sections.update_section_resource(sr, %{review_submission: :disallow})

      {:ok, view, _html} = live(conn, Utils.prologue_live_path(section.slug, page_3.slug))

      assert has_element?(view, "div[id='attempts_summary']", "Attempts 1/5")
      refute has_element?(view, "div[id='attempts_summary']", "Review")
    end

    test "can see attempt message tooltip summary", %{
      conn: conn,
      user: user,
      section: section,
      page_3: page_3
    } do
      Sections.enroll(user.id, section.id, [ContextRoles.get_role(:context_learner)])
      Sections.mark_section_visited_for_student(section, user)

      _first_attempt = create_attempt(user, section, page_3)
      _second_attempt = create_attempt(user, section, page_3)

      {:ok, view, _html} = live(conn, Utils.prologue_live_path(section.slug, page_3.slug))

      assert has_element?(
               view,
               "div[id='attempt_tooltip']",
               "You have 3 attempts remaining out of 5 total attempts."
             )
    end

    test "can not begin a new attempt if there are no more attempts available", %{
      conn: conn,
      user: user,
      section: section,
      page_3: page_3
    } do
      Sections.enroll(user.id, section.id, [ContextRoles.get_role(:context_learner)])
      Sections.mark_section_visited_for_student(section, user)

      sr = Sections.get_section_resource(section.id, page_3.resource_id)
      Sections.update_section_resource(sr, %{max_attempts: 2})

      _first_attempt = create_attempt(user, section, page_3)
      _second_attempt = create_attempt(user, section, page_3)

      {:ok, view, _html} = live(conn, Utils.prologue_live_path(section.slug, page_3.slug))

      assert has_element?(
               view,
               "div[id='attempt_tooltip']",
               "You have no attempts remaining out of 2 total attempts."
             )

      assert has_element?(view, "button[id='begin_attempt_button'][disabled='disabled']")
    end

    test "can see page info on header", %{
      conn: conn,
      user: user,
      section: section,
      page_2: page_2
    } do
      Sections.enroll(user.id, section.id, [ContextRoles.get_role(:context_learner)])
      Sections.mark_section_visited_for_student(section, user)

      {:ok, view, _html} = live(conn, Utils.prologue_live_path(section.slug, page_2.slug))

      assert has_element?(view, ~s{div[role="container label"]}, "Module 1")
      assert has_element?(view, ~s{div[role="page numbering index"]}, "2.")
      assert has_element?(view, ~s{div[role="page title"]}, "Page 2")
      assert has_element?(view, ~s{div[role="page read time"]}, "15")
      assert has_element?(view, ~s{div[role="page schedule"]}, "Tue Nov 14, 2023")
    end

    test "can see learning objectives and proficiency on page header", %{
      conn: conn,
      user: user,
      section: section,
      page_2: page_2,
      objective_1: objective_1,
      objective_2: objective_2,
      objective_3: objective_3,
      objective_4: objective_4
    } do
      Sections.enroll(user.id, section.id, [ContextRoles.get_role(:context_learner)])
      Sections.mark_section_visited_for_student(section, user)
      o1 = objective_1.resource_id
      o2 = objective_2.resource_id
      o3 = objective_3.resource_id
      o4 = objective_4.resource_id

      objective_type_id = Oli.Resources.ResourceType.id_for_objective()

      [
        # objective records
        [-1, -1, section.id, user.id, o1, nil, objective_type_id, 2, 6, 1, 4, 1],
        [-1, -1, section.id, user.id, o2, nil, objective_type_id, 2, 6, 1, 4, 3],
        [-1, -1, section.id, user.id, o3, nil, objective_type_id, 2, 6, 1, 4, 4]
      ]
      |> Enum.each(&add_resource_summary(&1))

      {:ok, view, _html} = live(conn, Utils.prologue_live_path(section.slug, page_2.slug))

      assert has_element?(
               view,
               ~s{div[role="objective #{o1} title"]},
               "this is the first objective"
             )

      assert has_element?(
               view,
               ~s{div[role="objective #{o1}"] svg[role="beginning proficiency icon"]}
             )

      assert has_element?(view, ~s{div[id="objective_#{o1}_tooltip"]}, "Beginning Proficiency")

      assert has_element?(
               view,
               ~s{div[role="objective #{o2} title"]},
               "this is the second objective"
             )

      assert has_element?(
               view,
               ~s{div[role="objective #{o2}"] svg[role="growing proficiency icon"]}
             )

      assert has_element?(view, ~s{div[id="objective_#{o2}_tooltip"]}, "Growing Proficiency")

      assert has_element?(
               view,
               ~s{div[role="objective #{o3} title"]},
               "this is the third objective"
             )

      assert has_element?(
               view,
               ~s{div[role="objective #{o3}"] svg[role="establishing proficiency icon"]}
             )

      assert has_element?(view, ~s{div[id="objective_#{o3}_tooltip"]}, "Establishing Proficiency")

      assert has_element?(
               view,
               ~s{div[role="objective #{o4} title"]},
               "this is the forth objective"
             )

      assert has_element?(
               view,
               ~s{div[role="objective #{o4}"] svg[role="no data proficiency icon"]}
             )

      assert has_element?(view, ~s{div[id="objective_#{o4}_tooltip"]}, "Not enough information")
    end

    test "can see proficiency explanation modal", %{
      conn: conn,
      user: user,
      section: section,
      page_2: page_2
    } do
      Sections.enroll(user.id, section.id, [ContextRoles.get_role(:context_learner)])
      Sections.mark_section_visited_for_student(section, user)

      {:ok, view, _html} = live(conn, Utils.prologue_live_path(section.slug, page_2.slug))

      # if we render_click() on PROFICIENCY to show the modal, a JS command should be triggered.
      # But, since the phx-click does not have any push command, we get "no push command found within JS commands".
      # The workaround is to directly assert on the content of the modal

      assert has_element?(
               view,
               "#proficiency_explanation_modal h1",
               "Measuring Learning Proficiency"
             )

      assert has_element?(
               view,
               "#proficiency_explanation_modal p",
               "This course contains several learning objectives. As you continue the course, you will receive an estimate of your understanding of each objective. This estimate takes into account the activities you complete on each page."
             )
    end

    test "back link returns to the learn view when visited directly", %{
      conn: conn,
      user: user,
      section: section,
      page_1: page_1
    } do
      Sections.enroll(user.id, section.id, [ContextRoles.get_role(:context_learner)])
      Sections.mark_section_visited_for_student(section, user)

      request_path = Utils.learn_live_path(section.slug, target_resource_id: page_1.resource_id)

      {:ok, view, _html} =
        live(
          conn,
          Utils.prologue_live_path(section.slug, page_1.slug, request_path: request_path)
        )

      view
      |> element(~s{div[role="back_link"] a})
      |> render_click

      assert_redirected(view, request_path)
    end

    test "back link returns to the learn view when visited from there", %{
      conn: conn,
      user: user,
      section: section,
      page_1: page_1
    } do
      Sections.enroll(user.id, section.id, [ContextRoles.get_role(:context_learner)])
      Sections.mark_section_visited_for_student(section, user)

      request_path = Utils.learn_live_path(section.slug, target_resource_id: page_1.resource_id)

      {:ok, view, _html} =
        live(
          conn,
          Utils.prologue_live_path(section.slug, page_1.slug, request_path: request_path)
        )

      view
      |> element(~s{div[role="back_link"] a})
      |> render_click

      assert_redirected(view, request_path)
    end

    test "back link in a graded adaptive page returns to the learn view when visited from there",
         %{
           conn: conn,
           user: user,
           section: section,
           graded_adaptive_page_revision: graded_adaptive_page_revision
         } do
      Sections.enroll(user.id, section.id, [ContextRoles.get_role(:context_learner)])
      Sections.mark_section_visited_for_student(section, user)

      request_path =
        Utils.learn_live_path(section.slug,
          target_resource_id: graded_adaptive_page_revision.resource_id
        )

      {:ok, view, _html} =
        live(
          conn,
          Utils.prologue_live_path(section.slug, graded_adaptive_page_revision.slug,
            request_path: request_path
          )
        )

      view
      |> element(~s{div[role="back_link"] a})
      |> render_click

      assert_redirected(view, request_path)
    end

    test "back link correctly handle the path after ending an adaptive page attempt",
         %{
           conn: conn,
           user: user,
           section: section,
           graded_adaptive_page_revision: graded_adaptive_page_revision
         } do
      Sections.enroll(user.id, section.id, [ContextRoles.get_role(:context_learner)])
      Sections.mark_section_visited_for_student(section, user)

      # The following path simulate the one used after ending an adaptive page attempt
      initial_path = ~p"/sections/#{section.slug}/page/#{graded_adaptive_page_revision.slug}"

      conn = get(conn, initial_path)

      redirect_path_1 = "/sections/#{section.slug}/lesson/#{graded_adaptive_page_revision.slug}"
      assert redirected_to(conn, 302) =~ redirect_path_1

      conn = log_in_user(recycle(conn), user)

      conn = get(conn, redirect_path_1)

      redirect_path_2 =
        "/sections/#{section.slug}/prologue/#{graded_adaptive_page_revision.slug}"

      assert redirected_to(conn, 302) =~ redirect_path_2

      conn = log_in_user(recycle(conn), user)
      {:ok, view, _html} = live(conn, redirect_path_2)

      [href] =
        view
        |> element(~s{div[role="back_link"] a})
        |> render()
        |> Floki.attribute("href")

      assert href ==
               "/sections/#{section.slug}/learn?target_resource_id=#{graded_adaptive_page_revision.resource_id}"
    end

    test "page terms are shown correctly when page is not yet scheduled",
         %{
           conn: conn,
           user: user,
           section: section,
           page_5: page_5
         } do
      enroll_and_mark_visited(user, section)
<<<<<<< HEAD
=======

      {:ok, view, _html} = live(conn, Utils.prologue_live_path(section.slug, page_5.slug))

      assert view |> element("#page_terms") |> render() =~
               "This assignment is <b>not yet scheduled.</b>"
    end

    test "page terms render the due date when is set", ctx do
      %{conn: conn, user: user, section: section, page_2: page_2} = ctx

      enroll_and_mark_visited(user, section)

      {:ok, view, _html} = live(conn, Utils.prologue_live_path(section.slug, page_2.slug))

      assert view |> element("#page_due_terms") |> render() =~ "This assignment was due on"

      assert view |> element("#page_due_terms") |> render() =~ "Tue Nov 14, 2023 by 8:00pm."
    end

    test "page terms are shown correctly when page is scheduled", ctx do
      %{conn: conn, user: user, section: section, page_2: page_2} = ctx

      enroll_and_mark_visited(user, section)

      params = %{scoring_strategy_id: 1}

      get_and_update_section_resource(section.id, page_2.resource_id, params)

      {:ok, view, _html} = live(conn, Utils.prologue_live_path(section.slug, page_2.slug))

      assert view |> element("#page_scoring_terms") |> render() =~
               "Your overall score for this assignment will be the average score of your attempts."
    end

    test "page terms render a time limit message", ctx do
      %{conn: conn, user: user, section: section, page_2: page_2} = ctx

      enroll_and_mark_visited(user, section)

      params = %{time_limit: 1}

      get_and_update_section_resource(section.id, page_2.resource_id, params)

      {:ok, view, _html} = live(conn, Utils.prologue_live_path(section.slug, page_2.slug))

      assert view |> element("#page_due_terms") |> render() =~
               "This assignment was due on"

      assert view |> element("#page_time_limit_term") |> render() =~
               "<li id=\"page_time_limit_term\">\n  You have <b>1 minute</b>\n  to complete the assessment from the time you begin.\n</li>"
    end

    test "page terms render no time limit message when it is not set", ctx do
      %{conn: conn, user: user, section: section, page_2: page_2} = ctx

      enroll_and_mark_visited(user, section)

      {:ok, view, _html} = live(conn, Utils.prologue_live_path(section.slug, page_2.slug))

      refute has_element?(view, "#page_time_limit_term", "<li id=\"page_time_limit_term\">")
    end

    test "page terms render a late submit message", ctx do
      %{conn: conn, user: user, section: section, page_2: page_2} = ctx

      enroll_and_mark_visited(user, section)

      params = %{late_submit: :allow, time_limit: 10}

      get_and_update_section_resource(section.id, page_2.resource_id, params)

      {:ok, view, _html} = live(conn, Utils.prologue_live_path(section.slug, page_2.slug))

      assert view |> element("#page_submit_term") |> render() =~
               "<li id=\"page_submit_term\">\n  If you exceed this time, it will be marked late.\n</li>"
    end

    test "page terms render a late submit message regarding the date, not the time limit", ctx do
      %{conn: conn, user: user, section: section, page_2: page_2} = ctx

      enroll_and_mark_visited(user, section)

      params = %{late_submit: :allow, time_limit: 0}

      get_and_update_section_resource(section.id, page_2.resource_id, params)

      {:ok, view, _html} = live(conn, Utils.prologue_live_path(section.slug, page_2.slug))

      assert view |> element("#page_submit_term") |> render() =~
               "<li id=\"page_submit_term\">\n  If you submit after the due date, it will be marked late.\n</li>"
    end

    test "page terms render no message when late submit is disallowed", ctx do
      %{conn: conn, user: user, section: section, page_2: page_2} = ctx

      enroll_and_mark_visited(user, section)

      {:ok, view, _html} = live(conn, Utils.prologue_live_path(section.slug, page_2.slug))

      refute has_element?(view, "#page_submit_term", "<li id=\"page_submit_term\">")
    end

    defp enroll_and_mark_visited(user, section) do
      Sections.enroll(user.id, section.id, [ContextRoles.get_role(:context_learner)])
      Sections.mark_section_visited_for_student(section, user)
    end
>>>>>>> d283292a

    defp get_and_update_section_resource(section_id, resource_id, updated_params) do
      Sections.get_section_resource(section_id, resource_id)
      |> Sections.update_section_resource(updated_params)
    end

<<<<<<< HEAD
      assert view |> element("#page_terms") |> render() =~
               "This assignment is <b>not yet scheduled.</b>"
    end

    test "page terms render the due date when is set", ctx do
      %{conn: conn, user: user, section: section, page_2: page_2} = ctx

      enroll_and_mark_visited(user, section)
=======
    test "can not see DOT AI Bot interface if it's on a scored page", %{
      conn: conn,
      user: user,
      section: section,
      page_1: page_1
    } do
      Sections.enroll(user.id, section.id, [ContextRoles.get_role(:context_learner)])
      Sections.mark_section_visited_for_student(section, user)

      {:ok, view, _html} = live(conn, Utils.prologue_live_path(section.slug, page_1.slug))

      refute has_element?(view, "div[id='dialogue-window']")
      refute has_element?(view, "div[id=ai_bot_collapsed]")
    end

    test "students can see instructor feedback for adaptive pages", %{
      conn: conn,
      user: user,
      section: section,
      graded_adaptive_page_revision: graded_adaptive_page_revision
    } do
      Sections.enroll(user.id, section.id, [ContextRoles.get_role(:context_learner)])
      Sections.mark_section_visited_for_student(section, user)
      feedback = "This is the feedback for the student"
>>>>>>> d283292a

      attempt = create_attempt(user, section, graded_adaptive_page_revision)

      activity_attempt =
        Repo.preload(attempt, activity_attempts: [:part_attempts]).activity_attempts |> hd()

      activity_attempt = %ActivityAttempt{
        activity_attempt
        | graded: true,
          resource_attempt_guid: attempt.attempt_guid
      }

<<<<<<< HEAD
      assert view |> element("#page_due_terms") |> render() =~ "This assignment was due on"

      assert view |> element("#page_due_terms") |> render() =~ "Tue Nov 14, 2023 by 8:00pm."
    end

    test "page terms are shown correctly when page is scheduled", ctx do
      %{conn: conn, user: user, section: section, page_2: page_2} = ctx

      enroll_and_mark_visited(user, section)

      params = %{scoring_strategy_id: 1}

      get_and_update_section_resource(section.id, page_2.resource_id, params)

      {:ok, view, _html} = live(conn, Utils.prologue_live_path(section.slug, page_2.slug))

      assert view |> element("#page_scoring_terms") |> render() =~
               "Your overall score for this assignment will be the average score of your attempts."
=======
      part_attempt =
        Core.get_part_attempts_by_activity_attempts([activity_attempt.id]) |> hd()

      Core.update_part_attempt(part_attempt, %{
        lifecycle_state: :evaluated,
        date_evaluated: DateTime.utc_now(),
        score: 1.0,
        out_of: 1.0,
        feedback: %{content: wrap_in_paragraphs(feedback)}
      })

      {:ok, view, _html} =
        live(conn, Utils.prologue_live_path(section.slug, graded_adaptive_page_revision.slug))

      assert has_element?(view, "div", "Instructor Feedback:")
      assert has_element?(view, "p", "This is the feedback for the student")
    end

    test "students are not shown instructor feedback for basic pages", %{
      conn: conn,
      user: user,
      section: section,
      page_3: page_3
    } do
      Sections.enroll(user.id, section.id, [ContextRoles.get_role(:context_learner)])
      Sections.mark_section_visited_for_student(section, user)
      feedback = "This is the feedback for the student"

      attempt = create_attempt(user, section, page_3)

      activity_attempt =
        Repo.preload(attempt, activity_attempts: [:part_attempts]).activity_attempts |> hd()

      activity_attempt = %ActivityAttempt{
        activity_attempt
        | graded: true,
          resource_attempt_guid: attempt.attempt_guid
      }

      part_attempt =
        Core.get_part_attempts_by_activity_attempts([activity_attempt.id]) |> hd()

      Core.update_part_attempt(part_attempt, %{
        lifecycle_state: :evaluated,
        date_evaluated: DateTime.utc_now(),
        score: 1.0,
        out_of: 1.0,
        feedback: %{content: wrap_in_paragraphs(feedback)}
      })

      {:ok, view, _html} =
        live(conn, Utils.prologue_live_path(section.slug, page_3.slug))

      refute has_element?(view, "div", "Instructor Feedback:")
      refute has_element?(view, "p", "This is the feedback for the student")
>>>>>>> d283292a
    end

    test "page terms render a time limit message", ctx do
      %{conn: conn, user: user, section: section, page_2: page_2} = ctx

      enroll_and_mark_visited(user, section)

      params = %{time_limit: 1}

      get_and_update_section_resource(section.id, page_2.resource_id, params)

      {:ok, view, _html} = live(conn, Utils.prologue_live_path(section.slug, page_2.slug))

      assert view |> element("#page_due_terms") |> render() =~
               "This assignment was due on"

      assert view |> element("#page_time_limit_term") |> render() =~
               "<li id=\"page_time_limit_term\">\n  You have <b>1 minute</b>\n  to complete the assessment from the time you begin.\n</li>"
    end

    test "page terms render no time limit message when it is not set", ctx do
      %{conn: conn, user: user, section: section, page_2: page_2} = ctx

      enroll_and_mark_visited(user, section)

      {:ok, view, _html} = live(conn, Utils.prologue_live_path(section.slug, page_2.slug))

      refute has_element?(view, "#page_time_limit_term", "<li id=\"page_time_limit_term\">")
    end

    test "page terms render a late submit message", ctx do
      %{conn: conn, user: user, section: section, page_2: page_2} = ctx

      enroll_and_mark_visited(user, section)

      params = %{late_submit: :allow}

      get_and_update_section_resource(section.id, page_2.resource_id, params)

      {:ok, view, _html} = live(conn, Utils.prologue_live_path(section.slug, page_2.slug))

      assert view |> element("#page_submit_term") |> render() =~
               "<li id=\"page_submit_term\">\n  If you exceed this time, it will be marked late.\n</li>"
    end

    test "page terms render no message when late submit is disallowed", ctx do
      %{conn: conn, user: user, section: section, page_2: page_2} = ctx

      enroll_and_mark_visited(user, section)

      {:ok, view, _html} = live(conn, Utils.prologue_live_path(section.slug, page_2.slug))

      refute has_element?(view, "#page_submit_term", "<li id=\"page_submit_term\">")
    end

    defp enroll_and_mark_visited(user, section) do
      Sections.enroll(user.id, section.id, [ContextRoles.get_role(:context_learner)])
      Sections.mark_section_visited_for_student(section, user)
    end

    defp get_and_update_section_resource(section_id, resource_id, updated_params) do
      Sections.get_section_resource(section_id, resource_id)
      |> Sections.update_section_resource(updated_params)
    end
  end

  describe "offline detector" do
    setup [:user_conn, :create_elixir_project]

    test "does NOT get loaded on prologue", %{
      conn: conn,
      section: section,
      user: user,
      page_1: page_1
    } do
      Sections.enroll(user.id, section.id, [ContextRoles.get_role(:context_learner)])
      Sections.mark_section_visited_for_student(section, user)

      {:ok, view, _html} = live(conn, Utils.prologue_live_path(section.slug, page_1.slug))

      refute has_element?(view, "div[id='offline_detector']")
    end
  end

  defp wrap_in_paragraphs(text) do
    String.split(text, "\n")
    |> Enum.map(fn text ->
      %{type: "p", children: [%{text: text}]}
    end)
  end
end<|MERGE_RESOLUTION|>--- conflicted
+++ resolved
@@ -7,10 +7,8 @@
   import Ecto.Query, warn: false
 
   alias Lti_1p3.Tool.ContextRoles
-  alias Oli.Delivery.Attempts.Core
-  alias Oli.Delivery.Attempts.Core.{ActivityAttempt, ResourceAccess}
+  alias Oli.Delivery.Attempts.Core.{ResourceAccess}
   alias Oli.Delivery.Sections
-  alias Oli.Repo
   alias Oli.Resources.ResourceType
   alias OliWeb.Delivery.Student.Utils
 
@@ -1088,8 +1086,6 @@
            page_5: page_5
          } do
       enroll_and_mark_visited(user, section)
-<<<<<<< HEAD
-=======
 
       {:ok, view, _html} = live(conn, Utils.prologue_live_path(section.slug, page_5.slug))
 
@@ -1167,21 +1163,6 @@
                "<li id=\"page_submit_term\">\n  If you exceed this time, it will be marked late.\n</li>"
     end
 
-    test "page terms render a late submit message regarding the date, not the time limit", ctx do
-      %{conn: conn, user: user, section: section, page_2: page_2} = ctx
-
-      enroll_and_mark_visited(user, section)
-
-      params = %{late_submit: :allow, time_limit: 0}
-
-      get_and_update_section_resource(section.id, page_2.resource_id, params)
-
-      {:ok, view, _html} = live(conn, Utils.prologue_live_path(section.slug, page_2.slug))
-
-      assert view |> element("#page_submit_term") |> render() =~
-               "<li id=\"page_submit_term\">\n  If you submit after the due date, it will be marked late.\n</li>"
-    end
-
     test "page terms render no message when late submit is disallowed", ctx do
       %{conn: conn, user: user, section: section, page_2: page_2} = ctx
 
@@ -1196,200 +1177,12 @@
       Sections.enroll(user.id, section.id, [ContextRoles.get_role(:context_learner)])
       Sections.mark_section_visited_for_student(section, user)
     end
->>>>>>> d283292a
 
     defp get_and_update_section_resource(section_id, resource_id, updated_params) do
       Sections.get_section_resource(section_id, resource_id)
       |> Sections.update_section_resource(updated_params)
     end
 
-<<<<<<< HEAD
-      assert view |> element("#page_terms") |> render() =~
-               "This assignment is <b>not yet scheduled.</b>"
-    end
-
-    test "page terms render the due date when is set", ctx do
-      %{conn: conn, user: user, section: section, page_2: page_2} = ctx
-
-      enroll_and_mark_visited(user, section)
-=======
-    test "can not see DOT AI Bot interface if it's on a scored page", %{
-      conn: conn,
-      user: user,
-      section: section,
-      page_1: page_1
-    } do
-      Sections.enroll(user.id, section.id, [ContextRoles.get_role(:context_learner)])
-      Sections.mark_section_visited_for_student(section, user)
-
-      {:ok, view, _html} = live(conn, Utils.prologue_live_path(section.slug, page_1.slug))
-
-      refute has_element?(view, "div[id='dialogue-window']")
-      refute has_element?(view, "div[id=ai_bot_collapsed]")
-    end
-
-    test "students can see instructor feedback for adaptive pages", %{
-      conn: conn,
-      user: user,
-      section: section,
-      graded_adaptive_page_revision: graded_adaptive_page_revision
-    } do
-      Sections.enroll(user.id, section.id, [ContextRoles.get_role(:context_learner)])
-      Sections.mark_section_visited_for_student(section, user)
-      feedback = "This is the feedback for the student"
->>>>>>> d283292a
-
-      attempt = create_attempt(user, section, graded_adaptive_page_revision)
-
-      activity_attempt =
-        Repo.preload(attempt, activity_attempts: [:part_attempts]).activity_attempts |> hd()
-
-      activity_attempt = %ActivityAttempt{
-        activity_attempt
-        | graded: true,
-          resource_attempt_guid: attempt.attempt_guid
-      }
-
-<<<<<<< HEAD
-      assert view |> element("#page_due_terms") |> render() =~ "This assignment was due on"
-
-      assert view |> element("#page_due_terms") |> render() =~ "Tue Nov 14, 2023 by 8:00pm."
-    end
-
-    test "page terms are shown correctly when page is scheduled", ctx do
-      %{conn: conn, user: user, section: section, page_2: page_2} = ctx
-
-      enroll_and_mark_visited(user, section)
-
-      params = %{scoring_strategy_id: 1}
-
-      get_and_update_section_resource(section.id, page_2.resource_id, params)
-
-      {:ok, view, _html} = live(conn, Utils.prologue_live_path(section.slug, page_2.slug))
-
-      assert view |> element("#page_scoring_terms") |> render() =~
-               "Your overall score for this assignment will be the average score of your attempts."
-=======
-      part_attempt =
-        Core.get_part_attempts_by_activity_attempts([activity_attempt.id]) |> hd()
-
-      Core.update_part_attempt(part_attempt, %{
-        lifecycle_state: :evaluated,
-        date_evaluated: DateTime.utc_now(),
-        score: 1.0,
-        out_of: 1.0,
-        feedback: %{content: wrap_in_paragraphs(feedback)}
-      })
-
-      {:ok, view, _html} =
-        live(conn, Utils.prologue_live_path(section.slug, graded_adaptive_page_revision.slug))
-
-      assert has_element?(view, "div", "Instructor Feedback:")
-      assert has_element?(view, "p", "This is the feedback for the student")
-    end
-
-    test "students are not shown instructor feedback for basic pages", %{
-      conn: conn,
-      user: user,
-      section: section,
-      page_3: page_3
-    } do
-      Sections.enroll(user.id, section.id, [ContextRoles.get_role(:context_learner)])
-      Sections.mark_section_visited_for_student(section, user)
-      feedback = "This is the feedback for the student"
-
-      attempt = create_attempt(user, section, page_3)
-
-      activity_attempt =
-        Repo.preload(attempt, activity_attempts: [:part_attempts]).activity_attempts |> hd()
-
-      activity_attempt = %ActivityAttempt{
-        activity_attempt
-        | graded: true,
-          resource_attempt_guid: attempt.attempt_guid
-      }
-
-      part_attempt =
-        Core.get_part_attempts_by_activity_attempts([activity_attempt.id]) |> hd()
-
-      Core.update_part_attempt(part_attempt, %{
-        lifecycle_state: :evaluated,
-        date_evaluated: DateTime.utc_now(),
-        score: 1.0,
-        out_of: 1.0,
-        feedback: %{content: wrap_in_paragraphs(feedback)}
-      })
-
-      {:ok, view, _html} =
-        live(conn, Utils.prologue_live_path(section.slug, page_3.slug))
-
-      refute has_element?(view, "div", "Instructor Feedback:")
-      refute has_element?(view, "p", "This is the feedback for the student")
->>>>>>> d283292a
-    end
-
-    test "page terms render a time limit message", ctx do
-      %{conn: conn, user: user, section: section, page_2: page_2} = ctx
-
-      enroll_and_mark_visited(user, section)
-
-      params = %{time_limit: 1}
-
-      get_and_update_section_resource(section.id, page_2.resource_id, params)
-
-      {:ok, view, _html} = live(conn, Utils.prologue_live_path(section.slug, page_2.slug))
-
-      assert view |> element("#page_due_terms") |> render() =~
-               "This assignment was due on"
-
-      assert view |> element("#page_time_limit_term") |> render() =~
-               "<li id=\"page_time_limit_term\">\n  You have <b>1 minute</b>\n  to complete the assessment from the time you begin.\n</li>"
-    end
-
-    test "page terms render no time limit message when it is not set", ctx do
-      %{conn: conn, user: user, section: section, page_2: page_2} = ctx
-
-      enroll_and_mark_visited(user, section)
-
-      {:ok, view, _html} = live(conn, Utils.prologue_live_path(section.slug, page_2.slug))
-
-      refute has_element?(view, "#page_time_limit_term", "<li id=\"page_time_limit_term\">")
-    end
-
-    test "page terms render a late submit message", ctx do
-      %{conn: conn, user: user, section: section, page_2: page_2} = ctx
-
-      enroll_and_mark_visited(user, section)
-
-      params = %{late_submit: :allow}
-
-      get_and_update_section_resource(section.id, page_2.resource_id, params)
-
-      {:ok, view, _html} = live(conn, Utils.prologue_live_path(section.slug, page_2.slug))
-
-      assert view |> element("#page_submit_term") |> render() =~
-               "<li id=\"page_submit_term\">\n  If you exceed this time, it will be marked late.\n</li>"
-    end
-
-    test "page terms render no message when late submit is disallowed", ctx do
-      %{conn: conn, user: user, section: section, page_2: page_2} = ctx
-
-      enroll_and_mark_visited(user, section)
-
-      {:ok, view, _html} = live(conn, Utils.prologue_live_path(section.slug, page_2.slug))
-
-      refute has_element?(view, "#page_submit_term", "<li id=\"page_submit_term\">")
-    end
-
-    defp enroll_and_mark_visited(user, section) do
-      Sections.enroll(user.id, section.id, [ContextRoles.get_role(:context_learner)])
-      Sections.mark_section_visited_for_student(section, user)
-    end
-
-    defp get_and_update_section_resource(section_id, resource_id, updated_params) do
-      Sections.get_section_resource(section_id, resource_id)
-      |> Sections.update_section_resource(updated_params)
-    end
   end
 
   describe "offline detector" do
@@ -1410,10 +1203,4 @@
     end
   end
 
-  defp wrap_in_paragraphs(text) do
-    String.split(text, "\n")
-    |> Enum.map(fn text ->
-      %{type: "p", children: [%{text: text}]}
-    end)
-  end
 end