defmodule OliWeb.Delivery.Student.LessonLiveTest do
  use ExUnit.Case, async: true
  use OliWeb.ConnCase

  import Phoenix.LiveViewTest
  import Oli.Factory
  import Ecto.Query, warn: false

  alias Lti_1p3.Tool.ContextRoles
  alias Oli.Delivery.Attempts.Core.ResourceAccess
  alias Oli.Delivery.Sections
  alias Oli.Resources.ResourceType
  alias OliWeb.Delivery.Student.Utils

  @default_selected_view :gallery

  defp live_view_adaptive_lesson_live_route(section_slug, revision_slug, request_path \\ nil)

  defp live_view_adaptive_lesson_live_route(section_slug, revision_slug, nil) do
    ~p"/sections/#{section_slug}/adaptive_lesson/#{revision_slug}"
  end

  defp live_view_adaptive_lesson_live_route(section_slug, revision_slug, request_path) do
    ~p"/sections/#{section_slug}/adaptive_lesson/#{revision_slug}?request_path=#{request_path}"
  end

  defp create_attempt(student, section, revision, resource_attempt_data) do
    resource_access = get_or_insert_resource_access(student, section, revision)

    resource_attempt =
      insert(:resource_attempt, %{
        resource_access: resource_access,
        revision: revision,
        date_submitted: resource_attempt_data[:date_submitted] || ~U[2023-11-14 20:00:00Z],
        date_evaluated: resource_attempt_data[:date_evaluated] || ~U[2023-11-14 20:30:00Z],
        score: resource_attempt_data[:score] || 5,
        out_of: resource_attempt_data[:out_of] || 10,
        lifecycle_state: resource_attempt_data[:lifecycle_state] || :submitted,
        content: resource_attempt_data[:content] || %{model: []}
      })

    resource_attempt
  end

  defp get_or_insert_resource_access(student, section, revision) do
    Oli.Repo.get_by(
      ResourceAccess,
      resource_id: revision.resource_id,
      section_id: section.id,
      user_id: student.id
    )
    |> case do
      nil ->
        insert(:resource_access, %{
          user: student,
          section: section,
          resource: revision.resource
        })

      resource_access ->
        resource_access
    end
  end

  defp create_elixir_project(_) do
    author = insert(:author)
    project = insert(:project, authors: [author])

    # revisions...

    ## objectives...
    objective_1_revision =
      insert(:revision,
        resource_type_id: ResourceType.get_id_by_type("objective"),
        title: "this is the first objective"
      )

    objective_2_revision =
      insert(:revision,
        resource_type_id: ResourceType.get_id_by_type("objective"),
        title: "this is the second objective"
      )

    objective_3_revision =
      insert(:revision,
        resource_type_id: ResourceType.get_id_by_type("objective"),
        title: "this is the third objective"
      )

    objective_4_revision =
      insert(:revision,
        resource_type_id: ResourceType.get_id_by_type("objective"),
        title: "this is the forth objective"
      )

    # bibentries...

    bibentry_1_revision =
      insert(:revision,
        resource_type_id: ResourceType.get_id_by_type("bibentry"),
        title: "Physics, Gravity & the Laws of Motion",
        content: %{
          data: [
            %{
              author: [%{family: "Newton", given: "Isaac"}],
              id: "temp_id_3295638416",
              issued: %{"date-parts": [[1643, 1, 4]]},
              publisher: "Isaac Newton",
              shortTitle: "Gravity",
              title: "Physics, Gravity & the Laws of Motion",
              type: "webpage",
              version: "1"
            }
          ]
        }
      )

    ## pages...
    page_1_revision =
      insert(:revision,
        resource_type_id: ResourceType.get_id_by_type("page"),
        title: "Page 1",
        duration_minutes: 10,
        content: %{
          model: [
            %{
              id: "158828742",
              type: "content",
              children: [
                %{
                  id: "3371710400",
                  type: "p",
                  children: [%{text: "Here's some practice page content"}]
                }
              ]
            }
          ],
          bibrefs: [bibentry_1_revision.resource_id]
        }
      )

    exploration_1_revision =
      insert(:revision,
        resource_type_id: ResourceType.get_id_by_type("page"),
        title: "Exploration 1",
        purpose: :application,
        content: %{
          "model" => [],
          "advancedDelivery" => true,
          "displayApplicationChrome" => false,
          "additionalStylesheets" => [
            "/css/delivery_adaptive_themes_default_light.css"
          ]
        }
      )

    graded_adaptive_page_revision =
      insert(:revision,
        resource_type_id: ResourceType.get_id_by_type("page"),
        graded: true,
        max_attempts: 5,
        title: "Graded Adaptive Page",
        purpose: :foundation,
        content: %{
          "model" => [],
          "advancedDelivery" => true,
          "displayApplicationChrome" => false,
          "additionalStylesheets" => [
            "/css/delivery_adaptive_themes_default_light.css"
          ]
        }
      )

    page_2_revision =
      insert(:revision,
        resource_type_id: ResourceType.get_id_by_type("page"),
        title: "Page 2",
        duration_minutes: 15,
        objectives: %{
          "attached" => [
            objective_1_revision.resource_id,
            objective_2_revision.resource_id,
            objective_3_revision.resource_id,
            objective_4_revision.resource_id
          ]
        }
      )

    page_3_revision =
      insert(:revision,
        resource_type_id: ResourceType.get_id_by_type("page"),
        title: "Page 3",
        graded: true,
        max_attempts: 5,
        content: %{
          model: [
            %{
              id: "158828742",
              type: "content",
              children: [
                %{
                  id: "3371710400",
                  type: "p",
                  children: [%{text: "Here's some graded page content"}]
                }
              ]
            }
          ],
          bibrefs: [bibentry_1_revision.resource_id]
        }
      )

    page_4_revision =
      insert(:revision,
        resource_type_id: ResourceType.get_id_by_type("page"),
        title: "Page 4",
        duration_minutes: 5,
        graded: true,
        max_attempts: 5,
        content: %{
          model: []
        }
      )

    page_5_revision =
      insert(:revision,
        resource_type_id: ResourceType.get_id_by_type("page"),
        title: "Page 5",
        duration_minutes: 5,
        graded: true,
        max_attempts: 5,
        content: %{
          model: []
        }
      )

    ## sections and subsections...
    subsection_1_revision =
      insert(:revision, %{
        resource_type_id: Oli.Resources.ResourceType.get_id_by_type("container"),
        children: [
          page_4_revision.resource_id
        ],
        title: "Erlang as a motivation"
      })

    section_1_revision =
      insert(:revision, %{
        resource_type_id: Oli.Resources.ResourceType.get_id_by_type("container"),
        children: [subsection_1_revision.resource_id, page_5_revision.resource_id],
        title: "Why Elixir?"
      })

    ## modules...
    module_1_revision =
      insert(:revision, %{
        resource_type_id: Oli.Resources.ResourceType.get_id_by_type("container"),
        children: [page_1_revision.resource_id, page_2_revision.resource_id],
        title: "How to use this course",
        poster_image: "module_1_custom_image_url",
        intro_content: %{
          children: [
            %{
              type: "p",
              children: [
                %{
                  text: "Throughout this unit you will learn how to use this course."
                }
              ]
            }
          ]
        }
      })

    module_2_revision =
      insert(:revision, %{
        resource_type_id: Oli.Resources.ResourceType.get_id_by_type("container"),
        children: [section_1_revision.resource_id, page_3_revision.resource_id],
        title: "The second module is awesome!",
        poster_image: "module_2_custom_image_url",
        intro_content: %{
          children: [
            %{
              type: "p",
              children: [
                %{
                  text: "Thoughout this unit you will have a lot of fun."
                }
              ]
            }
          ]
        }
      })

    ## units...
    unit_1_revision =
      insert(:revision, %{
        resource_type_id: Oli.Resources.ResourceType.get_id_by_type("container"),
        children: [module_1_revision.resource_id, module_2_revision.resource_id],
        title: "Introduction",
        poster_image: "some_image_url",
        intro_video: "some_video_url"
      })

    unit_2_revision =
      insert(:revision, %{
        resource_type_id: Oli.Resources.ResourceType.get_id_by_type("container"),
        children: [exploration_1_revision.resource_id, graded_adaptive_page_revision.resource_id],
        title: "What did you learn?"
      })

    ## root container...
    container_revision =
      insert(:revision, %{
        resource_type_id: Oli.Resources.ResourceType.get_id_by_type("container"),
        children: [
          unit_1_revision.resource_id,
          unit_2_revision.resource_id
        ],
        title: "Root Container"
      })

    all_revisions =
      [
        bibentry_1_revision,
        objective_1_revision,
        objective_2_revision,
        objective_3_revision,
        objective_4_revision,
        page_1_revision,
        exploration_1_revision,
        graded_adaptive_page_revision,
        page_2_revision,
        page_3_revision,
        page_4_revision,
        page_5_revision,
        subsection_1_revision,
        section_1_revision,
        module_1_revision,
        module_2_revision,
        unit_1_revision,
        unit_2_revision,
        container_revision
      ]

    # associate resources to project
    Enum.each(all_revisions, fn revision ->
      insert(:project_resource, %{
        project_id: project.id,
        resource_id: revision.resource_id
      })
    end)

    # publish project
    publication =
      insert(:publication, %{project: project, root_resource_id: container_revision.resource_id})

    # publish resources
    Enum.each(all_revisions, fn revision ->
      insert(:published_resource, %{
        publication: publication,
        resource: revision.resource,
        revision: revision,
        author: author
      })
    end)

    # create section...
    section =
      insert(:section,
        base_project: project,
        title: "The best course ever!",
        start_date: ~U[2023-10-30 20:00:00Z],
        analytics_version: :v2
      )

    {:ok, section} = Sections.create_section_resources(section, publication)
    {:ok, _} = Sections.rebuild_contained_pages(section)

    # schedule start and end date for unit 1 section resource
    Sections.get_section_resource(section.id, unit_1_revision.resource_id)
    |> Sections.update_section_resource(%{
      start_date: ~U[2023-10-31 20:00:00Z],
      end_date: ~U[2023-12-31 20:00:00Z]
    })

    # schedule start and end date for page 2 section resource
    Sections.get_section_resource(section.id, page_2_revision.resource_id)
    |> Sections.update_section_resource(%{
      start_date: ~U[2023-11-10 20:00:00Z],
      end_date: ~U[2023-11-14 20:00:00Z]
    })

    # enable collaboration spaces for all pages in the section
    {_total_page_count, _section_resources} =
      Oli.Resources.Collaboration.enable_all_page_collab_spaces_for_section(
        section.slug,
        %Oli.Resources.Collaboration.CollabSpaceConfig{
          status: :enabled,
          threaded: true,
          auto_accept: true,
          show_full_history: true,
          anonymous_posting: true,
          participation_min_replies: 0,
          participation_min_posts: 0
        }
      )

    %{
      section: section,
      bibentry_1: bibentry_1_revision,
      objective_1: objective_1_revision,
      objective_2: objective_2_revision,
      objective_3: objective_3_revision,
      objective_4: objective_4_revision,
      page_1: page_1_revision,
      exploration_1: exploration_1_revision,
      graded_adaptive_page_revision: graded_adaptive_page_revision,
      page_2: page_2_revision,
      page_3: page_3_revision,
      page_4: page_4_revision,
      page_5: page_5_revision,
      section_1: section_1_revision,
      subsection_1: subsection_1_revision,
      module_1: module_1_revision,
      module_2: module_2_revision,
      unit_1: unit_1_revision,
      unit_2: unit_2_revision
    }
  end

  describe "user" do
    setup [:create_elixir_project]

    test "can not access page when it is not logged in", %{
      conn: conn,
      section: section,
      page_1: page_1
    } do
      student = insert(:user)

      Sections.enroll(student.id, section.id, [ContextRoles.get_role(:context_learner)])

      {:error, {:redirect, %{to: redirect_path}}} =
        live(conn, Utils.lesson_live_path(section.slug, page_1.slug))

      assert redirect_path ==
               "/?request_path=%2Fsections%2F#{section.slug}%2Flesson%2F#{page_1.slug}&section=#{section.slug}"
    end
  end

  describe "student" do
    setup [:setup_tags, :user_conn, :create_elixir_project]

    test "can not access when not enrolled to course", %{
      conn: conn,
      section: section,
      page_1: page_1
    } do
      {:error, {:redirect, %{to: redirect_path, flash: _flash_msg}}} =
        live(conn, Utils.lesson_live_path(section.slug, page_1.slug))

      assert redirect_path == "/unauthorized"
    end

    test "redirects when page is adaptive", %{
      conn: conn,
      user: user,
      section: section,
      exploration_1: exploration_1
    } do
      Sections.enroll(user.id, section.id, [ContextRoles.get_role(:context_learner)])
      Sections.mark_section_visited_for_student(section, user)

      {:error, {:redirect, %{to: redirect_path}}} =
        live(
          conn,
          Utils.lesson_live_path(section.slug, exploration_1.slug,
            request_path: "some_request_path",
            selected_view: @default_selected_view
          )
        )

      assert redirect_path ==
               live_view_adaptive_lesson_live_route(section.slug, exploration_1.slug) <>
                 "?request_path=some_request_path&selected_view=gallery"
    end

    test "can see default logo", %{
      conn: conn,
      user: user,
      section: section,
      page_1: page_1
    } do
      Sections.update_section(section, %{brand_id: nil})
      Sections.enroll(user.id, section.id, [ContextRoles.get_role(:context_learner)])
      Sections.mark_section_visited_for_student(section, user)

      {:ok, view, _html} = live(conn, Utils.lesson_live_path(section.slug, page_1.slug))

      assert element(view, "#header_logo_button") |> render() =~ "/images/oli_torus_logo.png"
    end

    test "can see brand logo", %{
      conn: conn,
      user: user,
      section: section,
      page_1: page_1
    } do
      Sections.enroll(user.id, section.id, [ContextRoles.get_role(:context_learner)])
      Sections.mark_section_visited_for_student(section, user)

      {:ok, view, _html} = live(conn, Utils.lesson_live_path(section.slug, page_1.slug))

      assert element(view, "#header_logo_button") |> render() =~ "www.logo.com"
    end

    test "can access when enrolled to course", %{
      conn: conn,
      user: user,
      section: section,
      page_1: page_1,
      page_2: page_2,
      module_1: module_1
    } do
      Sections.enroll(user.id, section.id, [ContextRoles.get_role(:context_learner)])
      Sections.mark_section_visited_for_student(section, user)

      {:ok, view, _html} = live(conn, Utils.lesson_live_path(section.slug, page_1.slug))

      assert has_element?(view, "span", "The best course ever!")

      assert has_element?(
               view,
               ~s{div[role="prev_page"]},
               module_1.title
             )

      assert has_element?(
               view,
               ~s{div[role="next_page"]},
               page_2.title
             )
    end

    test "renders paywall message when grace period is not over (or gets redirected when over)",
         %{
           conn: conn,
           user: user,
           section: section,
           page_1: page_1
         } do
      Sections.enroll(user.id, section.id, [ContextRoles.get_role(:context_learner)])
      Sections.mark_section_visited_for_student(section, user)

      stub_current_time(~U[2024-10-15 20:00:00Z])

      {:ok, product} =
        Sections.update_section(section, %{
          type: :blueprint,
          registration_open: true,
          requires_payment: true,
          amount: Money.new(:USD, 10),
          has_grace_period: true,
          grace_period_days: 18,
          start_date: ~U[2024-10-15 20:00:00Z],
          end_date: ~U[2024-11-30 20:00:00Z]
        })

      {:ok, view, _html} = live(conn, Utils.lesson_live_path(product.slug, page_1.slug))

      assert has_element?(
               view,
               "div[id=pay_early_message]",
<<<<<<< HEAD
               "You have 18 days left of your grace period for accessing this course"
=======
               "You have 18 more days remaining in your grace period access of this course"
>>>>>>> cec64062
             )

      # Grace period is over
      stub_current_time(~U[2024-11-13 20:00:00Z])

      redirect_path = "/sections/#{product.slug}/payment"

      {:error, {:redirect, %{to: ^redirect_path}}} =
        live(conn, Utils.lesson_live_path(product.slug, page_1.slug))
    end

    test "can see practice page content", %{
      conn: conn,
      user: user,
      section: section,
      page_1: page_1
    } do
      Sections.enroll(user.id, section.id, [ContextRoles.get_role(:context_learner)])
      Sections.mark_section_visited_for_student(section, user)

      {:ok, view, _html} = live(conn, Utils.lesson_live_path(section.slug, page_1.slug))

      assert has_element?(view, "div[role='page content'] p", "Here's some practice page content")
    end

    test "can not see `reset answers` button on practice pages without activities", %{
      conn: conn,
      user: user,
      section: section,
      page_1: page_1
    } do
      Sections.enroll(user.id, section.id, [ContextRoles.get_role(:context_learner)])
      Sections.mark_section_visited_for_student(section, user)

      {:ok, view, _html} = live(conn, Utils.lesson_live_path(section.slug, page_1.slug))

      refute has_element?(view, "button[id='reset_answers']", "Reset Answers")
    end

    test "can see practice page references", %{
      conn: conn,
      user: user,
      section: section,
      page_1: page_1
    } do
      Sections.enroll(user.id, section.id, [ContextRoles.get_role(:context_learner)])
      Sections.mark_section_visited_for_student(section, user)

      {:ok, view, _html} = live(conn, Utils.lesson_live_path(section.slug, page_1.slug))

      assert has_element?(
               view,
               "div[data-live-react-class='Components.References']"
             )
    end

    test "can see graded page references", %{
      conn: conn,
      user: user,
      section: section,
      page_3: page_3
    } do
      Sections.enroll(user.id, section.id, [ContextRoles.get_role(:context_learner)])
      Sections.mark_section_visited_for_student(section, user)

      _first_attempt_in_progress =
        create_attempt(user, section, page_3, %{lifecycle_state: :active})

      {:ok, view, _html} = live(conn, Utils.lesson_live_path(section.slug, page_3.slug))

      assert has_element?(
               view,
               "div[data-live-react-class='Components.References']"
             )
    end

    test "does not see prologue but graded page when an attempt is in progress", %{
      conn: conn,
      user: user,
      section: section,
      page_3: page_3
    } do
      Sections.enroll(user.id, section.id, [ContextRoles.get_role(:context_learner)])
      Sections.mark_section_visited_for_student(section, user)

      _first_attempt_in_progress =
        create_attempt(user, section, page_3, %{lifecycle_state: :active})

      {:ok, view, _html} = live(conn, Utils.lesson_live_path(section.slug, page_3.slug))

      refute has_element?(view, "div[id='attempts_summary_with_tooltip']", "Attempts 0/5")
      refute has_element?(view, "button[id='begin_attempt_button']", "Begin 1st Attempt")
      assert has_element?(view, "div[role='page content']")
      assert has_element?(view, "button[id=submit_answers]", "Submit Answers")
    end

    test "does not see prologue but adaptive page when an attempt is in progress", %{
      conn: conn,
      user: user,
      section: section,
      exploration_1: exploration_1
    } do
      Sections.enroll(user.id, section.id, [ContextRoles.get_role(:context_learner)])
      Sections.mark_section_visited_for_student(section, user)

      _first_attempt_in_progress =
        create_attempt(user, section, exploration_1, %{lifecycle_state: :active})

      {:ok, view, html} =
        live(conn, live_view_adaptive_lesson_live_route(section.slug, exploration_1.slug))

      assert has_element?(view, "div[id='delivery_container']")
      # It loads the adaptive themes
      assert html =~ "/css/delivery_adaptive_themes_default_light.css"
    end

    test "back button of an adaptive page (NOT an exploration one) points to the provided url param 'request_path'",
         %{
           conn: conn,
           user: user,
           section: section,
           graded_adaptive_page_revision: graded_adaptive_page_revision
         } do
      # the goal is to set the back button of the adaptive page to point to the provided request_path
      # (that will match the page from where the user accesed the adaptive page)
      Sections.enroll(user.id, section.id, [ContextRoles.get_role(:context_learner)])
      Sections.mark_section_visited_for_student(section, user)

      # we need an active attempt to avoid being redirected to the prologue view
      create_attempt(user, section, graded_adaptive_page_revision, %{lifecycle_state: :active})

      request_path = "some_request_path"

      {:ok, view, _html} =
        live(
          conn,
          live_view_adaptive_lesson_live_route(
            section.slug,
            graded_adaptive_page_revision.slug,
            request_path
          )
        )

      assert view
             |> render()
             |> Floki.parse_fragment!()
             |> Floki.find(~s{div[data-react-class="Components.Delivery"]})
             |> Floki.attribute("data-react-props")
             |> Jason.decode!()
             |> Map.get("content")
             |> Map.get("backUrl") ==
               "some_request_path"
    end

    test "back button of an adaptive page (an exploration one) points to the provided url param 'request_path'",
         %{
           conn: conn,
           user: user,
           section: section,
           exploration_1: exploration_1
         } do
      Sections.enroll(user.id, section.id, [ContextRoles.get_role(:context_learner)])
      Sections.mark_section_visited_for_student(section, user)

      # we need an active attempt to avoid being redirected to the prologue view
      create_attempt(user, section, exploration_1, %{lifecycle_state: :active})

      request_path = "some_other_request_path"

      {:ok, view, _html} =
        live(
          conn,
          live_view_adaptive_lesson_live_route(
            section.slug,
            exploration_1.slug,
            request_path
          )
        )

      assert view
             |> render()
             |> Floki.parse_fragment!()
             |> Floki.find(~s{div[data-react-class="Components.Delivery"]})
             |> Floki.attribute("data-react-props")
             |> Jason.decode!()
             |> Map.get("content")
             |> Map.get("backUrl") ==
               "some_other_request_path"
    end

    test "adaptive page does not have a backUrl key in it's content if no request_path is provided",
         %{
           conn: conn,
           user: user,
           section: section,
           exploration_1: exploration_1
         } do
      # if the react Component.Delivery does not recieve a backUrl key, then
      # the back button will point to the root path of the section
      # this logic is handled within the react component, so we can not test it here.
      # (we can only test that the backUrl key is not present in the content)

      Sections.enroll(user.id, section.id, [ContextRoles.get_role(:context_learner)])
      Sections.mark_section_visited_for_student(section, user)

      # we need an active attempt to avoid being redirected to the prologue view
      create_attempt(user, section, exploration_1, %{lifecycle_state: :active})

      request_path = nil

      {:ok, view, _html} =
        live(
          conn,
          live_view_adaptive_lesson_live_route(
            section.slug,
            exploration_1.slug,
            request_path
          )
        )

      refute view
             |> render()
             |> Floki.parse_fragment!()
             |> Floki.find(~s{div[data-react-class="Components.Delivery"]})
             |> Floki.attribute("data-react-props")
             |> Jason.decode!()
             |> Map.get("content")
             |> Map.get("backUrl")
    end

    test "can see page info on header", %{
      conn: conn,
      user: user,
      section: section,
      page_2: page_2
    } do
      Sections.enroll(user.id, section.id, [ContextRoles.get_role(:context_learner)])
      Sections.mark_section_visited_for_student(section, user)

      {:ok, view, _html} = live(conn, Utils.lesson_live_path(section.slug, page_2.slug))

      assert has_element?(view, ~s{div[role="container label"]}, "Module 1")
      assert has_element?(view, ~s{div[role="page numbering index"]}, "2.")
      assert has_element?(view, ~s{div[role="page title"]}, "Page 2")
      assert has_element?(view, ~s{div[role="page read time"]}, "15")
      assert has_element?(view, ~s{div[role="page schedule"]}, "Tue Nov 14, 2023")
    end

    test "can not see page duration time when it is not set", %{
      conn: conn,
      user: user,
      section: section,
      page_3: page_3
    } do
      Sections.enroll(user.id, section.id, [ContextRoles.get_role(:context_learner)])
      Sections.mark_section_visited_for_student(section, user)

      _first_attempt_in_progress =
        create_attempt(user, section, page_3, %{lifecycle_state: :active})

      {:ok, view, _html} = live(conn, Utils.lesson_live_path(section.slug, page_3.slug))

      refute has_element?(view, ~s{div[role="page read time"]})
    end

    test "can see proficiency explanation modal", %{
      conn: conn,
      user: user,
      section: section,
      page_2: page_2
    } do
      Sections.enroll(user.id, section.id, [ContextRoles.get_role(:context_learner)])
      Sections.mark_section_visited_for_student(section, user)

      {:ok, view, _html} = live(conn, Utils.lesson_live_path(section.slug, page_2.slug))

      # if we render_click() on PROFICIENCY to show the modal, a JS command should be triggered.
      # But, since the phx-click does not have any push command, we get "no push command found within JS commands".
      # The workaround is to directly assert on the content of the modal

      assert has_element?(
               view,
               "#proficiency_explanation_modal h1",
               "Measuring Learning Proficiency"
             )

      assert has_element?(
               view,
               "#proficiency_explanation_modal p",
               "This course contains several learning objectives. As you continue the course, you will receive an estimate of your understanding of each objective. This estimate takes into account the activities you complete on each page."
             )
    end

    test "can see learning objectives and proficiency on page header", %{
      conn: conn,
      user: user,
      section: section,
      page_2: page_2,
      objective_1: objective_1,
      objective_2: objective_2,
      objective_3: objective_3,
      objective_4: objective_4
    } do
      Sections.enroll(user.id, section.id, [ContextRoles.get_role(:context_learner)])
      Sections.mark_section_visited_for_student(section, user)
      o1 = objective_1.resource_id
      o2 = objective_2.resource_id
      o3 = objective_3.resource_id
      o4 = objective_4.resource_id

      objective_type_id = Oli.Resources.ResourceType.id_for_objective()

      [
        # objective records
        [-1, -1, section.id, user.id, o1, nil, objective_type_id, 2, 6, 1, 4, 1],
        [-1, -1, section.id, user.id, o2, nil, objective_type_id, 2, 6, 1, 4, 3],
        [-1, -1, section.id, user.id, o3, nil, objective_type_id, 2, 6, 1, 4, 4]
      ]
      |> Enum.each(&add_resource_summary(&1))

      {:ok, view, _html} = live(conn, Utils.lesson_live_path(section.slug, page_2.slug))

      assert has_element?(
               view,
               ~s{div[role="objective #{o1} title"]},
               "this is the first objective"
             )

      assert has_element?(
               view,
               ~s{div[role="objective #{o1}"] svg[role="beginning proficiency icon"]}
             )

      assert has_element?(view, ~s{div[id="objective_#{o1}_tooltip"]}, "Beginning Proficiency")

      assert has_element?(
               view,
               ~s{div[role="objective #{o2} title"]},
               "this is the second objective"
             )

      assert has_element?(
               view,
               ~s{div[role="objective #{o2}"] svg[role="growing proficiency icon"]}
             )

      assert has_element?(view, ~s{div[id="objective_#{o2}_tooltip"]}, "Growing Proficiency")

      assert has_element?(
               view,
               ~s{div[role="objective #{o3} title"]},
               "this is the third objective"
             )

      assert has_element?(
               view,
               ~s{div[role="objective #{o3}"] svg[role="establishing proficiency icon"]}
             )

      assert has_element?(view, ~s{div[id="objective_#{o3}_tooltip"]}, "Establishing Proficiency")

      assert has_element?(
               view,
               ~s{div[role="objective #{o4} title"]},
               "this is the forth objective"
             )

      assert has_element?(
               view,
               ~s{div[role="objective #{o4}"] svg[role="no data proficiency icon"]}
             )

      assert has_element?(view, ~s{div[id="objective_#{o4}_tooltip"]}, "Not enough information")
    end

    test "can navigate between pages and updates references in the request path", %{
      conn: conn,
      user: user,
      section: section,
      page_1: page_1,
      page_2: page_2
    } do
      Sections.enroll(user.id, section.id, [ContextRoles.get_role(:context_learner)])
      Sections.mark_section_visited_for_student(section, user)

      {:ok, view, _html} = live(conn, Utils.lesson_live_path(section.slug, page_1.slug))

      view
      |> element(~s{div[role="next_page"] a})
      |> render_click

      # It redirects to the next page, but still referencing the targeted Learn view in the URL with the next page resource
      request_path =
        Utils.learn_live_path(section.slug,
          target_resource_id: page_2.resource_id,
          selected_view: @default_selected_view
        )

      assert_redirected(
        view,
        Utils.lesson_live_path(section.slug, page_2.slug,
          request_path: request_path,
          selected_view: @default_selected_view
        )
      )
    end

    test "can navigate between pages and keeps the request path when it is not the learn view", %{
      conn: conn,
      user: user,
      section: section,
      page_1: page_1,
      page_2: page_2
    } do
      Sections.enroll(user.id, section.id, [ContextRoles.get_role(:context_learner)])
      Sections.mark_section_visited_for_student(section, user)

      # when the request path is not the learn view, it keeps it when navigating between pages
      request_path = ~p"/sections/#{section.slug}/assignments"

      {:ok, view, _html} =
        live(
          conn,
          Utils.lesson_live_path(section.slug, page_1.slug,
            request_path: request_path,
            selected_view: @default_selected_view
          )
        )

      view
      |> element(~s{div[role="next_page"] a})
      |> render_click

      assert_redirected(
        view,
        Utils.lesson_live_path(section.slug, page_2.slug,
          request_path: request_path,
          selected_view: @default_selected_view
        )
      )
    end

    test "redirects to the learn page when the next or previous page corresponds to a module",
         %{
           conn: conn,
           user: user,
           section: section,
           page_1: page_1,
           page_2: page_2,
           module_1: module_1,
           module_2: module_2
         } do
      Sections.enroll(user.id, section.id, [ContextRoles.get_role(:context_learner)])
      Sections.mark_section_visited_for_student(section, user)

      # next page is a container
      {:ok, view, _html} =
        live(
          conn,
          Utils.lesson_live_path(section.slug, page_2.slug, selected_view: @default_selected_view)
        )

      view
      |> element(~s{div[role="next_page"] a})
      |> render_click

      assert_redirected(
        view,
        Utils.learn_live_path(section.slug,
          target_resource_id: module_2.resource_id,
          selected_view: @default_selected_view
        )
      )

      # previous page is a container
      {:ok, view, _html} = live(conn, Utils.lesson_live_path(section.slug, page_1.slug))

      view
      |> element(~s{div[role="prev_page"] a})
      |> render_click

      assert_redirected(
        view,
        Utils.learn_live_path(section.slug,
          target_resource_id: module_1.resource_id,
          selected_view: @default_selected_view
        )
      )
    end

    test "back link returns to the learn view when visited directly", %{
      conn: conn,
      user: user,
      section: section,
      page_1: page_1
    } do
      Sections.enroll(user.id, section.id, [ContextRoles.get_role(:context_learner)])
      Sections.mark_section_visited_for_student(section, user)

      {:ok, view, _html} =
        live(
          conn,
          Utils.lesson_live_path(section.slug, page_1.slug, selected_view: @default_selected_view)
        )

      view
      |> element(~s{div[role="back_link"] a})
      |> render_click

      assert_redirected(
        view,
        Utils.learn_live_path(section.slug, selected_view: @default_selected_view)
      )
    end

    test "back link returns to the learn view when visited from there", %{
      conn: conn,
      user: user,
      section: section,
      page_1: page_1
    } do
      Sections.enroll(user.id, section.id, [ContextRoles.get_role(:context_learner)])
      Sections.mark_section_visited_for_student(section, user)

      request_path = Utils.learn_live_path(section.slug, target_resource_id: page_1.resource_id)

      {:ok, view, _html} =
        live(conn, Utils.lesson_live_path(section.slug, page_1.slug, request_path: request_path))

      view
      |> element(~s{div[role="back_link"] a})
      |> render_click

      assert_redirected(
        view,
        request_path
      )
    end
  end

  describe "annotations toggle" do
    setup [:user_conn, :create_elixir_project]

    test "button is not rendered when annotations are disabled", %{
      conn: conn,
      section: section,
      user: user,
      page_1: page_1
    } do
      Sections.enroll(user.id, section.id, [ContextRoles.get_role(:context_learner)])
      Sections.mark_section_visited_for_student(section, user)

      Oli.Resources.Collaboration.disable_all_page_collab_spaces_for_section(section.slug)

      {:ok, view, _html} = live(conn, Utils.lesson_live_path(section.slug, page_1.slug))

      assert not has_element?(
               view,
               "button[phx-click='toggle_sidebar']"
             )
    end

    test "button is rendered when annotations are enabled", %{
      conn: conn,
      section: section,
      user: user,
      page_1: page_1
    } do
      Sections.enroll(user.id, section.id, [ContextRoles.get_role(:context_learner)])
      Sections.mark_section_visited_for_student(section, user)

      {:ok, view, _html} = live(conn, Utils.lesson_live_path(section.slug, page_1.slug))

      assert has_element?(
               view,
               "button[phx-click='toggle_sidebar']"
             )
    end

    test "can access user menu on the header", %{
      conn: conn,
      section: section,
      user: user,
      page_1: page_1
    } do
      Sections.enroll(user.id, section.id, [ContextRoles.get_role(:context_learner)])
      Sections.mark_section_visited_for_student(section, user)

      {:ok, view, _html} = live(conn, Utils.lesson_live_path(section.slug, page_1.slug))

      assert has_element?(view, "button[id=user-account-menu]")
    end
  end

  describe "annotations panel" do
    setup [:user_conn, :create_elixir_project]

    test "is toggled open when toolbar button is clicked", %{
      conn: conn,
      section: section,
      user: user,
      page_1: page_1
    } do
      Sections.enroll(user.id, section.id, [ContextRoles.get_role(:context_learner)])
      Sections.mark_section_visited_for_student(section, user)

      {:ok, view, _html} = live(conn, Utils.lesson_live_path(section.slug, page_1.slug))

      view
      |> element(~s{button[phx-click='toggle_sidebar']})
      |> render_click

      assert has_element?(
               view,
               "#annotations_panel"
             )
    end

    test "renders empty message when there are no notes", %{
      conn: conn,
      section: section,
      user: user,
      page_1: page_1
    } do
      Sections.enroll(user.id, section.id, [ContextRoles.get_role(:context_learner)])
      Sections.mark_section_visited_for_student(section, user)

      {:ok, view, _html} = live(conn, Utils.lesson_live_path(section.slug, page_1.slug))

      view
      |> element(~s{button[phx-click='toggle_sidebar']})
      |> render_click

      wait_while(fn -> has_element?(view, "svg.loading") end)

      assert has_element?(
               view,
               "div",
               "There are no notes yet"
             )
    end

    test "renders class notes", %{
      conn: conn,
      section: section,
      user: user,
      page_1: page_1
    } do
      Sections.enroll(user.id, section.id, [ContextRoles.get_role(:context_learner)])
      Sections.mark_section_visited_for_student(section, user)

      # create a class note
      create_post(user, section, page_1, "This is a class note")
      create_post(user, section, page_1, "This is another class note")

      {:ok, view, _html} = live(conn, Utils.lesson_live_path(section.slug, page_1.slug))

      view
      |> element(~s{button[phx-click='toggle_sidebar']})
      |> render_click

      view
      |> element(~s{button[phx-click='select_tab'][phx-value-tab='class_notes']})
      |> render_click

      wait_while(fn -> has_element?(view, "svg.loading") end)

      assert has_element?(
               view,
               "div.post",
               "This is a class note"
             )

      assert has_element?(
               view,
               "div.post",
               "This is another class note"
             )
    end

    test "renders class note with correct number of likes", %{
      conn: conn,
      section: section,
      user: user,
      page_1: page_1
    } do
      Sections.enroll(user.id, section.id, [ContextRoles.get_role(:context_learner)])
      Sections.mark_section_visited_for_student(section, user)

      # create a class note
      {:ok, post_1} = create_post(user, section, page_1, "This is a class note")
      create_post(user, section, page_1, "This is another class note")

      # like the post by 3 different users
      user2 = insert(:user)
      user3 = insert(:user)

      react_to_post(post_1, user, :like)
      react_to_post(post_1, user2, :like)
      react_to_post(post_1, user3, :like)

      {:ok, view, _html} = live(conn, Utils.lesson_live_path(section.slug, page_1.slug))

      view
      |> element(~s{button[phx-click='toggle_sidebar']})
      |> render_click

      view
      |> element(~s{button[phx-click='select_tab'][phx-value-tab='class_notes']})
      |> render_click

      wait_while(fn -> has_element?(view, "svg.loading") end)

      like_button_html =
        element(
          view,
          "button[phx-value-reaction='like'][phx-value-post-id='#{post_1.id}']"
        )
        |> render()

      # verify number of likes is correct
      assert like_button_html =~ "3"

      # verify the like button is styled as primary since it was liked by the current user
      assert like_button_html =~ "<path class=\"stroke-primary\""
    end

    test "posts a note", %{
      conn: conn,
      section: section,
      user: user,
      page_1: page_1
    } do
      Sections.enroll(user.id, section.id, [ContextRoles.get_role(:context_learner)])
      Sections.mark_section_visited_for_student(section, user)

      {:ok, view, _html} = live(conn, Utils.lesson_live_path(section.slug, page_1.slug))

      view
      |> element(~s{button[phx-click='toggle_sidebar']})
      |> render_click

      assert_push_event(view, "request_point_markers", %{})

      # when we handle the event "toggle_sidebar", the "request_point_markers" event is pushed to the client.
      # The client then responds back with the "update_point_markers" event
      # that is handled by the server and finally used to show the point marks on the annotations panel.
      # We need to trigger the "update_point_markers" event manually because no js is executed while testing the liveview

      render_hook(view, "update_point_markers", %{
        point_markers: [
          %{"id" => "158828742", "top" => 100.0000},
          %{"id" => "3371710400", "top" => 150.0000}
        ]
      })

      view
      |> element(
        ~s{button[phx-click='toggle_annotation_point'][phx-value-point-marker-id='158828742']}
      )
      |> render_click

      render_hook(view, "begin_create_annotation", %{})

      view
      |> form(~s{form[phx-submit='create_annotation']}, %{content: "some new post content"})
      |> render_submit()

      {[post], _more_posts_exist?} =
        Oli.Resources.Collaboration.list_all_user_notes_for_section(
          user.id,
          section.id,
          1,
          0,
          "date",
          :desc
        )

      # the post is stored in the DB
      assert post.content.message == "some new post content"

      # and is shown in the UI
      assert has_element?(view, "div[role='user name']", "Me")
      assert has_element?(view, "div[role='posted at']", "now")
      assert has_element?(view, "p[role='post content']", "some new post content")
    end

    test "retrigers search when selected tab is changed and returns notes of current tab when search is cleared",
         %{
           conn: conn,
           section: section,
           user: user,
           page_1: page_1
         } do
      Sections.enroll(user.id, section.id, [ContextRoles.get_role(:context_learner)])
      Sections.mark_section_visited_for_student(section, user)

      {:ok, _student_note} =
        create_post(user, section, page_1, "This is a student note", %{
          visibility: :private
        })

      {:ok, _student_note_2} =
        create_post(user, section, page_1, "This is a another one for the student", %{
          visibility: :private
        })

      {:ok, _class_note} =
        create_post(user, section, page_1, "This is a class note", %{
          visibility: :public
        })

      {:ok, _class_note_2} =
        create_post(user, section, page_1, "This is another one for all the class", %{
          visibility: :public
        })

      {:ok, view, _html} = live(conn, Utils.lesson_live_path(section.slug, page_1.slug))

      view
      |> element(~s{button[phx-click='toggle_sidebar']})
      |> render_click

      wait_while(fn -> has_element?(view, "svg.loading") end)

      assert render(view) =~ "This is a student note"
      assert render(view) =~ "This is a another one for the student"
      refute render(view) =~ "This is a class note"
      refute render(view) =~ "This is another one for all the class"

      # search for the word "note" within the student notes
      view
      |> form(~s{form[phx-submit='search']}, %{search_term: "note"})
      |> render_submit()

      wait_while(fn -> has_element?(view, "svg.loading") end)

      assert render(view) =~ "This is a student <em>note</em>"
      refute render(view) =~ "This is a class <em>note</em>"

      # change the selected tab to class notes -> search should be retriggered
      view
      |> element(~s{button[phx-click='select_tab'][phx-value-tab='class_notes']})
      |> render_click()

      wait_while(fn -> has_element?(view, "svg.loading") end)

      refute render(view) =~ "This is a student <em>note</em>"
      assert render(view) =~ "This is a class <em>note</em>"

      # clear the search within the class notes -> all class notes should be visible
      view
      |> element(~s{button[phx-click='clear_search']})
      |> render_click()

      wait_while(fn -> has_element?(view, "svg.loading") end)

      refute render(view) =~ "This is a student note"
      refute render(view) =~ "This is a another one for the student"
      assert render(view) =~ "This is a class note"
      assert render(view) =~ "This is another one for all the class"
    end
  end

  describe "offline detector" do
    setup [:user_conn, :create_elixir_project]

    test "gets loaded on graded pages that are in progress", %{
      conn: conn,
      section: section,
      user: user,
      page_3: graded_page
    } do
      Sections.enroll(user.id, section.id, [ContextRoles.get_role(:context_learner)])
      Sections.mark_section_visited_for_student(section, user)

      _first_attempt_in_progress =
        create_attempt(user, section, graded_page, %{lifecycle_state: :active})

      {:ok, view, _html} = live(conn, Utils.lesson_live_path(section.slug, graded_page.slug))

      assert has_element?(view, "div[id='offline_detector']")
    end

    test "gets loaded on practice pages that are in progress", %{
      conn: conn,
      section: section,
      user: user,
      page_1: practice_page
    } do
      Sections.enroll(user.id, section.id, [ContextRoles.get_role(:context_learner)])
      Sections.mark_section_visited_for_student(section, user)

      _first_attempt_in_progress =
        create_attempt(user, section, practice_page, %{lifecycle_state: :active})

      {:ok, view, _html} = live(conn, Utils.lesson_live_path(section.slug, practice_page.slug))

      assert has_element?(view, "div[id='offline_detector']")
    end
  end

  defp create_post(user, section, page, message, attrs \\ %{}) do
    default_attrs = %{
      status: :approved,
      user_id: user.id,
      section_id: section.id,
      resource_id: page.resource_id,
      annotated_resource_id: page.resource_id,
      annotated_block_id: nil,
      annotation_type: :none,
      anonymous: false,
      visibility: :public,
      content: %Oli.Resources.Collaboration.PostContent{message: message}
    }

    Oli.Resources.Collaboration.create_post(Map.merge(default_attrs, attrs))
  end

  defp react_to_post(post, user, reaction) do
    Oli.Resources.Collaboration.toggle_reaction(post.id, user.id, reaction)
  end
end<|MERGE_RESOLUTION|>--- conflicted
+++ resolved
@@ -572,11 +572,7 @@
       assert has_element?(
                view,
                "div[id=pay_early_message]",
-<<<<<<< HEAD
                "You have 18 days left of your grace period for accessing this course"
-=======
-               "You have 18 more days remaining in your grace period access of this course"
->>>>>>> cec64062
              )
 
       # Grace period is over
