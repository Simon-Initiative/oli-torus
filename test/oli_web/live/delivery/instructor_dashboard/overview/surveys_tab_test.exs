--- conflicted
+++ resolved
@@ -1246,57 +1246,6 @@
       assert activity_id == mcq_activity_1.resource_id
     end
 
-<<<<<<< HEAD
-=======
-    # https://eliterate.atlassian.net/browse/TRIAGE-4
-    @tag :skip
-    test "multi input activity details get rendered correctly when page is selected",
-         %{
-           conn: conn,
-           section: section,
-           page_1: page_1,
-           student_1: student_1,
-           multi_input_activity: multi_input_activity,
-           project: project,
-           publication: publication
-         } do
-      set_activity_attempt(
-        page_1,
-        multi_input_activity,
-        student_1,
-        section,
-        project.id,
-        publication.id,
-        "Answer for input 1",
-        true
-      )
-
-      {:ok, view, _html} = live(conn, live_surveys_route(section.slug))
-
-      view
-      |> element("table tbody tr td div[phx-value-id=\"#{page_1.id}\"]")
-      |> render_click()
-
-      # check that the multi input details render correctly
-      selected_activity_model =
-        view
-        |> render()
-        |> Floki.parse_fragment!()
-        |> Floki.find(~s{oli-multi-input-authoring})
-        |> Floki.attribute("model")
-        |> hd
-
-      assert has_element?(
-               view,
-               ~s(div[role="activity_title"]),
-               "#{multi_input_activity.title} - Question details"
-             )
-
-      assert selected_activity_model =~
-               "{\"authoring\":{\"responses\":[{\"type\":\"text\",\"text\":\"unsupported\",\"user_name\":\"#{student_1.family_name}, #{student_1.given_name}\",\"part_id\":\"1\"}]},\"inputs\":[{\"id\":\"1458555427\",\"inputType\":\"text\",\"partId\":\"1\"}]}"
-    end
-
->>>>>>> d283292a
     test "question details responds to user click on an activity", %{
       conn: conn,
       section: section,
