defmodule OliWeb.Projects.OverviewLiveTest do
  use OliWeb.ConnCase

  import Phoenix.LiveViewTest
  import Oli.Factory

  alias OliWeb.Endpoint
  alias OliWeb.Projects.OverviewLive

  describe "author cannot access when is not logged in" do
    test "redirects to new session when accessing the index view", %{conn: conn} do
      {:error,
       {:redirect,
        %{
          flash: %{},
          to: "/authoring/session/new?request_path=%2Fauthoring%2Fproject%2Ftestproject"
        }}} = live(conn, Routes.live_path(Endpoint, OverviewLive, "testproject"))
    end
  end

  describe "project overview as author" do
    setup [:author_conn]

    test "loads the project correctly", %{conn: conn, author: author} do
      project = create_project_with_author(author)

      {:ok, view, _html} = live(conn, Routes.live_path(Endpoint, OverviewLive, project.slug))
      assert has_element?(view, "h4", "Details")
      assert has_element?(view, "h4", "Project Attributes")
      assert has_element?(view, "h4", "Project Labels")
      assert has_element?(view, "h4", "Collaborators")
      assert has_element?(view, "h4", "Advanced Activities")
      assert has_element?(view, "h4", "Allow Duplication")
      assert has_element?(view, "h4", "Publishing Visibility")
      assert has_element?(view, "h4", "Collaboration Space")
      assert has_element?(view, "h4", "Actions")
    end

    test "project gets deleted correctly", %{conn: conn, author: author} do
      project = create_project_with_author(author)

      {:ok, view, _html} = live(conn, Routes.live_path(Endpoint, OverviewLive, project.slug))

      {:ok, view, _html} =
        element(view, "form[phx-submit=\"delete\"]")
        |> render_submit()
        |> follow_redirect(conn, "/authoring/projects")

      assert Oli.Authoring.Course.get_project_by_slug(project.slug).status == :deleted
      assert has_element?(view, "button#button-new-project")
      refute has_element?(view, "a", project.title)
    end

    test "project gets updated correctly", %{conn: conn, author: author} do
      project = create_project_with_author(author)

      {:ok, view, _html} = live(conn, Routes.live_path(Endpoint, OverviewLive, project.slug))

      element(view, "form[phx-submit=\"update\"]")
      |> render_submit(%{
        "project" => %{"title" => "updated title", "description" => "updated description"}
      })

      assert has_element?(view, "div.alert-info", "Project updated successfully.")
      assert has_element?(view, "input[name=\"project[title]\"][value=\"updated title\"]")
      assert has_element?(view, "textarea[name=\"project[description]\"]", "updated description")
    end

    test "project can enable required surveys", %{conn: conn, author: author} do
      project = create_project_with_author(author)

      {:ok, view, _html} = live(conn, Routes.live_path(Endpoint, OverviewLive, project.slug))

      refute has_element?(view, "input[name=\"survey\"][checked]")

      element(view, "form[phx-change=\"set-required-survey\"]")
      |> render_change(%{
        survey: "on"
      })

      updated_project = Oli.Authoring.Course.get_project!(project.id)
      assert updated_project.required_survey_resource_id != nil
      assert has_element?(view, "input[name=\"survey\"][checked]")
      assert has_element?(view, "a", "Edit survey")
    end

    test "project can disable required surveys", %{conn: conn, author: author} do
      project = create_project_with_author(author)
      Oli.Authoring.Course.create_project_survey(project, author.id)

      {:ok, view, _html} = live(conn, Routes.live_path(Endpoint, OverviewLive, project.slug))

      assert has_element?(view, "input[name=\"survey\"][checked]")

      element(view, "form[phx-change=\"set-required-survey\"]")
      |> render_change(%{})

      updated_project = Oli.Authoring.Course.get_project!(project.id)
      assert updated_project.required_survey_resource_id == nil
      refute has_element?(view, "input[name=\"survey\"][checked]")
      refute has_element?(view, "a", "Edit survey")
    end

    test "does not display datashop analytics link when author is not admin", %{
      conn: conn,
      author: author
    } do
      project = create_project_with_author(author)

      {:ok, view, _html} = live(conn, Routes.live_path(Endpoint, OverviewLive, project.slug))

      refute has_element?(
               view,
               "a[href=#{~p"/project/#{project.slug}/datashop"}]",
               "Datashop Analytics"
             )
    end

    defp create_project_with_author(author) do
      %{project: project} = base_project_with_curriculum(nil)
      insert(:author_project, project_id: project.id, author_id: author.id)
      project
    end
  end

  describe "project overview as admin" do
    setup [:admin_conn]

    test "displays datashop analytics link when the project is published", %{
      conn: conn,
      admin: admin
    } do
      project = create_project_with_author(admin)

      Oli.Publishing.publish_project(
        project,
        "Datashop test"
      )

      {:ok, view, _html} = live(conn, Routes.live_path(Endpoint, OverviewLive, project.slug))

      assert has_element?(
               view,
               "a[href=\"/project/#{project.slug}/datashop\"]",
               "Datashop Analytics"
             )
    end

    test "disables datashop analytics link when the project is not published", %{
      conn: conn,
      admin: admin
    } do
      project = create_project_with_author(admin)

      {:ok, view, _html} = live(conn, Routes.live_path(Endpoint, OverviewLive, project.slug))

      assert has_element?(
               view,
<<<<<<< HEAD
               "button[disabled=\"disabled\"]",
=======
               "a[disabled=\"disabled\"]",
>>>>>>> 23c23b0f
               "Datashop Analytics"
             )
    end
  end
end<|MERGE_RESOLUTION|>--- conflicted
+++ resolved
@@ -156,11 +156,7 @@
 
       assert has_element?(
                view,
-<<<<<<< HEAD
                "button[disabled=\"disabled\"]",
-=======
-               "a[disabled=\"disabled\"]",
->>>>>>> 23c23b0f
                "Datashop Analytics"
              )
     end
