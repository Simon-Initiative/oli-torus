defmodule OliWeb.GradesLiveTest do
  use OliWeb.ConnCase, async: true

  import Phoenix.LiveViewTest
  import Phoenix.ConnTest
  import Oli.Factory
  import Mox

  alias Oli.Test.MockHTTP
  alias OliWeb.Router.Helpers, as: Routes
  alias OliWeb.Common.Utils
  alias Oli.Delivery.Sections.Section

  defp live_view_grades_route(section_slug) do
    Routes.live_path(OliWeb.Endpoint, OliWeb.Grades.GradesLive, section_slug)
  end

  defp create_section(_conn) do
    jwk = jwk_fixture()

    registration =
      insert(:lti_registration, %{
        auth_token_url: "https://example.com",
        tool_jwk_id: jwk.id,
        client_id: "0001",
        auth_server: "https://example.com"
      })

    deployment = insert(:lti_deployment, %{registration: registration})

    {:ok,
     section: section,
     unit_one_revision: _unit_one_revision,
     page_revision: page_revision,
     page_2_revision: page_2_revision} =
      section_with_assessment(%{}, deployment)

    [section: section, page_revision: page_revision, page_2_revision: page_2_revision]
  end

  defp create_section_with_invalid_registration(_conn) do
    registration =
      insert(:lti_registration, %{
        client_id: "error"
      })

    deployment = insert(:lti_deployment, %{registration: registration})

    {:ok,
     section: section,
     unit_one_revision: _unit_one_revision,
     page_revision: _page_revision,
     page_2_revision: _page_2_revision} =
      section_with_assessment(%{}, deployment)

    [section: section]
  end

  describe "user cannot access when is not logged in" do
    setup [:create_section]

    test "redirects to new session when accessing manage LMS grades view", %{
      conn: conn,
      section: %Section{slug: section_slug}
    } do
      redirect_path =
        "/session/new?request_path=%2Fsections%2F#{section_slug}%2Fgrades%2Flms&section=#{section_slug}"

      {:error, {:redirect, %{to: ^redirect_path}}} =
        live(conn, live_view_grades_route(section_slug))
    end
  end

  describe "user cannot access when is logged in as an author but not as system admin" do
    setup [:author_conn, :create_section]

    test "redirects to new session when accessing manage LMS grades view", %{
      conn: conn,
      section: %Section{slug: section_slug}
    } do
      redirect_path =
        "/session/new?request_path=%2Fsections%2F#{section_slug}%2Fgrades%2Flms&section=#{section_slug}"

      {:error, {:redirect, %{to: ^redirect_path}}} =
        live(conn, live_view_grades_route(section_slug))
    end
  end

  describe "user cannot access when is logged in as an LMS student" do
    setup [:user_conn, :create_section]

    test "redirects to unauthorized when accessing the manage LMS grades view", %{
      conn: conn,
      section: section,
      user: user
    } do
      enroll_user_to_section(user, section, :context_learner)

      redirect_path = "/unauthorized"

      {:error, {:redirect, %{to: ^redirect_path}}} =
        live(conn, live_view_grades_route(section.slug))
    end
  end

  describe "user cannot access when is logged in as an instructor but for other LMS" do
    setup [:lms_instructor_conn, :create_section]

    test "redirects to unauthorized when accessing the manage LMS grades view", %{
      conn: conn,
      section: section
    } do
      redirect_path = "/unauthorized"

      {:error, {:redirect, %{to: ^redirect_path}}} =
        live(conn, live_view_grades_route(section.slug))
    end
  end

  describe "user can access when is logged in as an LMS instructor" do
    setup [:lms_instructor_conn, :create_section]

    test "successfully to the manage LMS grades view", %{
      conn: conn,
      instructor: instructor,
      section: section
    } do
      enroll_user_to_section(instructor, section, :context_instructor)

      {:ok, view, _html} = live(conn, live_view_grades_route(section.slug))

      assert has_element?(view, "h2", "Manage Grades")
    end
  end

  describe "fetching valid access token" do
    setup [:admin_conn, :create_section]
    @out_of 120.0

    @tag capture_log: true
    test "test connection - shows error message on failure to obtain line items", %{
      conn: conn,
      section: section
    } do
      url_line_items = section.line_items_service_url <> "?limit=1000"

      expect(MockHTTP, :get, fn ^url_line_items, _headers ->
        {:error, "Error retrieving all line items"}
      end)

      {:ok, view, _html} = live(conn, live_view_grades_route(section.slug))

      view
      |> element("button[phx-click=\"test_connection\"]")
      |> render_click()

      assert has_element?(view, "samp", "Starting test")
      assert has_element?(view, "samp", "Requesting access token...")
      assert has_element?(view, "samp", "Received access token")
      assert has_element?(view, "samp", "Requesting line items...")

      send(view.pid, {:test_status, "Error retrieving all line items", :failure, true})
      render(view)

      assert has_element?(view, "samp", "Error retrieving all line items")
    end

    test "update line items - shows an info message when line items are already up to date", %{
      conn: conn,
      section: section,
      page_revision: page_revision,
      page_2_revision: page_2_revision
    } do
      url_line_items = section.line_items_service_url <> "?limit=1000"

      expect(MockHTTP, :get, fn ^url_line_items, _headers ->
        {:ok,
         %HTTPoison.Response{
           status_code: 200,
           body: "[
              {\"id\": \"1\", \"label\":\"#{page_revision.title}\", \"resourceId\":\"oli-torus-#{page_revision.resource_id}\", \"scoreMaximum\":1.0},
              {\"id\": \"2\", \"label\":\"#{page_2_revision.title}\", \"resourceId\":\"oli-torus-#{page_2_revision.resource_id}\", \"scoreMaximum\":1.0}
              ]"
         }}
      end)

      {:ok, view, _html} = live(conn, live_view_grades_route(section.slug))

      view
      |> element(
        "a[phx-click=\"send_line_items\"]",
        "Update LMS Line Items"
      )
      |> render_click()

      assert has_element?(view, "div#flash", "LMS line items already up to date")
    end

    test "update line items - shows an info message when line items are updated successfully", %{
      conn: conn,
      section: section
    } do
      url_line_items = section.line_items_service_url <> "?limit=1000"
      line_items_service_url = section.line_items_service_url

      expect(MockHTTP, :get, fn ^url_line_items, _headers ->
        {:ok,
         %HTTPoison.Response{
           status_code: 200,
           body: "[
            { \"id\": \"id1\", \"scoreMaximum1\": \"scoreMaximum\", \"resourceId\": \"resourceId1\", \"label\": \"label1\" },
            { \"id\": \"id2\", \"scoreMaximum2\": \"scoreMaximum\", \"resourceId\": \"resourceId2\", \"label\": \"label2\" }
            ]"
         }}
      end)
      |> expect(:post, 2, fn ^line_items_service_url, _body, _headers ->
        {:ok,
         %HTTPoison.Response{
           status_code: 200,
           body:
             "{\"id\": \"1\", \"label\":\"Revision(s)\", \"resourceId\":\"oli-torus-1744\", \"scoreMaximum\":1.0}"
         }}
      end)

      {:ok, view, _html} = live(conn, live_view_grades_route(section.slug))

      view
      |> element(
        "a[phx-click=\"send_line_items\"]",
        "Update LMS Line Items"
      )
      |> render_click()

<<<<<<< HEAD
      # Wait to complete processing all :pop_task_queue messages
      # https://elixirforum.com/t/testing-liveviews-that-rely-on-pubsub-for-updates/40938/5
      _ = :sys.get_state(view.pid)

      assert has_element?(view, "div.alert.alert-info", "LMS up to date")
=======
      assert has_element?(view, "div#flash", "LMS up to date")
>>>>>>> 7716a9f7
    end

    @tag capture_log: true
    test "update line items - shows error message on failure to obtain line items", %{
      conn: conn,
      section: section
    } do
      url_line_items = section.line_items_service_url <> "?limit=1000"

      expect(MockHTTP, :get, fn ^url_line_items, _headers ->
        {:error, "Error retrieving all line items"}
      end)

      {:ok, view, _html} = live(conn, live_view_grades_route(section.slug))

      view
      |> element(
        "a[phx-click=\"send_line_items\"]",
        "Update LMS Line Items"
      )
      |> render_click()

      assert has_element?(view, "div#flash", "Error accessing LMS line items")
    end

    test "sync grades - shows results when no grade updates are pending", %{
      conn: conn,
      section: section
    } do
      user = insert(:user)
      enroll_user_to_section(user, section, :context_learner)

      {:ok, view, _html} = live(conn, live_view_grades_route(section.slug))

      view
      |> element(
        "a[phx-click=\"send_grades\"]",
        "Synchronize Grades"
      )
      |> render_click()

      assert has_element?(view, "p", "Pending grade updates: 0")
      assert has_element?(view, "p", "Succeeded: 0")
      assert has_element?(view, "p", "Failed: 0")
    end

    test "sync grades - shows the results when there are pending grade updates", %{
      conn: conn,
      section: section,
      page_revision: page_revision
    } do
      user = insert(:user)
      enroll_user_to_section(user, section, :context_learner)

      resource_access =
        insert(:resource_access,
          user: user,
          resource: page_revision.resource,
          section: section,
          score: 100,
          out_of: 120
        )

      insert(:resource_attempt, resource_access: resource_access)

      {:ok, view, _html} = live(conn, live_view_grades_route(section.slug))

      view
      |> element(
        "a[phx-click=\"send_grades\"]",
        "Synchronize Grades"
      )
      |> render_click()

      assert has_element?(view, "p", "Pending grade updates: 1")
    end

    test "sync grades - select other resource", %{
      conn: conn,
      section: section,
      page_revision: page_revision,
      page_2_revision: page_2_revision
    } do
      [user_1, user_2, user_3] = user_list = insert_list(3, :user)
      for user <- user_list, do: enroll_user_to_section(user, section, :context_learner)

      [resource_access_1, resource_access_2] =
        for user <- [user_1, user_2],
            do:
              insert(:resource_access,
                user: user,
                section: section,
                resource: page_revision.resource,
                score: 99
              )

      resource_access_3 =
        insert(:resource_access,
          user: user_3,
          section: section,
          resource: page_2_revision.resource,
          score: 120
        )

      for res_acc <- [resource_access_1, resource_access_2, resource_access_3],
          do: insert(:resource_attempt, resource_access: res_acc)

      {:ok, view, _html} = live(conn, live_view_grades_route(section.slug))

      # Renders both resources
      assert view |> element("option[value=#{page_revision.resource_id}]")
      assert view |> element("option[value=#{page_2_revision.resource_id}]")

      # Synchronize for first page
      view
      |> element("a[phx-click=\"send_grades\"]", "Synchronize Grades")
      |> render_click()

      assert has_element?(view, "p", "Pending grade updates: 2")

      # Change page
      view
      |> element("select[phx-change=select_page]")
      |> render_change(%{"resource_id" => page_2_revision.resource_id})

      # Synchronize for second page
      view
      |> element("a[phx-click=\"send_grades\"]", "Synchronize Grades")
      |> render_click()

      assert has_element?(view, "p", "Pending grade updates: 1")
    end

    test "download gradebook - download file with grades succesfully", %{
      conn: conn,
      section: section,
      page_revision: page_revision
    } do
      user_1 = insert(:user, name: "User1")
      user_2 = insert(:user, name: "User2")
      enroll_user_to_section(user_1, section, :context_learner)
      enroll_user_to_section(user_2, section, :context_learner)

      resource_access_1 =
        insert(:resource_access,
          user: user_1,
          section: section,
          resource: page_revision.resource,
          score: 90.1,
          out_of: @out_of
        )

      resource_access_2 =
        insert(:resource_access,
          user: user_2,
          section: section,
          resource: page_revision.resource,
          score: 120,
          out_of: @out_of
        )

      {:ok, view, _html} = live(conn, live_view_grades_route(section.slug))

      view
      |> element(
        "a[href=\"#{Routes.page_delivery_path(OliWeb.Endpoint, :export_gradebook, section.slug)}\"]",
        "Download Gradebook"
      )
      |> render_click()

      conn =
        get(
          conn,
          Routes.page_delivery_path(OliWeb.Endpoint, :export_gradebook, section.slug)
        )

      user_1_name = Utils.name(user_1.name, user_1.given_name, user_1.family_name)
      user_2_name = Utils.name(user_2.name, user_2.given_name, user_2.family_name)

      assert response(conn, 200) =~
               """
               Student,Progress test revision,Other test revision\r
                   Points Possible,#{@out_of},\r
               \"#{user_1_name} (#{user_1.email})\",#{resource_access_1.score},\r
               \"#{user_2_name} (#{user_2.email})\",#{resource_access_2.score},\r
               """
    end

    test "download gradebook - download file without grades succesfully", %{
      conn: conn,
      section: section
    } do
      user_1 = insert(:user, name: "User1")
      user_2 = insert(:user, name: "User2")
      enroll_user_to_section(user_1, section, :context_learner)
      enroll_user_to_section(user_2, section, :context_learner)

      {:ok, view, _html} = live(conn, live_view_grades_route(section.slug))

      view
      |> element(
        "a[href=\"#{Routes.page_delivery_path(OliWeb.Endpoint, :export_gradebook, section.slug)}\"]",
        "Download Gradebook"
      )
      |> render_click()

      conn =
        get(
          conn,
          Routes.page_delivery_path(OliWeb.Endpoint, :export_gradebook, section.slug)
        )

      user_1_name = Utils.name(user_1.name, user_1.given_name, user_1.family_name)
      user_2_name = Utils.name(user_2.name, user_2.given_name, user_2.family_name)

      assert response(conn, 200) =~
               """
               Student,Progress test revision,Other test revision\r
                   Points Possible,,\r
               \"#{user_1_name} (#{user_1.email})\",#{},\r
               \"#{user_2_name} (#{user_2.email})\",#{},\r
               """
    end
  end

  describe "fetching invalid access token" do
    setup [:admin_conn, :create_section_with_invalid_registration]

    @tag :skip
    test "test connection - shows error on failure to obtain access token", %{
      conn: conn,
      section: section
    } do
      {:ok, view, _html} = live(conn, live_view_grades_route(section.slug))

      view
      |> element("button[phx-click=\"test_connection\"]")
      |> render_click()

      assert has_element?(view, "samp", "Starting test")
      assert has_element?(view, "samp", "Requesting access token...")
      assert has_element?(view, "samp", "error fetching access token")
    end

    test "update line items - shows error on failure to obtain access token",
         %{
           conn: conn,
           section: section
         } do
      {:ok, view, _html} = live(conn, live_view_grades_route(section.slug))

      view
      |> element(
        "a[phx-click=\"send_line_items\"]",
        "Update LMS Line Items"
      )
      |> render_click()

      assert has_element?(view, "div#flash", "Error getting LMS access token")
    end

    test "sync grades - shows error on failure to obtain access token",
         %{
           conn: conn,
           section: section
         } do
      user = insert(:user)
      enroll_user_to_section(user, section, :context_learner)

      {:ok, view, _html} = live(conn, live_view_grades_route(section.slug))

      view
      |> element(
        "a[phx-click=\"send_grades\"]",
        "Synchronize Grades"
      )
      |> render_click()

      assert has_element?(view, "div#flash", "error fetching access token")
    end
  end
end<|MERGE_RESOLUTION|>--- conflicted
+++ resolved
@@ -231,15 +231,11 @@
       )
       |> render_click()
 
-<<<<<<< HEAD
       # Wait to complete processing all :pop_task_queue messages
       # https://elixirforum.com/t/testing-liveviews-that-rely-on-pubsub-for-updates/40938/5
       _ = :sys.get_state(view.pid)
 
       assert has_element?(view, "div.alert.alert-info", "LMS up to date")
-=======
-      assert has_element?(view, "div#flash", "LMS up to date")
->>>>>>> 7716a9f7
     end
 
     @tag capture_log: true
