--- conflicted
+++ resolved
@@ -1,13 +1,8 @@
 defmodule OliWeb.ObjectiveControllerTest do
   use OliWeb.ConnCase
   alias Oli.Repo
-<<<<<<< HEAD
-  alias Oli.Authoring.Learning
-  alias Oli.Authoring.Learning.{ObjectiveRevision}
-=======
   alias Oli.Resources.Revision
   alias Oli.Publishing
->>>>>>> 5c39a143
 
   setup [:author_project_objective_fixture]
   @valid_attrs %{title: "default title"}
