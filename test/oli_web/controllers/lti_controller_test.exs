defmodule OliWeb.LtiControllerTest do
  use OliWeb.ConnCase

  alias Lti_1p3.Platform.{LoginHint, LoginHints}
  alias Lti_1p3.Roles.ContextRoles
  alias Oli.Institutions
  alias Oli.Delivery.Sections
  alias Oli.Accounts.User
  alias Oli.Lti.PlatformExternalTools
  alias Oli.Authoring.Editing.{ActivityEditor, PageEditor}
  alias Oli.Publishing
  alias Oli.Delivery.Sections
  alias Oli.Test.MockHTTP

  import Mox
  import Oli.Factory

  setup :verify_on_exit!
  setup :set_mox_global

  describe "lti_controller" do
    setup [:create_fixtures]

    test "login post successful", %{conn: conn, registration: registration} do
      body = %{
        "client_id" => registration.client_id,
        "iss" => registration.issuer,
        "login_hint" => "some-login_hint",
        "lti_message_hint" => "some-lti_message_hint",
        "target_link_uri" => "https://some-target_link_uri/lti/launch"
      }

      conn = post(conn, Routes.lti_path(conn, :login, body))

      assert redirected_to(conn) =~ "some auth_login_url?"
      assert redirected_to(conn) =~ "client_id=some+client_id"
      assert redirected_to(conn) =~ "login_hint=some-login_hint"
      assert redirected_to(conn) =~ "lti_message_hint=some-lti_message_hint"
      assert redirected_to(conn) =~ "nonce="

      assert redirected_to(conn) =~
               "redirect_uri=https%3A%2F%2Fsome-target_link_uri%2Flti%2Flaunch"

      assert redirected_to(conn) =~ "response_mode=form_post"
      assert redirected_to(conn) =~ "response_type=id_token"
      assert redirected_to(conn) =~ "scope=openid"
      assert redirected_to(conn) =~ "state="

      assert get_session(conn, "state") != nil
    end

    test "login get successful", %{conn: conn, registration: registration} do
      body = %{
        "client_id" => registration.client_id,
        "iss" => registration.issuer,
        "login_hint" => "some-login_hint",
        "lti_message_hint" => "some-lti_message_hint",
        "target_link_uri" => "https://some-target_link_uri/lti/launch"
      }

      conn = get(conn, Routes.lti_path(conn, :login, body))

      assert redirected_to(conn) =~ "some auth_login_url?"
      assert redirected_to(conn) =~ "client_id=some+client_id"
      assert redirected_to(conn) =~ "login_hint=some-login_hint"
      assert redirected_to(conn) =~ "lti_message_hint=some-lti_message_hint"
      assert redirected_to(conn) =~ "nonce="

      assert redirected_to(conn) =~
               "redirect_uri=https%3A%2F%2Fsome-target_link_uri%2Flti%2Flaunch"

      assert redirected_to(conn) =~ "response_mode=form_post"
      assert redirected_to(conn) =~ "response_type=id_token"
      assert redirected_to(conn) =~ "scope=openid"
      assert redirected_to(conn) =~ "state="

      assert get_session(conn, "state") != nil
    end

    test "login post fails on missing registration", %{conn: conn, registration: registration} do
      body = %{
        "client_id" => registration.client_id,
        "iss" => "http://invalid.edu",
        "login_hint" => "some-login_hint",
        "lti_message_hint" => "some-lti_message_hint",
        "target_link_uri" => "https://some-target_link_uri/lti/launch"
      }

      conn = post(conn, Routes.lti_path(conn, :login, body))

      assert html_response(conn, 200) =~ "Welcome to"
      assert html_response(conn, 200) =~ "Register Your Institution"

      # validate still works when a user is already logged in
      user = user_fixture()

      conn =
        recycle(conn)
        |> log_in_user(user)

      conn = post(conn, Routes.lti_path(conn, :login, body))

      assert html_response(conn, 200) =~ "Welcome to"
      assert html_response(conn, 200) =~ "Register Your Institution"

      # form contains a required text input for deployment id
      assert html_response(conn, 200) =~
               "<input class=\"deployment_id form-control \" id=\"pending_registration_deployment_id\" name=\"pending_registration[deployment_id]\" placeholder=\"Deployment ID\" required type=\"text\">"
    end

    test "registration form pre-populates deployment_id if it was included in oidc params", %{
      conn: conn,
      registration: registration
    } do
      body = %{
        "client_id" => registration.client_id,
        "iss" => "http://invalid.edu",
        "login_hint" => "some-login_hint",
        "lti_message_hint" => "some-lti_message_hint",
        "target_link_uri" => "https://some-target_link_uri/lti/launch",
        "lti_deployment_id" => "prepopulated_deployment_id"
      }

      conn = post(conn, Routes.lti_path(conn, :login, body))

      assert html_response(conn, 200) =~ "Welcome to Torus!"
      assert html_response(conn, 200) =~ "Register Your Institution"

      # validate still works when a user is already logged in
      user = user_fixture()

      conn =
        recycle(conn)
        |> log_in_user(user)

      conn = post(conn, Routes.lti_path(conn, :login, body))

      assert html_response(conn, 200) =~ "Welcome to Torus!"
      assert html_response(conn, 200) =~ "Register Your Institution"

      # form contains a hidden input with value "prepopulated_deployment_id"
      assert html_response(conn, 200) =~ "value=\"prepopulated_deployment_id\""
    end

    test "show registration page when deployment doesnt exist", %{
      conn: conn,
      registration: registration,
      deployment: deployment
    } do
      {:ok, _} = Institutions.delete_deployment(deployment)

      platform_jwk = jwk_fixture()

      Oli.Test.MockHTTP
      |> expect(:get, 1, mock_keyset_endpoint("some key_set_url", platform_jwk))

      state = "some-state"
      conn = Plug.Test.init_test_session(conn, state: state)

      custom_header = %{"kid" => platform_jwk.kid}
      signer = Joken.Signer.create("RS256", %{"pem" => platform_jwk.pem}, custom_header)

      claims =
        Oli.Lti.TestHelpers.all_default_claims()
        |> Map.delete("iss")
        |> Map.delete("aud")

      {:ok, claims} =
        Joken.Config.default_claims(iss: registration.issuer, aud: registration.client_id)
        |> Joken.generate_claims(claims)

      {:ok, id_token, _claims} = Joken.encode_and_sign(claims, signer)

      deployment_id = claims["https://purl.imsglobal.org/spec/lti/claim/deployment_id"]

      assert nil ==
               Lti_1p3.Tool.get_registration_deployment(
                 registration.issuer,
                 registration.client_id,
                 deployment_id
               )

      conn = post(conn, Routes.lti_path(conn, :launch, %{state: state, id_token: id_token}))

      assert html_response(conn, 200) =~ "Welcome to Torus!"
      assert html_response(conn, 200) =~ "Register Your Institution"

      # known deployment id is pre-populated and embedded in the form
      assert html_response(conn, 200) =~ "value=\"#{deployment.deployment_id}\""
    end

    test "launch successful for valid params and creates lms user", %{
      conn: conn,
      registration: registration
    } do
      platform_jwk = jwk_fixture()

      Oli.Test.MockHTTP
      |> expect(:get, 1, mock_keyset_endpoint("some key_set_url", platform_jwk))

      state = "some-state"
      conn = Plug.Test.init_test_session(conn, state: state)

      custom_header = %{"kid" => platform_jwk.kid}
      signer = Joken.Signer.create("RS256", %{"pem" => platform_jwk.pem}, custom_header)

      claims =
        Oli.Lti.TestHelpers.all_default_claims()
        |> Map.delete("iss")
        |> Map.delete("aud")

      {:ok, claims} =
        Joken.Config.default_claims(iss: registration.issuer, aud: registration.client_id)
        |> Joken.generate_claims(claims)

      {:ok, id_token, _claims} = Joken.encode_and_sign(claims, signer)

      conn = post(conn, Routes.lti_path(conn, :launch, %{state: state, id_token: id_token}))

      assert html_response(conn, 200) =~ "This course section is not available"
    end

    test "launch successful for valid params and updates lms user", %{
      conn: conn,
      registration: registration,
      institution: institution
    } do
      platform_jwk = jwk_fixture()

      Oli.Test.MockHTTP
      |> expect(:get, 1, mock_keyset_endpoint("some key_set_url", platform_jwk))

      state = "some-state"
      conn = Plug.Test.init_test_session(conn, state: state)

      custom_header = %{"kid" => platform_jwk.kid}
      signer = Joken.Signer.create("RS256", %{"pem" => platform_jwk.pem}, custom_header)

      claims =
        Oli.Lti.TestHelpers.all_default_claims()
        |> Map.delete("iss")
        |> Map.delete("aud")

      {:ok, claims} =
        Joken.Config.default_claims(iss: registration.issuer, aud: registration.client_id)
        |> Joken.generate_claims(claims)

      {:ok, id_token, _claims} = Joken.encode_and_sign(claims, signer)

      # Create users with same sub.
      sub = Oli.Lti.TestHelpers.security_detail_data()["sub"]
      email = Oli.Lti.TestHelpers.user_detail_data()["email"]

      lti_user = insert(:user, %{sub: sub, email: email})
      another_lti_user = insert(:user, %{sub: sub, email: "another_lti_user@email.com"})

      # Create another institution and sections.
      another_institution = insert(:institution)
      lti_section = insert(:section, institution: institution)
      another_section = insert(:section, institution: another_institution)

      # Enroll users to sections
      Sections.enroll(lti_user.id, lti_section.id, [ContextRoles.get_role(:context_learner)])

      Sections.enroll(another_lti_user.id, another_section.id, [
        ContextRoles.get_role(:context_learner)
      ])

      conn = post(conn, Routes.lti_path(conn, :launch, %{state: state, id_token: id_token}))

      assert redirected_to(conn) =~ "/workspaces/student"

      # Check that the user is the same as lti_user, but has some new field defined (it was
      # updated).
      conn = OliWeb.UserAuth.fetch_current_user(conn, [])
      logged_user = conn.assigns[:current_user]
      new_name = Oli.Lti.TestHelpers.user_detail_data()["name"]

      assert logged_user.id == lti_user.id
      assert logged_user.name == new_name

      # Check that the other user was ignored.
      refute Oli.Repo.get_by(User, email: another_lti_user.email).name == new_name
    end

    test "launch successful when aud claim is a list", %{
      conn: conn,
      registration: registration
    } do
      platform_jwk = jwk_fixture()

      Oli.Test.MockHTTP
      |> expect(:get, 1, mock_keyset_endpoint("some key_set_url", platform_jwk))

      state = "some-state"
      conn = Plug.Test.init_test_session(conn, state: state)

      custom_header = %{"kid" => platform_jwk.kid}
      signer = Joken.Signer.create("RS256", %{"pem" => platform_jwk.pem}, custom_header)

      claims =
        Oli.Lti.TestHelpers.all_default_claims()
        |> Map.delete("iss")
        |> Map.delete("aud")

      {:ok, claims} =
        Joken.Config.default_claims(iss: registration.issuer)
        |> Joken.Config.add_claim("aud", fn -> [registration.client_id] end)
        |> Joken.generate_claims(claims)

      {:ok, id_token, _claims} = Joken.encode_and_sign(claims, signer)

      conn = post(conn, Routes.lti_path(conn, :launch, %{state: state, id_token: id_token}))

      assert html_response(conn, 200) =~ "This course section is not available"
    end

    test "launch successful for valid params with no email", %{
      conn: conn,
      registration: registration
    } do
      platform_jwk = jwk_fixture()

      Oli.Test.MockHTTP
      |> expect(:get, 1, mock_keyset_endpoint("some key_set_url", platform_jwk))

      state = "some-state"
      conn = Plug.Test.init_test_session(conn, state: state)

      custom_header = %{"kid" => platform_jwk.kid}
      signer = Joken.Signer.create("RS256", %{"pem" => platform_jwk.pem}, custom_header)

      claims =
        Oli.Lti.TestHelpers.all_default_claims()
        |> Map.delete("iss")
        |> Map.delete("aud")
        |> Map.delete("email")

      {:ok, claims} =
        Joken.Config.default_claims(iss: registration.issuer, aud: registration.client_id)
        |> Joken.generate_claims(claims)

      {:ok, id_token, _claims} = Joken.encode_and_sign(claims, signer)

      conn = post(conn, Routes.lti_path(conn, :launch, %{state: state, id_token: id_token}))

      assert html_response(conn, 200) =~ "This course section is not available"
    end

    test "launch handles invalid registration and shows registration form", %{conn: conn} do
      platform_jwk = jwk_fixture()

      state = "some-state"
      conn = Plug.Test.init_test_session(conn, state: state)

      custom_header = %{"kid" => platform_jwk.kid}
      signer = Joken.Signer.create("RS256", %{"pem" => platform_jwk.pem}, custom_header)

      claims =
        Oli.Lti.TestHelpers.all_default_claims()
        |> Map.delete("iss")
        |> Map.delete("aud")

      {:ok, claims} =
        Joken.Config.default_claims(iss: "some different client_id", aud: "some different issuer")
        |> Joken.generate_claims(claims)

      {:ok, id_token, _claims} = Joken.encode_and_sign(claims, signer)

      conn = post(conn, Routes.lti_path(conn, :launch, %{state: state, id_token: id_token}))

      assert html_response(conn, 200) =~ "Welcome to"
      assert html_response(conn, 200) =~ "Register Your Institution"
    end

    test "authorize_redirect get successful for user", %{conn: conn} do
      user = user_fixture()
      section = insert(:section)

      {:ok, %LoginHint{value: login_hint}} =
        LoginHints.create_login_hint(user.id, %{
          "section" => section.slug,
          "resource_id" => 1
        })

      target_link_uri = "some-valid-url"
      nonce = "some-nonce"
      client_id = "some-client-id"
      state = "some-state"
      lti_message_hint = "some-lti-message-hint"

      {:ok, {_, _, _}} =
        PlatformExternalTools.register_lti_external_tool_activity(%{
          "name" => "some-platform",
          "description" => "some-description",
          "target_link_uri" => "target_link_uri",
          "client_id" => "some-client-id",
          "login_url" => "some-login-url",
          "keyset_url" => "some-keyset-url",
          "redirect_uris" => "some-valid-url"
        })

      params = %{
        "client_id" => client_id,
        "login_hint" => login_hint,
        "lti_message_hint" => lti_message_hint,
        "nonce" => nonce,
        "prompt" => "none",
        "redirect_uri" => target_link_uri,
        "response_mode" => "form_post",
        "response_type" => "id_token",
        "scope" => "openid",
        "state" => state
      }

      conn = log_in_user(conn, user) |> Plug.Conn.assign(:current_user, user)

      conn = get(conn, Routes.lti_path(conn, :authorize_redirect, params))

      assert html_response(conn, 200) =~ "You are being redirected..."

      assert html_response(conn, 200) =~
               "<form name=\"post_redirect\" action=\"#{target_link_uri}\" method=\"post\">"
    end

    test "authorize_redirect get successful for author", %{conn: conn} do
      author = author_fixture()
      project = insert(:project)

      {:ok, %LoginHint{value: login_hint}} =
        LoginHints.create_login_hint(author.id, %{
          "project" => project.slug,
          "resource_id" => "some_resource_id"
        })

      target_link_uri = "some-valid-url"
      nonce = "some-nonce"
      client_id = "some-client-id"
      state = "some-state"
      lti_message_hint = "some-lti-message-hint"

      {:ok, {_, _, _}} =
        PlatformExternalTools.register_lti_external_tool_activity(%{
          "name" => "some-platform",
          "description" => "some-description",
          "target_link_uri" => "target_link_uri",
          "client_id" => "some-client-id",
          "login_url" => "some-login-url",
          "keyset_url" => "some-keyset-url",
          "redirect_uris" => "some-valid-url"
        })

      params = %{
        "client_id" => client_id,
        "login_hint" => login_hint,
        "lti_message_hint" => lti_message_hint,
        "nonce" => nonce,
        "prompt" => "none",
        "redirect_uri" => target_link_uri,
        "response_mode" => "form_post",
        "response_type" => "id_token",
        "scope" => "openid",
        "state" => state
      }

      conn = log_in_author(conn, author)

      conn = get(conn, Routes.lti_path(conn, :authorize_redirect, params))

      assert html_response(conn, 200) =~ "You are being redirected..."

      assert html_response(conn, 200) =~
               "<form name=\"post_redirect\" action=\"#{target_link_uri}\" method=\"post\">"
    end
  end
<<<<<<< HEAD

  describe "deep_link" do
    setup [:setup_section]

    defp assert_deep_link_error_response(resp, expected_error_text) do
      # Verify HTML error response contains error message
      assert resp =~ "Deep Linking Failed"

      if expected_error_text do
        assert resp =~ expected_error_text
      end

      # Verify error postMessage JavaScript is included
      assert resp =~ "window.parent.postMessage"
      assert resp =~ "lti_deep_linking_response"
      assert resp =~ "status: 'error'"
    end

    defp generate_deep_linking_jwt(client_id, key, kid, claims \\ %{}) do
      now = DateTime.utc_now() |> DateTime.to_unix()

      base_claims = %{
        "iss" => client_id,
        "aud" => Oli.Utils.get_base_url(),
        "iat" => now,
        "exp" => now + 3600,
        "jti" => UUID.uuid4(),
        "https://purl.imsglobal.org/spec/lti/claim/message_type" => "LtiDeepLinkingResponse",
        "https://purl.imsglobal.org/spec/lti-dl/claim/content_items" => [
          %{
            "type" => "ltiResourceLink",
            "title" => "Test Resource",
            "text" => "A test resource for deep linking",
            "url" => "https://example.com/resource/123",
            "custom" => %{
              "param1" => "value1",
              "param2" => "value2"
            }
          }
        ]
      }

      final_claims = Map.merge(base_claims, claims)

      jwk = JOSE.JWK.from_pem(key)

      {_, jwt} =
        JOSE.JWT.sign(
          jwk,
          %{"alg" => "RS256", "kid" => kid},
          final_claims
        )
        |> JOSE.JWS.compact()

      jwt
    end

=======

  describe "deep_link" do
    setup [:setup_section]

    defp assert_deep_link_error_response(resp, expected_error_text) do
      # Verify HTML error response contains error message
      assert resp =~ "Deep Linking Failed"

      if expected_error_text do
        assert resp =~ expected_error_text
      end

      # Verify error postMessage JavaScript is included
      assert resp =~ "window.parent.postMessage"
      assert resp =~ "lti_deep_linking_response"
      assert resp =~ "status: 'error'"
    end

    defp generate_deep_linking_jwt(client_id, key, kid, claims \\ %{}) do
      now = DateTime.utc_now() |> DateTime.to_unix()

      base_claims = %{
        "iss" => client_id,
        "aud" => Oli.Utils.get_base_url(),
        "iat" => now,
        "exp" => now + 3600,
        "jti" => UUID.uuid4(),
        "https://purl.imsglobal.org/spec/lti/claim/message_type" => "LtiDeepLinkingResponse",
        "https://purl.imsglobal.org/spec/lti-dl/claim/content_items" => [
          %{
            "type" => "ltiResourceLink",
            "title" => "Test Resource",
            "text" => "A test resource for deep linking",
            "url" => "https://example.com/resource/123",
            "custom" => %{
              "param1" => "value1",
              "param2" => "value2"
            }
          }
        ]
      }

      final_claims = Map.merge(base_claims, claims)

      jwk = JOSE.JWK.from_pem(key)

      {_, jwt} =
        JOSE.JWT.sign(
          jwk,
          %{"alg" => "RS256", "kid" => kid},
          final_claims
        )
        |> JOSE.JWS.compact()

      jwt
    end

>>>>>>> fe3c3b09
    test "successfully processes valid deep linking response", %{
      conn: conn,
      section: section,
      activity_id: activity_id
    } do
      client_id = "test-client-id"
      key_pem = File.read!("test/support/fixtures/test_rsa_private.pem")

      public_jwk =
        JOSE.JWK.from_pem(key_pem)
        |> JOSE.JWK.to_public()
        |> JOSE.JWK.to_map()
        |> elem(1)
        |> Map.put("kid", "test-kid")

      keyset_url = "https://some-tool.example.edu/.well-known/jwks.json"
<<<<<<< HEAD

      # Insert a platform instance
      insert(:platform_instance, %{
        client_id: client_id,
        keyset_url: keyset_url
      })

      # Mock HTTP request to fetch the keyset
      MockHTTP
      |> expect(:get, fn ^keyset_url ->
        {:ok,
         %HTTPoison.Response{
           status_code: 200,
           body: Jason.encode!(%{"keys" => [public_jwk]})
         }}
      end)

      jwt = generate_deep_linking_jwt(client_id, key_pem, "test-kid")

      params = %{
        "JWT" => jwt
      }

      conn = post(conn, ~p"/lti/deep_link/#{section.slug}/#{activity_id}", params)
      resp = html_response(conn, 200)

      # Verify HTML response contains success message
      assert resp =~ "Resource Selected Successfully"
      assert resp =~ "Test Resource"
      # Verify postMessage JavaScript is included
      assert resp =~ "window.parent.postMessage"
      assert resp =~ "lti_deep_linking_response"
      assert resp =~ "lti_close_modal"
    end

    @tag capture_log: true
    test "returns 400 for invalid JWT", %{conn: conn, section: section, activity_id: activity_id} do
      params = %{
        "JWT" => "invalid.jwt.token"
      }

      conn = post(conn, ~p"/lti/deep_link/#{section.slug}/#{activity_id}", params)
      resp = html_response(conn, 400)

      assert_deep_link_error_response(resp, "invalid_deep_linking_jwt")
    end

    @tag capture_log: true
    test "returns 400 for JWT with wrong message type", %{
      conn: conn,
      section: section,
      activity_id: activity_id
    } do
      client_id = "test-client-id"
      key_pem = File.read!("test/support/fixtures/test_rsa_private.pem")

=======

      # Insert a platform instance
      insert(:platform_instance, %{
        client_id: client_id,
        keyset_url: keyset_url
      })

      # Mock HTTP request to fetch the keyset
      MockHTTP
      |> expect(:get, fn ^keyset_url ->
        {:ok,
         %HTTPoison.Response{
           status_code: 200,
           body: Jason.encode!(%{"keys" => [public_jwk]})
         }}
      end)

      jwt = generate_deep_linking_jwt(client_id, key_pem, "test-kid")

      params = %{
        "JWT" => jwt
      }

      conn = post(conn, ~p"/lti/deep_link/#{section.slug}/#{activity_id}", params)
      resp = html_response(conn, 200)

      # Verify HTML response contains success message
      assert resp =~ "Resource Selected Successfully"
      assert resp =~ "Test Resource"
      # Verify postMessage JavaScript is included
      assert resp =~ "window.parent.postMessage"
      assert resp =~ "lti_deep_linking_response"
      assert resp =~ "lti_close_modal"
    end

    @tag capture_log: true
    test "returns 400 for invalid JWT", %{conn: conn, section: section, activity_id: activity_id} do
      params = %{
        "JWT" => "invalid.jwt.token"
      }

      conn = post(conn, ~p"/lti/deep_link/#{section.slug}/#{activity_id}", params)
      resp = html_response(conn, 400)

      assert_deep_link_error_response(resp, "invalid_deep_linking_jwt")
    end

    @tag capture_log: true
    test "returns 400 for JWT with wrong message type", %{
      conn: conn,
      section: section,
      activity_id: activity_id
    } do
      client_id = "test-client-id"
      key_pem = File.read!("test/support/fixtures/test_rsa_private.pem")

>>>>>>> fe3c3b09
      public_jwk =
        JOSE.JWK.from_pem(key_pem)
        |> JOSE.JWK.to_public()
        |> JOSE.JWK.to_map()
        |> elem(1)
        |> Map.put("kid", "test-kid")

      keyset_url = "https://some-tool.example.edu/.well-known/jwks.json"

      insert(:platform_instance, %{
        client_id: client_id,
        keyset_url: keyset_url
      })

      MockHTTP
      |> expect(:get, fn ^keyset_url ->
        {:ok,
         %HTTPoison.Response{
           status_code: 200,
           body: Jason.encode!(%{"keys" => [public_jwk]})
         }}
      end)
<<<<<<< HEAD

      # Generate JWT with wrong message type
      jwt =
        generate_deep_linking_jwt(client_id, key_pem, "test-kid", %{
          "https://purl.imsglobal.org/spec/lti/claim/message_type" => "LtiResourceLinkRequest"
        })

      params = %{
        "JWT" => jwt
      }

      conn = post(conn, ~p"/lti/deep_link/#{section.slug}/#{activity_id}", params)
      resp = html_response(conn, 400)

=======

      # Generate JWT with wrong message type
      jwt =
        generate_deep_linking_jwt(client_id, key_pem, "test-kid", %{
          "https://purl.imsglobal.org/spec/lti/claim/message_type" => "LtiResourceLinkRequest"
        })

      params = %{
        "JWT" => jwt
      }

      conn = post(conn, ~p"/lti/deep_link/#{section.slug}/#{activity_id}", params)
      resp = html_response(conn, 400)

>>>>>>> fe3c3b09
      assert_deep_link_error_response(resp, "invalid_deep_linking_jwt")
    end

    @tag capture_log: true
    test "returns 400 for JWT with wrong audience", %{
      conn: conn,
      section: section,
      activity_id: activity_id
    } do
      client_id = "test-client-id"
      key_pem = File.read!("test/support/fixtures/test_rsa_private.pem")

      public_jwk =
        JOSE.JWK.from_pem(key_pem)
        |> JOSE.JWK.to_public()
        |> JOSE.JWK.to_map()
        |> elem(1)
        |> Map.put("kid", "test-kid")

      keyset_url = "https://some-tool.example.edu/.well-known/jwks.json"

      insert(:platform_instance, %{
        client_id: client_id,
        keyset_url: keyset_url
      })

      MockHTTP
      |> expect(:get, fn ^keyset_url ->
        {:ok,
         %HTTPoison.Response{
           status_code: 200,
           body: Jason.encode!(%{"keys" => [public_jwk]})
         }}
      end)

      # Generate JWT with wrong audience
      jwt =
        generate_deep_linking_jwt(client_id, key_pem, "test-kid", %{
          "aud" => "https://wrong-audience.com"
        })

      params = %{
        "JWT" => jwt
      }

      conn = post(conn, ~p"/lti/deep_link/#{section.slug}/#{activity_id}", params)
      resp = html_response(conn, 400)

      assert_deep_link_error_response(resp, "invalid_deep_linking_jwt")
    end

    test "returns 400 for JWT with multiple content items", %{
      conn: conn,
      section: section,
      activity_id: activity_id
    } do
      client_id = "test-client-id"
      key_pem = File.read!("test/support/fixtures/test_rsa_private.pem")

      public_jwk =
        JOSE.JWK.from_pem(key_pem)
        |> JOSE.JWK.to_public()
        |> JOSE.JWK.to_map()
        |> elem(1)
        |> Map.put("kid", "test-kid")

      keyset_url = "https://some-tool.example.edu/.well-known/jwks.json"

      insert(:platform_instance, %{
        client_id: client_id,
        keyset_url: keyset_url
      })

      MockHTTP
      |> expect(:get, fn ^keyset_url ->
        {:ok,
         %HTTPoison.Response{
           status_code: 200,
           body: Jason.encode!(%{"keys" => [public_jwk]})
         }}
      end)

      # Generate JWT with multiple content items
      jwt =
        generate_deep_linking_jwt(client_id, key_pem, "test-kid", %{
          "https://purl.imsglobal.org/spec/lti-dl/claim/content_items" => [
            %{
              "type" => "ltiResourceLink",
              "title" => "Test Resource 1",
              "url" => "https://example.com/resource/1"
            },
            %{
              "type" => "ltiResourceLink",
              "title" => "Test Resource 2",
              "url" => "https://example.com/resource/2"
            }
          ]
        })

      params = %{
        "JWT" => jwt
      }

      conn = post(conn, ~p"/lti/deep_link/#{section.slug}/#{activity_id}", params)
      resp = html_response(conn, 400)

      assert_deep_link_error_response(resp, "Expected exactly one content item, got 2")
    end

    test "returns 400 for JWT with no content items", %{
      conn: conn,
      section: section,
      activity_id: activity_id
    } do
      client_id = "test-client-id"
      key_pem = File.read!("test/support/fixtures/test_rsa_private.pem")

      public_jwk =
        JOSE.JWK.from_pem(key_pem)
        |> JOSE.JWK.to_public()
        |> JOSE.JWK.to_map()
        |> elem(1)
        |> Map.put("kid", "test-kid")

      keyset_url = "https://some-tool.example.edu/.well-known/jwks.json"

      insert(:platform_instance, %{
        client_id: client_id,
        keyset_url: keyset_url
      })

      MockHTTP
      |> expect(:get, fn ^keyset_url ->
        {:ok,
         %HTTPoison.Response{
           status_code: 200,
           body: Jason.encode!(%{"keys" => [public_jwk]})
         }}
      end)

      # Generate JWT with no content items
      jwt =
        generate_deep_linking_jwt(client_id, key_pem, "test-kid", %{
          "https://purl.imsglobal.org/spec/lti-dl/claim/content_items" => []
        })

      params = %{
        "JWT" => jwt
      }

      conn = post(conn, ~p"/lti/deep_link/#{section.slug}/#{activity_id}", params)
      resp = html_response(conn, 400)

      assert_deep_link_error_response(resp, "Expected exactly one content item, got 0")
    end

    test "returns 400 for content item with wrong type", %{
      conn: conn,
      section: section,
      activity_id: activity_id
    } do
      client_id = "test-client-id"
      key_pem = File.read!("test/support/fixtures/test_rsa_private.pem")

      public_jwk =
        JOSE.JWK.from_pem(key_pem)
        |> JOSE.JWK.to_public()
        |> JOSE.JWK.to_map()
        |> elem(1)
        |> Map.put("kid", "test-kid")

      keyset_url = "https://some-tool.example.edu/.well-known/jwks.json"

      insert(:platform_instance, %{
        client_id: client_id,
        keyset_url: keyset_url
      })

      MockHTTP
      |> expect(:get, fn ^keyset_url ->
        {:ok,
         %HTTPoison.Response{
           status_code: 200,
           body: Jason.encode!(%{"keys" => [public_jwk]})
         }}
      end)

      # Generate JWT with wrong content item type
      jwt =
        generate_deep_linking_jwt(client_id, key_pem, "test-kid", %{
          "https://purl.imsglobal.org/spec/lti-dl/claim/content_items" => [
            %{
              "type" => "file",
              "title" => "Test File",
              "url" => "https://example.com/file.pdf"
            }
          ]
        })

      params = %{
        "JWT" => jwt
      }

      conn = post(conn, ~p"/lti/deep_link/#{section.slug}/#{activity_id}", params)
      resp = html_response(conn, 400)

      assert_deep_link_error_response(
        resp,
        "Expected content item type to be &#39;ltiResourceLink&#39"
      )
    end

    test "returns 400 for non-existent section", %{conn: conn, activity_id: activity_id} do
      client_id = "test-client-id"
      key_pem = File.read!("test/support/fixtures/test_rsa_private.pem")

      public_jwk =
        JOSE.JWK.from_pem(key_pem)
        |> JOSE.JWK.to_public()
        |> JOSE.JWK.to_map()
        |> elem(1)
        |> Map.put("kid", "test-kid")

      keyset_url = "https://some-tool.example.edu/.well-known/jwks.json"

      insert(:platform_instance, %{
        client_id: client_id,
        keyset_url: keyset_url
      })

      MockHTTP
      |> expect(:get, fn ^keyset_url ->
        {:ok,
         %HTTPoison.Response{
           status_code: 200,
           body: Jason.encode!(%{"keys" => [public_jwk]})
         }}
      end)

      jwt = generate_deep_linking_jwt(client_id, key_pem, "test-kid")

      params = %{
        "JWT" => jwt
      }

      conn = post(conn, ~p"/lti/deep_link/non-existent-section/#{activity_id}", params)
      resp = html_response(conn, 400)

      assert_deep_link_error_response(resp, "section_not_found")
    end

    @tag capture_log: true
    test "returns 400 for JWT without platform instance", %{
      conn: conn,
      section: section,
      activity_id: activity_id
    } do
      client_id = "non-existent-client-id"
      key_pem = File.read!("test/support/fixtures/test_rsa_private.pem")

      jwt = generate_deep_linking_jwt(client_id, key_pem, "test-kid")

      params = %{
        "JWT" => jwt
      }

      conn = post(conn, ~p"/lti/deep_link/#{section.slug}/#{activity_id}", params)
      resp = html_response(conn, 400)

      assert_deep_link_error_response(resp, "invalid_deep_linking_jwt")
    end
  end

  defp create_fixtures(%{conn: conn}) do
    jwk = jwk_fixture()
    institution = institution_fixture()
    registration = registration_fixture(%{tool_jwk_id: jwk.id})

    deployment =
      deployment_fixture(%{institution_id: institution.id, registration_id: registration.id})

    %{
      conn: conn,
      jwk: jwk,
      deployment: deployment,
      registration: registration,
      institution: institution
    }
  end

  defp mock_keyset_endpoint(url, platform_jwk) do
    fn ^url ->
      {:ok,
       %HTTPoison.Response{
         status_code: 200,
         body:
           Jason.encode!(%{
             keys: [
               platform_jwk.pem
               |> JOSE.JWK.from_pem()
               |> JOSE.JWK.to_public()
               |> JOSE.JWK.to_map()
               |> (fn {_kty, public_jwk} -> public_jwk end).()
               |> Map.put("typ", platform_jwk.typ)
               |> Map.put("alg", platform_jwk.alg)
               |> Map.put("kid", platform_jwk.kid)
               |> Map.put("use", "sig")
             ]
           })
       }}
    end
  end

  defp create_lti_external_tool_activity() do
    attrs = %{
      "client_id" => "some client_id",
      "custom_params" => "some custom_params",
      "description" => "some description",
      "keyset_url" => "some keyset_url",
      "login_url" => "some login_url",
      "name" => "some name",
      "redirect_uris" => "some redirect_uris",
      "target_link_uri" => "some target_link_uri"
    }

    PlatformExternalTools.register_lti_external_tool_activity(attrs)
  end

  def setup_section(%{conn: conn}) do
    {:ok, seeds} = setup_project(%{conn: conn})

    {:ok, pub1} = Publishing.publish_project(seeds.project, "some changes", seeds.author.id)

    {:ok, section} =
      Sections.create_section(%{
        title: "3",
        registration_open: true,
        open_and_free: true,
        context_id: UUID.uuid4(),
        institution_id: seeds.institution.id,
        base_project_id: seeds.project.id,
        analytics_version: :v1
      })
      |> then(fn {:ok, section} -> section end)
      |> Sections.create_section_resources(pub1)

    student = user_fixture(%{independent_learner: false})

    Sections.enroll(student.id, section.id, [
      Lti_1p3.Roles.ContextRoles.get_role(:context_learner)
    ])

    conn =
      log_in_user(
        conn,
        student
      )

    {:ok,
     Map.merge(seeds, %{
       conn: conn,
       section: section,
       student: student
     })}
  end

  def setup_project(%{conn: conn}) do
    {:ok, {_platform_instance, activity_registration, _deployment}} =
      create_lti_external_tool_activity()

    seeds = Oli.Seeder.base_project_with_resource2()

    project = Map.get(seeds, :project)
    revision = Map.get(seeds, :revision1)
    author = Map.get(seeds, :author)

    content = %{
      "openInNewTab" => "true",
      "authoring" => %{
        "parts" => []
      }
    }

    {:ok, {%{slug: slug, resource_id: activity_id}, _}} =
      ActivityEditor.create(project.slug, activity_registration.slug, author, content, [])

    {:ok, {%{slug: slug2, resource_id: activity_id2}, _}} =
      ActivityEditor.create(project.slug, activity_registration.slug, author, content, [])

    seeds = Map.put(seeds, :activity_id, activity_id) |> Map.put(:activity_id2, activity_id2)

    update = %{
      "content" => %{
        "version" => "0.1.0",
        "model" => [
          %{
            "type" => "activity-reference",
            "id" => "1",
            "activitySlug" => slug
          },
          %{
            "type" => "activity-reference",
            "id" => "2",
            "activitySlug" => slug2
          }
        ]
      }
    }

    PageEditor.acquire_lock(project.slug, revision.slug, author.email)
    assert {:ok, _} = PageEditor.edit(project.slug, revision.slug, author.email, update)

    conn =
      log_in_author(
        conn,
        seeds.author
      )

    {:ok, Map.merge(%{conn: conn}, seeds)}
  end
end<|MERGE_RESOLUTION|>--- conflicted
+++ resolved
@@ -473,7 +473,6 @@
                "<form name=\"post_redirect\" action=\"#{target_link_uri}\" method=\"post\">"
     end
   end
-<<<<<<< HEAD
 
   describe "deep_link" do
     setup [:setup_section]
@@ -531,65 +530,6 @@
       jwt
     end
 
-=======
-
-  describe "deep_link" do
-    setup [:setup_section]
-
-    defp assert_deep_link_error_response(resp, expected_error_text) do
-      # Verify HTML error response contains error message
-      assert resp =~ "Deep Linking Failed"
-
-      if expected_error_text do
-        assert resp =~ expected_error_text
-      end
-
-      # Verify error postMessage JavaScript is included
-      assert resp =~ "window.parent.postMessage"
-      assert resp =~ "lti_deep_linking_response"
-      assert resp =~ "status: 'error'"
-    end
-
-    defp generate_deep_linking_jwt(client_id, key, kid, claims \\ %{}) do
-      now = DateTime.utc_now() |> DateTime.to_unix()
-
-      base_claims = %{
-        "iss" => client_id,
-        "aud" => Oli.Utils.get_base_url(),
-        "iat" => now,
-        "exp" => now + 3600,
-        "jti" => UUID.uuid4(),
-        "https://purl.imsglobal.org/spec/lti/claim/message_type" => "LtiDeepLinkingResponse",
-        "https://purl.imsglobal.org/spec/lti-dl/claim/content_items" => [
-          %{
-            "type" => "ltiResourceLink",
-            "title" => "Test Resource",
-            "text" => "A test resource for deep linking",
-            "url" => "https://example.com/resource/123",
-            "custom" => %{
-              "param1" => "value1",
-              "param2" => "value2"
-            }
-          }
-        ]
-      }
-
-      final_claims = Map.merge(base_claims, claims)
-
-      jwk = JOSE.JWK.from_pem(key)
-
-      {_, jwt} =
-        JOSE.JWT.sign(
-          jwk,
-          %{"alg" => "RS256", "kid" => kid},
-          final_claims
-        )
-        |> JOSE.JWS.compact()
-
-      jwt
-    end
-
->>>>>>> fe3c3b09
     test "successfully processes valid deep linking response", %{
       conn: conn,
       section: section,
@@ -606,7 +546,6 @@
         |> Map.put("kid", "test-kid")
 
       keyset_url = "https://some-tool.example.edu/.well-known/jwks.json"
-<<<<<<< HEAD
 
       # Insert a platform instance
       insert(:platform_instance, %{
@@ -663,15 +602,20 @@
       client_id = "test-client-id"
       key_pem = File.read!("test/support/fixtures/test_rsa_private.pem")
 
-=======
-
-      # Insert a platform instance
+      public_jwk =
+        JOSE.JWK.from_pem(key_pem)
+        |> JOSE.JWK.to_public()
+        |> JOSE.JWK.to_map()
+        |> elem(1)
+        |> Map.put("kid", "test-kid")
+
+      keyset_url = "https://some-tool.example.edu/.well-known/jwks.json"
+
       insert(:platform_instance, %{
         client_id: client_id,
         keyset_url: keyset_url
       })
 
-      # Mock HTTP request to fetch the keyset
       MockHTTP
       |> expect(:get, fn ^keyset_url ->
         {:ok,
@@ -681,70 +625,6 @@
          }}
       end)
 
-      jwt = generate_deep_linking_jwt(client_id, key_pem, "test-kid")
-
-      params = %{
-        "JWT" => jwt
-      }
-
-      conn = post(conn, ~p"/lti/deep_link/#{section.slug}/#{activity_id}", params)
-      resp = html_response(conn, 200)
-
-      # Verify HTML response contains success message
-      assert resp =~ "Resource Selected Successfully"
-      assert resp =~ "Test Resource"
-      # Verify postMessage JavaScript is included
-      assert resp =~ "window.parent.postMessage"
-      assert resp =~ "lti_deep_linking_response"
-      assert resp =~ "lti_close_modal"
-    end
-
-    @tag capture_log: true
-    test "returns 400 for invalid JWT", %{conn: conn, section: section, activity_id: activity_id} do
-      params = %{
-        "JWT" => "invalid.jwt.token"
-      }
-
-      conn = post(conn, ~p"/lti/deep_link/#{section.slug}/#{activity_id}", params)
-      resp = html_response(conn, 400)
-
-      assert_deep_link_error_response(resp, "invalid_deep_linking_jwt")
-    end
-
-    @tag capture_log: true
-    test "returns 400 for JWT with wrong message type", %{
-      conn: conn,
-      section: section,
-      activity_id: activity_id
-    } do
-      client_id = "test-client-id"
-      key_pem = File.read!("test/support/fixtures/test_rsa_private.pem")
-
->>>>>>> fe3c3b09
-      public_jwk =
-        JOSE.JWK.from_pem(key_pem)
-        |> JOSE.JWK.to_public()
-        |> JOSE.JWK.to_map()
-        |> elem(1)
-        |> Map.put("kid", "test-kid")
-
-      keyset_url = "https://some-tool.example.edu/.well-known/jwks.json"
-
-      insert(:platform_instance, %{
-        client_id: client_id,
-        keyset_url: keyset_url
-      })
-
-      MockHTTP
-      |> expect(:get, fn ^keyset_url ->
-        {:ok,
-         %HTTPoison.Response{
-           status_code: 200,
-           body: Jason.encode!(%{"keys" => [public_jwk]})
-         }}
-      end)
-<<<<<<< HEAD
-
       # Generate JWT with wrong message type
       jwt =
         generate_deep_linking_jwt(client_id, key_pem, "test-kid", %{
@@ -758,22 +638,6 @@
       conn = post(conn, ~p"/lti/deep_link/#{section.slug}/#{activity_id}", params)
       resp = html_response(conn, 400)
 
-=======
-
-      # Generate JWT with wrong message type
-      jwt =
-        generate_deep_linking_jwt(client_id, key_pem, "test-kid", %{
-          "https://purl.imsglobal.org/spec/lti/claim/message_type" => "LtiResourceLinkRequest"
-        })
-
-      params = %{
-        "JWT" => jwt
-      }
-
-      conn = post(conn, ~p"/lti/deep_link/#{section.slug}/#{activity_id}", params)
-      resp = html_response(conn, 400)
-
->>>>>>> fe3c3b09
       assert_deep_link_error_response(resp, "invalid_deep_linking_jwt")
     end
 
