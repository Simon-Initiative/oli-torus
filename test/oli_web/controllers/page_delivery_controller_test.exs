--- conflicted
+++ resolved
@@ -5,11 +5,8 @@
   import Oli.Factory
   import Oli.Utils.Seeder.Utils
 
-<<<<<<< HEAD
   alias Oli.Authoring.Course
   alias Oli.Repo
-=======
->>>>>>> 7716a9f7
   alias Oli.Seeder
   alias Oli.Delivery.{Sections, Settings}
   alias Oli.Delivery.Attempts.{Core, PageLifecycle}
