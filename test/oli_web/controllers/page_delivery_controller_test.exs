--- conflicted
+++ resolved
@@ -1604,14 +1604,9 @@
       {:ok, section} =
         Sections.update_section(section, %{
           requires_payment: true,
-<<<<<<< HEAD
           amount: Money.new(:USD, 100),
           has_grace_period: false,
           requires_enrollment: false
-=======
-          amount: Money.new(100, "USD"),
-          has_grace_period: false
->>>>>>> 635a48c7
         })
 
       conn =
