--- conflicted
+++ resolved
@@ -5,9 +5,7 @@
   import Oli.Factory
   import Oli.Utils.Seeder.Utils
 
-  alias Oli.Repo
   alias Oli.Seeder
-  alias Oli.Accounts
   alias Oli.Delivery.{Sections, Settings}
   alias Oli.Delivery.Attempts.{Core, PageLifecycle}
   alias Oli.Delivery.Attempts.Core.{ResourceAttempt, PartAttempt, ResourceAccess}
@@ -1264,76 +1262,7 @@
       assert html_response(conn, 200) =~ "id=\"bottom_page_navigator\""
     end
 
-<<<<<<< HEAD
-=======
-    test "shows role label correctly when user is enrolled as student", %{
-      conn: conn,
-      user: user,
-      section: section
-    } do
-      {:ok, section} = Sections.update_section(section, %{open_and_free: true})
-      enroll_as_student(%{section: section, user: user |> Repo.preload(:platform_roles)})
-
-      conn =
-        conn
-        |> get(Routes.page_delivery_path(conn, :index, section.slug))
-
-      assert html_response(conn, 200) =~ section.title
-
-      assert html_response(conn, 200)
-             |> Floki.parse_document!()
-             |> Floki.find(~s{div[data-react-class="Components.Navbar"]})
-             |> Floki.attribute("data-react-props")
-             |> hd =~ ~s[\"name\":\"#{user.name}"]
-
-      assert html_response(conn, 200)
-             |> Floki.parse_document!()
-             |> Floki.find(~s{div[data-react-class="Components.Navbar"]})
-             |> Floki.attribute("data-react-props")
-             |> hd =~
-               ~s{\"roleColor\":\"#3498db\",\"roleLabel\":\"Student\"}
-    end
-
-    test "shows role label correctly when user is enrolled as student with platform_role=instructor",
-         %{
-           conn: conn,
-           user: user,
-           section: section
-         } do
-      {:ok, section} = Sections.update_section(section, %{open_and_free: true})
-
-      {:ok, instructor} =
-        Accounts.update_user_platform_roles(
-          user,
-          [
-            Lti_1p3.Tool.PlatformRoles.get_role(:institution_instructor)
-          ]
-        )
-
-      enroll_as_student(%{section: section, user: instructor})
-
-      conn =
-        conn
-        |> get(Routes.page_delivery_path(conn, :index, section.slug))
-
-      assert html_response(conn, 200) =~ section.title
-
-      assert html_response(conn, 200)
-             |> Floki.parse_document!()
-             |> Floki.find(~s{div[data-react-class="Components.Navbar"]})
-             |> Floki.attribute("data-react-props")
-             |> hd =~ ~s[\"name\":\"#{instructor.name}"]
-
-      assert html_response(conn, 200)
-             |> Floki.parse_document!()
-             |> Floki.find(~s{div[data-react-class="Components.Navbar"]})
-             |> Floki.attribute("data-react-props")
-             |> hd =~
-               ~s{\"roleLabel\":\"Instructor\"}
-    end
-
     @tag isolation: "serializable"
->>>>>>> 1b8f1c53
     test "timer will not be shown if revision is ungraded", %{
       conn: conn,
       user: user,
