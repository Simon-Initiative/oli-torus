--- conflicted
+++ resolved
@@ -36,11 +36,7 @@
 
       conn = get(conn, Routes.live_path(OliWeb.Endpoint, OliWeb.Projects.ProjectsLive))
 
-<<<<<<< HEAD
-      assert html_response(conn, 200) =~ "<h3 class=\"truncate\">Projects</h3>"
-=======
-      assert html_response(conn, 200) =~ "Projects"
->>>>>>> 228cab96
+      assert html_response(conn, 200) =~ "<h3>Projects</h3>"
     end
   end
 
