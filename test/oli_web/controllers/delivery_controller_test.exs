defmodule OliWeb.DeliveryControllerTest do
  use OliWeb.ConnCase

  alias Oli.Accounts
  alias Oli.Publishing
  alias Oli.Seeder
  alias Lti_1p3.Tool.ContextRoles
  alias Oli.Delivery.Sections

  import Mox
  import Oli.Factory

  describe "delivery_controller index" do
    setup [:setup_lti_session]

    test "handles student with no section", %{conn: conn, student_no_section: student_no_section} do
      conn =
        conn
        |> log_in_user(student_no_section)
        |> get(Routes.delivery_path(conn, :index))

      assert html_response(conn, 200) =~
               "Your instructor has not configured this course section. Please check back soon."
    end

    test "handles user with student and instructor roles with no section", %{
      conn: conn,
      student_instructor_no_section: student_instructor_no_section
    } do
      conn =
        conn
        |> log_in_user(student_instructor_no_section)

      conn =
        conn
        |> get(Routes.delivery_path(conn, :index))

      assert html_response(conn, 200) =~ "<h3>Create Course Section</h3>"
    end

    test "handles student with section and research consent form", %{
      conn: conn,
      student: student
    } do
      conn =
        conn
        |> log_in_user(student)
        |> get(Routes.delivery_path(conn, :index))

      assert html_response(conn, 200) =~ "Online Consent Form"
    end

    test "handles student with section and no research consent form", %{
      conn: conn,
      section_no_rc: section_no_rc,
      student_no_rc: student_no_rc
    } do
      conn =
        conn
        |> log_in_user(student_no_rc)
        |> get(Routes.delivery_path(conn, :index))

      assert html_response(conn, 302) =~
               "You are being <a href=\"/sections/#{section_no_rc.slug}\">redirected"
    end

    test "handles instructor with no section or linked account", %{
      conn: conn,
      instructor_no_section: instructor_no_section
    } do
      conn =
        conn
        |> log_in_user(instructor_no_section)
        |> get(Routes.delivery_path(conn, :index))

      assert html_response(conn, 200) =~ "<h3>Create Course Section</h3>"
    end

    test "handles LMS instructor with section and redirects to instructor dashboard", %{
      conn: conn,
      section: section,
      instructor: instructor
    } do
      author_id =
        Accounts.list_authors()
        |> hd()
        |> Map.get(:id, 1)

      {:ok, _user} = Accounts.update_user(instructor, %{author_id: author_id})

      conn =
        conn
        |> log_in_user(instructor)
        |> get(Routes.delivery_path(conn, :index))

      assert html_response(conn, 302) =~
               "You are being <a href=\"/sections/#{section.slug}/manage\">redirected"
<<<<<<< HEAD
    end
  end

  describe "delivery_controller link_account" do
    setup [:setup_lti_session]

    test "renders link account form", %{conn: conn, instructor: instructor} do
      conn =
        conn
        |> log_in_user(instructor)
        |> get(Routes.delivery_path(conn, :link_account))

      assert html_response(conn, 200) =~ "Link Authoring Account"
=======
>>>>>>> fe803e67
    end
  end

  describe "delivery_controller deleted_project" do
    setup [:setup_lti_session]

    test "removes deleted project from available publications", %{
      project: project,
      author: author,
      institution: institution
    } do
      Publishing.publish_project(project, "some changes", author.id)

      Oli.Authoring.Course.update_project(project, %{status: :deleted})

      available_publications = Publishing.available_publications(author, institution)
      assert available_publications == []
    end
  end

<<<<<<< HEAD
  describe "delivery_controller process_link_account_provider" do
    setup [:setup_lti_session]

    test "processes link account for provider", %{conn: conn} do
      conn =
        conn
        |> get(Routes.authoring_delivery_path(conn, :process_link_account_provider, :google))

      assert html_response(conn, 302) =~ "redirect"
    end
  end

  describe "delivery_controller process_link_account_user" do
    setup [:setup_lti_session]

    test "processes link account for user email authentication failure", %{
      conn: conn,
      author: author
    } do
      author_params =
        author
        |> Map.from_struct()
        |> Map.put(:password, "wrong_password")
        |> Map.put(:password_confirmation, "wrong_password")

      conn =
        conn
        |> post(Routes.delivery_path(conn, :process_link_account),
          link_account: author_params
        )

      assert redirected_to(conn, 302) =~ "/users/log_in"
    end

    test "processes link account for user email", %{
      conn: conn,
      author: author
    } do
      author_params =
        author
        |> Map.from_struct()
        |> Map.put(:password, "password123")
        |> Map.put(:password_confirmation, "password123")

      conn =
        conn
        |> post(Routes.delivery_path(conn, :process_link_account), link_account: author_params)

      assert html_response(conn, 302) =~ "redirect"
    end

=======
  describe "delivery_controller - show_enroll" do
    setup [:setup_lti_session]

>>>>>>> fe803e67
    test "redirect unenrolled user to enrollment page", %{
      conn: conn,
      section: section
    } do
      enrolled_user = user_fixture(%{independent_learner: false})
      other_user = user_fixture(%{independent_learner: false})

      {:ok, _enrollment} =
        Sections.enroll(enrolled_user.id, section.id, [ContextRoles.get_role(:context_learner)])

      conn =
        Plug.Test.init_test_session(conn, lti_session: nil)
        |> log_in_user(other_user)

      {:ok, section} =
        Sections.update_section(section, %{
          end_date: Timex.now() |> Timex.subtract(Timex.Duration.from_days(1))
        })

      conn = get(conn, Routes.delivery_path(conn, :show_enroll, section.slug))

      assert html_response(conn, 403) =~ "Section Has Concluded"
    end

    test "handles open and free user access when registration is closed", %{
      conn: conn,
      section: section
    } do
      enrolled_user = user_fixture(%{independent_learner: false})
      other_user = user_fixture(%{independent_learner: false})

      {:ok, _enrollment} =
        Sections.enroll(enrolled_user.id, section.id, [ContextRoles.get_role(:context_learner)])

      conn =
        Plug.Test.init_test_session(conn, lti_session: nil)
        |> log_in_user(other_user)

      {:ok, section} = Sections.update_section(section, %{registration_open: false})

      conn = get(conn, Routes.delivery_path(conn, :show_enroll, section.slug))

      assert html_response(conn, 403) =~ "Section Not Available"
    end

<<<<<<< HEAD
  describe "delivery_controller - show_enroll" do
    setup [:setup_lti_session]

=======
>>>>>>> fe803e67
    test "blocks LMS users from manually enrollment", %{
      conn: conn,
      section: section,
      student: student
    } do
      # Assert that the user is an LMS user
      assert student.independent_learner == false

      conn =
        conn
        |> log_in_user(student)

      enrollment_path = ~p"/sections/#{section.slug}/enroll"
      conn = get(conn, enrollment_path)
      assert response(conn, 302) =~ "You are being <a href=\"/course\">redirected</a>"
    end

    test "redirect to requested path after login", %{conn: conn, section: section} do
      {:ok, section} = Sections.update_section(section, %{requires_enrollment: true})

      conn =
        conn
        |> log_out_user()

      enrollment_path = ~p"/sections/#{section.slug}/enroll"

      conn = get(conn, enrollment_path)

      assert_redirect_to_login(conn, section.slug)
    end
  end

  describe "download_course_content_info" do
    setup [:setup_lti_session, :create_project_with_units_and_modules]

    test "downloads the course content when section exists and filters by units", %{
      conn: conn,
      section: section,
      instructor: instructor
    } do
      # Filter by units
      conn =
        conn
        |> log_in_user(instructor)
        |> get(
          Routes.delivery_path(conn, :download_course_content_info, section.slug,
            container_filter_by: :units
          )
        )

      Enum.any?(conn.resp_headers, fn h ->
        h ==
          {"content-disposition", "attachment; filename=\"#{section.slug}_course_content.csv\""}
      end)

      Enum.any?(conn.resp_headers, fn h -> h == {"content-type", "text/csv"} end)

      assert conn.resp_body =~ "Unit Container"
      refute conn.resp_body =~ "Module Container"
      refute conn.resp_body =~ "Loading..."

      assert response(conn, 200)
    end

    test "downloads the course content when section exists and filters by modules", %{
      conn: conn,
      section: section,
      instructor: instructor
    } do
      # Filter by modules
      conn =
        conn
        |> log_in_user(instructor)
        |> get(
          Routes.delivery_path(conn, :download_course_content_info, section.slug,
            container_filter_by: :modules
          )
        )

      refute conn.resp_body =~ "Unit Container"
      assert conn.resp_body =~ "Module Container"
      refute conn.resp_body =~ "Loading..."

      assert response(conn, 200)
    end

    test "Redirects to \"Not found\" page if the section doesn't exist", %{
      conn: conn,
      student: student
    } do
      conn =
        conn
        |> log_in_user(student)
        |> get(Routes.delivery_path(conn, :download_course_content_info, "invalid_section_slug"))

      assert response(conn, 302) =~ "You are being <a href=\"/not_found\">redirected</a>"
    end
  end

  describe "download_students_progress" do
    setup [:setup_lti_session]

    test "downloads the student progress when section exists", %{
      conn: conn,
      section: section,
      instructor: instructor
    } do
      conn =
        conn
        |> log_in_user(instructor)
        |> get(Routes.delivery_path(conn, :download_students_progress, section.slug))

      Enum.any?(conn.resp_headers, fn h ->
        h ==
          {"content-disposition", "attachment; filename=\"#{section.slug}_students.csv\""}
      end)

      Enum.any?(conn.resp_headers, fn h -> h == {"content-type", "text/csv"} end)
      assert response(conn, 200)
    end

    test "Redirects to \"Not found\" page if the section doesn't exist", %{
      conn: conn,
      instructor: instructor
    } do
      conn =
        conn
        |> log_in_user(instructor)
        |> get(Routes.delivery_path(conn, :download_students_progress, "invalid_section_slug"))

      assert response(conn, 302) =~ "You are being <a href=\"/not_found\">redirected</a>"
    end
  end

  describe "download_learning_objectives" do
    setup [:setup_lti_session]

    test "downloads the learning objectives when section exists", %{
      conn: conn,
      section: section,
      instructor: instructor
    } do
      conn =
        conn
        |> log_in_user(instructor)
        |> get(Routes.delivery_path(conn, :download_learning_objectives, section.slug))

      Enum.any?(conn.resp_headers, fn h ->
        h ==
          {"content-disposition", "attachment; filename=\"#{section.slug}_students.csv\""}
      end)

      Enum.any?(conn.resp_headers, fn h -> h == {"content-type", "text/csv"} end)
      assert response(conn, 200)
    end

    test "Redirects to \"Not found\" page if the section doesn't exist", %{
      conn: conn,
      student: student
    } do
      conn =
        conn
        |> log_in_user(student)

      conn =
        conn
        |> get(Routes.delivery_path(conn, :download_learning_objectives, "invalid_section_slug"))

      assert response(conn, 302) =~ "You are being <a href=\"/not_found\">redirected</a>"
    end
  end

  describe "download_quiz_scores" do
    setup [:setup_lti_session]

    test "downloads the quiz scores when section exists", %{
      conn: conn,
      instructor: instructor
    } do
      %{section: section} = basic_section(nil)

      conn =
        conn
        |> log_in_user(instructor)
        |> get(Routes.delivery_path(conn, :download_quiz_scores, section.slug))

      Enum.any?(conn.resp_headers, fn h ->
        h ==
          {"content-disposition", "attachment; filename=\"#{section.slug}_quiz_scores.csv\""}
      end)

      Enum.any?(conn.resp_headers, fn h -> h == {"content-type", "text/csv"} end)
      assert response(conn, 200)
    end

    test "Redirects to \"Not found\" page if the section doesn't exist", %{
      conn: conn,
      instructor: instructor
    } do
      conn =
        conn
        |> log_in_user(instructor)
        |> get(Routes.delivery_path(conn, :download_quiz_scores, "invalid_section_slug"))

      assert response(conn, 302) =~ "You are being <a href=\"/not_found\">redirected</a>"
    end
  end

  describe "independent learner" do
    setup [:setup_independent_learner_session]

    test "shows enroll page if user is not enrolled", %{conn: conn, oaf_section_1: section} do
      conn = get(conn, Routes.delivery_path(conn, :show_enroll, section.slug))

      assert html_response(conn, 200) =~ section.title
      assert html_response(conn, 200) =~ Routes.delivery_path(conn, :process_enroll, section.slug)
    end

    test "enroll redirects to section overview if user is already enrolled", %{
      conn: conn,
      oaf_section_1: section,
      user: user
    } do
      Sections.enroll(user.id, section.id, [ContextRoles.get_role(:context_learner)])

      conn = get(conn, Routes.delivery_path(conn, :show_enroll, section.slug))

      assert html_response(conn, 302) =~
               ~p"/sections/#{section.slug}"
    end

    test "handles open and free user access when date is before start date", %{
      conn: conn,
      oaf_section_1: section
    } do
      enrolled_user = user_fixture(%{independent_learner: false})
      other_user = user_fixture(%{independent_learner: false})

      {:ok, _enrollment} =
        Sections.enroll(enrolled_user.id, section.id, [ContextRoles.get_role(:context_learner)])

      conn =
        Plug.Test.init_test_session(conn, lti_session: nil)
        |> log_in_user(other_user)

      {:ok, section} =
        Sections.update_section(section, %{
          start_date: Timex.now() |> Timex.add(Timex.Duration.from_days(1))
        })

      conn = get(conn, Routes.delivery_path(conn, :show_enroll, section.slug))

      assert html_response(conn, 403) =~ "Section Has Not Started"
    end
  end

  @moduletag :capture_log
  describe "enroll independent (without user logged in)" do
    test "redirects to invalid join when invite slug does not exist", %{conn: conn} do
      conn = get(conn, Routes.delivery_path(conn, :enroll_independent, "some_invitation"))

      assert html_response(conn, 302) =~
               "You are being <a href=\"/sections/join/invalid\">redirected"
    end

    test "shows enroll page with options for enrolling as guest, signing in, and signing up",
         %{conn: conn} do
      section = insert(:section)
      section_invite = insert(:section_invite, %{section: section})

      conn = get(conn, Routes.delivery_path(conn, :enroll_independent, section_invite.slug))

      assert html_response(conn, 200) =~ section.title
      assert html_response(conn, 200) =~ "Enroll in Course Section"
      assert html_response(conn, 200) =~ "Enroll as Guest"
      assert html_response(conn, 200) =~ "Sign In"
      assert html_response(conn, 200) =~ "Sign Up"
    end

    test "shows enroll page when section is open and free and does not require enrollment",
         %{conn: conn} do
      section = insert(:section, requires_enrollment: false, open_and_free: true)
      section_invite = insert(:section_invite, %{section: section})

      conn = get(conn, Routes.delivery_path(conn, :enroll_independent, section_invite.slug))

      assert html_response(conn, 200) =~ section.title
      assert html_response(conn, 200) =~ "Enroll in Course Section"
    end
  end

  @moduletag :capture_log
  describe "enroll independent (with user logged in)" do
    setup [:user_conn]

    test "redirects to invalid join view", %{conn: conn} do
      section = insert(:section)
      date_expires = DateTime.add(DateTime.utc_now(), -3600)
      section_invite = insert(:section_invite, %{section: section, date_expires: date_expires})

      conn = get(conn, Routes.delivery_path(conn, :enroll_independent, section_invite.slug))

      assert html_response(conn, 302) =~
               "You are being <a href=\"/sections/join/invalid\">redirected"
    end

    test "redirects to section unavailable when section has yet to be started", %{conn: conn} do
      section = insert(:section)
      later = DateTime.add(DateTime.utc_now(), 100_000)

      {:ok, section} = Oli.Delivery.Sections.update_section(section, %{start_date: later})
      assert {:unavailable, :before_start_date} == Oli.Delivery.Sections.available?(section)

      section_invite = insert(:section_invite, %{section: section})
      refute Oli.Delivery.Sections.SectionInvites.link_expired?(section_invite)

      conn = get(conn, Routes.delivery_path(conn, :enroll_independent, section_invite.slug))

      assert html_response(conn, 403) =~
               "You are attempting to access a section before its scheduled start date."
    end

    test "redirects to section unavailable when section has already ended", %{conn: conn} do
      section = insert(:section)
      in_the_past = DateTime.add(DateTime.utc_now(), -100_000)

      {:ok, section} = Oli.Delivery.Sections.update_section(section, %{end_date: in_the_past})
      assert {:unavailable, :after_end_date} == Oli.Delivery.Sections.available?(section)

      section_invite = insert(:section_invite, %{section: section})
      refute Oli.Delivery.Sections.SectionInvites.link_expired?(section_invite)

      conn = get(conn, Routes.delivery_path(conn, :enroll_independent, section_invite.slug))

      assert html_response(conn, 403) =~
               "You are attempting to access a section after its scheduled end date."
    end

    test "shows enroll view", %{conn: conn} do
      section = insert(:section)
      section_invite = insert(:section_invite, %{section: section})

      conn = get(conn, Routes.delivery_path(conn, :enroll_independent, section_invite.slug))

      assert html_response(conn, 200) =~ "Enroll in Course Section"
    end

    test "does not display Sign Up link", %{conn: conn} do
      section = insert(:section)
      section_invite = insert(:section_invite, %{section: section})

      conn = get(conn, Routes.delivery_path(conn, :enroll_independent, section_invite.slug))

      refute html_response(conn, 200) =~ "Sign Up"

      refute html_response(conn, 200) =~
               ~s(<a href="/registration/new?section=#{section.slug}&amp;from_invitation_link%3F=true")
    end
  end

  describe "enroll independent (as guest user)" do
    setup [:guest_conn]

    test "redirects to invalid join view", %{conn: conn} do
      section = insert(:section)
      date_expires = DateTime.add(DateTime.utc_now(), -3600)
      section_invite = insert(:section_invite, %{section: section, date_expires: date_expires})

      conn = get(conn, Routes.delivery_path(conn, :enroll_independent, section_invite.slug))

      assert html_response(conn, 302) =~
               "You are being <a href=\"/sections/join/invalid\">redirected"
    end

    test "redirects to section unavailable when section has yet to be started", %{conn: conn} do
      section = insert(:section)
      later = DateTime.add(DateTime.utc_now(), 100_000)

      {:ok, section} = Oli.Delivery.Sections.update_section(section, %{start_date: later})
      assert {:unavailable, :before_start_date} == Oli.Delivery.Sections.available?(section)

      section_invite = insert(:section_invite, %{section: section})
      refute Oli.Delivery.Sections.SectionInvites.link_expired?(section_invite)

      conn = get(conn, Routes.delivery_path(conn, :enroll_independent, section_invite.slug))

      assert html_response(conn, 403) =~
               "You are attempting to access a section before its scheduled start date."
    end

    test "redirects to section unavailable when section has already ended", %{conn: conn} do
      section = insert(:section)
      in_the_past = DateTime.add(DateTime.utc_now(), -100_000)

      {:ok, section} = Oli.Delivery.Sections.update_section(section, %{end_date: in_the_past})
      assert {:unavailable, :after_end_date} == Oli.Delivery.Sections.available?(section)

      section_invite = insert(:section_invite, %{section: section})
      refute Oli.Delivery.Sections.SectionInvites.link_expired?(section_invite)

      conn = get(conn, Routes.delivery_path(conn, :enroll_independent, section_invite.slug))

      assert html_response(conn, 403) =~
               "You are attempting to access a section after its scheduled end date."
    end

    test "redirects to login form with section slug and from_invitation_link? as true as query params",
         %{conn: conn} do
      section = insert(:section, requires_enrollment: true)
      section_invite = insert(:section_invite, %{section: section})

      conn =
        get(
          conn,
          Routes.delivery_path(conn, :enroll_independent, section_invite.slug,
            from_invitation_link?: true
          )
        )

      assert_redirect_to_login(conn, section.slug)
    end

    test "shows enroll view and Sign In link", %{conn: conn} do
      section = insert(:section)
      section_invite = insert(:section_invite, %{section: section})

      conn =
        get(
          conn,
          Routes.delivery_path(conn, :enroll_independent, section_invite.slug,
            from_invitation_link?: true
          )
        )

      assert html_response(conn, 200) =~ "Enroll in Course Section"

      assert html_response(conn, 200) =~
               ~s(<a href="/users/log_in?section=#{section.slug}&amp;from_invitation_link%3F=true" )
    end

    test "shows enroll view and Sign Up link", %{conn: conn} do
      section = insert(:section)
      section_invite = insert(:section_invite, %{section: section})

      conn =
        get(
          conn,
          Routes.delivery_path(conn, :enroll_independent, section_invite.slug,
            from_invitation_link?: true
          )
        )

      assert html_response(conn, 200) =~ "Sign Up"

      assert html_response(conn, 200) =~
               ~s(<a href="/users/register?section=#{section.slug}&amp;from_invitation_link%3F=true")
    end
  end

  describe "enroll in the section while logged in" do
    setup [:user_conn]

    test "redirects to overview section screen if section requires enrollment", %{conn: conn} do
      section = insert(:section, requires_enrollment: true)
      conn = get(conn, Routes.delivery_path(conn, :show_enroll, section.slug))

      assert html_response(conn, 200) =~
               "Enroll"

      conn = post(conn, Routes.delivery_path(conn, :process_enroll, section.slug))

      assert html_response(conn, 200) =~
               section.title
    end

    test "redirects to overview section screen if section does not requires enrollment", %{
      conn: conn
    } do
      section = insert(:section, requires_enrollment: false)
      conn = get(conn, Routes.delivery_path(conn, :show_enroll, section.slug))

      assert html_response(conn, 200) =~
               "Enroll"

      conn = post(conn, Routes.delivery_path(conn, :process_enroll, section.slug))

      assert html_response(conn, 200) =~
               section.title
    end
  end

  describe "enroll in the section without being logged in" do
    test "redirects to login screen if section requires enrollment", %{conn: conn} do
      section = insert(:section, requires_enrollment: true)
      conn = get(conn, Routes.delivery_path(conn, :show_enroll, section.slug))

      assert_redirect_to_login(conn, section.slug)

      conn = mock_captcha(conn, section)

      assert Phoenix.Flash.get(conn.assigns.flash, :error) ==
               "Cannot enroll guest users in a course section that requires enrollment"

      assert response(conn, 302) =~
               "<html><body>You are being <a href=\"/users/log_in?request_path=/sections/#{section.slug}/enroll\">redirected</a>.</body></html>"
    end

    test "redirects to overview section screen if section does not requires enrollment", %{
      conn: conn
    } do
      section = insert(:section, requires_enrollment: false)
      conn = get(conn, Routes.delivery_path(conn, :show_enroll, section.slug))

      assert html_response(conn, 200) =~
               "Enroll as Guest"

      conn = mock_captcha(conn, section)

      assert response(conn, 302) =~
               "<html><body>You are being <a href=\"/sections/#{section.slug}\">redirected</a>.</body></html>"
    end
  end

  defp mock_captcha(conn, section) do
    Oli.Test.MockHTTP
    |> expect(:post, fn "https://www.google.com/recaptcha/api/siteverify",
                        _body,
                        _headers,
                        _opts ->
      {:ok,
       %HTTPoison.Response{
         status_code: 200,
         body:
           Jason.encode!(%{
             "success" => true
           })
       }}
    end)

    conn
    |> recycle(conn)
    |> post(Routes.delivery_path(conn, :process_enroll, section.slug), %{
      "g-recaptcha-response" => "some-valid-capcha-data"
    })
  end

  defp setup_lti_session(%{conn: conn}) do
    author = author_fixture()

    %{project: project, institution: institution} = Oli.Seeder.base_project_with_resource(author)

    tool_jwk = jwk_fixture()

    registration = registration_fixture(%{tool_jwk_id: tool_jwk.id})

    deployment =
      deployment_fixture(%{institution_id: institution.id, registration_id: registration.id})

    section =
      section_fixture(%{
        institution_id: institution.id,
        lti_1p3_deployment_id: deployment.id,
        base_project_id: project.id
      })

    institution_no_rc = insert(:institution, research_consent: :no_form)
    deployment_no_rc = insert(:lti_deployment, institution: institution_no_rc)

    section_no_rc =
      insert(:section, institution: institution_no_rc, lti_1p3_deployment: deployment_no_rc)

    student = user_fixture(%{independent_learner: false})
    student_no_section = user_fixture(%{independent_learner: false})
    student_no_rc = user_fixture(%{independent_learner: false})
    instructor = user_fixture(%{independent_learner: false})
    instructor_no_rc = user_fixture(%{independent_learner: false})
    instructor_no_section = user_fixture(%{independent_learner: false})
    student_instructor_no_section = user_fixture(%{independent_learner: false})

    %{project: project, publication: publication} = project_fixture(author)

    conn = Plug.Test.init_test_session(conn, lti_session: nil)

    _lti_param_ids = %{
      student:
        cache_lti_params(
          %{
            "iss" => registration.issuer,
            "aud" => [registration.client_id],
            "sub" => student.sub,
            "exp" => Timex.now() |> Timex.add(Timex.Duration.from_hours(1)) |> Timex.to_unix(),
            "https://purl.imsglobal.org/spec/lti/claim/context" => %{
              "id" => section.context_id,
              "title" => section.title
            },
            "https://purl.imsglobal.org/spec/lti/claim/roles" => [
              "http://purl.imsglobal.org/vocab/lis/v2/membership#Learner"
            ],
            "https://purl.imsglobal.org/spec/lti/claim/deployment_id" => deployment.deployment_id
          },
          student.id
        ),
      student_no_section:
        cache_lti_params(
          %{
            "iss" => registration.issuer,
            "aud" => [registration.client_id],
            "sub" => student_no_section.sub,
            "exp" => Timex.now() |> Timex.add(Timex.Duration.from_hours(1)) |> Timex.to_unix(),
            "https://purl.imsglobal.org/spec/lti/claim/context" => %{
              "id" => "some-new-context-id",
              "title" => "some new title"
            },
            "https://purl.imsglobal.org/spec/lti/claim/roles" => [
              "http://purl.imsglobal.org/vocab/lis/v2/membership#Learner"
            ],
            "https://purl.imsglobal.org/spec/lti/claim/deployment_id" => deployment.deployment_id
          },
          student_no_section.id
        ),
      student_no_rc:
        cache_lti_params(
          %{
            "iss" => deployment_no_rc.registration.issuer,
            "aud" => [deployment_no_rc.registration.client_id],
            "sub" => student.sub,
            "exp" => Timex.now() |> Timex.add(Timex.Duration.from_hours(1)) |> Timex.to_unix(),
            "https://purl.imsglobal.org/spec/lti/claim/context" => %{
              "id" => section_no_rc.context_id,
              "title" => section_no_rc.title
            },
            "https://purl.imsglobal.org/spec/lti/claim/roles" => [
              "http://purl.imsglobal.org/vocab/lis/v2/membership#Learner"
            ],
            "https://purl.imsglobal.org/spec/lti/claim/deployment_id" =>
              deployment_no_rc.deployment_id
          },
          student_no_rc.id
        ),
      instructor_no_rc:
        cache_lti_params(
          %{
            "iss" => deployment_no_rc.registration.issuer,
            "aud" => [deployment_no_rc.registration.client_id],
            "sub" => instructor.sub,
            "exp" => Timex.now() |> Timex.add(Timex.Duration.from_hours(1)) |> Timex.to_unix(),
            "https://purl.imsglobal.org/spec/lti/claim/context" => %{
              "id" => section_no_rc.context_id,
              "title" => section_no_rc.title
            },
            "https://purl.imsglobal.org/spec/lti/claim/roles" => [
              "http://purl.imsglobal.org/vocab/lis/v2/membership#Instructor"
            ],
            "https://purl.imsglobal.org/spec/lti/claim/deployment_id" =>
              deployment_no_rc.deployment_id
          },
          instructor_no_rc.id
        ),
      instructor:
        cache_lti_params(
          %{
            "iss" => registration.issuer,
            "aud" => [registration.client_id],
            "sub" => instructor.sub,
            "exp" => Timex.now() |> Timex.add(Timex.Duration.from_hours(1)) |> Timex.to_unix(),
            "https://purl.imsglobal.org/spec/lti/claim/context" => %{
              "id" => section.context_id,
              "title" => section.title
            },
            "https://purl.imsglobal.org/spec/lti/claim/roles" => [
              "http://purl.imsglobal.org/vocab/lis/v2/membership#Instructor"
            ],
            "https://purl.imsglobal.org/spec/lti/claim/deployment_id" => deployment.deployment_id
          },
          instructor.id
        ),
      instructor_no_section:
        cache_lti_params(
          %{
            "iss" => registration.issuer,
            "aud" => [registration.client_id],
            "sub" => instructor_no_section.sub,
            "exp" => Timex.now() |> Timex.add(Timex.Duration.from_hours(1)) |> Timex.to_unix(),
            "https://purl.imsglobal.org/spec/lti/claim/context" => %{
              "id" => "some-new-context-id",
              "title" => "some new title"
            },
            "https://purl.imsglobal.org/spec/lti/claim/roles" => [
              "http://purl.imsglobal.org/vocab/lis/v2/membership#Instructor"
            ],
            "https://purl.imsglobal.org/spec/lti/claim/deployment_id" => deployment.deployment_id
          },
          instructor_no_section.id
        ),
      student_instructor_no_section:
        cache_lti_params(
          %{
            "iss" => registration.issuer,
            "aud" => [registration.client_id],
            "sub" => student_instructor_no_section.sub,
            "exp" => Timex.now() |> Timex.add(Timex.Duration.from_hours(1)) |> Timex.to_unix(),
            "https://purl.imsglobal.org/spec/lti/claim/context" => %{
              "id" => "some-new-context-id",
              "title" => "some new title"
            },
            "https://purl.imsglobal.org/spec/lti/claim/roles" => [
              "http://purl.imsglobal.org/vocab/lis/v2/membership#Instructor",
              "http://purl.imsglobal.org/vocab/lis/v2/membership#Learner"
            ],
            "https://purl.imsglobal.org/spec/lti/claim/deployment_id" => deployment.deployment_id
          },
          student_instructor_no_section.id
        )
    }

    {:ok,
     conn: conn,
     author: author,
     institution: institution,
     section: section,
     student: student,
     student_no_rc: student_no_rc,
     student_no_section: student_no_section,
     instructor: instructor,
     instructor_no_section: instructor_no_section,
     student_instructor_no_section: student_instructor_no_section,
     project: project,
     publication: publication,
     section_no_rc: section_no_rc}
  end

  defp setup_independent_learner_session(%{conn: conn}) do
    user = user_fixture()

    conn =
      Plug.Test.init_test_session(conn, [])
      |> log_in_user(user)

    map = Seeder.base_project_with_resource4()

    Map.merge(%{conn: conn, user: user}, map)
  end

  defp assert_redirect_to_login(conn, section_slug) do
    enrollment_path = ~p"/sections/#{section_slug}/enroll"

    redirected_path =
      ~p"/users/log_in?#{[section: section_slug, from_invitation_link?: true, request_path: enrollment_path]}"

    {:safe, link} =
      Phoenix.HTML.Link.link("redirected", to: redirected_path) |> Phoenix.HTML.raw()

    assert html_response(conn, 302) =~ "You are being #{link}."
  end
end<|MERGE_RESOLUTION|>--- conflicted
+++ resolved
@@ -95,22 +95,6 @@
 
       assert html_response(conn, 302) =~
                "You are being <a href=\"/sections/#{section.slug}/manage\">redirected"
-<<<<<<< HEAD
-    end
-  end
-
-  describe "delivery_controller link_account" do
-    setup [:setup_lti_session]
-
-    test "renders link account form", %{conn: conn, instructor: instructor} do
-      conn =
-        conn
-        |> log_in_user(instructor)
-        |> get(Routes.delivery_path(conn, :link_account))
-
-      assert html_response(conn, 200) =~ "Link Authoring Account"
-=======
->>>>>>> fe803e67
     end
   end
 
@@ -131,63 +115,9 @@
     end
   end
 
-<<<<<<< HEAD
-  describe "delivery_controller process_link_account_provider" do
-    setup [:setup_lti_session]
-
-    test "processes link account for provider", %{conn: conn} do
-      conn =
-        conn
-        |> get(Routes.authoring_delivery_path(conn, :process_link_account_provider, :google))
-
-      assert html_response(conn, 302) =~ "redirect"
-    end
-  end
-
-  describe "delivery_controller process_link_account_user" do
-    setup [:setup_lti_session]
-
-    test "processes link account for user email authentication failure", %{
-      conn: conn,
-      author: author
-    } do
-      author_params =
-        author
-        |> Map.from_struct()
-        |> Map.put(:password, "wrong_password")
-        |> Map.put(:password_confirmation, "wrong_password")
-
-      conn =
-        conn
-        |> post(Routes.delivery_path(conn, :process_link_account),
-          link_account: author_params
-        )
-
-      assert redirected_to(conn, 302) =~ "/users/log_in"
-    end
-
-    test "processes link account for user email", %{
-      conn: conn,
-      author: author
-    } do
-      author_params =
-        author
-        |> Map.from_struct()
-        |> Map.put(:password, "password123")
-        |> Map.put(:password_confirmation, "password123")
-
-      conn =
-        conn
-        |> post(Routes.delivery_path(conn, :process_link_account), link_account: author_params)
-
-      assert html_response(conn, 302) =~ "redirect"
-    end
-
-=======
   describe "delivery_controller - show_enroll" do
     setup [:setup_lti_session]
 
->>>>>>> fe803e67
     test "redirect unenrolled user to enrollment page", %{
       conn: conn,
       section: section
@@ -233,12 +163,6 @@
       assert html_response(conn, 403) =~ "Section Not Available"
     end
 
-<<<<<<< HEAD
-  describe "delivery_controller - show_enroll" do
-    setup [:setup_lti_session]
-
-=======
->>>>>>> fe803e67
     test "blocks LMS users from manually enrollment", %{
       conn: conn,
       section: section,
