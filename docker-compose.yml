--- conflicted
+++ resolved
@@ -25,7 +25,6 @@
 
   ## Additional Devtools
 
-<<<<<<< HEAD
   ## pgadmin for postgres SQL administration
   pgadmin:
     image: dpage/pgadmin4:latest
@@ -38,11 +37,6 @@
     volumes:
       - /var/lib/pgadmin
       - ./pgadmin.servers.json:/pgadmin4/servers.json
-=======
-  ### ngrok for routing SSL LTI connections to localhost using DNS
-  # ngrok:
-  #   container_name: oli_ngrok
->>>>>>> b8121aed
 
   ## pgadmin for postgres SQL administration
   # pgadmin:
